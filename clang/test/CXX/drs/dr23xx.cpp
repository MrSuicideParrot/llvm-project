--- conflicted
+++ resolved
@@ -1,96 +1,12 @@
-// RUN: %clang_cc1 -std=c++98 %s -verify -fexceptions -fcxx-exceptions -pedantic-errors 2>&1
+// RUN: %clang_cc1 -std=c++98 %s -verify -fexceptions -fcxx-exceptions -pedantic-errors 2>&1 | FileCheck %s
 // RUN: %clang_cc1 -std=c++11 %s -verify -fexceptions -fcxx-exceptions -pedantic-errors 2>&1 | FileCheck %s
 // RUN: %clang_cc1 -std=c++14 %s -verify -fexceptions -fcxx-exceptions -pedantic-errors 2>&1 | FileCheck %s
 // RUN: %clang_cc1 -std=c++17 %s -verify -fexceptions -fcxx-exceptions -pedantic-errors 2>&1 | FileCheck %s
-// RUN: %clang_cc1 -std=c++20 %s -verify -fexceptions -fcxx-exceptions -pedantic-errors 2>&1 | FileCheck %s
-// RUN: %clang_cc1 -std=c++23 %s -verify -fexceptions -fcxx-exceptions -pedantic-errors 2>&1 | FileCheck %s
+// RUN: %clang_cc1 -std=c++2a %s -verify -fexceptions -fcxx-exceptions -pedantic-errors 2>&1 | FileCheck %s
 
-#if __cplusplus >= 201103L
-namespace dr2303 { // dr2303: 12
-template <typename... T>
-struct A;
-template <>
-struct A<> {};
-template <typename T, typename... Ts>
-struct A<T, Ts...> : A<Ts...> {};
-struct B : A<int, int> {};
-struct C : A<int, int>, A<int> {}; // expected-warning {{direct base 'A<int>' is inaccessible}}
-struct D : A<int>, A<int, int> {}; // expected-warning {{direct base 'A<int>' is inaccessible}}
-struct E : A<int, int> {};
-struct F : B, E {};
-
-template <typename... T>
-void f(const A<T...> &) {
-  static_assert(sizeof...(T) == 2, "Should only match A<int,int>");
-}
-template <typename... T>
-void f2(const A<T...> *);
-
-void g() {
-  f(B{}); // This is no longer ambiguous.
-  B b;
-  f2(&b);
-  f(C{});
-  f(D{});
-  f(F{}); // expected-error {{ambiguous conversion from derived class}}
-}
-} //namespace dr2303
+#if __cplusplus <= 201103L
+// expected-no-diagnostics
 #endif
-
-// dr2331: na
-
-#if __cplusplus >= 201103L
-namespace dr2338 { // dr2338: 12
-namespace B {
-enum E : bool { Zero, One };
-static_assert((int)(E)2 == 1, "");
-} // namespace B
-namespace D {
-enum class E : bool { Zero, One };
-static_assert((int)(E)2 == 1, "");
-} // namespace D
-} // namespace dr2338
-#endif
-
-namespace dr2346 { // dr2346: 11
-  void test() {
-    const int i2 = 0;
-    extern void h2b(int x = i2 + 0); // ok, not odr-use
-  }
-}
-
-namespace dr2352 { // dr2352: 10
-  int **p;
-  const int *const *const &f1() { return p; }
-  int *const *const &f2() { return p; }
-  int **const &f3() { return p; }
-
-  const int **const &f4() { return p; } // expected-error {{reference to type 'const int **const' could not bind to an lvalue of type 'int **'}}
-  const int *const *&f5() { return p; } // expected-error {{binding reference of type 'const int *const *' to value of type 'int **' not permitted due to incompatible qualifiers}}
-
-  // FIXME: We permit this as a speculative defect resolution, allowing
-  // qualification conversions when forming a glvalue conditional expression.
-  const int * const * const q = 0;
-  __typeof(&(true ? p : q)) x = &(true ? p : q);
-
-  // FIXME: Should we compute the composite pointer type here and produce an
-  // lvalue of type 'const int *const * const'?
-  const int * const * r;
-  void *y = &(true ? p : r); // expected-error {{rvalue of type 'const int *const *'}}
-
-  // FIXME: We order these as a speculative defect resolution.
-  void f(const int * const * const &r);
-#if __cplusplus >= 201103L
-  constexpr
-#endif
-  int *const *const &f(int * const * const &r) { return r; }
-
-  // No temporary is created here.
-  int *const *const &check_f = f(p);
-#if __cplusplus >= 201103L
-  static_assert(&p == &check_f, "");
-#endif
-}
 
 namespace dr2353 { // dr2353: 9
   struct X {
@@ -124,33 +40,6 @@
 #pragma clang __debug dump not_use_2
 }
 
-<<<<<<< HEAD
-#if __cplusplus >= 201402L
-namespace dr2358 { // dr2358: 16
-  void f2() {
-    int i = 1;
-    void g1(int = [xxx=1] { return xxx; }());  // OK
-    void g2(int = [xxx=i] { return xxx; }());  // expected-error {{default argument references local variable 'i' of enclosing function}}
-  }
-}
-#endif
-
-namespace dr2370 { // dr2370: no
-namespace N {
-typedef int type;
-void g(type);
-void h(type);
-} // namespace N
-class C {
-  typedef N::type N_type;
-  // FIXME: `type` should be searched for in N
-  // friend void N::g(type);
-  friend void N::h(N_type);
-};
-} // namespace dr2370
-
-=======
->>>>>>> cb02aa7e
 #if __cplusplus >= 201707L
 // Otherwise, if the qualified-id std::tuple_size<E> names a complete class
 // type **with a member value**, the expression std::tuple_size<E>::value shall
@@ -172,11 +61,6 @@
 } // namespace dr2386
 #endif
 
-<<<<<<< HEAD
-// dr2385: na
-
-=======
->>>>>>> cb02aa7e
 namespace dr2387 { // dr2387: 9
 #if __cplusplus >= 201402L
   template<int> int a = 0;
@@ -192,42 +76,4 @@
   extern template int d<int>;
   extern template const int d<const int>;
 #endif
-}
-
-namespace dr2394 { // dr2394: 15
-
-struct A {};
-const A a;
-
-// Now allowed to default-init B.
-struct B { const A a; };
-B b;
-
-}
-
-namespace dr2396 { // dr2396: no
-  struct A {
-    struct B;
-    operator B B::*();
-  };
-  struct B;
-
-  // FIXME: per P1787 "Calling a conversion function" example, all of the
-  // examples below are well-formed, with B resolving to A::B, but currently
-  // it's been resolved to dr2396::B. 
-
-  // void f(A a) { a.operator B B::*(); }            
-  // void g(A a) { a.operator decltype(B()) B::*(); }
-  // void g2(A a) { a.operator B decltype(B())::*(); }
-}
-
-#if __cplusplus >= 201103L
-namespace dr2397 { // dr2397: 17
-  void foo() {
-    int a[5];
-
-    auto (&b)[5] = a;
-    auto (*c)[5] = &a;
-  }
-} // namespace dr2397
-#endif+}