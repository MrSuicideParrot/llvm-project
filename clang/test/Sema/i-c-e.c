// RUN: %clang_cc1 %s -ffreestanding -Wno-int-to-pointer-cast -fsyntax-only -verify -pedantic -fpascal-strings -std=c99

#include <stdint.h>
#include <limits.h>

int a(void) {int p; *(1 ? &p : (void*)(0 && (a(),1))) = 10;} /* expected-error {{incomplete type 'void' is not assignable}}
                                                                expected-warning {{ISO C does not allow indirection on operand of type 'void *'}} */

// rdar://6091492 - ?: with __builtin_constant_p as the operand is an i-c-e.
int expr;
char w[__builtin_constant_p(expr) ? expr : 1];

char v[sizeof(__builtin_constant_p(0)) == sizeof(int) ? 1 : -1];

int implicitConversion = 1.0;
char floatArith[(int)(1.0+2.0)]; // expected-warning {{variable length array folded to constant array as an extension}}

// __builtin_constant_p as the condition of ?: allows arbitrary foldable
// constants to be transmogrified into i-c-e's.
char b[__builtin_constant_p((int)(1.0+2.0)) ? (int)(1.0+2.0) : -1];

struct c {
  int a : (
           __builtin_constant_p((int)(1.0+2.0)) ? (int)(1.0+
     expr // expected-error {{expression is not an integer constant expression}}
           ) : -1);
};

// Check that we can evaluate statement-expressions properly when
// constant-folding inside an ICE.
void PR49239(void) {
  goto check_not_vla;
  char not_vla[__builtin_constant_p(1) ? ({ 42; }) : -1]; // expected-warning {{statement expression}}
check_not_vla:;
  _Static_assert(sizeof(not_vla) == 42, ""); // expected-warning {{C11 extension}}

  // It's not clear that this should be valid: __builtin_expect(expr1, expr2)
  // should probably be an ICE if and only if expr1 is an ICE, but we roughly
  // follow GCC in treating it as an ICE if and only if we can evaluate expr1
  // regardless of whether it's an ICE.
  goto check_also_not_vla;
  char also_not_vla[__builtin_expect(({ 76; }), 0)]; // expected-warning {{statement expression}}
check_also_not_vla:;
  _Static_assert(sizeof(also_not_vla) == 76, ""); // expected-warning {{C11 extension}}
}


void test1(int n, int* p) { *(n ? p : (void *)(7-7)) = 1; }
void test2(int n, int* p) { *(n ? p : (void *)0) = 1; }



char array[1024/(sizeof (long))];

int x['\xBb' == (char) 187 ? 1: -1];

// PR1992
void func(int x)
{
  switch (x) {
    case sizeof("abc"): break;
    case sizeof("loooong"): func(4);
    case sizeof("\ploooong"): func(4);
  }
}


// rdar://4213768
int expr;
char y[__builtin_constant_p(expr) ? -1 : 1];
char z[__builtin_constant_p(4) ? 1 : -1];

// Comma tests
int comma1[0?1,2:3]; // expected-warning {{left operand of comma operator has no effect}}
int comma2[1 || (1, 2)]; // expected-warning {{use of logical '||' with constant operand}} \
                      // expected-note {{use '|' for a bitwise operation}} \
                      // expected-warning {{left operand of comma operator has no effect}}
int comma3[(1, 2)];   // expected-warning {{variable length array folded to constant array as an extension}} \
                      // expected-warning {{left operand of comma operator has no effect}}

// Pointer + __builtin_constant_p
char pbcp[__builtin_constant_p(4) ? (intptr_t)&expr : 0]; // expected-error {{variable length array declaration not allowed at file scope}}

int illegaldiv1a[1 || 1/0];
int illegaldiv1b[1 && 1/0];  //expected-error{{variable length array declaration not allowed at file scope}}

int illegaldiv2[1/0]; // expected-error {{variable length array declaration not allowed at file scope}}
int illegaldiv3[INT_MIN / -1]; // expected-error {{variable length array declaration not allowed at file scope}}
// PR9262
int illegaldiv4[0 / (1 / 0)]; // expected-error {{variable length array declaration not allowed at file scope}}

int chooseexpr[__builtin_choose_expr(1, 1, expr)];
int realop[(__real__ 4) == 4 ? 1 : -1];
int imagop[(__imag__ 4) == 0 ? 1 : -1];

<<<<<<< HEAD
int *PR14729 = 0 ?: 1/0; // expected-error {{not a compile-time constant}} expected-warning 2{{}} expected-error {{incompatible integer to pointer conversion initializing 'int *' with an expression of type 'int'}}
=======
int *PR14729 = 0 ?: 1/0; // expected-error {{not a compile-time constant}} expected-warning 3{{}}
>>>>>>> cb02aa7e

int bcp_call_v;
int bcp_call_a[] = {__builtin_constant_p(bcp_call_v && 0) ? bcp_call_v && 0 : -1};<|MERGE_RESOLUTION|>--- conflicted
+++ resolved
@@ -3,8 +3,7 @@
 #include <stdint.h>
 #include <limits.h>
 
-int a(void) {int p; *(1 ? &p : (void*)(0 && (a(),1))) = 10;} /* expected-error {{incomplete type 'void' is not assignable}}
-                                                                expected-warning {{ISO C does not allow indirection on operand of type 'void *'}} */
+int a() {int p; *(1 ? &p : (void*)(0 && (a(),1))) = 10;} // expected-error {{incomplete type 'void' is not assignable}}
 
 // rdar://6091492 - ?: with __builtin_constant_p as the operand is an i-c-e.
 int expr;
@@ -13,7 +12,7 @@
 char v[sizeof(__builtin_constant_p(0)) == sizeof(int) ? 1 : -1];
 
 int implicitConversion = 1.0;
-char floatArith[(int)(1.0+2.0)]; // expected-warning {{variable length array folded to constant array as an extension}}
+char floatArith[(int)(1.0+2.0)]; // expected-warning {{must be an integer constant expression}}
 
 // __builtin_constant_p as the condition of ?: allows arbitrary foldable
 // constants to be transmogrified into i-c-e's.
@@ -26,23 +25,7 @@
            ) : -1);
 };
 
-// Check that we can evaluate statement-expressions properly when
-// constant-folding inside an ICE.
-void PR49239(void) {
-  goto check_not_vla;
-  char not_vla[__builtin_constant_p(1) ? ({ 42; }) : -1]; // expected-warning {{statement expression}}
-check_not_vla:;
-  _Static_assert(sizeof(not_vla) == 42, ""); // expected-warning {{C11 extension}}
 
-  // It's not clear that this should be valid: __builtin_expect(expr1, expr2)
-  // should probably be an ICE if and only if expr1 is an ICE, but we roughly
-  // follow GCC in treating it as an ICE if and only if we can evaluate expr1
-  // regardless of whether it's an ICE.
-  goto check_also_not_vla;
-  char also_not_vla[__builtin_expect(({ 76; }), 0)]; // expected-warning {{statement expression}}
-check_also_not_vla:;
-  _Static_assert(sizeof(also_not_vla) == 76, ""); // expected-warning {{C11 extension}}
-}
 
 
 void test1(int n, int* p) { *(n ? p : (void *)(7-7)) = 1; }
@@ -71,12 +54,10 @@
 char z[__builtin_constant_p(4) ? 1 : -1];
 
 // Comma tests
-int comma1[0?1,2:3]; // expected-warning {{left operand of comma operator has no effect}}
-int comma2[1 || (1, 2)]; // expected-warning {{use of logical '||' with constant operand}} \
-                      // expected-note {{use '|' for a bitwise operation}} \
-                      // expected-warning {{left operand of comma operator has no effect}}
-int comma3[(1, 2)];   // expected-warning {{variable length array folded to constant array as an extension}} \
-                      // expected-warning {{left operand of comma operator has no effect}}
+int comma1[0?1,2:3];
+int comma2[1||(1,2)]; // expected-warning {{use of logical '||' with constant operand}} \
+                      // expected-note {{use '|' for a bitwise operation}}
+int comma3[(1,2)]; // expected-warning {{size of static array must be an integer constant expression}}
 
 // Pointer + __builtin_constant_p
 char pbcp[__builtin_constant_p(4) ? (intptr_t)&expr : 0]; // expected-error {{variable length array declaration not allowed at file scope}}
@@ -93,11 +74,7 @@
 int realop[(__real__ 4) == 4 ? 1 : -1];
 int imagop[(__imag__ 4) == 0 ? 1 : -1];
 
-<<<<<<< HEAD
-int *PR14729 = 0 ?: 1/0; // expected-error {{not a compile-time constant}} expected-warning 2{{}} expected-error {{incompatible integer to pointer conversion initializing 'int *' with an expression of type 'int'}}
-=======
 int *PR14729 = 0 ?: 1/0; // expected-error {{not a compile-time constant}} expected-warning 3{{}}
->>>>>>> cb02aa7e
 
 int bcp_call_v;
 int bcp_call_a[] = {__builtin_constant_p(bcp_call_v && 0) ? bcp_call_v && 0 : -1};