--- conflicted
+++ resolved
@@ -2,11 +2,7 @@
 // RUN: %clang_cc1 %s -verify -fsyntax-only -cl-std=CL1.1 -DSYNTAX
 // RUN: %clang_cc1 %s -verify -fsyntax-only -cl-std=CL1.2 -DSYNTAX
 // RUN: %clang_cc1 %s -verify -fsyntax-only -cl-std=CL2.0 -DSYNTAX
-<<<<<<< HEAD
-// RUN: %clang_cc1 %s -verify -fsyntax-only -cl-std=clc++1.0 -DSYNTAX
-=======
 // RUN: %clang_cc1 %s -verify -fsyntax-only -cl-std=clc++ -DSYNTAX
->>>>>>> cb02aa7e
 // RUN: %clang_cc1 %s -verify -fsyntax-only -fblocks -DBLOCKS -DSYNTAX
 // RUN: %clang_cc1 %s -verify -fsyntax-only -cl-std=CL1.1 -fblocks -DBLOCKS -DSYNTAX
 // RUN: %clang_cc1 %s -verify -fsyntax-only -cl-std=CL1.2 -fblocks -DBLOCKS -DSYNTAX
@@ -14,8 +10,6 @@
 // RUN: %clang_cc1 -cl-std=CL1.1 -cl-strict-aliasing -fblocks %s 2>&1 | FileCheck --check-prefix=CHECK-INVALID-OPENCL-VERSION11 %s
 // RUN: %clang_cc1 -cl-std=CL1.2 -cl-strict-aliasing -fblocks %s 2>&1 | FileCheck --check-prefix=CHECK-INVALID-OPENCL-VERSION12 %s
 // RUN: %clang_cc1 -cl-std=CL2.0 -cl-strict-aliasing %s 2>&1 | FileCheck --check-prefix=CHECK-INVALID-OPENCL-VERSION20 %s
-// RUN: %clang_cc1 -cl-std=clc++1.0 -cl-strict-aliasing -fblocks %s 2>&1 | FileCheck --check-prefix=CHECK-INVALID-OPENCLCPP-VERSION10 %s
-// RUN: %clang_cc1 %s -verify -fsyntax-only -cl-std=CL3.0 -cl-ext=-__opencl_c_device_enqueue -DSYNTAX
 
 #ifdef SYNTAX
 class test{
@@ -27,16 +21,16 @@
 #endif
 #endif
 
-typedef int (^bl_t)(void);
+void f(void (^g)(void)) {
 #if defined(__OPENCL_C_VERSION__) || defined(__OPENCL_CPP_VERSION__)
 #if !defined(BLOCKS) && (defined(__OPENCL_CPP_VERSION__)  || __OPENCL_C_VERSION__ != CL_VERSION_2_0)
-  // expected-error@-3{{blocks support disabled - compile with -fblocks or for OpenCL C 2.0 or OpenCL C 3.0 with __opencl_c_device_enqueue feature}}
+  // expected-error@-3{{blocks support disabled - compile with -fblocks or for OpenCL 2.0}}
 #endif
 #else
   // expected-error@-6{{blocks support disabled - compile with -fblocks or pick a deployment target that supports them}}
 #endif
+}
 
-// CHECK-INVALID-OPENCL-VERSION11: warning: OpenCL C version 1.1 does not support the option '-cl-strict-aliasing'
-// CHECK-INVALID-OPENCL-VERSION12: warning: OpenCL C version 1.2 does not support the option '-cl-strict-aliasing'
-// CHECK-INVALID-OPENCL-VERSION20: warning: OpenCL C version 2.0 does not support the option '-cl-strict-aliasing'
-// CHECK-INVALID-OPENCLCPP-VERSION10: warning: C++ for OpenCL version 1.0 does not support the option '-cl-strict-aliasing'+// CHECK-INVALID-OPENCL-VERSION11: warning: OpenCL version 1.1 does not support the option '-cl-strict-aliasing'
+// CHECK-INVALID-OPENCL-VERSION12: warning: OpenCL version 1.2 does not support the option '-cl-strict-aliasing'
+// CHECK-INVALID-OPENCL-VERSION20: warning: OpenCL version 2.0 does not support the option '-cl-strict-aliasing'