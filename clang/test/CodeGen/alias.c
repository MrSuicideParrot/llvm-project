// REQUIRES: arm-registered-target
// RUN: %clang_cc1 -triple i386-pc-linux-gnu -emit-llvm -o - %s | FileCheck -check-prefix=CHECKBASIC %s
// RUN: %clang_cc1 -triple armv7a-eabi -mfloat-abi hard -emit-llvm -o - %s | FileCheck -check-prefix=CHECKCC %s
// RUN: %clang_cc1 -triple armv7a-eabi -mfloat-abi hard -S -o - %s | FileCheck -check-prefix=CHECKASM %s
// RUN: %clang_cc1 -triple aarch64-linux-gnu -emit-llvm -o - %s | FileCheck -check-prefix=CHECKGLOBALS %s

int g0;
// CHECKBASIC-DAG: @g0 ={{.*}} global i32 0
// CHECKASM-DAG:  .bss
// CHECKASM-DAG:  .globl  g0
// CHECKASM-DAG:  .p2align  2
// CHECKASM-DAG:  g0:
// CHECKASM-DAG:  .long 0
// CHECKASM-DAG:  .size g0, 4
__thread int TL_WITH_ALIAS;
// CHECKBASIC-DAG: @TL_WITH_ALIAS ={{.*}} thread_local global i32 0, align 4
// CHECKASM-DAG: .globl TL_WITH_ALIAS
// CHECKASM-DAG: .size TL_WITH_ALIAS, 4
static int bar1 = 42;
// CHECKBASIC-DAG: @bar1 = internal global i32 42
// CHECKASM-DAG: bar1:
// CHECKASM-DAG: .size bar1, 4

// PR24379: alias variable expected to have same size as aliasee even when types differ
const int wacom_usb_ids[] = {1, 1, 2, 3, 5, 8, 13, 0};
// CHECKBASIC-DAG: @wacom_usb_ids ={{.*}} constant [8 x i32] [i32 1, i32 1, i32 2, i32 3, i32 5, i32 8, i32 13, i32 0], align 4
// CHECKASM-DAG: .globl wacom_usb_ids
// CHECKASM-DAG: .size wacom_usb_ids, 32
extern const int __mod_usb_device_table __attribute__ ((alias("wacom_usb_ids")));
// CHECKBASIC-DAG: @__mod_usb_device_table ={{.*}} alias i32, ptr @wacom_usb_ids
// CHECKASM-DAG: .globl __mod_usb_device_table
// CHECKASM-DAG: .set __mod_usb_device_table, wacom_usb_ids
// CHECKASM-NOT: .size __mod_usb_device_table

extern int g1;
extern int g1 __attribute((alias("g0")));
// CHECKBASIC-DAG: @g1 ={{.*}} alias i32, ptr @g0
// CHECKASM-DAG: .globl g1
// CHECKASM-DAG: .set g1, g0
// CHECKASM-NOT: .size g1

extern __thread int __libc_errno __attribute__ ((alias ("TL_WITH_ALIAS")));
// CHECKBASIC-DAG: @__libc_errno ={{.*}} thread_local alias i32, ptr @TL_WITH_ALIAS
// CHECKASM-DAG: .globl __libc_errno
// CHECKASM-DAG: .set __libc_errno, TL_WITH_ALIAS
// CHECKASM-NOT: .size __libc_errno

void f0(void) { }
extern void f1(void);
extern void f1(void) __attribute((alias("f0")));
// CHECKBASIC-DAG: @f1 ={{.*}} alias void (), ptr @f0
// CHECKBASIC-DAG: @test8_foo = weak{{.*}} alias void (...), ptr @test8_bar
// CHECKBASIC-DAG: @test8_zed ={{.*}} alias void (...), ptr @test8_bar
// CHECKBASIC-DAG: @test9_zed ={{.*}} alias void (), ptr @test9_bar
// CHECKBASIC: define{{.*}} void @f0() [[NUW:#[0-9]+]] {

// Make sure that aliases cause referenced values to be emitted.
// PR3200
static inline int foo1() { return 0; }
// CHECKBASIC-LABEL: define internal i32 @foo1()
int foo() __attribute__((alias("foo1")));
int bar() __attribute__((alias("bar1")));

extern int test6();
void test7() { test6(); }  // test6 is emitted as extern.

// test6 changes to alias.
int test6() __attribute__((alias("test7")));

static int inner(int a) { return 0; }
static int inner_weak(int a) { return 0; }
extern __typeof(inner) inner_a __attribute__((alias("inner")));
static __typeof(inner_weak) inner_weak_a __attribute__((weakref, alias("inner_weak")));
// CHECKCC: @inner_a ={{.*}} alias i32 (i32), ptr @inner
// CHECKCC: define internal arm_aapcs_vfpcc i32 @inner(i32 noundef %a) [[NUW:#[0-9]+]] {

int outer(int a) { return inner(a); }
// CHECKCC: define{{.*}} arm_aapcs_vfpcc i32 @outer(i32 noundef %a) [[NUW]] {
// CHECKCC: call arm_aapcs_vfpcc  i32 @inner(i32 noundef %{{.*}})

int outer_weak(int a) { return inner_weak_a(a); }
// CHECKCC: define{{.*}} arm_aapcs_vfpcc i32 @outer_weak(i32 noundef %a) [[NUW]] {
// CHECKCC: call arm_aapcs_vfpcc  i32 @inner_weak(i32 noundef %{{.*}})
// CHECKCC: define internal arm_aapcs_vfpcc i32 @inner_weak(i32 noundef %a) [[NUW]] {

// CHECKBASIC: attributes [[NUW]] = { noinline nounwind{{.*}} }

// CHECKCC: attributes [[NUW]] = { noinline nounwind{{.*}} }

void test8_bar() {}
void test8_foo() __attribute__((weak, alias("test8_bar")));
void test8_zed() __attribute__((alias("test8_foo")));

void test9_bar(void) { }
void test9_zed(void) __attribute__((section("test")));
void test9_zed(void) __attribute__((alias("test9_bar")));

// Test that the alias gets its linkage from its declared qual type.
// CHECKGLOBALS: @test10_foo = internal
// CHECKGLOBALS-NOT: @test10_foo = dso_local
int test10;
static int test10_foo __attribute__((alias("test10")));
// CHECKGLOBALS: @test11_foo = internal
// CHECKGLOBALS-NOT: @test11_foo = dso_local
void test11(void) {}
static void test11_foo(void) __attribute__((alias("test11")));

// Test that gnu_inline+alias work.
<<<<<<< HEAD
// CHECKGLOBALS: @test12_alias ={{.*}} alias void (), ptr @test12
void test12(void) {}
inline void test12_alias(void) __attribute__((gnu_inline, alias("test12")));

// Test that a non visible (-Wvisibility) type doesn't assert.
// CHECKGLOBALS: @test13_alias ={{.*}} alias {}, ptr @test13
enum a_type { test13_a };
void test13(enum a_type y) {}
void test13_alias(enum undeclared_type y) __attribute__((alias ("test13")));
=======
// CHECKGLOBALS: @test12_alias = alias void (), void ()* @test12
void test12(void) {}
inline void test12_alias(void) __attribute__((gnu_inline, alias("test12")));
>>>>>>> cb02aa7e
<|MERGE_RESOLUTION|>--- conflicted
+++ resolved
@@ -5,15 +5,10 @@
 // RUN: %clang_cc1 -triple aarch64-linux-gnu -emit-llvm -o - %s | FileCheck -check-prefix=CHECKGLOBALS %s
 
 int g0;
-// CHECKBASIC-DAG: @g0 ={{.*}} global i32 0
-// CHECKASM-DAG:  .bss
-// CHECKASM-DAG:  .globl  g0
-// CHECKASM-DAG:  .p2align  2
-// CHECKASM-DAG:  g0:
-// CHECKASM-DAG:  .long 0
-// CHECKASM-DAG:  .size g0, 4
+// CHECKBASIC-DAG: @g0 = common global i32 0
+// CHECKASM-DAG: .comm g0,4,4
 __thread int TL_WITH_ALIAS;
-// CHECKBASIC-DAG: @TL_WITH_ALIAS ={{.*}} thread_local global i32 0, align 4
+// CHECKBASIC-DAG: @TL_WITH_ALIAS = thread_local global i32 0, align 4
 // CHECKASM-DAG: .globl TL_WITH_ALIAS
 // CHECKASM-DAG: .size TL_WITH_ALIAS, 4
 static int bar1 = 42;
@@ -23,24 +18,24 @@
 
 // PR24379: alias variable expected to have same size as aliasee even when types differ
 const int wacom_usb_ids[] = {1, 1, 2, 3, 5, 8, 13, 0};
-// CHECKBASIC-DAG: @wacom_usb_ids ={{.*}} constant [8 x i32] [i32 1, i32 1, i32 2, i32 3, i32 5, i32 8, i32 13, i32 0], align 4
+// CHECKBASIC-DAG: @wacom_usb_ids = constant [8 x i32] [i32 1, i32 1, i32 2, i32 3, i32 5, i32 8, i32 13, i32 0], align 4
 // CHECKASM-DAG: .globl wacom_usb_ids
 // CHECKASM-DAG: .size wacom_usb_ids, 32
 extern const int __mod_usb_device_table __attribute__ ((alias("wacom_usb_ids")));
-// CHECKBASIC-DAG: @__mod_usb_device_table ={{.*}} alias i32, ptr @wacom_usb_ids
+// CHECKBASIC-DAG: @__mod_usb_device_table = alias i32, getelementptr inbounds ([8 x i32], [8 x i32]* @wacom_usb_ids, i32 0, i32 0)
 // CHECKASM-DAG: .globl __mod_usb_device_table
 // CHECKASM-DAG: .set __mod_usb_device_table, wacom_usb_ids
 // CHECKASM-NOT: .size __mod_usb_device_table
 
 extern int g1;
 extern int g1 __attribute((alias("g0")));
-// CHECKBASIC-DAG: @g1 ={{.*}} alias i32, ptr @g0
+// CHECKBASIC-DAG: @g1 = alias i32, i32* @g0
 // CHECKASM-DAG: .globl g1
 // CHECKASM-DAG: .set g1, g0
 // CHECKASM-NOT: .size g1
 
 extern __thread int __libc_errno __attribute__ ((alias ("TL_WITH_ALIAS")));
-// CHECKBASIC-DAG: @__libc_errno ={{.*}} thread_local alias i32, ptr @TL_WITH_ALIAS
+// CHECKBASIC-DAG: @__libc_errno = thread_local alias i32, i32* @TL_WITH_ALIAS
 // CHECKASM-DAG: .globl __libc_errno
 // CHECKASM-DAG: .set __libc_errno, TL_WITH_ALIAS
 // CHECKASM-NOT: .size __libc_errno
@@ -48,11 +43,11 @@
 void f0(void) { }
 extern void f1(void);
 extern void f1(void) __attribute((alias("f0")));
-// CHECKBASIC-DAG: @f1 ={{.*}} alias void (), ptr @f0
-// CHECKBASIC-DAG: @test8_foo = weak{{.*}} alias void (...), ptr @test8_bar
-// CHECKBASIC-DAG: @test8_zed ={{.*}} alias void (...), ptr @test8_bar
-// CHECKBASIC-DAG: @test9_zed ={{.*}} alias void (), ptr @test9_bar
-// CHECKBASIC: define{{.*}} void @f0() [[NUW:#[0-9]+]] {
+// CHECKBASIC-DAG: @f1 = alias void (), void ()* @f0
+// CHECKBASIC-DAG: @test8_foo = weak alias void (...), bitcast (void ()* @test8_bar to void (...)*)
+// CHECKBASIC-DAG: @test8_zed = alias void (...), bitcast (void ()* @test8_bar to void (...)*)
+// CHECKBASIC-DAG: @test9_zed = alias void (), void ()* @test9_bar
+// CHECKBASIC: define void @f0() [[NUW:#[0-9]+]] {
 
 // Make sure that aliases cause referenced values to be emitted.
 // PR3200
@@ -71,17 +66,17 @@
 static int inner_weak(int a) { return 0; }
 extern __typeof(inner) inner_a __attribute__((alias("inner")));
 static __typeof(inner_weak) inner_weak_a __attribute__((weakref, alias("inner_weak")));
-// CHECKCC: @inner_a ={{.*}} alias i32 (i32), ptr @inner
-// CHECKCC: define internal arm_aapcs_vfpcc i32 @inner(i32 noundef %a) [[NUW:#[0-9]+]] {
+// CHECKCC: @inner_a = alias i32 (i32), i32 (i32)* @inner
+// CHECKCC: define internal arm_aapcs_vfpcc i32 @inner(i32 %a) [[NUW:#[0-9]+]] {
 
 int outer(int a) { return inner(a); }
-// CHECKCC: define{{.*}} arm_aapcs_vfpcc i32 @outer(i32 noundef %a) [[NUW]] {
-// CHECKCC: call arm_aapcs_vfpcc  i32 @inner(i32 noundef %{{.*}})
+// CHECKCC: define arm_aapcs_vfpcc i32 @outer(i32 %a) [[NUW]] {
+// CHECKCC: call arm_aapcs_vfpcc  i32 @inner(i32 %{{.*}})
 
 int outer_weak(int a) { return inner_weak_a(a); }
-// CHECKCC: define{{.*}} arm_aapcs_vfpcc i32 @outer_weak(i32 noundef %a) [[NUW]] {
-// CHECKCC: call arm_aapcs_vfpcc  i32 @inner_weak(i32 noundef %{{.*}})
-// CHECKCC: define internal arm_aapcs_vfpcc i32 @inner_weak(i32 noundef %a) [[NUW]] {
+// CHECKCC: define arm_aapcs_vfpcc i32 @outer_weak(i32 %a) [[NUW]] {
+// CHECKCC: call arm_aapcs_vfpcc  i32 @inner_weak(i32 %{{.*}})
+// CHECKCC: define internal arm_aapcs_vfpcc i32 @inner_weak(i32 %a) [[NUW]] {
 
 // CHECKBASIC: attributes [[NUW]] = { noinline nounwind{{.*}} }
 
@@ -106,18 +101,6 @@
 static void test11_foo(void) __attribute__((alias("test11")));
 
 // Test that gnu_inline+alias work.
-<<<<<<< HEAD
-// CHECKGLOBALS: @test12_alias ={{.*}} alias void (), ptr @test12
-void test12(void) {}
-inline void test12_alias(void) __attribute__((gnu_inline, alias("test12")));
-
-// Test that a non visible (-Wvisibility) type doesn't assert.
-// CHECKGLOBALS: @test13_alias ={{.*}} alias {}, ptr @test13
-enum a_type { test13_a };
-void test13(enum a_type y) {}
-void test13_alias(enum undeclared_type y) __attribute__((alias ("test13")));
-=======
 // CHECKGLOBALS: @test12_alias = alias void (), void ()* @test12
 void test12(void) {}
-inline void test12_alias(void) __attribute__((gnu_inline, alias("test12")));
->>>>>>> cb02aa7e
+inline void test12_alias(void) __attribute__((gnu_inline, alias("test12")));