--- conflicted
+++ resolved
@@ -37,27 +37,14 @@
 
 // CLSTDALL: cl
 // CLSTDALL-NEXT: CL
-// CLSTDALL-NEXT: cl1.0
-// CLSTDALL-NEXT: CL1.0
 // CLSTDALL-NEXT: cl1.1
 // CLSTDALL-NEXT: CL1.1
 // CLSTDALL-NEXT: cl1.2
 // CLSTDALL-NEXT: CL1.2
 // CLSTDALL-NEXT: cl2.0
 // CLSTDALL-NEXT: CL2.0
-<<<<<<< HEAD
-// CLSTDALL-NEXT: cl3.0
-// CLSTDALL-NEXT: CL3.0
 // CLSTDALL-NEXT: clc++
 // CLSTDALL-NEXT: CLC++
-// CLSTDALL-NEXT: clc++1.0
-// CLSTDALL-NEXT: CLC++1.0
-// CLSTDALL-NEXT: clc++2021
-// CLSTDALL-NEXT: CLC++2021
-=======
-// CLSTDALL-NEXT: clc++
-// CLSTDALL-NEXT: CLC++
->>>>>>> cb02aa7e
 // RUN: %clang --autocomplete=-fno-sanitize-coverage=,f | FileCheck %s -check-prefix=FNOSANICOVER
 // FNOSANICOVER: func
 // RUN: %clang --autocomplete=-fno-sanitize-coverage= | FileCheck %s -check-prefix=FNOSANICOVERALL
@@ -67,7 +54,6 @@
 // FNOSANICOVERALL-NEXT: func
 // FNOSANICOVERALL-NEXT: indirect-calls
 // FNOSANICOVERALL-NEXT: inline-8bit-counters
-// FNOSANICOVERALL-NEXT: inline-bool-flag
 // FNOSANICOVERALL-NEXT: no-prune
 // FNOSANICOVERALL-NEXT: trace-bb
 // FNOSANICOVERALL-NEXT: trace-cmp
@@ -77,7 +63,6 @@
 // FNOSANICOVERALL-NEXT: trace-pc-guard
 // RUN: %clang --autocomplete=-ffp-contract= | FileCheck %s -check-prefix=FFPALL
 // FFPALL: fast
-// FFPALL-NEXT: fast-honor-pragmas 
 // FFPALL-NEXT: off
 // FFPALL-NEXT: on
 // RUN: %clang --autocomplete=-flto= | FileCheck %s -check-prefix=FLTOALL
@@ -85,12 +70,8 @@
 // FLTOALL-NEXT: thin
 // RUN: %clang --autocomplete=-fveclib= | FileCheck %s -check-prefix=FVECLIBALL
 // FVECLIBALL: Accelerate
-// FVECLIBALL-NEXT: ArmPL
-// FVECLIBALL-NEXT: Darwin_libsystem_m
-// FVECLIBALL-NEXT: libmvec
 // FVECLIBALL-NEXT: MASSV
 // FVECLIBALL-NEXT: none
-// FVECLIBALL-NEXT: SLEEF
 // FVECLIBALL-NEXT: SVML
 // RUN: %clang --autocomplete=-fshow-overloads= | FileCheck %s -check-prefix=FSOVERALL
 // FSOVERALL: all
@@ -118,8 +99,6 @@
 // WARNING-NEXT: -Wmain-return-type
 // WARNING-NEXT: -Wmalformed-warning-check
 // WARNING-NEXT: -Wmany-braces-around-scalar-init
-// WARNING-NEXT: -Wmathematical-notation-identifier-extension
-// WARNING-NEXT: -Wmax-tokens
 // WARNING-NEXT: -Wmax-unsigned-zero
 // RUN: %clang --autocomplete=-Wno-invalid-pp- | FileCheck %s -check-prefix=NOWARNING
 // NOWARNING: -Wno-invalid-pp-token
