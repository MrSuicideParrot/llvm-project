--- conflicted
+++ resolved
@@ -1,17 +1,3 @@
-<<<<<<< HEAD
-// RUN: %clang -### -coverage -working-directory /no/such/dir/ input 2>&1 | FileCheck %s
-// RUN: %clang -### -coverage -working-directory %p/Inputs no_such_file.cpp -c 2>&1 | FileCheck %s --check-prefix=CHECK_NO_FILE
-// RUN: %clang -### -coverage -working-directory %p/Inputs pchfile.cpp -c 2>&1 | FileCheck %s --check-prefix=CHECK_WORKS
-
-// CHECK: unable to set working directory: /no/such/dir/
-
-// CHECK_NO_FILE: no such file or directory: 'no_such_file.cpp'
-
-// CHECK_WORKS: "-coverage-notes-file" "{{[^"]+}}test{{/|\\\\}}Driver{{/|\\\\}}Inputs{{/|\\\\}}pchfile.gcno"
-// CHECK_WORKS: "-working-directory" "{{[^"]+}}test{{/|\\\\}}Driver{{/|\\\\}}Inputs"
-// CHECK_WORKS: "-fdebug-compilation-dir={{[^"]+}}test{{/|\\\\}}Driver{{/|\\\\}}Inputs"
-=======
 // RUN: %clang -### -working-directory /no/such/dir/ input 2>&1 | FileCheck %s
 
-//CHECK: no such file or directory: '/no/such/dir/input'
->>>>>>> cb02aa7e
+//CHECK: no such file or directory: '/no/such/dir/input'