// Note: %s must be preceded by --, otherwise it may be interpreted as a
// command-line option, e.g. on Mac where %s is commonly under /Users.


// Alias options:

// RUN: %clang_cl /c -### -- %s 2>&1 | FileCheck -check-prefix=c %s
// c: -c

// RUN: %clang_cl /C -### -- %s 2>&1 | FileCheck -check-prefix=C %s
// C: error: invalid argument '/C' only allowed with '/E, /P or /EP'

// RUN: %clang_cl /C /P -### -- %s 2>&1 | FileCheck -check-prefix=C_P %s
// C_P: "-E"
// C_P: "-C"

// RUN: %clang_cl /d1reportAllClassLayout -### /c /WX -- %s 2>&1 | \
// RUN:     FileCheck -check-prefix=d1reportAllClassLayout %s
// d1reportAllClassLayout-NOT: warning:
// d1reportAllClassLayout-NOT: error:
// d1reportAllClassLayout: -fdump-record-layouts

// RUN: %clang_cl /Dfoo=bar /D bar=baz /DMYDEF#value /DMYDEF2=foo#bar /DMYDEF3#a=b /DMYDEF4# \
// RUN:    -### -- %s 2>&1 | FileCheck -check-prefix=D %s
// D: "-D" "foo=bar"
// D: "-D" "bar=baz"
// D: "-D" "MYDEF=value"
// D: "-D" "MYDEF2=foo#bar"
// D: "-D" "MYDEF3=a=b"
// D: "-D" "MYDEF4="

// RUN: %clang_cl /E -### -- %s 2>&1 | FileCheck -check-prefix=E %s
// E: "-E"
// E: "-o" "-"

// RUN: %clang_cl /EP -### -- %s 2>&1 | FileCheck -check-prefix=EP %s
// EP: "-E"
// EP: "-P"
// EP: "-o" "-"

// RUN: %clang_cl /external:Ipath  -### -- %s 2>&1 | FileCheck -check-prefix=EXTERNAL_I %s
// RUN: %clang_cl /external:I path -### -- %s 2>&1 | FileCheck -check-prefix=EXTERNAL_I %s
// EXTERNAL_I: "-isystem" "path"

// RUN: %clang_cl /fp:fast /fp:except -### -- %s 2>&1 | FileCheck -check-prefix=fpexcept %s
// fpexcept-NOT: -funsafe-math-optimizations
// fpexcept: -ffp-exception-behavior=strict

// RUN: %clang_cl /fp:fast /fp:except /fp:except- -### -- %s 2>&1 | FileCheck -check-prefix=fpexcept_ %s
// fpexcept_: -funsafe-math-optimizations
// fpexcept_: -ffp-exception-behavior=ignore

// RUN: %clang_cl /fp:precise /fp:fast -### -- %s 2>&1 | FileCheck -check-prefix=fpfast %s
// fpfast: -funsafe-math-optimizations
// fpfast: -ffast-math

// RUN: %clang_cl /fp:fast /fp:precise -### -- %s 2>&1 | FileCheck -check-prefix=fpprecise %s
// fpprecise-NOT: -funsafe-math-optimizations
// fpprecise-NOT: -ffast-math

// RUN: %clang_cl /fp:fast /fp:strict -### -- %s 2>&1 | FileCheck -check-prefix=fpstrict %s
// fpstrict-NOT: -funsafe-math-optimizations
// fpstrict-NOT: -ffast-math
// fpstrict: -ffp-contract=off

// RUN: %clang_cl /fp:strict /fp:contract -### -- %s 2>&1 | FileCheck -check-prefix=fpcontract %s
// fpcontract: -ffp-contract=on

// RUN: %clang_cl /fsanitize=address -### -- %s 2>&1 | FileCheck -check-prefix=fsanitize_address %s
// fsanitize_address: -fsanitize=address

// RUN: %clang_cl -### /FA -fprofile-instr-generate -- %s 2>&1 | FileCheck -check-prefix=CHECK-PROFILE-INSTR-GENERATE %s
// RUN: %clang_cl -### /FA -fprofile-instr-generate=/tmp/somefile.profraw -- %s 2>&1 | FileCheck -check-prefix=CHECK-PROFILE-INSTR-GENERATE-FILE %s
// RUN: %clang_cl -### /FAcsu -fprofile-instr-generate -- %s 2>&1 | FileCheck -check-prefix=CHECK-PROFILE-INSTR-GENERATE %s
// RUN: %clang_cl -### /FAcsu -fprofile-instr-generate=/tmp/somefile.profraw -- %s 2>&1 | FileCheck -check-prefix=CHECK-PROFILE-INSTR-GENERATE-FILE %s
// CHECK-PROFILE-INSTR-GENERATE: "-fprofile-instrument=clang" "--dependent-lib=clang_rt.profile{{[^"]*}}.lib"
// CHECK-PROFILE-INSTR-GENERATE-FILE: "-fprofile-instrument-path=/tmp/somefile.profraw"

// RUN: %clang_cl -### /FA -fprofile-generate -- %s 2>&1 | FileCheck -check-prefix=CHECK-PROFILE-GENERATE %s
// RUN: %clang_cl -### /FAcsu -fprofile-generate -- %s 2>&1 | FileCheck -check-prefix=CHECK-PROFILE-GENERATE %s
// CHECK-PROFILE-GENERATE: "-fprofile-instrument=llvm" "--dependent-lib=clang_rt.profile{{[^"]*}}.lib"

// RUN: %clang_cl -### /FA -fprofile-instr-generate -fprofile-instr-use -- %s 2>&1 | FileCheck -check-prefix=CHECK-NO-MIX-GEN-USE %s
// RUN: %clang_cl -### /FA -fprofile-instr-generate -fprofile-instr-use=file -- %s 2>&1 | FileCheck -check-prefix=CHECK-NO-MIX-GEN-USE %s
// RUN: %clang_cl -### /FAcsu -fprofile-instr-generate -fprofile-instr-use -- %s 2>&1 | FileCheck -check-prefix=CHECK-NO-MIX-GEN-USE %s
// RUN: %clang_cl -### /FAcsu -fprofile-instr-generate -fprofile-instr-use=file -- %s 2>&1 | FileCheck -check-prefix=CHECK-NO-MIX-GEN-USE %s
// CHECK-NO-MIX-GEN-USE: '{{[a-z=-]*}}' not allowed with '{{[a-z=-]*}}'

// RUN: %clang_cl -### /FA -fprofile-instr-use -- %s 2>&1 | FileCheck -check-prefix=CHECK-PROFILE-USE %s
// RUN: %clang_cl -### /FA -fprofile-use -- %s 2>&1 | FileCheck -check-prefix=CHECK-PROFILE-USE %s
// RUN: %clang_cl -### /FA -fprofile-instr-use=/tmp/somefile.prof -- %s 2>&1 | FileCheck -check-prefix=CHECK-PROFILE-USE-FILE %s
// RUN: %clang_cl -### /FA -fprofile-use=/tmp/somefile.prof -- %s 2>&1 | FileCheck -check-prefix=CHECK-PROFILE-USE-FILE %s
// RUN: %clang_cl -### /FAcsu -fprofile-instr-use -- %s 2>&1 | FileCheck -check-prefix=CHECK-PROFILE-USE %s
// RUN: %clang_cl -### /FAcsu -fprofile-use -- %s 2>&1 | FileCheck -check-prefix=CHECK-PROFILE-USE %s
// RUN: %clang_cl -### /FAcsu -fprofile-instr-use=/tmp/somefile.prof -- %s 2>&1 | FileCheck -check-prefix=CHECK-PROFILE-USE-FILE %s
// RUN: %clang_cl -### /FAcsu -fprofile-use=/tmp/somefile.prof -- %s 2>&1 | FileCheck -check-prefix=CHECK-PROFILE-USE-FILE %s
// CHECK-PROFILE-USE: "-fprofile-instrument-use-path=default.profdata"
// CHECK-PROFILE-USE-FILE: "-fprofile-instrument-use-path=/tmp/somefile.prof"

// RUN: %clang_cl /GA -### -- %s 2>&1 | FileCheck -check-prefix=GA %s
// GA: -ftls-model=local-exec

// RTTI is on by default; just check that we don't error.
// RUN: %clang_cl /Zs /GR -- %s 2>&1

// RUN: %clang_cl /GR- -### -- %s 2>&1 | FileCheck -check-prefix=GR_ %s
// GR_: -fno-rtti

// Security Buffer Check is on by default.
// RUN: %clang_cl -### -- %s 2>&1 | FileCheck -check-prefix=GS-default %s
// GS-default: "-stack-protector" "2"

// RUN: %clang_cl /GS -### -- %s 2>&1 | FileCheck -check-prefix=GS %s
// GS: "-stack-protector" "2"

// RUN: %clang_cl /GS- -### -- %s 2>&1 | FileCheck -check-prefix=GS_ %s
// GS_-NOT: -stack-protector

// RUN: %clang_cl /Gy -### -- %s 2>&1 | FileCheck -check-prefix=Gy %s
// Gy: -ffunction-sections

// RUN: %clang_cl /Gy /Gy- -### -- %s 2>&1 | FileCheck -check-prefix=Gy_ %s
// Gy_-NOT: -ffunction-sections

// RUN: %clang_cl /Gs -### -- %s 2>&1 | FileCheck -check-prefix=Gs %s
// Gs: "-mstack-probe-size=4096"
// RUN: %clang_cl /Gs0 -### -- %s 2>&1 | FileCheck -check-prefix=Gs0 %s
// Gs0: "-mstack-probe-size=0"
// RUN: %clang_cl /Gs4096 -### -- %s 2>&1 | FileCheck -check-prefix=Gs4096 %s
// Gs4096: "-mstack-probe-size=4096"

// RUN: %clang_cl /Gw -### -- %s 2>&1 | FileCheck -check-prefix=Gw %s
// Gw: -fdata-sections

// RUN: %clang_cl /Gw /Gw- -### -- %s 2>&1 | FileCheck -check-prefix=Gw_ %s
// Gw_-NOT: -fdata-sections

// RUN: %clang_cl /hotpatch -### -- %s 2>&1 | FileCheck -check-prefix=hotpatch %s
// hotpatch: -fms-hotpatch

// RUN: %clang_cl /Imyincludedir -### -- %s 2>&1 | FileCheck -check-prefix=SLASH_I %s
// RUN: %clang_cl /I myincludedir -### -- %s 2>&1 | FileCheck -check-prefix=SLASH_I %s
// SLASH_I: "-I" "myincludedir"

// RUN: %clang_cl /imsvcmyincludedir -### -- %s 2>&1 | FileCheck -check-prefix=SLASH_imsvc %s
// RUN: %clang_cl /imsvc myincludedir -### -- %s 2>&1 | FileCheck -check-prefix=SLASH_imsvc %s
// Clang's resource header directory should be first:
// SLASH_imsvc: "-resource-dir" "[[RESOURCE_DIR:[^"]+]]"
// SLASH_imsvc: "-internal-isystem" "[[RESOURCE_DIR]]{{[/\\]+}}include"
// SLASH_imsvc: "-internal-isystem" "myincludedir"

// RUN: %clang_cl /J -### -- %s 2>&1 | FileCheck -check-prefix=J %s
// J: -fno-signed-char

// RUN: %clang_cl /Ofoo -### -- %s 2>&1 | FileCheck -check-prefix=O %s
// O: /Ofoo

// RUN: %clang_cl /Ob0 -### -- %s 2>&1 | FileCheck -check-prefix=Ob0 %s
// Ob0: -fno-inline

// RUN: %clang_cl /Ob2 -### -- %s 2>&1 | FileCheck -check-prefix=Ob2 %s
// RUN: %clang_cl /Odb2 -### -- %s 2>&1 | FileCheck -check-prefix=Ob2 %s
// RUN: %clang_cl /O2 /Ob2 -### -- %s 2>&1 | FileCheck -check-prefix=Ob2 %s
// Ob2-NOT: warning: argument unused during compilation: '/O2'
// Ob2: -finline-functions

// RUN: %clang_cl /Ob1 -### -- %s 2>&1 | FileCheck -check-prefix=Ob1 %s
// RUN: %clang_cl /Odb1 -### -- %s 2>&1 | FileCheck -check-prefix=Ob1 %s
// Ob1: -finline-hint-functions

// RUN: %clang_cl /Od -### -- %s 2>&1 | FileCheck -check-prefix=Od %s
// Od: -O0

// RUN: %clang_cl /Oi- /Oi -### -- %s 2>&1 | FileCheck -check-prefix=Oi %s
// Oi-NOT: -fno-builtin

// RUN: %clang_cl /Oi- -### -- %s 2>&1 | FileCheck -check-prefix=Oi_ %s
// Oi_: -fno-builtin

// RUN: %clang_cl /Os --target=i686-pc-windows-msvc -### -- %s 2>&1 | FileCheck -check-prefix=Os %s
// RUN: %clang_cl /Os --target=x86_64-pc-windows-msvc -### -- %s 2>&1 | FileCheck -check-prefix=Os %s
<<<<<<< HEAD
// Os: -mframe-pointer=none
=======
// Os-NOT: -mdisable-fp-elim
// Os: -momit-leaf-frame-pointer
>>>>>>> cb02aa7e
// Os: -Os

// RUN: %clang_cl /Ot --target=i686-pc-windows-msvc -### -- %s 2>&1 | FileCheck -check-prefix=Ot %s
// RUN: %clang_cl /Ot --target=x86_64-pc-windows-msvc -### -- %s 2>&1 | FileCheck -check-prefix=Ot %s
<<<<<<< HEAD
// Ot: -mframe-pointer=none
=======
// Ot-NOT: -mdisable-fp-elim
// Ot: -momit-leaf-frame-pointer
>>>>>>> cb02aa7e
// Ot: -O2

// RUN: %clang_cl /Ox --target=i686-pc-windows-msvc -### -- %s 2>&1 | FileCheck -check-prefix=Ox %s
// RUN: %clang_cl /Ox --target=x86_64-pc-windows-msvc -### -- %s 2>&1 | FileCheck -check-prefix=Ox %s
<<<<<<< HEAD
// Ox: -mframe-pointer=none
// Ox: -O2

// RUN: %clang_cl --target=i686-pc-win32 /O2sy- -### -- %s 2>&1 | FileCheck -check-prefix=PR24003 %s
// PR24003: -mframe-pointer=all
// PR24003: -Os

// RUN: %clang_cl --target=i686-pc-win32 -Werror /Oy- /O2 -### -- %s 2>&1 | FileCheck -check-prefix=Oy_2 %s
// Oy_2: -mframe-pointer=all
=======
// Ox-NOT: -mdisable-fp-elim
// Ox: -momit-leaf-frame-pointer
// Ox: -O2

// RUN: %clang_cl --target=i686-pc-win32 /O2sy- -### -- %s 2>&1 | FileCheck -check-prefix=PR24003 %s
// PR24003: -mdisable-fp-elim
// PR24003: -momit-leaf-frame-pointer
// PR24003: -Os

// RUN: %clang_cl --target=i686-pc-win32 -Werror /Oy- /O2 -### -- %s 2>&1 | FileCheck -check-prefix=Oy_2 %s
// Oy_2: -momit-leaf-frame-pointer
>>>>>>> cb02aa7e
// Oy_2: -O2

// RUN: %clang_cl --target=aarch64-pc-windows-msvc -Werror /Oy- /O2 -### -- %s 2>&1 | FileCheck -check-prefix=Oy_aarch64 %s
// Oy_aarch64: -mframe-pointer=non-leaf
// Oy_aarch64: -O2

// RUN: %clang_cl --target=i686-pc-win32 -Werror /O2 /O2 -### -- %s 2>&1 | FileCheck -check-prefix=O2O2 %s
// O2O2: "-O2"

// RUN: %clang_cl /Zs -Werror /Oy -- %s 2>&1

// RUN: %clang_cl --target=i686-pc-win32 -Werror /Oy- -### -- %s 2>&1 | FileCheck -check-prefix=Oy_ %s
// Oy_: -mframe-pointer=all

// RUN: %clang_cl /Qvec -### -- %s 2>&1 | FileCheck -check-prefix=Qvec %s
// Qvec: -vectorize-loops

// RUN: %clang_cl /Qvec /Qvec- -### -- %s 2>&1 | FileCheck -check-prefix=Qvec_ %s
// Qvec_-NOT: -vectorize-loops

// RUN: %clang_cl /showIncludes -### -- %s 2>&1 | FileCheck -check-prefix=showIncludes_ %s
// showIncludes_: --show-includes
// showIncludes_: -sys-header-deps

// RUN: %clang_cl /showIncludes:user -### -- %s 2>&1 | FileCheck -check-prefix=showIncludesUser %s
// showIncludesUser: --show-includes
// showIncludesUser-NOT: -sys-header-deps

// RUN: %clang_cl /E /showIncludes -### -- %s 2>&1 | FileCheck -check-prefix=showIncludes_E %s
// RUN: %clang_cl /E /showIncludes:user -### -- %s 2>&1 | FileCheck -check-prefix=showIncludes_E %s
// RUN: %clang_cl /EP /showIncludes -### -- %s 2>&1 | FileCheck -check-prefix=showIncludes_E %s
// RUN: %clang_cl /E /EP /showIncludes -### -- %s 2>&1 | FileCheck -check-prefix=showIncludes_E %s
// RUN: %clang_cl /EP /P /showIncludes -### -- %s 2>&1 | FileCheck -check-prefix=showIncludes_E %s
// showIncludes_E-NOT: warning: argument unused during compilation: '--show-includes'

// /source-charset: should warn on everything except UTF-8.
// RUN: %clang_cl /source-charset:utf-16 -### -- %s 2>&1 | FileCheck -check-prefix=source-charset-utf-16 %s
// source-charset-utf-16: invalid value 'utf-16' in '/source-charset:utf-16'

// /execution-charset: should warn on everything except UTF-8.
// RUN: %clang_cl /execution-charset:utf-16 -### -- %s 2>&1 | FileCheck -check-prefix=execution-charset-utf-16 %s
// execution-charset-utf-16: invalid value 'utf-16' in '/execution-charset:utf-16'
//
// RUN: %clang_cl /Umymacro -### -- %s 2>&1 | FileCheck -check-prefix=U %s
// RUN: %clang_cl /U mymacro -### -- %s 2>&1 | FileCheck -check-prefix=U %s
// U: "-U" "mymacro"

// RUN: %clang_cl /validate-charset -### -- %s 2>&1 | FileCheck -check-prefix=validate-charset %s
// validate-charset: -Winvalid-source-encoding

// RUN: %clang_cl /validate-charset- -### -- %s 2>&1 | FileCheck -check-prefix=validate-charset_ %s
// validate-charset_: -Wno-invalid-source-encoding

// RUN: %clang_cl /vd2 -### -- %s 2>&1 | FileCheck -check-prefix=VD2 %s
// VD2: -vtordisp-mode=2

// RUN: %clang_cl /vmg -### -- %s 2>&1 | FileCheck -check-prefix=VMG %s
// VMG: "-fms-memptr-rep=virtual"

// RUN: %clang_cl /vmg /vms -### -- %s 2>&1 | FileCheck -check-prefix=VMS %s
// VMS: "-fms-memptr-rep=single"

// RUN: %clang_cl /vmg /vmm -### -- %s 2>&1 | FileCheck -check-prefix=VMM %s
// VMM: "-fms-memptr-rep=multiple"

// RUN: %clang_cl /vmg /vmv -### -- %s 2>&1 | FileCheck -check-prefix=VMV %s
// VMV: "-fms-memptr-rep=virtual"

// RUN: %clang_cl /vmg /vmb -### -- %s 2>&1 | FileCheck -check-prefix=VMB %s
// VMB: '/vmg' not allowed with '/vmb'

// RUN: %clang_cl /vmg /vmm /vms -### -- %s 2>&1 | FileCheck -check-prefix=VMX %s
// VMX: '/vms' not allowed with '/vmm'

// RUN: %clang_cl /volatile:iso -### -- %s 2>&1 | FileCheck -check-prefix=VOLATILE-ISO %s
// VOLATILE-ISO-NOT: "-fms-volatile"

// RUN: %clang_cl /volatile:ms -### -- %s 2>&1 | FileCheck -check-prefix=VOLATILE-MS %s
// VOLATILE-MS: "-fms-volatile"

// RUN: %clang_cl /W0 -### -- %s 2>&1 | FileCheck -check-prefix=W0 %s
// W0: -w

// RUN: %clang_cl /W1 -### -- %s 2>&1 | FileCheck -check-prefix=W1 %s
// RUN: %clang_cl /W2 -### -- %s 2>&1 | FileCheck -check-prefix=W1 %s
// RUN: %clang_cl /W3 -### -- %s 2>&1 | FileCheck -check-prefix=W1 %s
// RUN: %clang_cl /W4 -### -- %s 2>&1 | FileCheck -check-prefix=W4 %s
// RUN: %clang_cl /Wall -### -- %s 2>&1 | FileCheck -check-prefix=Weverything %s
// W1: -Wall
// W4: -WCL4
// Weverything: -Weverything

// RUN: %clang_cl /WX -### -- %s 2>&1 | FileCheck -check-prefix=WX %s
// WX: -Werror

// RUN: %clang_cl /WX- -### -- %s 2>&1 | FileCheck -check-prefix=WX_ %s
// WX_: -Wno-error

// RUN: %clang_cl /w -### -- %s 2>&1 | FileCheck -check-prefix=w %s
// w: -w

// RUN: %clang_cl /Zp -### -- %s 2>&1 | FileCheck -check-prefix=ZP %s
// ZP: -fpack-struct=1

// RUN: %clang_cl /Zp2 -### -- %s 2>&1 | FileCheck -check-prefix=ZP2 %s
// ZP2: -fpack-struct=2

// RUN: %clang_cl /Zs -### -- %s 2>&1 | FileCheck -check-prefix=Zs %s
// Zs: -fsyntax-only

// RUN: %clang_cl /FIasdf.h -### -- %s 2>&1 | FileCheck -check-prefix=FI %s
// FI: "-include" "asdf.h"

// RUN: %clang_cl /FI asdf.h -### -- %s 2>&1 | FileCheck -check-prefix=FI_ %s
// FI_: "-include" "asdf.h"

// RUN: %clang_cl /TP /c -### -- %s 2>&1 | FileCheck -check-prefix=NO-GX %s
// NO-GX-NOT: "-fcxx-exceptions" "-fexceptions"

// RUN: %clang_cl /TP /c /GX -### -- %s 2>&1 | FileCheck -check-prefix=GX %s
// GX: "-fcxx-exceptions" "-fexceptions"

// RUN: %clang_cl /TP /c /GX /GX- -### -- %s 2>&1 | FileCheck -check-prefix=GX_ %s
// GX_-NOT: "-fcxx-exceptions" "-fexceptions"

// RUN: %clang_cl /d1PP -### -- %s 2>&1 | FileCheck -check-prefix=d1PP %s
// d1PP: -dD

// RUN: %clang_cl --target=i686-pc-windows-msvc /c /QIntel-jcc-erratum -### -- %s 2>&1 | FileCheck -check-prefix=jcceratum %s
// jcceratum: "-mllvm" "-x86-branches-within-32B-boundaries"


// We forward any unrecognized -W diagnostic options to cc1.
// RUN: %clang_cl -Wunused-pragmas -### -- %s 2>&1 | FileCheck -check-prefix=WJoined %s
// WJoined: "-cc1"
// WJoined: "-Wunused-pragmas"

// We recognize -f[no-]strict-aliasing.
// RUN: %clang_cl -c -### -- %s 2>&1 | FileCheck -check-prefix=DEFAULTSTRICT %s
// DEFAULTSTRICT: "-relaxed-aliasing"
// RUN: %clang_cl -c -fstrict-aliasing -### -- %s 2>&1 | FileCheck -check-prefix=STRICT %s
// STRICT-NOT: "-relaxed-aliasing"
// RUN: %clang_cl -c -fno-strict-aliasing -### -- %s 2>&1 | FileCheck -check-prefix=NOSTRICT %s
// NOSTRICT: "-relaxed-aliasing"

// We recognize -f[no-]delete-null-pointer-checks.
// RUN: %clang_cl -c -### -- %s 2>&1 | FileCheck -check-prefix=DEFAULTNULL %s
// DEFAULTNULL-NOT: "-fno-delete-null-pointer-checks"
// RUN: %clang_cl -c -fdelete-null-pointer-checks -### -- %s 2>&1 | FileCheck -check-prefix=NULL %s
// NULL-NOT: "-fno-delete-null-pointer-checks"
// RUN: %clang_cl -c -fno-delete-null-pointer-checks -### -- %s 2>&1 | FileCheck -check-prefix=NONULL %s
// NONULL: "-fno-delete-null-pointer-checks"

// RUN: %clang_cl -c -### /std:c11 -- %s 2>&1 | FileCheck -check-prefix CHECK-C11 %s
// CHECK-C11: -std=c11

// For some warning ids, we can map from MSVC warning to Clang warning.
// RUN: %clang_cl -wd4005 -wd4100 -wd4910 -wd4996 -wd12345678 -### -- %s 2>&1 | FileCheck -check-prefix=Wno %s
// Wno: "-cc1"
// Wno: "-Wno-macro-redefined"
// Wno: "-Wno-unused-parameter"
// Wno: "-Wno-dllexport-explicit-instantiation-decl"
// Wno: "-Wno-deprecated-declarations"
// Wno-NOT: "-wd

// Ignored options. Check that we don't get "unused during compilation" errors.
// RUN: %clang_cl /c \
// RUN:    /analyze- \
// RUN:    /bigobj \
// RUN:    /cgthreads4 \
// RUN:    /cgthreads8 \
// RUN:    /d2FastFail \
// RUN:    /d2Zi+ \
// RUN:    /errorReport:foo \
// RUN:    /execution-charset:utf-8 \
// RUN:    /FC \
// RUN:    /Fdfoo \
// RUN:    /FS \
// RUN:    /Gd \
// RUN:    /GF \
// RUN:    /GS- \
// RUN:    /kernel- \
// RUN:    /nologo \
// RUN:    /Og \
// RUN:    /openmp- \
// RUN:    /permissive- \
// RUN:    /RTC1 \
// RUN:    /sdl \
// RUN:    /sdl- \
// RUN:    /source-charset:utf-8 \
// RUN:    /utf-8 \
// RUN:    /vmg \
// RUN:    /volatile:iso \
// RUN:    /w12345 \
// RUN:    /wd1234 \
// RUN:    /Wv \
// RUN:    /Wv:17 \
// RUN:    /Zm \
// RUN:    /Zo \
// RUN:    /Zo- \
// RUN:    -### -- %s 2>&1 | FileCheck -check-prefix=IGNORED %s
// IGNORED-NOT: argument unused during compilation
// IGNORED-NOT: no such file or directory
// Don't confuse /openmp- with the /o flag:
// IGNORED-NOT: "-o" "penmp-.obj"

// Ignored options and compile-only options are ignored for link jobs.
// RUN: touch %t.obj
// RUN: %clang_cl /nologo -### -- %t.obj 2>&1 | FileCheck -check-prefix=LINKUNUSED %s
// RUN: %clang_cl /Dfoo -### -- %t.obj 2>&1 | FileCheck -check-prefix=LINKUNUSED %s
// RUN: %clang_cl /MD -### -- %t.obj 2>&1 | FileCheck -check-prefix=LINKUNUSED %s
// LINKUNUSED-NOT: argument unused during compilation

// Support ignoring warnings about unused arguments.
// RUN: %clang_cl /Abracadabra -Qunused-arguments -### -- %s 2>&1 | FileCheck -check-prefix=UNUSED %s
// UNUSED-NOT: argument unused during compilation

// Unsupported but parsed options. Check that we don't error on them.
// (/Zs is for syntax-only)
// RUN: %clang_cl /Zs \
// RUN:     /await \
// RUN:     /await:strict \
// RUN:     /constexpr:depth1000 /constexpr:backtrace1000 /constexpr:steps1000 \
// RUN:     /AIfoo \
// RUN:     /AI foo_does_not_exist \
// RUN:     /Bt \
// RUN:     /Bt+ \
// RUN:     /clr:pure \
// RUN:     /d1import_no_registry \
// RUN:     /d1nodatetime \
// RUN:     /d2FH4 \
// RUN:     /docname \
// RUN:     /experimental:external \
// RUN:     /experimental:module \
// RUN:     /experimental:preprocessor \
// RUN:     /exportHeader /headerName:foo \
// RUN:     /external:anglebrackets \
// RUN:     /external:env:var \
// RUN:     /external:W0 \
// RUN:     /external:W1 \
// RUN:     /external:W2 \
// RUN:     /external:W3 \
// RUN:     /external:W4 \
// RUN:     /external:templates- \
// RUN:     /headerUnit foo.h=foo.ifc /headerUnit:quote foo.h=foo.ifc /headerUnit:angle foo.h=foo.ifc \
// RUN:     /EHsc \
// RUN:     /F 42 \
// RUN:     /FA \
// RUN:     /FAc \
// RUN:     /Fafilename \
// RUN:     /FAs \
// RUN:     /FAu \
// RUN:     /favor:blend \
// RUN:     /fno-sanitize-address-vcasan-lib \
// RUN:     /Fifoo \
// RUN:     /Fmfoo \
// RUN:     /FpDebug\main.pch \
// RUN:     /Frfoo \
// RUN:     /FRfoo \
// RUN:     /FU foo \
// RUN:     /Fx \
// RUN:     /G1 \
// RUN:     /G2 \
// RUN:     /GA \
// RUN:     /Gd \
// RUN:     /Ge \
// RUN:     /Gh \
// RUN:     /GH \
// RUN:     /GL \
// RUN:     /GL- \
// RUN:     /Gm \
// RUN:     /Gm- \
// RUN:     /Gr \
// RUN:     /GS \
// RUN:     /GT \
// RUN:     /GX \
// RUN:     /Gv \
// RUN:     /Gz \
// RUN:     /GZ \
// RUN:     /H \
// RUN:     /homeparams \
// RUN:     /kernel \
// RUN:     /LN \
// RUN:     /MP \
// RUN:     /o foo.obj \
// RUN:     /ofoo.obj \
// RUN:     /openmp \
// RUN:     /openmp:experimental \
// RUN:     /Qfast_transcendentals \
// RUN:     /QIfist \
// RUN:     /Qimprecise_fwaits \
// RUN:     /Qpar \
// RUN:     /Qpar-report:1 \
// RUN:     /Qsafe_fp_loads \
// RUN:     /Qspectre \
// RUN:     /Qspectre-load \
// RUN:     /Qspectre-load-cf \
// RUN:     /Qvec-report:2 \
// RUN:     /reference foo=foo.ifc /reference foo.ifc \
// RUN:     /sourceDependencies foo.json \
// RUN:     /sourceDependencies:directives foo.json \
// RUN:     /translateInclude \
// RUN:     /u \
// RUN:     /V \
// RUN:     /volatile:ms \
// RUN:     /wfoo \
// RUN:     /WL \
// RUN:     /Wp64 \
// RUN:     /X \
// RUN:     /Y- \
// RUN:     /Yc \
// RUN:     /Ycstdafx.h \
// RUN:     /Yd \
// RUN:     /Yl- \
// RUN:     /Ylfoo \
// RUN:     /Yustdafx.h \
// RUN:     /Z7 \
// RUN:     /Za \
// RUN:     /Ze \
// RUN:     /Zg \
// RUN:     /Zi \
// RUN:     /ZI \
// RUN:     /Zl \
// RUN:     /ZW:nostdlib \
// RUN:     -- %s 2>&1

// We support -Xclang for forwarding options to cc1.
// RUN: %clang_cl -Xclang hellocc1 -### -- %s 2>&1 | FileCheck -check-prefix=Xclang %s
// Xclang: "-cc1"
// Xclang: "hellocc1"

// Files under /Users are often confused with the /U flag. (This could happen
// for other flags too, but this is the one people run into.)
// RUN: %clang_cl /c /Users/me/myfile.c -### 2>&1 | FileCheck -check-prefix=SlashU %s
// SlashU: warning: '/Users/me/myfile.c' treated as the '/U' option
// SlashU: note: use '--' to treat subsequent arguments as filenames

// RTTI is on by default. /GR- controls -fno-rtti-data.
// RUN: %clang_cl /c /GR- -### -- %s 2>&1 | FileCheck -check-prefix=NoRTTI %s
// NoRTTI: "-fno-rtti-data"
// NoRTTI-NOT: "-fno-rtti"
// RUN: %clang_cl /c /GR -### -- %s 2>&1 | FileCheck -check-prefix=RTTI %s
// RTTI-NOT: "-fno-rtti-data"
// RTTI-NOT: "-fno-rtti"

// RUN: %clang_cl /Zi /c -### -- %s 2>&1 | FileCheck -check-prefix=Zi %s
// Zi: "-gcodeview"
// Zi: "-debug-info-kind=constructor"

// RUN: %clang_cl /Z7 /c -### -- %s 2>&1 | FileCheck -check-prefix=Z7 %s
// Z7: "-gcodeview"
// Z7: "-debug-info-kind=constructor"

// RUN: %clang_cl -gline-tables-only /c -### -- %s 2>&1 | FileCheck -check-prefix=ZGMLT %s
// ZGMLT: "-gcodeview"
// ZGMLT: "-debug-info-kind=line-tables-only"

// RUN: %clang_cl /c -### -- %s 2>&1 | FileCheck -check-prefix=BreproDefault %s
// BreproDefault: "-mincremental-linker-compatible"

// RUN: %clang_cl /Brepro- /Brepro /c '-###' -- %s 2>&1 | FileCheck -check-prefix=Brepro %s
// Brepro-NOT: "-mincremental-linker-compatible"

// RUN: %clang_cl /Brepro /Brepro- /c '-###' -- %s 2>&1 | FileCheck -check-prefix=Brepro_ %s
// Brepro_: "-mincremental-linker-compatible"

// This test was super sneaky: "/Z7" means "line-tables", but "-gdwarf" occurs
// later on the command line, so it should win. Interestingly the cc1 arguments
// came out right, but had wrong semantics, because an invariant assumed by
// CompilerInvocation was violated: it expects that at most one of {gdwarfN,
// line-tables-only} appear. If you assume that, then you can safely use
// Args.hasArg to test whether a boolean flag is present without caring
// where it appeared. And for this test, it appeared to the left of -gdwarf
// which made it "win". This test could not detect that bug.
// RUN: %clang_cl /Z7 -gdwarf /c -### -- %s 2>&1 | FileCheck -check-prefix=Z7_gdwarf %s
// Z7_gdwarf: "-gcodeview"
// Z7_gdwarf: "-debug-info-kind=constructor"
// Z7_gdwarf: "-dwarf-version=

// RUN: %clang_cl /ZH:MD5 /c -### -- %s 2>&1 | FileCheck -check-prefix=ZH_MD5 %s
// ZH_MD5: "-gsrc-hash=md5"

// RUN: %clang_cl /ZH:SHA1 /c -### -- %s 2>&1 \
// RUN:     | FileCheck -check-prefix=ZH_SHA1 %s
// ZH_SHA1: "-gsrc-hash=sha1"

// RUN: %clang_cl /ZH:SHA_256 /c -### -- %s 2>&1 \
// RUN:     | FileCheck -check-prefix=ZH_SHA256 %s
// ZH_SHA256: "-gsrc-hash=sha256"

// RUN: %clang_cl -fmsc-version=1800 -TP -### -- %s 2>&1 | FileCheck -check-prefix=CXX11 %s
// CXX11: -std=c++11

// RUN: %clang_cl -fmsc-version=1900 -TP -### -- %s 2>&1 | FileCheck -check-prefix=CXX14 %s
// CXX14: -std=c++14

// RUN: %clang_cl -fmsc-version=1900 -TP -std:c++14 -### -- %s 2>&1 | FileCheck -check-prefix=STDCXX14 %s
// STDCXX14: -std=c++14

// RUN: %clang_cl -fmsc-version=1900 -TP -std:c++17 -### -- %s 2>&1 | FileCheck -check-prefix=STDCXX17 %s
// STDCXX17: -std=c++17

// RUN: %clang_cl -fmsc-version=1900 -TP -std:c++20 -### -- %s 2>&1 | FileCheck -check-prefix=STDCXX20 %s
// STDCXX20: -std=c++20

// RUN: %clang_cl -fmsc-version=1900 -TP -std:c++latest -### -- %s 2>&1 | FileCheck -check-prefix=STDCXXLATEST %s
// STDCXXLATEST: -std=c++26

// RUN: env CL="/Gy" %clang_cl -### -- %s 2>&1 | FileCheck -check-prefix=ENV-CL %s
// ENV-CL: "-ffunction-sections"

// RUN: env CL="/Gy" _CL_="/Gy- -- %s" %clang_cl -### 2>&1 | FileCheck -check-prefix=ENV-_CL_ %s
// ENV-_CL_-NOT: "-ffunction-sections"

// RUN: env CL="%s" _CL_="%s" not %clang --rsp-quoting=windows -c

// RUN: %clang_cl -### /c -flto -- %s 2>&1 | FileCheck -check-prefix=LTO %s
// LTO: -flto

// RUN: %clang_cl -### /c -flto -fno-lto -- %s 2>&1 | FileCheck -check-prefix=LTO-NO %s
// LTO-NO-NOT: "-flto"

// RUN: %clang_cl -### /c -flto=thin -- %s 2>&1 | FileCheck -check-prefix=LTO-THIN %s
// LTO-THIN: -flto=thin

// RUN: %clang_cl -### -Fe%t.exe -entry:main -flto -- %s 2>&1 | FileCheck -check-prefix=LTO-WITHOUT-LLD %s
// LTO-WITHOUT-LLD: LTO requires -fuse-ld=lld

// RUN: %clang_cl  -### -- %s 2>&1 | FileCheck -check-prefix=NOCFGUARD %s
// RUN: %clang_cl /guard:cf- -### -- %s 2>&1 | FileCheck -check-prefix=NOCFGUARD %s
// NOCFGUARD-NOT: -cfguard

// RUN: %clang_cl /guard:cf -### -- %s 2>&1 | FileCheck -check-prefix=CFGUARD %s
// CFGUARD: -cfguard
// CFGUARD-NOT: -cfguard-no-checks

// RUN: %clang_cl /guard:cf,nochecks -### -- %s 2>&1 | FileCheck -check-prefix=CFGUARDNOCHECKS %s
// CFGUARDNOCHECKS: -cfguard-no-checks

// RUN: %clang_cl /guard:nochecks -### -- %s 2>&1 | FileCheck -check-prefix=CFGUARDNOCHECKSINVALID %s
// CFGUARDNOCHECKSINVALID: invalid value 'nochecks' in '/guard:'

// RUN: %clang_cl  -### -- %s 2>&1 | FileCheck -check-prefix=NOEHCONTGUARD %s
// RUN: %clang_cl /guard:ehcont- -### -- %s 2>&1 | FileCheck -check-prefix=NOEHCONTGUARD %s
// NOEHCONTGUARD-NOT: -ehcontguard

// RUN: %clang_cl /guard:ehcont -### -- %s 2>&1 | FileCheck -check-prefix=EHCONTGUARD %s
// EHCONTGUARD: -ehcontguard

// RUN: %clang_cl /guard:cf /guard:ehcont -Wall -Wno-msvc-not-found -### -- %s 2>&1 | \
// RUN:   FileCheck -check-prefix=BOTHGUARD %s --implicit-check-not=warning:
// BOTHGUARD: -cfguard
// BOTHGUARD-SAME: -ehcontguard
// BOTHGUARD: -guard:cf
// BOTHGUARD-SAME: -guard:ehcont

// RUN: %clang_cl /guard:foo -### -- %s 2>&1 | FileCheck -check-prefix=CFGUARDINVALID %s
// CFGUARDINVALID: invalid value 'foo' in '/guard:'

// Accept "core" clang options.
// (/Zs is for syntax-only, -Werror makes it fail hard on unknown options)
// RUN: %clang_cl \
// RUN:     --driver-mode=cl \
// RUN:     -fblocks \
// RUN:     -fcrash-diagnostics-dir=/foo \
// RUN:     -fno-crash-diagnostics \
// RUN:     -fno-blocks \
// RUN:     -fbuiltin \
// RUN:     -fno-builtin \
// RUN:     -fno-builtin-strcpy \
// RUN:     -fcolor-diagnostics \
// RUN:     -fno-color-diagnostics \
// RUN:     -fcoverage-mapping \
// RUN:     -fno-coverage-mapping \
// RUN:     -fdiagnostics-color \
// RUN:     -fno-diagnostics-color \
// RUN:     -fdebug-compilation-dir . \
// RUN:     -fdebug-compilation-dir=. \
// RUN:     -ffile-compilation-dir=. \
// RUN:     -fdiagnostics-parseable-fixits \
// RUN:     -fdiagnostics-absolute-paths \
// RUN:     -ferror-limit=10 \
// RUN:     -fident \
// RUN:     -fno-ident \
// RUN:     -fmsc-version=1800 \
// RUN:     -fno-strict-aliasing \
// RUN:     -fstrict-aliasing \
// RUN:     -fsyntax-only \
// RUN:     -fms-compatibility \
// RUN:     -fno-ms-compatibility \
// RUN:     -fms-extensions \
// RUN:     -fno-ms-extensions \
// RUN:     -Xclang -disable-llvm-passes \
// RUN:     -resource-dir asdf \
// RUN:     -resource-dir=asdf \
// RUN:     -Wunused-variable \
// RUN:     -fmacro-backtrace-limit=0 \
// RUN:     -fstandalone-debug \
// RUN:     -flimit-debug-info \
// RUN:     -flto \
// RUN:     -fmerge-all-constants \
// RUN:     -no-canonical-prefixes \
// RUN:     -march=skylake \
// RUN:     -fbracket-depth=123 \
// RUN:     -fprofile-generate \
// RUN:     -fprofile-generate=dir \
// RUN:     -fno-profile-generate \
// RUN:     -fno-profile-instr-generate \
// RUN:     -fno-profile-instr-use \
// RUN:     -fcs-profile-generate \
// RUN:     -fcs-profile-generate=dir \
// RUN:     -ftime-trace \
// RUN:     -fmodules \
// RUN:     -fno-modules \
// RUN:     -fimplicit-module-maps \
// RUN:     -fmodule-maps \
// RUN:     -fmodule-name=foo \
// RUN:     -fmodule-implementation-of \
// RUN:     -fsystem-module \
// RUN:     -fmodule-map-file=foo \
// RUN:     -fmodule-file=foo \
// RUN:     -fmodules-ignore-macro=foo \
// RUN:     -fmodules-strict-decluse \
// RUN:     -fmodules-decluse \
// RUN:     -fno-modules-decluse \
// RUN:     -fmodules-search-all \
// RUN:     -fno-modules-search-all \
// RUN:     -fimplicit-modules \
// RUN:     -fno-implicit-modules \
// RUN:     -ftrivial-auto-var-init=zero \
// RUN:     --version \
// RUN:     -Werror /Zs -- %s 2>&1

// Accept clang options under the /clang: flag.
// The first test case ensures that the SLP vectorizer is on by default and that
// it's being turned off by the /clang:-fno-slp-vectorize flag.

// RUN: %clang_cl -O2 -### -- %s 2>&1 | FileCheck -check-prefix=NOCLANG %s
// NOCLANG: "--dependent-lib=libcmt"
// NOCLANG-SAME: "-vectorize-slp"
// NOCLANG-NOT: "--dependent-lib=msvcrt"

// RUN: %clang_cl -O2 -MD /clang:-fno-slp-vectorize /clang:-MD /clang:-MF /clang:my_dependency_file.dep -### -- %s 2>&1 | FileCheck -check-prefix=CLANG %s
// CLANG: "--dependent-lib=msvcrt"
// CLANG-SAME: "-dependency-file" "my_dependency_file.dep"
// CLANG-NOT: "--dependent-lib=libcmt"
// CLANG-NOT: "-vectorize-slp"

// Cover PR42501: clang-cl /clang: pass-through causes read-after-free with aliased options.
// RUN: %clang_cl /clang:-save-temps /clang:-Wl,test1,test2 -### -- %s 2>&1 | FileCheck -check-prefix=SAVETEMPS %s
// SAVETEMPS: "-save-temps=cwd"
// SAVETEMPS: "test1" "test2"

// Validate that the default triple is used when run an empty tools dir is specified
// RUN: %clang_cl -vctoolsdir "" -### -- %s 2>&1 | FileCheck %s --check-prefix VCTOOLSDIR
// VCTOOLSDIR: "-triple" "{{[a-zA-Z0-9_-]*}}-pc-windows-msvc19.20.0"

// Validate that built-in include paths are based on the supplied path
// RUN: %clang_cl --target=aarch64-pc-windows-msvc -vctoolsdir "/fake" -winsdkdir "/foo" -winsdkversion 10.0.12345.0 -### -- %s 2>&1 | FileCheck %s --check-prefix FAKEDIR
// FAKEDIR: "-internal-isystem" "/fake{{/|\\\\}}include"
// FAKEDIR: "-internal-isystem" "/fake{{/|\\\\}}atlmfc{{/|\\\\}}include"
// FAKEDIR: "-internal-isystem" "/foo{{/|\\\\}}Include{{/|\\\\}}10.0.12345.0{{/|\\\\}}ucrt"
// FAKEDIR: "-internal-isystem" "/foo{{/|\\\\}}Include{{/|\\\\}}10.0.12345.0{{/|\\\\}}shared"
// FAKEDIR: "-internal-isystem" "/foo{{/|\\\\}}Include{{/|\\\\}}10.0.12345.0{{/|\\\\}}um"
// FAKEDIR: "-internal-isystem" "/foo{{/|\\\\}}Include{{/|\\\\}}10.0.12345.0{{/|\\\\}}winrt"
// FAKEDIR: "-libpath:/fake{{/|\\\\}}lib{{/|\\\\}}
// FAKEDIR: "-libpath:/fake{{/|\\\\}}atlmfc{{/|\\\\}}lib{{/|\\\\}}
// FAKEDIR: "-libpath:/foo{{/|\\\\}}Lib{{/|\\\\}}10.0.12345.0{{/|\\\\}}ucrt
// FAKEDIR: "-libpath:/foo{{/|\\\\}}Lib{{/|\\\\}}10.0.12345.0{{/|\\\\}}um

// Accept both the -target and --target= spellings.
// RUN: %clang_cl --target=i686-pc-windows-msvc19.14.0 -### -- %s 2>&1 | FileCheck -check-prefix=TARGET %s
// RUN: %clang_cl -target i686-pc-windows-msvc19.14.0  -### -- %s 2>&1 | FileCheck -check-prefix=TARGET %s
// TARGET: "-triple" "i686-pc-windows-msvc19.14.0"

// RUN: %clang_cl /JMC /c -### -- %s 2>&1 | FileCheck %s --check-prefix JMCWARN
// JMCWARN: /JMC requires debug info. Use '/Zi', '/Z7' or debug options that enable debugger's stepping function; option ignored

// RUN: %clang_cl /JMC /c -### -- %s 2>&1 | FileCheck %s --check-prefix NOJMC
// RUN: %clang_cl /JMC /Z7 /JMC- /c -### -- %s 2>&1 | FileCheck %s --check-prefix NOJMC
// NOJMC-NOT: -fjmc

// RUN: %clang_cl /JMC /Z7 /c -### -- %s 2>&1 | FileCheck %s --check-prefix JMC
// JMC: -fjmc

// RUN: %clang_cl /external:W0 /c -### -- %s 2>&1 | FileCheck -check-prefix=EXTERNAL_W0 %s
// RUN: %clang_cl /external:W1 /c -### -- %s 2>&1 | FileCheck -check-prefix=EXTERNAL_Wn %s
// RUN: %clang_cl /external:W2 /c -### -- %s 2>&1 | FileCheck -check-prefix=EXTERNAL_Wn %s
// RUN: %clang_cl /external:W3 /c -### -- %s 2>&1 | FileCheck -check-prefix=EXTERNAL_Wn %s
// RUN: %clang_cl /external:W4 /c -### -- %s 2>&1 | FileCheck -check-prefix=EXTERNAL_Wn %s
// EXTERNAL_W0: "-Wno-system-headers"
// EXTERNAL_Wn: "-Wsystem-headers"

// RUN: %clang_cl -vctoolsdir "" /arm64EC /c -### -- %s 2>&1 | FileCheck --check-prefix=ARM64EC %s 
// ARM64EC-NOT: /arm64EC has been overridden by specified target
// ARM64EC: "-triple" "arm64ec-pc-windows-msvc19.20.0"

// RUN: %clang_cl -vctoolsdir "" /arm64EC /c -target x86_64-pc-windows-msvc  -### -- %s 2>&1 | FileCheck --check-prefix=ARM64EC_OVERRIDE %s
// ARM64EC_OVERRIDE: warning: /arm64EC has been overridden by specified target: x86_64-pc-windows-msvc; option ignored

void f(void) { }<|MERGE_RESOLUTION|>--- conflicted
+++ resolved
@@ -38,62 +38,47 @@
 // EP: "-P"
 // EP: "-o" "-"
 
-// RUN: %clang_cl /external:Ipath  -### -- %s 2>&1 | FileCheck -check-prefix=EXTERNAL_I %s
-// RUN: %clang_cl /external:I path -### -- %s 2>&1 | FileCheck -check-prefix=EXTERNAL_I %s
-// EXTERNAL_I: "-isystem" "path"
-
 // RUN: %clang_cl /fp:fast /fp:except -### -- %s 2>&1 | FileCheck -check-prefix=fpexcept %s
-// fpexcept-NOT: -funsafe-math-optimizations
-// fpexcept: -ffp-exception-behavior=strict
+// fpexcept-NOT: -menable-unsafe-fp-math
 
 // RUN: %clang_cl /fp:fast /fp:except /fp:except- -### -- %s 2>&1 | FileCheck -check-prefix=fpexcept_ %s
-// fpexcept_: -funsafe-math-optimizations
-// fpexcept_: -ffp-exception-behavior=ignore
+// fpexcept_: -menable-unsafe-fp-math
 
 // RUN: %clang_cl /fp:precise /fp:fast -### -- %s 2>&1 | FileCheck -check-prefix=fpfast %s
-// fpfast: -funsafe-math-optimizations
+// fpfast: -menable-unsafe-fp-math
 // fpfast: -ffast-math
 
 // RUN: %clang_cl /fp:fast /fp:precise -### -- %s 2>&1 | FileCheck -check-prefix=fpprecise %s
-// fpprecise-NOT: -funsafe-math-optimizations
+// fpprecise-NOT: -menable-unsafe-fp-math
 // fpprecise-NOT: -ffast-math
 
 // RUN: %clang_cl /fp:fast /fp:strict -### -- %s 2>&1 | FileCheck -check-prefix=fpstrict %s
-// fpstrict-NOT: -funsafe-math-optimizations
+// fpstrict-NOT: -menable-unsafe-fp-math
 // fpstrict-NOT: -ffast-math
-// fpstrict: -ffp-contract=off
-
-// RUN: %clang_cl /fp:strict /fp:contract -### -- %s 2>&1 | FileCheck -check-prefix=fpcontract %s
-// fpcontract: -ffp-contract=on
-
-// RUN: %clang_cl /fsanitize=address -### -- %s 2>&1 | FileCheck -check-prefix=fsanitize_address %s
-// fsanitize_address: -fsanitize=address
+
+// RUN: %clang_cl /Z7 -gcolumn-info -### -- %s 2>&1 | FileCheck -check-prefix=gcolumn %s
+// gcolumn: -dwarf-column-info
+
+// RUN: %clang_cl /Z7 -gno-column-info -### -- %s 2>&1 | FileCheck -check-prefix=gnocolumn %s
+// gnocolumn-NOT: -dwarf-column-info
+
+// RUN: %clang_cl /Z7 -### -- %s 2>&1 | FileCheck -check-prefix=gdefcolumn %s
+// gdefcolumn-NOT: -dwarf-column-info
 
 // RUN: %clang_cl -### /FA -fprofile-instr-generate -- %s 2>&1 | FileCheck -check-prefix=CHECK-PROFILE-INSTR-GENERATE %s
 // RUN: %clang_cl -### /FA -fprofile-instr-generate=/tmp/somefile.profraw -- %s 2>&1 | FileCheck -check-prefix=CHECK-PROFILE-INSTR-GENERATE-FILE %s
-// RUN: %clang_cl -### /FAcsu -fprofile-instr-generate -- %s 2>&1 | FileCheck -check-prefix=CHECK-PROFILE-INSTR-GENERATE %s
-// RUN: %clang_cl -### /FAcsu -fprofile-instr-generate=/tmp/somefile.profraw -- %s 2>&1 | FileCheck -check-prefix=CHECK-PROFILE-INSTR-GENERATE-FILE %s
-// CHECK-PROFILE-INSTR-GENERATE: "-fprofile-instrument=clang" "--dependent-lib=clang_rt.profile{{[^"]*}}.lib"
+// CHECK-PROFILE-INSTR-GENERATE: "-fprofile-instrument=clang" "--dependent-lib={{[^"]*}}clang_rt.profile-{{[^"]*}}.lib"
 // CHECK-PROFILE-INSTR-GENERATE-FILE: "-fprofile-instrument-path=/tmp/somefile.profraw"
 
 // RUN: %clang_cl -### /FA -fprofile-generate -- %s 2>&1 | FileCheck -check-prefix=CHECK-PROFILE-GENERATE %s
-// RUN: %clang_cl -### /FAcsu -fprofile-generate -- %s 2>&1 | FileCheck -check-prefix=CHECK-PROFILE-GENERATE %s
-// CHECK-PROFILE-GENERATE: "-fprofile-instrument=llvm" "--dependent-lib=clang_rt.profile{{[^"]*}}.lib"
+// CHECK-PROFILE-GENERATE: "-fprofile-instrument=llvm" "--dependent-lib={{[^"]*}}clang_rt.profile-{{[^"]*}}.lib"
 
 // RUN: %clang_cl -### /FA -fprofile-instr-generate -fprofile-instr-use -- %s 2>&1 | FileCheck -check-prefix=CHECK-NO-MIX-GEN-USE %s
 // RUN: %clang_cl -### /FA -fprofile-instr-generate -fprofile-instr-use=file -- %s 2>&1 | FileCheck -check-prefix=CHECK-NO-MIX-GEN-USE %s
-// RUN: %clang_cl -### /FAcsu -fprofile-instr-generate -fprofile-instr-use -- %s 2>&1 | FileCheck -check-prefix=CHECK-NO-MIX-GEN-USE %s
-// RUN: %clang_cl -### /FAcsu -fprofile-instr-generate -fprofile-instr-use=file -- %s 2>&1 | FileCheck -check-prefix=CHECK-NO-MIX-GEN-USE %s
 // CHECK-NO-MIX-GEN-USE: '{{[a-z=-]*}}' not allowed with '{{[a-z=-]*}}'
 
 // RUN: %clang_cl -### /FA -fprofile-instr-use -- %s 2>&1 | FileCheck -check-prefix=CHECK-PROFILE-USE %s
-// RUN: %clang_cl -### /FA -fprofile-use -- %s 2>&1 | FileCheck -check-prefix=CHECK-PROFILE-USE %s
 // RUN: %clang_cl -### /FA -fprofile-instr-use=/tmp/somefile.prof -- %s 2>&1 | FileCheck -check-prefix=CHECK-PROFILE-USE-FILE %s
-// RUN: %clang_cl -### /FA -fprofile-use=/tmp/somefile.prof -- %s 2>&1 | FileCheck -check-prefix=CHECK-PROFILE-USE-FILE %s
-// RUN: %clang_cl -### /FAcsu -fprofile-instr-use -- %s 2>&1 | FileCheck -check-prefix=CHECK-PROFILE-USE %s
-// RUN: %clang_cl -### /FAcsu -fprofile-use -- %s 2>&1 | FileCheck -check-prefix=CHECK-PROFILE-USE %s
-// RUN: %clang_cl -### /FAcsu -fprofile-instr-use=/tmp/somefile.prof -- %s 2>&1 | FileCheck -check-prefix=CHECK-PROFILE-USE-FILE %s
-// RUN: %clang_cl -### /FAcsu -fprofile-use=/tmp/somefile.prof -- %s 2>&1 | FileCheck -check-prefix=CHECK-PROFILE-USE-FILE %s
 // CHECK-PROFILE-USE: "-fprofile-instrument-use-path=default.profdata"
 // CHECK-PROFILE-USE-FILE: "-fprofile-instrument-use-path=/tmp/somefile.prof"
 
@@ -135,9 +120,6 @@
 // RUN: %clang_cl /Gw /Gw- -### -- %s 2>&1 | FileCheck -check-prefix=Gw_ %s
 // Gw_-NOT: -fdata-sections
 
-// RUN: %clang_cl /hotpatch -### -- %s 2>&1 | FileCheck -check-prefix=hotpatch %s
-// hotpatch: -fms-hotpatch
-
 // RUN: %clang_cl /Imyincludedir -### -- %s 2>&1 | FileCheck -check-prefix=SLASH_I %s
 // RUN: %clang_cl /I myincludedir -### -- %s 2>&1 | FileCheck -check-prefix=SLASH_I %s
 // SLASH_I: "-I" "myincludedir"
@@ -145,8 +127,7 @@
 // RUN: %clang_cl /imsvcmyincludedir -### -- %s 2>&1 | FileCheck -check-prefix=SLASH_imsvc %s
 // RUN: %clang_cl /imsvc myincludedir -### -- %s 2>&1 | FileCheck -check-prefix=SLASH_imsvc %s
 // Clang's resource header directory should be first:
-// SLASH_imsvc: "-resource-dir" "[[RESOURCE_DIR:[^"]+]]"
-// SLASH_imsvc: "-internal-isystem" "[[RESOURCE_DIR]]{{[/\\]+}}include"
+// SLASH_imsvc: "-internal-isystem" "{{[^"]*}}lib{{(64)?/|\\\\}}clang{{[^"]*}}include"
 // SLASH_imsvc: "-internal-isystem" "myincludedir"
 
 // RUN: %clang_cl /J -### -- %s 2>&1 | FileCheck -check-prefix=J %s
@@ -179,37 +160,18 @@
 
 // RUN: %clang_cl /Os --target=i686-pc-windows-msvc -### -- %s 2>&1 | FileCheck -check-prefix=Os %s
 // RUN: %clang_cl /Os --target=x86_64-pc-windows-msvc -### -- %s 2>&1 | FileCheck -check-prefix=Os %s
-<<<<<<< HEAD
-// Os: -mframe-pointer=none
-=======
 // Os-NOT: -mdisable-fp-elim
 // Os: -momit-leaf-frame-pointer
->>>>>>> cb02aa7e
 // Os: -Os
 
 // RUN: %clang_cl /Ot --target=i686-pc-windows-msvc -### -- %s 2>&1 | FileCheck -check-prefix=Ot %s
 // RUN: %clang_cl /Ot --target=x86_64-pc-windows-msvc -### -- %s 2>&1 | FileCheck -check-prefix=Ot %s
-<<<<<<< HEAD
-// Ot: -mframe-pointer=none
-=======
 // Ot-NOT: -mdisable-fp-elim
 // Ot: -momit-leaf-frame-pointer
->>>>>>> cb02aa7e
 // Ot: -O2
 
 // RUN: %clang_cl /Ox --target=i686-pc-windows-msvc -### -- %s 2>&1 | FileCheck -check-prefix=Ox %s
 // RUN: %clang_cl /Ox --target=x86_64-pc-windows-msvc -### -- %s 2>&1 | FileCheck -check-prefix=Ox %s
-<<<<<<< HEAD
-// Ox: -mframe-pointer=none
-// Ox: -O2
-
-// RUN: %clang_cl --target=i686-pc-win32 /O2sy- -### -- %s 2>&1 | FileCheck -check-prefix=PR24003 %s
-// PR24003: -mframe-pointer=all
-// PR24003: -Os
-
-// RUN: %clang_cl --target=i686-pc-win32 -Werror /Oy- /O2 -### -- %s 2>&1 | FileCheck -check-prefix=Oy_2 %s
-// Oy_2: -mframe-pointer=all
-=======
 // Ox-NOT: -mdisable-fp-elim
 // Ox: -momit-leaf-frame-pointer
 // Ox: -O2
@@ -221,11 +183,10 @@
 
 // RUN: %clang_cl --target=i686-pc-win32 -Werror /Oy- /O2 -### -- %s 2>&1 | FileCheck -check-prefix=Oy_2 %s
 // Oy_2: -momit-leaf-frame-pointer
->>>>>>> cb02aa7e
 // Oy_2: -O2
 
 // RUN: %clang_cl --target=aarch64-pc-windows-msvc -Werror /Oy- /O2 -### -- %s 2>&1 | FileCheck -check-prefix=Oy_aarch64 %s
-// Oy_aarch64: -mframe-pointer=non-leaf
+// Oy_aarch64: -mdisable-fp-elim
 // Oy_aarch64: -O2
 
 // RUN: %clang_cl --target=i686-pc-win32 -Werror /O2 /O2 -### -- %s 2>&1 | FileCheck -check-prefix=O2O2 %s
@@ -234,7 +195,7 @@
 // RUN: %clang_cl /Zs -Werror /Oy -- %s 2>&1
 
 // RUN: %clang_cl --target=i686-pc-win32 -Werror /Oy- -### -- %s 2>&1 | FileCheck -check-prefix=Oy_ %s
-// Oy_: -mframe-pointer=all
+// Oy_: -mdisable-fp-elim
 
 // RUN: %clang_cl /Qvec -### -- %s 2>&1 | FileCheck -check-prefix=Qvec %s
 // Qvec: -vectorize-loops
@@ -242,16 +203,10 @@
 // RUN: %clang_cl /Qvec /Qvec- -### -- %s 2>&1 | FileCheck -check-prefix=Qvec_ %s
 // Qvec_-NOT: -vectorize-loops
 
-// RUN: %clang_cl /showIncludes -### -- %s 2>&1 | FileCheck -check-prefix=showIncludes_ %s
-// showIncludes_: --show-includes
-// showIncludes_: -sys-header-deps
-
-// RUN: %clang_cl /showIncludes:user -### -- %s 2>&1 | FileCheck -check-prefix=showIncludesUser %s
-// showIncludesUser: --show-includes
-// showIncludesUser-NOT: -sys-header-deps
+// RUN: %clang_cl /showIncludes -### -- %s 2>&1 | FileCheck -check-prefix=showIncludes %s
+// showIncludes: --show-includes
 
 // RUN: %clang_cl /E /showIncludes -### -- %s 2>&1 | FileCheck -check-prefix=showIncludes_E %s
-// RUN: %clang_cl /E /showIncludes:user -### -- %s 2>&1 | FileCheck -check-prefix=showIncludes_E %s
 // RUN: %clang_cl /EP /showIncludes -### -- %s 2>&1 | FileCheck -check-prefix=showIncludes_E %s
 // RUN: %clang_cl /E /EP /showIncludes -### -- %s 2>&1 | FileCheck -check-prefix=showIncludes_E %s
 // RUN: %clang_cl /EP /P /showIncludes -### -- %s 2>&1 | FileCheck -check-prefix=showIncludes_E %s
@@ -350,10 +305,6 @@
 // RUN: %clang_cl /d1PP -### -- %s 2>&1 | FileCheck -check-prefix=d1PP %s
 // d1PP: -dD
 
-// RUN: %clang_cl --target=i686-pc-windows-msvc /c /QIntel-jcc-erratum -### -- %s 2>&1 | FileCheck -check-prefix=jcceratum %s
-// jcceratum: "-mllvm" "-x86-branches-within-32B-boundaries"
-
-
 // We forward any unrecognized -W diagnostic options to cc1.
 // RUN: %clang_cl -Wunused-pragmas -### -- %s 2>&1 | FileCheck -check-prefix=WJoined %s
 // WJoined: "-cc1"
@@ -367,25 +318,31 @@
 // RUN: %clang_cl -c -fno-strict-aliasing -### -- %s 2>&1 | FileCheck -check-prefix=NOSTRICT %s
 // NOSTRICT: "-relaxed-aliasing"
 
-// We recognize -f[no-]delete-null-pointer-checks.
-// RUN: %clang_cl -c -### -- %s 2>&1 | FileCheck -check-prefix=DEFAULTNULL %s
-// DEFAULTNULL-NOT: "-fno-delete-null-pointer-checks"
-// RUN: %clang_cl -c -fdelete-null-pointer-checks -### -- %s 2>&1 | FileCheck -check-prefix=NULL %s
-// NULL-NOT: "-fno-delete-null-pointer-checks"
-// RUN: %clang_cl -c -fno-delete-null-pointer-checks -### -- %s 2>&1 | FileCheck -check-prefix=NONULL %s
-// NONULL: "-fno-delete-null-pointer-checks"
-
-// RUN: %clang_cl -c -### /std:c11 -- %s 2>&1 | FileCheck -check-prefix CHECK-C11 %s
-// CHECK-C11: -std=c11
+// We recognize -f[no-]delayed-template-parsing.
+// /Zc:twoPhase[-] has the opposite meaning.
+// RUN: %clang_cl -c -### -- %s 2>&1 | FileCheck -check-prefix=DELAYEDDEFAULT %s
+// DELAYEDDEFAULT: "-fdelayed-template-parsing"
+// RUN: %clang_cl -c -fdelayed-template-parsing -### -- %s 2>&1 | FileCheck -check-prefix=DELAYEDON %s
+// RUN: %clang_cl -c /Zc:twoPhase- -### -- %s 2>&1 | FileCheck -check-prefix=DELAYEDON %s
+// DELAYEDON: "-fdelayed-template-parsing"
+// RUN: %clang_cl -c -fno-delayed-template-parsing -### -- %s 2>&1 | FileCheck -check-prefix=DELAYEDOFF %s
+// RUN: %clang_cl -c /Zc:twoPhase -### -- %s 2>&1 | FileCheck -check-prefix=DELAYEDOFF %s
+// DELAYEDOFF-NOT: "-fdelayed-template-parsing"
+
+// RUN: %clang_cl -c -### /std:c++latest -- %s 2>&1 | FileCheck -check-prefix CHECK-LATEST-CHAR8_T %s
+// CHECK-LATEST-CHAR8_T-NOT: "-fchar8_t"
+// RUN: %clang_cl -c -### /Zc:char8_t -- %s 2>&1 | FileCheck -check-prefix CHECK-CHAR8_T %s
+// CHECK-CHAR8_T: "-fchar8_t"
+// RUN: %clang_cl -c -### /Zc:char8_t- -- %s 2>&1 | FileCheck -check-prefix CHECK-CHAR8_T_ %s
+// CHECK-CHAR8_T_: "-fno-char8_t"
 
 // For some warning ids, we can map from MSVC warning to Clang warning.
-// RUN: %clang_cl -wd4005 -wd4100 -wd4910 -wd4996 -wd12345678 -### -- %s 2>&1 | FileCheck -check-prefix=Wno %s
+// RUN: %clang_cl -wd4005 -wd4100 -wd4910 -wd4996 -### -- %s 2>&1 | FileCheck -check-prefix=Wno %s
 // Wno: "-cc1"
 // Wno: "-Wno-macro-redefined"
 // Wno: "-Wno-unused-parameter"
 // Wno: "-Wno-dllexport-explicit-instantiation-decl"
 // Wno: "-Wno-deprecated-declarations"
-// Wno-NOT: "-wd
 
 // Ignored options. Check that we don't get "unused during compilation" errors.
 // RUN: %clang_cl /c \
@@ -417,8 +374,13 @@
 // RUN:    /volatile:iso \
 // RUN:    /w12345 \
 // RUN:    /wd1234 \
-// RUN:    /Wv \
-// RUN:    /Wv:17 \
+// RUN:    /Zc:__cplusplus \
+// RUN:    /Zc:auto \
+// RUN:    /Zc:forScope \
+// RUN:    /Zc:inline \
+// RUN:    /Zc:rvalueCast \
+// RUN:    /Zc:ternary \
+// RUN:    /Zc:wchar_t \
 // RUN:    /Zm \
 // RUN:    /Zo \
 // RUN:    /Zo- \
@@ -443,30 +405,14 @@
 // (/Zs is for syntax-only)
 // RUN: %clang_cl /Zs \
 // RUN:     /await \
-// RUN:     /await:strict \
 // RUN:     /constexpr:depth1000 /constexpr:backtrace1000 /constexpr:steps1000 \
 // RUN:     /AIfoo \
 // RUN:     /AI foo_does_not_exist \
 // RUN:     /Bt \
 // RUN:     /Bt+ \
 // RUN:     /clr:pure \
-// RUN:     /d1import_no_registry \
-// RUN:     /d1nodatetime \
 // RUN:     /d2FH4 \
 // RUN:     /docname \
-// RUN:     /experimental:external \
-// RUN:     /experimental:module \
-// RUN:     /experimental:preprocessor \
-// RUN:     /exportHeader /headerName:foo \
-// RUN:     /external:anglebrackets \
-// RUN:     /external:env:var \
-// RUN:     /external:W0 \
-// RUN:     /external:W1 \
-// RUN:     /external:W2 \
-// RUN:     /external:W3 \
-// RUN:     /external:W4 \
-// RUN:     /external:templates- \
-// RUN:     /headerUnit foo.h=foo.ifc /headerUnit:quote foo.h=foo.ifc /headerUnit:angle foo.h=foo.ifc \
 // RUN:     /EHsc \
 // RUN:     /F 42 \
 // RUN:     /FA \
@@ -475,7 +421,6 @@
 // RUN:     /FAs \
 // RUN:     /FAu \
 // RUN:     /favor:blend \
-// RUN:     /fno-sanitize-address-vcasan-lib \
 // RUN:     /Fifoo \
 // RUN:     /Fmfoo \
 // RUN:     /FpDebug\main.pch \
@@ -503,6 +448,8 @@
 // RUN:     /GZ \
 // RUN:     /H \
 // RUN:     /homeparams \
+// RUN:     /hotpatch \
+// RUN:     /JMC \
 // RUN:     /kernel \
 // RUN:     /LN \
 // RUN:     /MP \
@@ -517,13 +464,7 @@
 // RUN:     /Qpar-report:1 \
 // RUN:     /Qsafe_fp_loads \
 // RUN:     /Qspectre \
-// RUN:     /Qspectre-load \
-// RUN:     /Qspectre-load-cf \
 // RUN:     /Qvec-report:2 \
-// RUN:     /reference foo=foo.ifc /reference foo.ifc \
-// RUN:     /sourceDependencies foo.json \
-// RUN:     /sourceDependencies:directives foo.json \
-// RUN:     /translateInclude \
 // RUN:     /u \
 // RUN:     /V \
 // RUN:     /volatile:ms \
@@ -557,7 +498,7 @@
 // for other flags too, but this is the one people run into.)
 // RUN: %clang_cl /c /Users/me/myfile.c -### 2>&1 | FileCheck -check-prefix=SlashU %s
 // SlashU: warning: '/Users/me/myfile.c' treated as the '/U' option
-// SlashU: note: use '--' to treat subsequent arguments as filenames
+// SlashU: note: Use '--' to treat subsequent arguments as filenames
 
 // RTTI is on by default. /GR- controls -fno-rtti-data.
 // RUN: %clang_cl /c /GR- -### -- %s 2>&1 | FileCheck -check-prefix=NoRTTI %s
@@ -567,13 +508,32 @@
 // RTTI-NOT: "-fno-rtti-data"
 // RTTI-NOT: "-fno-rtti"
 
+// thread safe statics are off for versions < 19.
+// RUN: %clang_cl /c -### -fms-compatibility-version=18 -- %s 2>&1 | FileCheck -check-prefix=NoThreadSafeStatics %s
+// RUN: %clang_cl /Zc:threadSafeInit /Zc:threadSafeInit- /c -### -- %s 2>&1 | FileCheck -check-prefix=NoThreadSafeStatics %s
+// NoThreadSafeStatics: "-fno-threadsafe-statics"
+
+// RUN: %clang_cl /Zc:threadSafeInit /c -### -- %s 2>&1 | FileCheck -check-prefix=ThreadSafeStatics %s
+// ThreadSafeStatics-NOT: "-fno-threadsafe-statics"
+
+// RUN: %clang_cl /Zc:dllexportInlines- /c -### -- %s 2>&1 | FileCheck -check-prefix=NoDllExportInlines %s
+// NoDllExportInlines: "-fno-dllexport-inlines"
+// RUN: %clang_cl /Zc:dllexportInlines /c -### -- %s 2>&1 | FileCheck -check-prefix=DllExportInlines %s
+// DllExportInlines-NOT: "-fno-dllexport-inlines"
+// RUN: %clang_cl /fallback /Zc:dllexportInlines- /c -### -- %s 2>&1 | FileCheck -check-prefix=DllExportInlinesFallback %s
+// DllExportInlinesFallback: error: option '/Zc:dllexportInlines-' is ABI-changing and not compatible with '/fallback'
+
 // RUN: %clang_cl /Zi /c -### -- %s 2>&1 | FileCheck -check-prefix=Zi %s
 // Zi: "-gcodeview"
-// Zi: "-debug-info-kind=constructor"
+// Zi: "-debug-info-kind=limited"
 
 // RUN: %clang_cl /Z7 /c -### -- %s 2>&1 | FileCheck -check-prefix=Z7 %s
 // Z7: "-gcodeview"
-// Z7: "-debug-info-kind=constructor"
+// Z7: "-debug-info-kind=limited"
+
+// RUN: %clang_cl /Zd /c -### -- %s 2>&1 | FileCheck -check-prefix=Z7GMLT %s
+// Z7GMLT: "-gcodeview"
+// Z7GMLT: "-debug-info-kind=line-tables-only"
 
 // RUN: %clang_cl -gline-tables-only /c -### -- %s 2>&1 | FileCheck -check-prefix=ZGMLT %s
 // ZGMLT: "-gcodeview"
@@ -598,19 +558,8 @@
 // which made it "win". This test could not detect that bug.
 // RUN: %clang_cl /Z7 -gdwarf /c -### -- %s 2>&1 | FileCheck -check-prefix=Z7_gdwarf %s
 // Z7_gdwarf: "-gcodeview"
-// Z7_gdwarf: "-debug-info-kind=constructor"
-// Z7_gdwarf: "-dwarf-version=
-
-// RUN: %clang_cl /ZH:MD5 /c -### -- %s 2>&1 | FileCheck -check-prefix=ZH_MD5 %s
-// ZH_MD5: "-gsrc-hash=md5"
-
-// RUN: %clang_cl /ZH:SHA1 /c -### -- %s 2>&1 \
-// RUN:     | FileCheck -check-prefix=ZH_SHA1 %s
-// ZH_SHA1: "-gsrc-hash=sha1"
-
-// RUN: %clang_cl /ZH:SHA_256 /c -### -- %s 2>&1 \
-// RUN:     | FileCheck -check-prefix=ZH_SHA256 %s
-// ZH_SHA256: "-gsrc-hash=sha256"
+// Z7_gdwarf: "-debug-info-kind=limited"
+// Z7_gdwarf: "-dwarf-version=4"
 
 // RUN: %clang_cl -fmsc-version=1800 -TP -### -- %s 2>&1 | FileCheck -check-prefix=CXX11 %s
 // CXX11: -std=c++11
@@ -624,11 +573,8 @@
 // RUN: %clang_cl -fmsc-version=1900 -TP -std:c++17 -### -- %s 2>&1 | FileCheck -check-prefix=STDCXX17 %s
 // STDCXX17: -std=c++17
 
-// RUN: %clang_cl -fmsc-version=1900 -TP -std:c++20 -### -- %s 2>&1 | FileCheck -check-prefix=STDCXX20 %s
-// STDCXX20: -std=c++20
-
 // RUN: %clang_cl -fmsc-version=1900 -TP -std:c++latest -### -- %s 2>&1 | FileCheck -check-prefix=STDCXXLATEST %s
-// STDCXXLATEST: -std=c++26
+// STDCXXLATEST: -std=c++2a
 
 // RUN: env CL="/Gy" %clang_cl -### -- %s 2>&1 | FileCheck -check-prefix=ENV-CL %s
 // ENV-CL: "-ffunction-sections"
@@ -640,9 +586,6 @@
 
 // RUN: %clang_cl -### /c -flto -- %s 2>&1 | FileCheck -check-prefix=LTO %s
 // LTO: -flto
-
-// RUN: %clang_cl -### /c -flto -fno-lto -- %s 2>&1 | FileCheck -check-prefix=LTO-NO %s
-// LTO-NO-NOT: "-flto"
 
 // RUN: %clang_cl -### /c -flto=thin -- %s 2>&1 | FileCheck -check-prefix=LTO-THIN %s
 // LTO-THIN: -flto=thin
@@ -655,28 +598,9 @@
 // NOCFGUARD-NOT: -cfguard
 
 // RUN: %clang_cl /guard:cf -### -- %s 2>&1 | FileCheck -check-prefix=CFGUARD %s
+// RUN: %clang_cl /guard:cf,nochecks -### -- %s 2>&1 | FileCheck -check-prefix=CFGUARD %s
+// RUN: %clang_cl /guard:nochecks -### -- %s 2>&1 | FileCheck -check-prefix=CFGUARD %s
 // CFGUARD: -cfguard
-// CFGUARD-NOT: -cfguard-no-checks
-
-// RUN: %clang_cl /guard:cf,nochecks -### -- %s 2>&1 | FileCheck -check-prefix=CFGUARDNOCHECKS %s
-// CFGUARDNOCHECKS: -cfguard-no-checks
-
-// RUN: %clang_cl /guard:nochecks -### -- %s 2>&1 | FileCheck -check-prefix=CFGUARDNOCHECKSINVALID %s
-// CFGUARDNOCHECKSINVALID: invalid value 'nochecks' in '/guard:'
-
-// RUN: %clang_cl  -### -- %s 2>&1 | FileCheck -check-prefix=NOEHCONTGUARD %s
-// RUN: %clang_cl /guard:ehcont- -### -- %s 2>&1 | FileCheck -check-prefix=NOEHCONTGUARD %s
-// NOEHCONTGUARD-NOT: -ehcontguard
-
-// RUN: %clang_cl /guard:ehcont -### -- %s 2>&1 | FileCheck -check-prefix=EHCONTGUARD %s
-// EHCONTGUARD: -ehcontguard
-
-// RUN: %clang_cl /guard:cf /guard:ehcont -Wall -Wno-msvc-not-found -### -- %s 2>&1 | \
-// RUN:   FileCheck -check-prefix=BOTHGUARD %s --implicit-check-not=warning:
-// BOTHGUARD: -cfguard
-// BOTHGUARD-SAME: -ehcontguard
-// BOTHGUARD: -guard:cf
-// BOTHGUARD-SAME: -guard:ehcont
 
 // RUN: %clang_cl /guard:foo -### -- %s 2>&1 | FileCheck -check-prefix=CFGUARDINVALID %s
 // CFGUARDINVALID: invalid value 'foo' in '/guard:'
@@ -699,13 +623,9 @@
 // RUN:     -fdiagnostics-color \
 // RUN:     -fno-diagnostics-color \
 // RUN:     -fdebug-compilation-dir . \
-// RUN:     -fdebug-compilation-dir=. \
-// RUN:     -ffile-compilation-dir=. \
 // RUN:     -fdiagnostics-parseable-fixits \
 // RUN:     -fdiagnostics-absolute-paths \
 // RUN:     -ferror-limit=10 \
-// RUN:     -fident \
-// RUN:     -fno-ident \
 // RUN:     -fmsc-version=1800 \
 // RUN:     -fno-strict-aliasing \
 // RUN:     -fstrict-aliasing \
@@ -734,24 +654,6 @@
 // RUN:     -fcs-profile-generate \
 // RUN:     -fcs-profile-generate=dir \
 // RUN:     -ftime-trace \
-// RUN:     -fmodules \
-// RUN:     -fno-modules \
-// RUN:     -fimplicit-module-maps \
-// RUN:     -fmodule-maps \
-// RUN:     -fmodule-name=foo \
-// RUN:     -fmodule-implementation-of \
-// RUN:     -fsystem-module \
-// RUN:     -fmodule-map-file=foo \
-// RUN:     -fmodule-file=foo \
-// RUN:     -fmodules-ignore-macro=foo \
-// RUN:     -fmodules-strict-decluse \
-// RUN:     -fmodules-decluse \
-// RUN:     -fno-modules-decluse \
-// RUN:     -fmodules-search-all \
-// RUN:     -fno-modules-search-all \
-// RUN:     -fimplicit-modules \
-// RUN:     -fno-implicit-modules \
-// RUN:     -ftrivial-auto-var-init=zero \
 // RUN:     --version \
 // RUN:     -Werror /Zs -- %s 2>&1
 
@@ -770,56 +672,4 @@
 // CLANG-NOT: "--dependent-lib=libcmt"
 // CLANG-NOT: "-vectorize-slp"
 
-// Cover PR42501: clang-cl /clang: pass-through causes read-after-free with aliased options.
-// RUN: %clang_cl /clang:-save-temps /clang:-Wl,test1,test2 -### -- %s 2>&1 | FileCheck -check-prefix=SAVETEMPS %s
-// SAVETEMPS: "-save-temps=cwd"
-// SAVETEMPS: "test1" "test2"
-
-// Validate that the default triple is used when run an empty tools dir is specified
-// RUN: %clang_cl -vctoolsdir "" -### -- %s 2>&1 | FileCheck %s --check-prefix VCTOOLSDIR
-// VCTOOLSDIR: "-triple" "{{[a-zA-Z0-9_-]*}}-pc-windows-msvc19.20.0"
-
-// Validate that built-in include paths are based on the supplied path
-// RUN: %clang_cl --target=aarch64-pc-windows-msvc -vctoolsdir "/fake" -winsdkdir "/foo" -winsdkversion 10.0.12345.0 -### -- %s 2>&1 | FileCheck %s --check-prefix FAKEDIR
-// FAKEDIR: "-internal-isystem" "/fake{{/|\\\\}}include"
-// FAKEDIR: "-internal-isystem" "/fake{{/|\\\\}}atlmfc{{/|\\\\}}include"
-// FAKEDIR: "-internal-isystem" "/foo{{/|\\\\}}Include{{/|\\\\}}10.0.12345.0{{/|\\\\}}ucrt"
-// FAKEDIR: "-internal-isystem" "/foo{{/|\\\\}}Include{{/|\\\\}}10.0.12345.0{{/|\\\\}}shared"
-// FAKEDIR: "-internal-isystem" "/foo{{/|\\\\}}Include{{/|\\\\}}10.0.12345.0{{/|\\\\}}um"
-// FAKEDIR: "-internal-isystem" "/foo{{/|\\\\}}Include{{/|\\\\}}10.0.12345.0{{/|\\\\}}winrt"
-// FAKEDIR: "-libpath:/fake{{/|\\\\}}lib{{/|\\\\}}
-// FAKEDIR: "-libpath:/fake{{/|\\\\}}atlmfc{{/|\\\\}}lib{{/|\\\\}}
-// FAKEDIR: "-libpath:/foo{{/|\\\\}}Lib{{/|\\\\}}10.0.12345.0{{/|\\\\}}ucrt
-// FAKEDIR: "-libpath:/foo{{/|\\\\}}Lib{{/|\\\\}}10.0.12345.0{{/|\\\\}}um
-
-// Accept both the -target and --target= spellings.
-// RUN: %clang_cl --target=i686-pc-windows-msvc19.14.0 -### -- %s 2>&1 | FileCheck -check-prefix=TARGET %s
-// RUN: %clang_cl -target i686-pc-windows-msvc19.14.0  -### -- %s 2>&1 | FileCheck -check-prefix=TARGET %s
-// TARGET: "-triple" "i686-pc-windows-msvc19.14.0"
-
-// RUN: %clang_cl /JMC /c -### -- %s 2>&1 | FileCheck %s --check-prefix JMCWARN
-// JMCWARN: /JMC requires debug info. Use '/Zi', '/Z7' or debug options that enable debugger's stepping function; option ignored
-
-// RUN: %clang_cl /JMC /c -### -- %s 2>&1 | FileCheck %s --check-prefix NOJMC
-// RUN: %clang_cl /JMC /Z7 /JMC- /c -### -- %s 2>&1 | FileCheck %s --check-prefix NOJMC
-// NOJMC-NOT: -fjmc
-
-// RUN: %clang_cl /JMC /Z7 /c -### -- %s 2>&1 | FileCheck %s --check-prefix JMC
-// JMC: -fjmc
-
-// RUN: %clang_cl /external:W0 /c -### -- %s 2>&1 | FileCheck -check-prefix=EXTERNAL_W0 %s
-// RUN: %clang_cl /external:W1 /c -### -- %s 2>&1 | FileCheck -check-prefix=EXTERNAL_Wn %s
-// RUN: %clang_cl /external:W2 /c -### -- %s 2>&1 | FileCheck -check-prefix=EXTERNAL_Wn %s
-// RUN: %clang_cl /external:W3 /c -### -- %s 2>&1 | FileCheck -check-prefix=EXTERNAL_Wn %s
-// RUN: %clang_cl /external:W4 /c -### -- %s 2>&1 | FileCheck -check-prefix=EXTERNAL_Wn %s
-// EXTERNAL_W0: "-Wno-system-headers"
-// EXTERNAL_Wn: "-Wsystem-headers"
-
-// RUN: %clang_cl -vctoolsdir "" /arm64EC /c -### -- %s 2>&1 | FileCheck --check-prefix=ARM64EC %s 
-// ARM64EC-NOT: /arm64EC has been overridden by specified target
-// ARM64EC: "-triple" "arm64ec-pc-windows-msvc19.20.0"
-
-// RUN: %clang_cl -vctoolsdir "" /arm64EC /c -target x86_64-pc-windows-msvc  -### -- %s 2>&1 | FileCheck --check-prefix=ARM64EC_OVERRIDE %s
-// ARM64EC_OVERRIDE: warning: /arm64EC has been overridden by specified target: x86_64-pc-windows-msvc; option ignored
-
-void f(void) { }+void f() { }