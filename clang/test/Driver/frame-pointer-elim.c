<<<<<<< HEAD
// KEEP-ALL-NOT:  warning: argument unused
// KEEP-ALL:      "-mframe-pointer=all"
// KEEP-NON-LEAF-NOT: warning: argument unused
// KEEP-NON-LEAF: "-mframe-pointer=non-leaf"
// KEEP-NONE-NOT: warning: argument unused
// KEEP-NONE:     "-mframe-pointer=none"

// On Linux x86, omit frame pointer when optimization is enabled.
// RUN: %clang -### -target i386-linux -S -fomit-frame-pointer %s 2>&1 | \
// RUN:   FileCheck --check-prefix=KEEP-NONE %s
// RUN: %clang -### -target i386-linux -S -O1 %s 2>&1 | \
// RUN:   FileCheck --check-prefix=KEEP-NONE %s

// -fno-omit-frame-pointer or -pg disables frame pointer omission.
// RUN: %clang -### -target i386-linux -S %s 2>&1 | \
// RUN:   FileCheck --check-prefix=KEEP-ALL %s
// RUN: %clang -### -target i386-linux -S -O1 -fno-omit-frame-pointer %s 2>&1 | \
// RUN:   FileCheck --check-prefix=KEEP-ALL %s
// RUN: %clang -### -target i386-linux -S -O1 -pg %s 2>&1 | \
// RUN:   FileCheck --check-prefix=KEEP-ALL %s

// -momit-leaf-frame-pointer omits leaf frame pointer.
// -fno-omit-frame-pointer loses out to -momit-leaf-frame-pointer.
// RUN: %clang -### -target i386 -S -momit-leaf-frame-pointer %s 2>&1 | \
// RUN:   FileCheck --check-prefix=KEEP-NON-LEAF %s
// RUN: %clang -### -target i386-linux -S -O1 -fno-omit-frame-pointer -momit-leaf-frame-pointer %s 2>&1 | \
// RUN:   FileCheck --check-prefix=KEEP-NON-LEAF %s
// RUN: %clang -### -target i386-linux -S -O1 -momit-leaf-frame-pointer %s 2>&1 | \
// RUN:   FileCheck --check-prefix=KEEP-NONE %s

// fno-omit-frame-pointer -momit-leaf-frame-pointer can be overwritten by
// fomit-frame-pointer later on the command without warning
// RUN: %clang -### -target i386-linux -S -O1 -fno-omit-frame-pointer -momit-leaf-frame-pointer -fomit-frame-pointer %s 2>&1 | \
// RUN:   FileCheck --check-prefix=KEEP-NONE %s

// RUN: %clang -### -target i386-linux -S -O1 -fno-omit-frame-pointer -momit-leaf-frame-pointer %s 2>&1 | \
// RUN:   FileCheck --check-prefix=KEEP-NON-LEAF %s
// Explicit or default -fomit-frame-pointer wins over -mno-omit-leaf-frame-pointer.
// RUN: %clang -### -target i386 -S %s -fomit-frame-pointer -mno-omit-leaf-frame-pointer 2>&1 | \
// RUN:   FileCheck --check-prefix=KEEP-NONE %s
// RUN: %clang -### -target i386-linux -S %s -O1 -mno-omit-leaf-frame-pointer 2>&1 | \
// RUN:   FileCheck --check-prefix=KEEP-NONE %s

// -pg -fomit-frame-pointer => error.
// RUN: %clang -### -S -fomit-frame-pointer -pg %s 2>&1 | FileCheck -check-prefix=CHECK-NO-MIX-OMIT-FP-PG %s
// RUN: %clang -### -S -fomit-frame-pointer -fno-omit-frame-pointer -pg %s 2>&1 | FileCheck -check-prefix=CHECK-MIX-NO-OMIT-FP-PG %s
// CHECK-NO-MIX-OMIT-FP-PG: '-fomit-frame-pointer' not allowed with '-pg'
// CHECK-MIX-NO-OMIT-FP-PG-NOT: '-fomit-frame-pointer' not allowed with '-pg'
=======
// For these next two tests when optimized we should omit the leaf frame
// pointer, for unoptimized we should have a leaf frame pointer.
// RUN: %clang -### -target i386-pc-linux-gnu -S -O1 %s 2>&1 | \
// RUN:   FileCheck --check-prefix=LINUX-OPT %s
// LINUX-OPT: "-momit-leaf-frame-pointer"

// RUN: %clang -### -target i386-pc-linux-gnu -S %s 2>&1 | \
// RUN:   FileCheck --check-prefix=LINUX %s
// LINUX-NOT: "-momit-leaf-frame-pointer"
>>>>>>> cb02aa7e

// CloudABI follows the same rules as Linux.
// RUN: %clang -### -target x86_64-unknown-cloudabi -S -O1 %s 2>&1 | \
// RUN:   FileCheck --check-prefix=CLOUDABI-OPT %s
// CLOUDABI-OPT: "-momit-leaf-frame-pointer"

// RUN: %clang -### -target x86_64-unknown-cloudabi -S %s 2>&1 | \
// RUN:   FileCheck --check-prefix=CLOUDABI %s
// CLOUDABI-NOT: "-momit-leaf-frame-pointer"

// NetBSD follows the same rules as Linux.
// RUN: %clang -### -target x86_64-unknown-netbsd -S -O1 %s 2>&1 | \
// RUN:   FileCheck --check-prefix=NETBSD-OPT %s
// NETBSD-OPT: "-momit-leaf-frame-pointer"

// RUN: %clang -### -target x86_64-unknown-netbsd -S %s 2>&1 | \
// RUN:   FileCheck --check-prefix=NETBSD %s
// NETBSD-NOT: "-momit-leaf-frame-pointer"

// Darwin disables omitting the leaf frame pointer even under optimization
// unless the command lines are given.
// RUN: %clang -### -target i386-apple-darwin -S %s 2>&1 | \
// RUN:   FileCheck --check-prefix=DARWIN %s
// DARWIN: "-mdisable-fp-elim"

// RUN: %clang -### -target i386-apple-darwin -S -O1 %s 2>&1 | \
// RUN:   FileCheck --check-prefix=DARWIN-OPT %s
// DARWIN-OPT-NOT: "-momit-leaf-frame-pointer"

// RUN: %clang -### -target i386-darwin -S -fomit-frame-pointer %s 2>&1 | \
// RUN:   FileCheck --check-prefix=OMIT_ALL %s
// OMIT_ALL-NOT: "-mdisable-fp-elim"

// RUN: %clang -### -target i386-darwin -S -momit-leaf-frame-pointer %s 2>&1 | \
// RUN:   FileCheck --check-prefix=OMIT_LEAF %s
// OMIT_LEAF: "-momit-leaf-frame-pointer"

// RUN: %clang -### -target armv7s-apple-ios -fomit-frame-pointer %s 2>&1 | \
// RUN:   FileCheck --check-prefix=WARN-OMIT-7S %s
// WARN-OMIT-7S: warning: optimization flag '-fomit-frame-pointer' is not supported for target 'armv7s'
// WARN-OMIT-7S: "-mframe-pointer=all"

// RUN: %clang -### -target armv7k-apple-watchos -fomit-frame-pointer %s 2>&1 | \
// RUN:   FileCheck --check-prefix=WARN-OMIT-7K %s
// WARN-OMIT-7K: warning: optimization flag '-fomit-frame-pointer' is not supported for target 'armv7k'
// WARN-OMIT-7K: "-mframe-pointer=all"

// RUN: %clang -### -target armv7s-apple-ios8.0 -momit-leaf-frame-pointer %s 2>&1 | \
// RUN:   FileCheck --check-prefix=WARN-OMIT-LEAF-7S %s
// WARN-OMIT-LEAF-7S-NOT: warning: optimization flag '-momit-leaf-frame-pointer' is not supported for target 'armv7s'
// WARN-OMIT-LEAF-7S: "-mframe-pointer=non-leaf"

<<<<<<< HEAD
// On AArch64, PS4, PS5, and VE, default to omitting the frame pointer on leaf
// functions
// RUN: %clang -### -target aarch64 -S %s 2>&1 | \
// RUN:   FileCheck --check-prefix=KEEP-NON-LEAF %s
=======
// On the PS4, we default to omitting the frame pointer on leaf functions
// (OMIT_LEAF check line is above)
>>>>>>> cb02aa7e
// RUN: %clang -### -target x86_64-scei-ps4 -S %s 2>&1 | \
// RUN:   FileCheck --check-prefix=OMIT_LEAF %s
// RUN: %clang -### -target x86_64-scei-ps4 -S -O2 %s 2>&1 | \
<<<<<<< HEAD
// RUN:   FileCheck --check-prefix=KEEP-NON-LEAF %s
// RUN: %clang -### -target x86_64-sie-ps5 -S %s 2>&1 | \
// RUN:   FileCheck --check-prefix=KEEP-NON-LEAF %s
// RUN: %clang -### -target x86_64-sie-ps5 -S -O2 %s 2>&1 | \
// RUN:   FileCheck --check-prefix=KEEP-NON-LEAF %s
// RUN: %clang -### -target aarch64-apple-darwin -arch arm64_32 -S %s 2>&1 | \
// RUN:   FileCheck --check-prefix=KEEP-NON-LEAF %s
// RUN: %clang -### -target ve-unknown-linux-gnu -S %s 2>&1 | \
// RUN:   FileCheck --check-prefix=KEEP-NON-LEAF %s
// RUN: %clang -### --target=aarch64-linux-android -S %s 2>&1 | \
// RUN:   FileCheck --check-prefix=KEEP-NON-LEAF %s
// RUN: %clang -### --target=aarch64-linux-android -S -O2 %s 2>&1 | \
// RUN:   FileCheck --check-prefix=KEEP-NON-LEAF %s
// RUN: %clang -### --target=aarch64-linux-android -S -Os %s 2>&1 | \
// RUN:   FileCheck --check-prefix=KEEP-NON-LEAF %s
=======
// RUN:   FileCheck --check-prefix=OMIT_LEAF %s
>>>>>>> cb02aa7e

// RUN: %clang -### -target powerpc64 -S %s 2>&1 | \
// RUN:   FileCheck --check-prefix=KEEP_ALL %s
// KEEP_ALL: "-mdisable-fp-elim"
// RUN: %clang -### -target powerpc64 -S -O1 %s 2>&1 | \
// RUN:   FileCheck --check-prefix=OMIT_ALL %s

// SPARC targets omit the frame pointer when optimizations are enabled.
// RUN: %clang -### -target sparc -S %s 2>&1 | \
// RUN:   FileCheck --check-prefix=KEEP-ALL %s
// RUN: %clang -### -target sparc -S -O1 %s 2>&1 | \
// RUN:   FileCheck --check-prefix=KEEP-NONE %s
// RUN: %clang -### -target sparcel -S %s 2>&1 | \
// RUN:   FileCheck --check-prefix=KEEP-ALL %s
// RUN: %clang -### -target sparcel -S -O1 %s 2>&1 | \
// RUN:   FileCheck --check-prefix=KEEP-NONE %s
// RUN: %clang -### -target sparc64 -S %s 2>&1 | \
// RUN:   FileCheck --check-prefix=KEEP-ALL %s
// RUN: %clang -### -target sparc64 -S -O1 %s 2>&1 | \
// RUN:   FileCheck --check-prefix=KEEP-NONE %s

// For AAarch32 (A32, T32) linux targets, default omit frame pointer when
// optimizations are enabled.
// RUN: %clang -### -target arm-linux-gnueabihf- -marm -S %s 2>&1 | \
// RUN:   FileCheck --check-prefix=KEEP-ALL %s
// RUN: %clang -### -target arm-linux-gnueabihf- -mthumb -S %s 2>&1 | \
// RUN:   FileCheck --check-prefix=KEEP-ALL %s
// RUN: %clang -### -target arm-linux-gnueabihf- -marm -mbig-endian -S %s 2>&1 | \
// RUN:   FileCheck --check-prefix=KEEP-ALL %s
// RUN: %clang -### -target arm-linux-gnueabihf- -mthumb -mbig-endian -S %s 2>&1 | \
// RUN:   FileCheck --check-prefix=KEEP-ALL %s
// RUN: %clang -### -target arm-linux-gnueabihf- -marm -O1 -S %s 2>&1 | \
// RUN:   FileCheck --check-prefix=KEEP-NONE %s
// RUN: %clang -### -target arm-linux-gnueabihf- -mthumb -O1 -S %s 2>&1 | \
// RUN:   FileCheck --check-prefix=KEEP-NONE %s
// RUN: %clang -### -target arm-linux-gnueabihf- -marm -mbig-endian -O1 -S %s 2>&1 | \
// RUN:   FileCheck --check-prefix=KEEP-NONE %s
// RUN: %clang -### -target arm-linux-gnueabihf- -mthumb -mbig-endian -O1 -S %s 2>&1 | \
// RUN:   FileCheck --check-prefix=KEEP-NONE %s
// For Android, keep the framepointers always.
// RUN: %clang -### -target armv7a-linux-androideabi- -marm -O1 -S %s 2>&1 | \
// RUN:   FileCheck --check-prefix=KEEP-ALL %s
// RUN: %clang -### -target armv7a-linux-androideabi- -mthumb -O1 -S %s 2>&1 | \
// RUN:   FileCheck --check-prefix=KEEP-ALL %s
// RUN: %clang -### -target armv7a-linux-androideabi- -marm -mbig-endian -O1 -S %s 2>&1 | \
// RUN:   FileCheck --check-prefix=KEEP-ALL %s
// RUN: %clang -### -target armv7a-linux-androideabi- -mthumb -mbig-endian -O1 -S %s 2>&1 | \
// RUN:   FileCheck --check-prefix=KEEP-ALL %s
// RUN: %clang -### --target=riscv64-linux-android -O1 -S %s 2>&1 | \
// RUN:   FileCheck --check-prefix=KEEP-NON-LEAF %s
// RUN: %clang -### --target=riscv64-linux-android -mbig-endian -O1 -S %s 2>&1 | \
// RUN:   FileCheck --check-prefix=KEEP-NON-LEAF %s
void f0() {}
void f1() { f0(); }<|MERGE_RESOLUTION|>--- conflicted
+++ resolved
@@ -1,53 +1,3 @@
-<<<<<<< HEAD
-// KEEP-ALL-NOT:  warning: argument unused
-// KEEP-ALL:      "-mframe-pointer=all"
-// KEEP-NON-LEAF-NOT: warning: argument unused
-// KEEP-NON-LEAF: "-mframe-pointer=non-leaf"
-// KEEP-NONE-NOT: warning: argument unused
-// KEEP-NONE:     "-mframe-pointer=none"
-
-// On Linux x86, omit frame pointer when optimization is enabled.
-// RUN: %clang -### -target i386-linux -S -fomit-frame-pointer %s 2>&1 | \
-// RUN:   FileCheck --check-prefix=KEEP-NONE %s
-// RUN: %clang -### -target i386-linux -S -O1 %s 2>&1 | \
-// RUN:   FileCheck --check-prefix=KEEP-NONE %s
-
-// -fno-omit-frame-pointer or -pg disables frame pointer omission.
-// RUN: %clang -### -target i386-linux -S %s 2>&1 | \
-// RUN:   FileCheck --check-prefix=KEEP-ALL %s
-// RUN: %clang -### -target i386-linux -S -O1 -fno-omit-frame-pointer %s 2>&1 | \
-// RUN:   FileCheck --check-prefix=KEEP-ALL %s
-// RUN: %clang -### -target i386-linux -S -O1 -pg %s 2>&1 | \
-// RUN:   FileCheck --check-prefix=KEEP-ALL %s
-
-// -momit-leaf-frame-pointer omits leaf frame pointer.
-// -fno-omit-frame-pointer loses out to -momit-leaf-frame-pointer.
-// RUN: %clang -### -target i386 -S -momit-leaf-frame-pointer %s 2>&1 | \
-// RUN:   FileCheck --check-prefix=KEEP-NON-LEAF %s
-// RUN: %clang -### -target i386-linux -S -O1 -fno-omit-frame-pointer -momit-leaf-frame-pointer %s 2>&1 | \
-// RUN:   FileCheck --check-prefix=KEEP-NON-LEAF %s
-// RUN: %clang -### -target i386-linux -S -O1 -momit-leaf-frame-pointer %s 2>&1 | \
-// RUN:   FileCheck --check-prefix=KEEP-NONE %s
-
-// fno-omit-frame-pointer -momit-leaf-frame-pointer can be overwritten by
-// fomit-frame-pointer later on the command without warning
-// RUN: %clang -### -target i386-linux -S -O1 -fno-omit-frame-pointer -momit-leaf-frame-pointer -fomit-frame-pointer %s 2>&1 | \
-// RUN:   FileCheck --check-prefix=KEEP-NONE %s
-
-// RUN: %clang -### -target i386-linux -S -O1 -fno-omit-frame-pointer -momit-leaf-frame-pointer %s 2>&1 | \
-// RUN:   FileCheck --check-prefix=KEEP-NON-LEAF %s
-// Explicit or default -fomit-frame-pointer wins over -mno-omit-leaf-frame-pointer.
-// RUN: %clang -### -target i386 -S %s -fomit-frame-pointer -mno-omit-leaf-frame-pointer 2>&1 | \
-// RUN:   FileCheck --check-prefix=KEEP-NONE %s
-// RUN: %clang -### -target i386-linux -S %s -O1 -mno-omit-leaf-frame-pointer 2>&1 | \
-// RUN:   FileCheck --check-prefix=KEEP-NONE %s
-
-// -pg -fomit-frame-pointer => error.
-// RUN: %clang -### -S -fomit-frame-pointer -pg %s 2>&1 | FileCheck -check-prefix=CHECK-NO-MIX-OMIT-FP-PG %s
-// RUN: %clang -### -S -fomit-frame-pointer -fno-omit-frame-pointer -pg %s 2>&1 | FileCheck -check-prefix=CHECK-MIX-NO-OMIT-FP-PG %s
-// CHECK-NO-MIX-OMIT-FP-PG: '-fomit-frame-pointer' not allowed with '-pg'
-// CHECK-MIX-NO-OMIT-FP-PG-NOT: '-fomit-frame-pointer' not allowed with '-pg'
-=======
 // For these next two tests when optimized we should omit the leaf frame
 // pointer, for unoptimized we should have a leaf frame pointer.
 // RUN: %clang -### -target i386-pc-linux-gnu -S -O1 %s 2>&1 | \
@@ -57,7 +7,6 @@
 // RUN: %clang -### -target i386-pc-linux-gnu -S %s 2>&1 | \
 // RUN:   FileCheck --check-prefix=LINUX %s
 // LINUX-NOT: "-momit-leaf-frame-pointer"
->>>>>>> cb02aa7e
 
 // CloudABI follows the same rules as Linux.
 // RUN: %clang -### -target x86_64-unknown-cloudabi -S -O1 %s 2>&1 | \
@@ -98,49 +47,27 @@
 // RUN: %clang -### -target armv7s-apple-ios -fomit-frame-pointer %s 2>&1 | \
 // RUN:   FileCheck --check-prefix=WARN-OMIT-7S %s
 // WARN-OMIT-7S: warning: optimization flag '-fomit-frame-pointer' is not supported for target 'armv7s'
-// WARN-OMIT-7S: "-mframe-pointer=all"
+// WARN-OMIT-7S: "-mdisable-fp-elim"
+// WARN-OMIT-7S-NOT: "-momit-leaf-frame-pointer"
 
 // RUN: %clang -### -target armv7k-apple-watchos -fomit-frame-pointer %s 2>&1 | \
 // RUN:   FileCheck --check-prefix=WARN-OMIT-7K %s
 // WARN-OMIT-7K: warning: optimization flag '-fomit-frame-pointer' is not supported for target 'armv7k'
-// WARN-OMIT-7K: "-mframe-pointer=all"
+// WARN-OMIT-7K: "-mdisable-fp-elim"
+// WARN-OMIT-7K-NOT: "-momit-leaf-frame-pointer"
 
 // RUN: %clang -### -target armv7s-apple-ios8.0 -momit-leaf-frame-pointer %s 2>&1 | \
 // RUN:   FileCheck --check-prefix=WARN-OMIT-LEAF-7S %s
 // WARN-OMIT-LEAF-7S-NOT: warning: optimization flag '-momit-leaf-frame-pointer' is not supported for target 'armv7s'
-// WARN-OMIT-LEAF-7S: "-mframe-pointer=non-leaf"
+// WARN-OMIT-LEAF-7S: "-mdisable-fp-elim"
+// WARN-OMIT-LEAF-7S: "-momit-leaf-frame-pointer"
 
-<<<<<<< HEAD
-// On AArch64, PS4, PS5, and VE, default to omitting the frame pointer on leaf
-// functions
-// RUN: %clang -### -target aarch64 -S %s 2>&1 | \
-// RUN:   FileCheck --check-prefix=KEEP-NON-LEAF %s
-=======
 // On the PS4, we default to omitting the frame pointer on leaf functions
 // (OMIT_LEAF check line is above)
->>>>>>> cb02aa7e
 // RUN: %clang -### -target x86_64-scei-ps4 -S %s 2>&1 | \
 // RUN:   FileCheck --check-prefix=OMIT_LEAF %s
 // RUN: %clang -### -target x86_64-scei-ps4 -S -O2 %s 2>&1 | \
-<<<<<<< HEAD
-// RUN:   FileCheck --check-prefix=KEEP-NON-LEAF %s
-// RUN: %clang -### -target x86_64-sie-ps5 -S %s 2>&1 | \
-// RUN:   FileCheck --check-prefix=KEEP-NON-LEAF %s
-// RUN: %clang -### -target x86_64-sie-ps5 -S -O2 %s 2>&1 | \
-// RUN:   FileCheck --check-prefix=KEEP-NON-LEAF %s
-// RUN: %clang -### -target aarch64-apple-darwin -arch arm64_32 -S %s 2>&1 | \
-// RUN:   FileCheck --check-prefix=KEEP-NON-LEAF %s
-// RUN: %clang -### -target ve-unknown-linux-gnu -S %s 2>&1 | \
-// RUN:   FileCheck --check-prefix=KEEP-NON-LEAF %s
-// RUN: %clang -### --target=aarch64-linux-android -S %s 2>&1 | \
-// RUN:   FileCheck --check-prefix=KEEP-NON-LEAF %s
-// RUN: %clang -### --target=aarch64-linux-android -S -O2 %s 2>&1 | \
-// RUN:   FileCheck --check-prefix=KEEP-NON-LEAF %s
-// RUN: %clang -### --target=aarch64-linux-android -S -Os %s 2>&1 | \
-// RUN:   FileCheck --check-prefix=KEEP-NON-LEAF %s
-=======
 // RUN:   FileCheck --check-prefix=OMIT_LEAF %s
->>>>>>> cb02aa7e
 
 // RUN: %clang -### -target powerpc64 -S %s 2>&1 | \
 // RUN:   FileCheck --check-prefix=KEEP_ALL %s
@@ -148,50 +75,5 @@
 // RUN: %clang -### -target powerpc64 -S -O1 %s 2>&1 | \
 // RUN:   FileCheck --check-prefix=OMIT_ALL %s
 
-// SPARC targets omit the frame pointer when optimizations are enabled.
-// RUN: %clang -### -target sparc -S %s 2>&1 | \
-// RUN:   FileCheck --check-prefix=KEEP-ALL %s
-// RUN: %clang -### -target sparc -S -O1 %s 2>&1 | \
-// RUN:   FileCheck --check-prefix=KEEP-NONE %s
-// RUN: %clang -### -target sparcel -S %s 2>&1 | \
-// RUN:   FileCheck --check-prefix=KEEP-ALL %s
-// RUN: %clang -### -target sparcel -S -O1 %s 2>&1 | \
-// RUN:   FileCheck --check-prefix=KEEP-NONE %s
-// RUN: %clang -### -target sparc64 -S %s 2>&1 | \
-// RUN:   FileCheck --check-prefix=KEEP-ALL %s
-// RUN: %clang -### -target sparc64 -S -O1 %s 2>&1 | \
-// RUN:   FileCheck --check-prefix=KEEP-NONE %s
-
-// For AAarch32 (A32, T32) linux targets, default omit frame pointer when
-// optimizations are enabled.
-// RUN: %clang -### -target arm-linux-gnueabihf- -marm -S %s 2>&1 | \
-// RUN:   FileCheck --check-prefix=KEEP-ALL %s
-// RUN: %clang -### -target arm-linux-gnueabihf- -mthumb -S %s 2>&1 | \
-// RUN:   FileCheck --check-prefix=KEEP-ALL %s
-// RUN: %clang -### -target arm-linux-gnueabihf- -marm -mbig-endian -S %s 2>&1 | \
-// RUN:   FileCheck --check-prefix=KEEP-ALL %s
-// RUN: %clang -### -target arm-linux-gnueabihf- -mthumb -mbig-endian -S %s 2>&1 | \
-// RUN:   FileCheck --check-prefix=KEEP-ALL %s
-// RUN: %clang -### -target arm-linux-gnueabihf- -marm -O1 -S %s 2>&1 | \
-// RUN:   FileCheck --check-prefix=KEEP-NONE %s
-// RUN: %clang -### -target arm-linux-gnueabihf- -mthumb -O1 -S %s 2>&1 | \
-// RUN:   FileCheck --check-prefix=KEEP-NONE %s
-// RUN: %clang -### -target arm-linux-gnueabihf- -marm -mbig-endian -O1 -S %s 2>&1 | \
-// RUN:   FileCheck --check-prefix=KEEP-NONE %s
-// RUN: %clang -### -target arm-linux-gnueabihf- -mthumb -mbig-endian -O1 -S %s 2>&1 | \
-// RUN:   FileCheck --check-prefix=KEEP-NONE %s
-// For Android, keep the framepointers always.
-// RUN: %clang -### -target armv7a-linux-androideabi- -marm -O1 -S %s 2>&1 | \
-// RUN:   FileCheck --check-prefix=KEEP-ALL %s
-// RUN: %clang -### -target armv7a-linux-androideabi- -mthumb -O1 -S %s 2>&1 | \
-// RUN:   FileCheck --check-prefix=KEEP-ALL %s
-// RUN: %clang -### -target armv7a-linux-androideabi- -marm -mbig-endian -O1 -S %s 2>&1 | \
-// RUN:   FileCheck --check-prefix=KEEP-ALL %s
-// RUN: %clang -### -target armv7a-linux-androideabi- -mthumb -mbig-endian -O1 -S %s 2>&1 | \
-// RUN:   FileCheck --check-prefix=KEEP-ALL %s
-// RUN: %clang -### --target=riscv64-linux-android -O1 -S %s 2>&1 | \
-// RUN:   FileCheck --check-prefix=KEEP-NON-LEAF %s
-// RUN: %clang -### --target=riscv64-linux-android -mbig-endian -O1 -S %s 2>&1 | \
-// RUN:   FileCheck --check-prefix=KEEP-NON-LEAF %s
 void f0() {}
 void f1() { f0(); }