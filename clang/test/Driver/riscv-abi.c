--- conflicted
+++ resolved
@@ -1,100 +1,51 @@
-// RUN: %clang --target=riscv32-unknown-elf %s -### 2>&1 \
+// RUN: %clang -target riscv32-unknown-elf %s -### -o %t.o 2>&1 \
 // RUN:   | FileCheck -check-prefix=CHECK-ILP32 %s
-// RUN: %clang --target=riscv32-unknown-elf %s -### -mabi=ilp32 2>&1 \
+// RUN: %clang -target riscv32-unknown-elf %s -### -o %t.o -mabi=ilp32 2>&1 \
 // RUN:   | FileCheck -check-prefix=CHECK-ILP32 %s
-// RUN: %clang --target=riscv32-unknown-elf %s -### -march=rv32imc 2>&1 \
+// RUN: %clang -target riscv32-unknown-elf -x assembler %s -### -o %t.o 2>&1 \
 // RUN:   | FileCheck -check-prefix=CHECK-ILP32 %s
-// RUN: %clang --target=riscv32-unknown-elf %s -### -march=rv32imf 2>&1 \
-// RUN:   | FileCheck -check-prefix=CHECK-ILP32 %s
-// RUN: %clang --target=riscv32-unknown-elf -x assembler %s -### 2>&1 \
-// RUN:   | FileCheck -check-prefix=CHECK-ILP32 %s
-// RUN: %clang --target=riscv32-unknown-elf -x assembler %s -### \
+// RUN: %clang -target riscv32-unknown-elf -x assembler %s -### -o %t.o \
 // RUN:   -mabi=ilp32 2>&1 | FileCheck -check-prefix=CHECK-ILP32 %s
 
 // CHECK-ILP32: "-target-abi" "ilp32"
 
-<<<<<<< HEAD
-// RUN: %clang --target=riscv32-unknown-elf %s -### -march=rv32e -mabi=ilp32e 2>&1 \
-// RUN:   | FileCheck -check-prefix=CHECK-ILP32E %s
-// RUN: %clang --target=riscv32-unknown-elf %s -### -mabi=ilp32e 2>&1 \
-// RUN:   | FileCheck -check-prefix=CHECK-ILP32E %s
-// RUN: %clang --target=riscv32-unknown-elf %s -### -march=rv32e 2>&1 \
-// RUN:   | FileCheck -check-prefix=CHECK-ILP32E %s
-
-// CHECK-ILP32E: "-target-abi" "ilp32e"
-
-// RUN: %clang --target=riscv32-unknown-elf %s -### -march=rv32if -mabi=ilp32f 2>&1 \
-=======
 // RUN: %clang -target riscv32-unknown-elf %s -### -o %t.o -march=rv32if -mabi=ilp32f 2>&1 \
->>>>>>> cb02aa7e
 // RUN:   | FileCheck -check-prefix=CHECK-ILP32F %s
 
 // CHECK-ILP32F: "-target-abi" "ilp32f"
 
-<<<<<<< HEAD
-// RUN: %clang --target=riscv32-unknown-elf %s -### -march=rv32ifd -mabi=ilp32d 2>&1 \
-// RUN:   | FileCheck -check-prefix=CHECK-ILP32D %s
-// RUN: %clang --target=riscv32-unknown-elf %s -### -march=rv32ifd 2>&1 \
-// RUN:   | FileCheck -check-prefix=CHECK-ILP32D %s
-// RUN: %clang --target=riscv32-unknown-elf %s -### -march=rv32g 2>&1 \
-// RUN:   | FileCheck -check-prefix=CHECK-ILP32D %s
-// RUN: %clang --target=riscv32-unknown-linux-gnu %s -### 2>&1 \
-// RUN:   | FileCheck -check-prefix=CHECK-ILP32D %s
-// RUN: %clang --target=riscv32-unknown-linux-gnu -x assembler %s -### 2>&1 \
-=======
 // RUN: %clang -target riscv32-unknown-elf %s -### -o %t.o -march=rv32ifd -mabi=ilp32d 2>&1 \
->>>>>>> cb02aa7e
 // RUN:   | FileCheck -check-prefix=CHECK-ILP32D %s
 
 // CHECK-ILP32D: "-target-abi" "ilp32d"
 
-// RUN: not %clang --target=riscv32-unknown-elf %s -o %t.o -mabi=lp64 2>&1 \
+// RUN: not %clang -target riscv32-unknown-elf %s -o %t.o -mabi=lp64 2>&1 \
 // RUN:   | FileCheck -check-prefix=CHECK-RV32-LP64 %s
 
 // CHECK-RV32-LP64: error: unknown target ABI 'lp64'
 
-// RUN: %clang --target=riscv64-unknown-elf %s -### 2>&1 \
+// RUN: %clang -target riscv64-unknown-elf %s -### -o %t.o 2>&1 \
 // RUN:   | FileCheck -check-prefix=CHECK-LP64 %s
-// RUN: %clang --target=riscv64-unknown-elf %s -### -mabi=lp64 2>&1 \
+// RUN: %clang -target riscv64-unknown-elf %s -### -o %t.o -mabi=lp64 2>&1 \
 // RUN:   | FileCheck -check-prefix=CHECK-LP64 %s
-// RUN: %clang --target=riscv64-unknown-elf %s -### -march=rv64imc 2>&1 \
-// RUN:   | FileCheck -check-prefix=CHECK-LP64 %s
-// RUN: %clang --target=riscv64-unknown-elf %s -### -march=rv64imf 2>&1 \
-// RUN:   | FileCheck -check-prefix=CHECK-LP64 %s
-// RUN: %clang --target=riscv64-unknown-elf -x assembler %s -### 2>&1 \
+// RUN: %clang -target riscv64-unknown-elf -x assembler %s -### -o %t.o 2>&1 \
 // RUN:   | FileCheck -check-prefix=CHECK-LP64  %s
-// RUN: %clang --target=riscv64-unknown-elf -x assembler %s -### \
+// RUN: %clang -target riscv64-unknown-elf -x assembler %s -### -o %t.o \
 // RUN:   -mabi=lp64 2>&1 | FileCheck -check-prefix=CHECK-LP64 %s
 
 // CHECK-LP64: "-target-abi" "lp64"
 
-<<<<<<< HEAD
-// RUN:  %clang --target=riscv64-unknown-elf %s -### -march=rv64f -mabi=lp64f 2>&1 \
-=======
 // RUN:  %clang -target riscv64-unknown-elf %s -### -o %t.o -march=rv64f -mabi=lp64f 2>&1 \
->>>>>>> cb02aa7e
 // RUN:   | FileCheck -check-prefix=CHECK-LP64F %s
 
 // CHECK-LP64F: "-target-abi" "lp64f"
 
-<<<<<<< HEAD
-// RUN: %clang --target=riscv64-unknown-elf %s -### -march=rv64ifd -mabi=lp64d 2>&1 \
+// RUN: %clang -target riscv64-unknown-elf %s -### -o %t.o -march=rv64d -mabi=lp64d 2>&1 \
 // RUN:   | FileCheck -check-prefix=CHECK-LP64D %s
-// RUN: %clang --target=riscv64-unknown-elf %s -### -march=rv64ifd 2>&1 \
-// RUN:   | FileCheck -check-prefix=CHECK-LP64D %s
-// RUN: %clang --target=riscv64-unknown-elf %s -### -march=rv64g 2>&1 \
-// RUN:   | FileCheck -check-prefix=CHECK-LP64D %s
-// RUN: %clang --target=riscv64-unknown-linux-gnu %s -### 2>&1 \
-=======
-// RUN: %clang -target riscv64-unknown-elf %s -### -o %t.o -march=rv64d -mabi=lp64d 2>&1 \
->>>>>>> cb02aa7e
-// RUN:   | FileCheck -check-prefix=CHECK-LP64D %s
-// RUN: %clang --target=riscv64-unknown-linux-gnu -x assembler %s -### 2>&1 \
-// RUN:   | FileCheck -check-prefix=CHECK-LP64D  %s
 
 // CHECK-LP64D: "-target-abi" "lp64d"
 
-// RUN: not %clang --target=riscv64-unknown-elf %s -o %t.o -mabi=ilp32 2>&1 \
+// RUN: not %clang -target riscv64-unknown-elf %s -o %t.o -mabi=ilp32 2>&1 \
 // RUN:   | FileCheck -check-prefix=CHECK-RV64-ILP32 %s
 
 // CHECK-RV64-ILP32: error: unknown target ABI 'ilp32'