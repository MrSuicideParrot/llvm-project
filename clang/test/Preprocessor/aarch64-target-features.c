// RUN: %clang -target aarch64-none-linux-gnu -x c -E -dM %s -o - | FileCheck %s
// RUN: %clang -target arm64-none-linux-gnu -x c -E -dM %s -o - | FileCheck %s

// CHECK: __AARCH64EL__ 1
// CHECK: __ARM_64BIT_STATE 1
// CHECK-NOT: __ARM_32BIT_STATE
// CHECK: __ARM_ACLE 200
// CHECK: __ARM_ALIGN_MAX_STACK_PWR 4
// CHECK: __ARM_ARCH 8
// CHECK: __ARM_ARCH_ISA_A64 1
// CHECK-NOT: __ARM_ARCH_ISA_ARM
// CHECK-NOT: __ARM_ARCH_ISA_THUMB
// CHECK-NOT: __ARM_FEATURE_QBIT
// CHECK-NOT: __ARM_FEATURE_DSP
// CHECK-NOT: __ARM_FEATURE_SAT
// CHECK-NOT: __ARM_FEATURE_SIMD32
// CHECK: __ARM_ARCH_PROFILE 'A'
// CHECK-NOT: __ARM_FEATURE_AES
// CHECK-NOT: __ARM_FEATURE_BIG_ENDIAN
// CHECK: __ARM_FEATURE_CLZ 1
// CHECK-NOT: __ARM_FEATURE_CRC32 1
// CHECK-NOT: __ARM_FEATURE_CRYPTO 1
// CHECK: __ARM_FEATURE_DIRECTED_ROUNDING 1
// CHECK: __ARM_FEATURE_DIV 1
// CHECK: __ARM_FEATURE_FMA 1
// CHECK: __ARM_FEATURE_IDIV 1
// CHECK: __ARM_FEATURE_LDREX 0xF
// CHECK: __ARM_FEATURE_NUMERIC_MAXMIN 1
// CHECK-NOT: __ARM_FEATURE_RCPC 1
// CHECK-NOT: __ARM_FEATURE_RCPC 3
// CHECK-NOT: __ARM_FEATURE_SHA2 1
// CHECK-NOT: __ARM_FEATURE_SHA3 1
// CHECK-NOT: __ARM_FEATURE_SHA512 1
// CHECK-NOT: __ARM_FEATURE_SM3 1
// CHECK-NOT: __ARM_FEATURE_SM4 1
// CHECK: __ARM_FEATURE_UNALIGNED 1
// CHECK: __ARM_FP 0xE
// CHECK: __ARM_FP16_ARGS 1
// CHECK: __ARM_FP16_FORMAT_IEEE 1
// CHECK-NOT: __ARM_FP_FAST 1
// CHECK: __ARM_NEON 1
// CHECK: __ARM_NEON_FP 0xE
// CHECK: __ARM_PCS_AAPCS64 1
// CHECK-NOT: __ARM_PCS 1
// CHECK-NOT: __ARM_PCS_VFP 1
// CHECK-NOT: __ARM_SIZEOF_MINIMAL_ENUM 1
// CHECK-NOT: __ARM_SIZEOF_WCHAR_T 2
// CHECK-NOT: __ARM_FEATURE_SVE
// CHECK-NOT: __ARM_FEATURE_DOTPROD
// CHECK-NOT: __ARM_FEATURE_PAC_DEFAULT
// CHECK-NOT: __ARM_FEATURE_BTI_DEFAULT
// CHECK-NOT: __ARM_BF16_FORMAT_ALTERNATIVE 1
// CHECK-NOT: __ARM_FEATURE_BF16 1
// CHECK-NOT: __ARM_FEATURE_BF16_VECTOR_ARITHMETIC 1
// CHECK-NOT: __ARM_FEATURE_SVE_BITS 0
// CHECK-NOT: __ARM_FEATURE_SVE_BITS 128
// CHECK-NOT: __ARM_FEATURE_SVE_BITS 256
// CHECK-NOT: __ARM_FEATURE_SVE_BITS 512
// CHECK-NOT: __ARM_FEATURE_SVE_BITS 1024
// CHECK-NOT: __ARM_FEATURE_SVE_BITS 2048

// RUN: %clang -target aarch64-none-elf -march=armv8-r -x c -E -dM %s -o - | FileCheck %s -check-prefix CHECK-R-PROFILE
// RUN: %clang -target arm64-none-linux-gnu -march=armv8-r -x c -E -dM %s -o - | FileCheck %s -check-prefix CHECK-R-PROFILE
// CHECK-R-PROFILE: __ARM_ARCH_PROFILE 'R'

// RUN: %clang -target aarch64-none-elf -x c -E -dM %s -o - | FileCheck %s -check-prefix CHECK-A-PROFILE
// RUN: %clang -target aarch64-none-elf -march=armv8-a -x c -E -dM %s -o - | FileCheck %s -check-prefix CHECK-A-PROFILE
// RUN: %clang -target arm64-none-linux-gnu -march=armv8-a -x c -E -dM %s -o - | FileCheck %s -check-prefix CHECK-A-PROFILE
// CHECK-A-PROFILE: __ARM_ARCH_PROFILE 'A'

// RUN: %clang -target aarch64_be-none-elf -x c -E -dM %s -o - | FileCheck %s -check-prefix CHECK-BIGENDIAN
// CHECK-BIGENDIAN: __ARM_BIG_ENDIAN 1

// RUN: %clang -target aarch64-none-linux-gnu -march=armv8-a+crypto -x c -E -dM %s -o - | FileCheck --check-prefix=CHECK-FEAT-CRYPTO %s
// RUN: %clang -target arm64-none-linux-gnu -march=armv8-a+crypto -x c -E -dM %s -o - | FileCheck --check-prefix=CHECK-FEAT-CRYPTO %s
// CHECK-FEAT-CRYPTO: __ARM_FEATURE_AES 1
// CHECK-FEAT-CRYPTO: __ARM_FEATURE_CRYPTO 1
// CHECK-FEAT-CRYPTO: __ARM_FEATURE_SHA2 1

// RUN: %clang -target aarch64-none-linux-gnu -march=armv8.4-a+crypto -x c -E -dM %s -o - | FileCheck --check-prefix=CHECK-FEAT-CRYPTO-8_4 %s
// RUN: %clang -target arm64-none-linux-gnu -march=armv8.4-a+crypto -x c -E -dM %s -o - | FileCheck --check-prefix=CHECK-FEAT-CRYPTO-8_4 %s
// CHECK-FEAT-CRYPTO-8_4: __ARM_FEATURE_AES 1
// CHECK-FEAT-CRYPTO-8_4: __ARM_FEATURE_CRYPTO 1
// CHECK-FEAT-CRYPTO-8_4: __ARM_FEATURE_SHA2 1
// CHECK-FEAT-CRYPTO-8_4: __ARM_FEATURE_SHA3 1
// CHECK-FEAT-CRYPTO-8_4: __ARM_FEATURE_SHA512 1
// CHECK-FEAT-CRYPTO-8_4: __ARM_FEATURE_SM3 1
// CHECK-FEAT-CRYPTO-8_4: __ARM_FEATURE_SM4 1

// RUN: %clang -target aarch64-none-linux-gnu -march=armv8-a+aes -x c -E -dM %s -o - | FileCheck --check-prefix=CHECK-FEAT-AES %s
// CHECK-FEAT-AES: __ARM_FEATURE_AES 1

// RUN: %clang -target aarch64-none-linux-gnu -march=armv8-a+sha2 -x c -E -dM %s -o - | FileCheck --check-prefix=CHECK-FEAT-SHA2 %s
// CHECK-FEAT-SHA2: __ARM_FEATURE_SHA2 1

// RUN: %clang -target aarch64-none-linux-gnu -march=armv8-a+sha3 -x c -E -dM %s -o - | FileCheck --check-prefix=CHECK-FEAT-SHA3 %s
// CHECK-FEAT-SHA3: __ARM_FEATURE_SHA2 1
// CHECK-FEAT-SHA3: __ARM_FEATURE_SHA3 1
// CHECK-FEAT-SHA3: __ARM_FEATURE_SHA512 1

// RUN: %clang -target aarch64-none-linux-gnu -march=armv8-a+sm4 -x c -E -dM %s -o - | FileCheck --check-prefix=CHECK-FEAT-SM4 %s
// CHECK-FEAT-SM4: __ARM_FEATURE_SM3 1
// CHECK-FEAT-SM4: __ARM_FEATURE_SM4 1

// RUN: %clang -target aarch64-none-linux-gnu -march=armv8.5-a -x c -E -dM %s -o - | FileCheck --check-prefix=CHECK-8_5 %s
// CHECK-8_5: __ARM_FEATURE_FRINT 1

// RUN: %clang -target aarch64-none-linux-gnu -march=armv8.4-a -x c -E -dM %s -o - | FileCheck --check-prefix=CHECK-8_4 %s
// CHECK-8_4-NOT: __ARM_FEATURE_FRINT 1

// RUN: %clang -target aarch64-none-linux-gnu -mcrc -x c -E -dM %s -o - | FileCheck --check-prefix=CHECK-CRC32 %s
// RUN: %clang -target arm64-none-linux-gnu -mcrc -x c -E -dM %s -o - | FileCheck --check-prefix=CHECK-CRC32 %s
// RUN: %clang -target aarch64-none-linux-gnu -march=armv8-a+crc -x c -E -dM %s -o - | FileCheck --check-prefix=CHECK-CRC32 %s
// RUN: %clang -target arm64-none-linux-gnu -march=armv8-a+crc -x c -E -dM %s -o - | FileCheck --check-prefix=CHECK-CRC32 %s
// RUN: %clang -target aarch64-none-linux-gnu -march=armv8.1-a -x c -E -dM %s -o - | FileCheck --check-prefix=CHECK-CRC32 %s
// RUN: %clang -target arm64-none-linux-gnu -march=armv8.1-a -x c -E -dM %s -o - | FileCheck --check-prefix=CHECK-CRC32 %s
// CHECK-CRC32: __ARM_FEATURE_CRC32 1

// RUN: %clang -target aarch64-none-linux-gnu -fno-math-errno -fno-signed-zeros\
// RUN:        -fno-trapping-math -fassociative-math -freciprocal-math -fapprox-func\
// RUN:        -x c -E -dM %s -o - | FileCheck --check-prefix=CHECK-FASTMATH %s
// RUN: %clang -target aarch64-none-linux-gnu -ffast-math -x c -E -dM %s -o - | FileCheck --check-prefix=CHECK-FASTMATH %s
// RUN: %clang -target arm64-none-linux-gnu -ffast-math -x c -E -dM %s -o - | FileCheck --check-prefix=CHECK-FASTMATH %s
// CHECK-FASTMATH: __ARM_FP_FAST 1

// RUN: %clang -target aarch64-none-linux-gnu -fshort-wchar -x c -E -dM %s -o - | FileCheck --check-prefix=CHECK-SHORTWCHAR %s
// RUN: %clang -target arm64-none-linux-gnu -fshort-wchar -x c -E -dM %s -o - | FileCheck --check-prefix=CHECK-SHORTWCHAR %s
// CHECK-SHORTWCHAR: __ARM_SIZEOF_WCHAR_T 2

// RUN: %clang -target aarch64-none-linux-gnu -fshort-enums -x c -E -dM %s -o - | FileCheck --check-prefix=CHECK-SHORTENUMS %s
// RUN: %clang -target arm64-none-linux-gnu -fshort-enums -x c -E -dM %s -o - | FileCheck --check-prefix=CHECK-SHORTENUMS %s
// CHECK-SHORTENUMS: __ARM_SIZEOF_MINIMAL_ENUM 1

// RUN: %clang -target aarch64-none-linux-gnu -march=armv8-a+simd -x c -E -dM %s -o - | FileCheck --check-prefix=CHECK-NEON %s
// RUN: %clang -target arm64-none-linux-gnu -march=armv8-a+simd -x c -E -dM %s -o - | FileCheck --check-prefix=CHECK-NEON %s
// CHECK-NEON: __ARM_NEON 1
// CHECK-NEON: __ARM_NEON_FP 0xE

// RUN: %clang -target aarch64-none-elf -march=armv8.1-a -x c -E -dM %s -o - | FileCheck --check-prefix=CHECK-QRDMX %s
// RUN: %clang -target aarch64-none-elf -march=armv8.2-a -x c -E -dM %s -o - | FileCheck --check-prefix=CHECK-QRDMX %s
// CHECK-QRDMX: __ARM_FEATURE_QRDMX 1

// RUN: %clang -target aarch64 -march=arm64 -### -c %s 2>&1 | FileCheck -check-prefix=CHECK-ARCH-NOT-ACCEPT %s
// RUN: %clang -target aarch64 -march=aarch64 -### -c %s 2>&1 | FileCheck -check-prefix=CHECK-ARCH-NOT-ACCEPT %s
// CHECK-ARCH-NOT-ACCEPT: error: unsupported argument {{.*}} to option '-march='

// RUN: %clang -target aarch64 -### -c %s 2>&1 | FileCheck -check-prefix=CHECK-GENERIC %s
// RUN: %clang -target aarch64 -march=armv8-a -### -c %s 2>&1 | FileCheck -check-prefix=CHECK-GENERIC %s
// CHECK-GENERIC: "-cc1"{{.*}} "-triple" "aarch64{{.*}}" "-target-feature" "+neon"

// RUN: %clang -target aarch64 -mtune=cyclone -### -c %s 2>&1 | FileCheck -check-prefix=CHECK-MTUNE-CYCLONE %s

// RUN: %clang -target aarch64-none-linux-gnu -march=armv8-a+sve -x c -E -dM %s -o - | FileCheck --check-prefix=CHECK-SVE %s
<<<<<<< HEAD
// CHECK-SVE: __ARM_FEATURE_FP16_SCALAR_ARITHMETIC 1
// CHECK-SVE: __ARM_FEATURE_FP16_VECTOR_ARITHMETIC 1
// CHECK-SVE: __ARM_FEATURE_SVE 1
// CHECK-SVE: __ARM_FEATURE_SVE_VECTOR_OPERATORS 2
// CHECK-SVE: __ARM_NEON 1
// CHECK-SVE: __ARM_NEON_FP 0xE
// CHECK-SVE: __ARM_NEON_SVE_BRIDGE 1

// RUN: %clang -target aarch64-none-linux-gnu -march=armv8-a+sve+bf16 -x c -E -dM %s -o - | FileCheck --check-prefix=CHECK-SVE-BF16 %s
// CHECK-SVE-BF16: __ARM_FEATURE_BF16_SCALAR_ARITHMETIC 1
// CHECK-SVE-BF16: __ARM_FEATURE_SVE 1
// CHECK-SVE-BF16: __ARM_FEATURE_SVE_BF16 1

// RUN: %clang -target aarch64-none-linux-gnu -march=armv8-a+sve+i8mm -x c -E -dM %s -o - | FileCheck --check-prefix=CHECK-SVE-I8MM %s
// CHECK-SVE-I8MM: __ARM_FEATURE_SVE 1
// CHECK-SVE-I8MM: __ARM_FEATURE_SVE_MATMUL_INT8 1

// RUN: %clang -target aarch64-none-linux-gnu -march=armv8-a+sve+f32mm -x c -E -dM %s -o - | FileCheck --check-prefix=CHECK-SVE-F32MM %s
// CHECK-SVE-F32MM: __ARM_FEATURE_SVE 1
// CHECK-SVE-F32MM: __ARM_FEATURE_SVE_MATMUL_FP32 1

// RUN: %clang -target aarch64-none-linux-gnu -march=armv8-a+sve+f64mm -x c -E -dM %s -o - | FileCheck --check-prefix=CHECK-SVE-F64MM %s
// CHECK-SVE-F64MM: __ARM_FEATURE_SVE 1
// CHECK-SVE-F64MM: __ARM_FEATURE_SVE_MATMUL_FP64 1

// RUN: %clang -target aarch64-none-linux-gnu -march=armv8.5-a+sve -x c -E -dM %s -o - | FileCheck --check-prefix=CHECK-SVE-8_5 %s
// CHECK-SVE-8_5-NOT: __ARM_FEATURE_SVE_BF16 1
// CHECK-SVE-8_5-NOT: __ARM_FEATURE_SVE_MATMUL_FP32 1
// CHECK-SVE-8_5-NOT: __ARM_FEATURE_SVE_MATMUL_INT8 1
// CHECK-SVE-8_5: __ARM_FEATURE_SVE 1

// RUN: %clang -target aarch64-none-linux-gnu -march=armv8.6-a -x c -E -dM %s -o - | FileCheck --check-prefix=CHECK-8_6 %s
// CHECK-8_6-NOT: __ARM_FEATURE_AES 1
// CHECK-8_6: __ARM_FEATURE_BF16 1
// CHECK-8_6: __ARM_FEATURE_MATMUL_INT8 1
// CHECK-8_6-NOT: __ARM_FEATURE_SHA2 1
// CHECK-8_6-NOT: __ARM_FEATURE_SHA3 1
// CHECK-8_6-NOT: __ARM_FEATURE_SM4 1

// RUN: %clang -target aarch64-none-linux-gnu -march=armv8.6-a+sve -x c -E -dM %s -o - | FileCheck --check-prefix=CHECK-SVE-8_6 %s
// CHECK-SVE-8_6: __ARM_FEATURE_SVE 1
// CHECK-SVE-8_6: __ARM_FEATURE_SVE_BF16 1
// CHECK-SVE-8_6: __ARM_FEATURE_SVE_MATMUL_FP32 1
// CHECK-SVE-8_6: __ARM_FEATURE_SVE_MATMUL_INT8 1

// RUN: %clang -target aarch64-none-linux-gnu -march=armv8.6-a+sve+noi8mm+nobf16+nof32mm -x c -E -dM %s -o - | FileCheck --check-prefix=CHECK-SVE-8_6-NOFEATURES %s
// CHECK-SVE-8_6-NOFEATURES-NOT: __ARM_FEATURE_SVE_BF16 1
// CHECK-SVE-8_6-NOFEATURES-NOT: __ARM_FEATURE_SVE_MATMUL_FP32 1
// CHECK-SVE-8_6-NOFEATURES-NOT: __ARM_FEATURE_SVE_MATMUL_INT8 1
// CHECK-SVE-8_6-NOFEATURES:     __ARM_FEATURE_SVE 1

// RUN: %clang -target aarch64-none-linux-gnu -march=armv9-a -x c -E -dM %s -o - | FileCheck --check-prefix=CHECK-SVE2 %s
// RUN: %clang -target aarch64-none-linux-gnu -march=armv9.1-a -x c -E -dM %s -o - | FileCheck --check-prefix=CHECK-SVE2 %s
// RUN: %clang -target aarch64-none-linux-gnu -march=armv9.2-a -x c -E -dM %s -o - | FileCheck --check-prefix=CHECK-SVE2 %s
// RUN: %clang -target aarch64-none-linux-gnu -march=armv9.3-a -x c -E -dM %s -o - | FileCheck --check-prefix=CHECK-SVE2 %s
// RUN: %clang -target aarch64-none-linux-gnu -march=armv9.4-a -x c -E -dM %s -o - | FileCheck --check-prefix=CHECK-SVE2 %s
// RUN: %clang -target aarch64-none-linux-gnu -march=armv9-a+sve2 -x c -E -dM %s -o - | FileCheck --check-prefix=CHECK-SVE2 %s
// CHECK-SVE2: __ARM_FEATURE_FP16_SCALAR_ARITHMETIC 1
// CHECK-SVE2: __ARM_FEATURE_FP16_VECTOR_ARITHMETIC 1
// CHECK-SVE2: __ARM_FEATURE_SVE 1
// CHECK-SVE2: __ARM_FEATURE_SVE2 1
// CHECK-SVE2: __ARM_NEON 1
// CHECK-SVE2: __ARM_NEON_FP 0xE
// CHECK-SVE2: __ARM_NEON_SVE_BRIDGE 1

// RUN: %clang -target aarch64-none-linux-gnu -march=armv9-a+nosimd -x c -E -dM %s -o - | FileCheck --check-prefix=CHECK-NONEON %s
// CHECK-NONEON-NOT: __ARM_FEATURE_SVE 1
// CHECK-NONEON-NOT: __ARM_NEON 1

// RUN: %clang -target aarch64-none-linux-gnu -march=armv9-a+sve2-aes -x c -E -dM %s -o - | FileCheck --check-prefix=CHECK-SVE2AES %s
// CHECK-SVE2AES: __ARM_FEATURE_SVE2_AES 1
// RUN: %clang -target aarch64-none-linux-gnu -march=armv9-a+sve2-sha3 -x c -E -dM %s -o - | FileCheck --check-prefix=CHECK-SVE2SHA3 %s
// CHECK-SVE2SHA3: __ARM_FEATURE_SVE2_SHA3 1
// RUN: %clang -target aarch64-none-linux-gnu -march=armv9-a+sve2-sm4 -x c -E -dM %s -o - | FileCheck --check-prefix=CHECK-SVE2SM4 %s
// CHECK-SVE2SM4: __ARM_FEATURE_SVE2_SM4 1
// RUN: %clang -target aarch64-none-linux-gnu -march=armv9-a+sve2-bitperm -x c -E -dM %s -o - | FileCheck --check-prefix=CHECK-SVE2BITPERM %s
// CHECK-SVE2BITPERM: __ARM_FEATURE_SVE2_BITPERM 1
=======
// CHECK-SVE-NOT: __ARM_FEATURE_SVE 1
>>>>>>> cb02aa7e

// RUN: %clang -target aarch64-none-linux-gnu -march=armv8.2a+dotprod -x c -E -dM %s -o - | FileCheck --check-prefix=CHECK-DOTPROD %s
// RUN: %clang -target aarch64-none-linux-gnu -march=armv8.4a -x c -E -dM %s -o - | FileCheck --check-prefix=CHECK-DOTPROD %s
// CHECK-DOTPROD: __ARM_FEATURE_DOTPROD 1
// CHECK-DOTPROD: __ARM_NEON 1
// CHECK-DOTPROD: __ARM_NEON_FP 0xE

// On ARMv8.2-A and above, +fp16fml implies +fp16.
// On ARMv8.4-A and above, +fp16 implies +fp16fml.
// RUN: %clang -target aarch64-none-linux-gnueabi -march=armv8.2-a+nofp16fml+fp16 -x c -E -dM %s -o - | FileCheck -match-full-lines --check-prefix=CHECK-FULLFP16-NOFML --check-prefix=CHECK-FULLFP16-VECTOR-SCALAR %s
// RUN: %clang -target aarch64-none-linux-gnueabi -march=armv8.2-a+nofp16+fp16fml -x c -E -dM %s -o - | FileCheck -match-full-lines --check-prefix=CHECK-FULLFP16-FML --check-prefix=CHECK-FULLFP16-VECTOR-SCALAR %s
// RUN: %clang -target aarch64-none-linux-gnueabi -march=armv8.2-a+fp16+nofp16fml -x c -E -dM %s -o - | FileCheck -match-full-lines --check-prefix=CHECK-FULLFP16-NOFML --check-prefix=CHECK-FULLFP16-VECTOR-SCALAR %s
// RUN: %clang -target aarch64-none-linux-gnueabi -march=armv8-a+fp16fml -x c -E -dM %s -o - | FileCheck -match-full-lines --check-prefix=CHECK-FULLFP16-FML --check-prefix=CHECK-FULLFP16-VECTOR-SCALAR %s
// RUN: %clang -target aarch64-none-linux-gnueabi -march=armv8-a+fp16 -x c -E -dM %s -o - | FileCheck -match-full-lines --check-prefix=CHECK-FULLFP16-NOFML --check-prefix=CHECK-FULLFP16-VECTOR-SCALAR %s
// RUN: %clang -target aarch64-none-linux-gnueabi -march=armv8.4-a+nofp16fml+fp16 -x c -E -dM %s -o - | FileCheck -match-full-lines --check-prefix=CHECK-FULLFP16-FML --check-prefix=CHECK-FULLFP16-VECTOR-SCALAR %s
// RUN: %clang -target aarch64-none-linux-gnueabi -march=armv8.4-a+nofp16+fp16fml -x c -E -dM %s -o - | FileCheck -match-full-lines --check-prefix=CHECK-FULLFP16-FML --check-prefix=CHECK-FULLFP16-VECTOR-SCALAR %s
// RUN: %clang -target aarch64-none-linux-gnueabi -march=armv8.4-a+fp16+nofp16fml -x c -E -dM %s -o - | FileCheck -match-full-lines --check-prefix=CHECK-FULLFP16-NOFML --check-prefix=CHECK-FULLFP16-VECTOR-SCALAR %s
// RUN: %clang -target aarch64-none-linux-gnueabi -march=armv8.4-a+fp16fml -x c -E -dM %s -o - | FileCheck -match-full-lines --check-prefix=CHECK-FULLFP16-FML --check-prefix=CHECK-FULLFP16-VECTOR-SCALAR %s
// RUN: %clang -target aarch64-none-linux-gnueabi -march=armv8.4-a+fp16 -x c -E -dM %s -o - | FileCheck -match-full-lines --check-prefix=CHECK-FULLFP16-FML --check-prefix=CHECK-FULLFP16-VECTOR-SCALAR %s
// CHECK-FULLFP16-FML:           #define __ARM_FEATURE_FP16_FML 1
// CHECK-FULLFP16-NOFML-NOT:     #define __ARM_FEATURE_FP16_FML 1
// CHECK-FULLFP16-VECTOR-SCALAR: #define __ARM_FEATURE_FP16_SCALAR_ARITHMETIC 1
// CHECK-FULLFP16-VECTOR-SCALAR: #define __ARM_FEATURE_FP16_VECTOR_ARITHMETIC 1
// CHECK-FULLFP16-VECTOR-SCALAR: #define __ARM_FP 0xE
// CHECK-FULLFP16-VECTOR-SCALAR: #define __ARM_FP16_FORMAT_IEEE 1

// +fp16fml+nosimd doesn't make sense as the fp16fml instructions all require SIMD.
// However, as +fp16fml implies +fp16 there is a set of defines that we would expect.
// RUN: %clang -target aarch64-none-linux-gnueabi -march=armv8-a+fp16fml+nosimd -x c -E -dM %s -o - | FileCheck -match-full-lines --check-prefix=CHECK-FULLFP16-SCALAR %s
// RUN: %clang -target aarch64-none-linux-gnueabi -march=armv8-a+fp16+nosimd -x c -E -dM %s -o - | FileCheck -match-full-lines --check-prefix=CHECK-FULLFP16-SCALAR %s
// RUN: %clang -target aarch64-none-linux-gnueabi -march=armv8.4-a+fp16fml+nosimd -x c -E -dM %s -o - | FileCheck -match-full-lines --check-prefix=CHECK-FULLFP16-SCALAR %s
// RUN: %clang -target aarch64-none-linux-gnueabi -march=armv8.4-a+fp16+nosimd -x c -E -dM %s -o - | FileCheck -match-full-lines --check-prefix=CHECK-FULLFP16-SCALAR %s
// CHECK-FULLFP16-SCALAR-NOT:   #define __ARM_FEATURE_FP16_FML 1
// CHECK-FULLFP16-SCALAR:       #define __ARM_FEATURE_FP16_SCALAR_ARITHMETIC 1
// CHECK-FULLFP16-SCALAR-NOT:   #define __ARM_FEATURE_FP16_VECTOR_ARITHMETIC 1
// CHECK-FULLFP16-SCALAR:       #define __ARM_FP 0xE
// CHECK-FULLFP16-SCALAR:       #define __ARM_FP16_FORMAT_IEEE 1

// RUN: %clang -target aarch64-none-linux-gnueabi -march=armv8.2-a -x c -E -dM %s -o - | FileCheck -match-full-lines --check-prefix=CHECK-FULLFP16-NOFML-VECTOR-SCALAR %s
// RUN: %clang -target aarch64-none-linux-gnueabi -march=armv8.2-a+nofp16 -x c -E -dM %s -o - | FileCheck -match-full-lines --check-prefix=CHECK-FULLFP16-NOFML-VECTOR-SCALAR %s
// RUN: %clang -target aarch64-none-linux-gnueabi -march=armv8.2-a+nofp16fml -x c -E -dM %s -o - | FileCheck -match-full-lines --check-prefix=CHECK-FULLFP16-NOFML-VECTOR-SCALAR %s
// RUN: %clang -target aarch64-none-linux-gnueabi -march=armv8.2-a+fp16fml+nofp16 -x c -E -dM %s -o - | FileCheck -match-full-lines --check-prefix=CHECK-FULLFP16-NOFML-VECTOR-SCALAR %s
// RUN: %clang -target aarch64-none-linux-gnueabi -march=armv8.4-a -x c -E -dM %s -o - | FileCheck -match-full-lines --check-prefix=CHECK-FULLFP16-NOFML-VECTOR-SCALAR %s
// RUN: %clang -target aarch64-none-linux-gnueabi -march=armv8.4-a+nofp16 -x c -E -dM %s -o - | FileCheck -match-full-lines --check-prefix=CHECK-FULLFP16-NOFML-VECTOR-SCALAR %s
// RUN: %clang -target aarch64-none-linux-gnueabi -march=armv8.4-a+nofp16fml -x c -E -dM %s -o - | FileCheck -match-full-lines --check-prefix=CHECK-FULLFP16-NOFML-VECTOR-SCALAR %s
// RUN: %clang -target aarch64-none-linux-gnueabi -march=armv8.4-a+fp16fml+nofp16 -x c -E -dM %s -o - | FileCheck -match-full-lines --check-prefix=CHECK-FULLFP16-NOFML-VECTOR-SCALAR %s
// CHECK-FULLFP16-NOFML-VECTOR-SCALAR-NOT: #define __ARM_FEATURE_FP16_FML 1
// CHECK-FULLFP16-NOFML-VECTOR-SCALAR-NOT: #define __ARM_FEATURE_FP16_SCALAR_ARITHMETIC 1
// CHECK-FULLFP16-NOFML-VECTOR-SCALAR-NOT: #define __ARM_FEATURE_FP16_VECTOR_ARITHMETIC 1
// CHECK-FULLFP16-NOFML-VECTOR-SCALAR:     #define __ARM_FP 0xE
// CHECK-FULLFP16-NOFML-VECTOR-SCALAR:     #define __ARM_FP16_FORMAT_IEEE 1

// ================== Check whether -mtune accepts mixed-case features.
// RUN: %clang -target aarch64 -mtune=CYCLONE -### -c %s 2>&1 | FileCheck -check-prefix=CHECK-MTUNE-CYCLONE %s
// CHECK-MTUNE-CYCLONE: "-cc1"{{.*}} "-triple" "aarch64{{.*}}" "-target-feature" "+neon" "-target-feature" "+v8a" "-target-feature" "+zcm" "-target-feature" "+zcz"

// RUN: %clang -target aarch64 -mcpu=apple-a7 -### -c %s 2>&1 | FileCheck -check-prefix=CHECK-MCPU-APPLE-A7 %s
// RUN: %clang -target aarch64 -mcpu=apple-a8 -### -c %s 2>&1 | FileCheck -check-prefix=CHECK-MCPU-APPLE-A7 %s
// RUN: %clang -target aarch64 -mcpu=apple-a9 -### -c %s 2>&1 | FileCheck -check-prefix=CHECK-MCPU-APPLE-A7 %s
// RUN: %clang -target aarch64 -mcpu=apple-a10 -### -c %s 2>&1 | FileCheck -check-prefix=CHECK-MCPU-APPLE-A10 %s
// RUN: %clang -target aarch64 -mcpu=apple-a11 -### -c %s 2>&1 | FileCheck -check-prefix=CHECK-MCPU-APPLE-A11 %s
// RUN: %clang -target aarch64 -mcpu=apple-a12 -### -c %s 2>&1 | FileCheck -check-prefix=CHECK-MCPU-APPLE-A12 %s
// RUN: %clang -target aarch64 -mcpu=apple-a13 -### -c %s 2>&1 | FileCheck -check-prefix=CHECK-MCPU-APPLE-A13 %s
// RUN: %clang -target aarch64 -mcpu=apple-s4 -### -c %s 2>&1 | FileCheck -check-prefix=CHECK-MCPU-APPLE-A12 %s
// RUN: %clang -target aarch64 -mcpu=apple-s5 -### -c %s 2>&1 | FileCheck -check-prefix=CHECK-MCPU-APPLE-A12 %s
// RUN: %clang -target aarch64 -mcpu=cyclone -### -c %s 2>&1 | FileCheck -check-prefix=CHECK-MCPU-APPLE-A7 %s
// RUN: %clang -target aarch64 -mcpu=cortex-a34 -### -c %s 2>&1 | FileCheck -check-prefix=CHECK-MCPU-A34 %s
// RUN: %clang -target aarch64 -mcpu=cortex-a35 -### -c %s 2>&1 | FileCheck -check-prefix=CHECK-MCPU-A35 %s
// RUN: %clang -target aarch64 -mcpu=cortex-a53 -### -c %s 2>&1 | FileCheck -check-prefix=CHECK-MCPU-A53 %s
// RUN: %clang -target aarch64 -mcpu=cortex-a57 -### -c %s 2>&1 | FileCheck -check-prefix=CHECK-MCPU-A57 %s
// RUN: %clang -target aarch64 -mcpu=cortex-a72 -### -c %s 2>&1 | FileCheck -check-prefix=CHECK-MCPU-A72 %s
// RUN: %clang -target aarch64 -mcpu=cortex-a73 -### -c %s 2>&1 | FileCheck -check-prefix=CHECK-MCPU-CORTEX-A73 %s
// RUN: %clang -target aarch64 -mcpu=cortex-r82 -### -c %s 2>&1 | FileCheck -check-prefix=CHECK-MCPU-CORTEX-R82 %s
// RUN: %clang -target aarch64 -mcpu=exynos-m3 -### -c %s 2>&1 | FileCheck -check-prefix=CHECK-MCPU-M3 %s
// RUN: %clang -target aarch64 -mcpu=exynos-m4 -### -c %s 2>&1 | FileCheck -check-prefix=CHECK-MCPU-M4 %s
// RUN: %clang -target aarch64 -mcpu=exynos-m5 -### -c %s 2>&1 | FileCheck -check-prefix=CHECK-MCPU-M4 %s
// RUN: %clang -target aarch64 -mcpu=kryo -### -c %s 2>&1 | FileCheck -check-prefix=CHECK-MCPU-KRYO %s
// RUN: %clang -target aarch64 -mcpu=thunderx2t99 -### -c %s 2>&1 | FileCheck -check-prefix=CHECK-MCPU-THUNDERX2T99 %s
// RUN: %clang -target aarch64 -mcpu=a64fx -### -c %s 2>&1 | FileCheck -check-prefix=CHECK-MCPU-A64FX %s
// RUN: %clang -target aarch64 -mcpu=carmel -### -c %s 2>&1 | FileCheck -check-prefix=CHECK-MCPU-CARMEL %s
// CHECK-MCPU-APPLE-A7: "-cc1"{{.*}} "-triple" "aarch64{{.*}}" "-target-feature" "+v8a" "-target-feature" "+aes" "-target-feature" "+fp-armv8" "-target-feature" "+sha2" "-target-feature" "+neon" "-target-feature" "+zcm" "-target-feature" "+zcz"
// CHECK-MCPU-APPLE-A10: "-cc1"{{.*}} "-triple" "aarch64{{.*}}" "-target-feature" "+v8a" "-target-feature" "+aes" "-target-feature" "+crc" "-target-feature" "+fp-armv8" "-target-feature" "+rdm" "-target-feature" "+sha2" "-target-feature" "+neon" "-target-feature" "+zcm" "-target-feature" "+zcz"
// CHECK-MCPU-APPLE-A11: "-cc1"{{.*}} "-triple" "aarch64{{.*}}" "-target-feature" "+v8.2a" "-target-feature" "+aes" "-target-feature" "+crc" "-target-feature" "+fp-armv8" "-target-feature" "+fullfp16" "-target-feature" "+lse" "-target-feature" "+ras" "-target-feature" "+rdm" "-target-feature" "+sha2" "-target-feature" "+neon" "-target-feature" "+zcm" "-target-feature"
// CHECK-MCPU-APPLE-A12: "-cc1"{{.*}} "-triple" "aarch64{{.*}}" "-target-feature" "+v8.3a" "-target-feature" "+aes" "-target-feature" "+crc" "-target-feature" "+fp-armv8" "-target-feature" "+fullfp16" "-target-feature" "+lse" "-target-feature" "+ras" "-target-feature" "+rcpc" "-target-feature" "+rdm" "-target-feature" "+sha2" "-target-feature" "+neon" "-target-feature" "+zcm" "-target-feature" "+zcz"
// CHECK-MCPU-A34: "-cc1"{{.*}} "-triple" "aarch64{{.*}}" "-target-feature" "+aes" "-target-feature" "+crc" "-target-feature" "+fp-armv8" "-target-feature" "+sha2" "-target-feature" "+neon"
// CHECK-MCPU-APPLE-A13: "-cc1"{{.*}} "-triple" "aarch64{{.*}}" "-target-feature" "+v8.4a" "-target-feature" "+aes" "-target-feature" "+crc" "-target-feature" "+dotprod" "-target-feature" "+fp-armv8" "-target-feature" "+fp16fml" "-target-feature" "+lse" "-target-feature" "+ras" "-target-feature" "+rcpc" "-target-feature" "+rdm"  "-target-feature" "+sha2" "-target-feature" "+sha3" "-target-feature" "+neon" "-target-feature" "+zcm" "-target-feature" "+zcz" "-target-feature" "+fullfp16"
// CHECK-MCPU-A35: "-cc1"{{.*}} "-triple" "aarch64{{.*}}" "-target-feature" "+v8a" "-target-feature" "+aes" "-target-feature" "+crc" "-target-feature" "+fp-armv8" "-target-feature" "+sha2" "-target-feature" "+neon"
// CHECK-MCPU-A53: "-cc1"{{.*}} "-triple" "aarch64{{.*}}" "-target-feature" "+v8a" "-target-feature" "+aes" "-target-feature" "+crc" "-target-feature" "+fp-armv8" "-target-feature" "+sha2" "-target-feature" "+neon"
// CHECK-MCPU-A57: "-cc1"{{.*}} "-triple" "aarch64{{.*}}" "-target-feature" "+v8a" "-target-feature" "+aes" "-target-feature" "+crc" "-target-feature" "+fp-armv8" "-target-feature" "+sha2" "-target-feature" "+neon"
// CHECK-MCPU-A72: "-cc1"{{.*}} "-triple" "aarch64{{.*}}" "-target-feature" "+v8a" "-target-feature" "+aes" "-target-feature" "+crc" "-target-feature" "+fp-armv8" "-target-feature" "+sha2" "-target-feature" "+neon"
// CHECK-MCPU-CORTEX-A73: "-cc1"{{.*}} "-triple" "aarch64{{.*}}" "-target-feature" "+v8a" "-target-feature" "+aes" "-target-feature" "+crc" "-target-feature" "+fp-armv8" "-target-feature" "+sha2" "-target-feature" "+neon"
// CHECK-MCPU-CORTEX-R82: "-cc1"{{.*}} "-triple" "aarch64{{.*}}" "-target-feature" "+v8r" "-target-feature" "+crc" "-target-feature" "+dotprod" "-target-feature" "+fp-armv8" "-target-feature" "+fp16fml" "-target-feature" "+lse" "-target-feature" "+ras" "-target-feature" "+rcpc" "-target-feature" "+rdm" "-target-feature" "+sb" "-target-feature" "+neon" "-target-feature" "+ssbs" "-target-feature" "+fullfp16"
// CHECK-MCPU-M3: "-cc1"{{.*}} "-triple" "aarch64{{.*}}" "-target-feature" "+v8a" "-target-feature" "+aes" "-target-feature" "+crc" "-target-feature" "+fp-armv8" "-target-feature" "+sha2" "-target-feature" "+neon"
// CHECK-MCPU-M4: "-cc1"{{.*}} "-triple" "aarch64{{.*}}" "-target-feature" "+v8.2a" "-target-feature" "+aes" "-target-feature" "+crc" "-target-feature" "+dotprod" "-target-feature" "+fp-armv8" "-target-feature" "+fullfp16" "-target-feature" "+lse" "-target-feature" "+ras" "-target-feature" "+rdm" "-target-feature" "+sha2" "-target-feature" "+neon"
// CHECK-MCPU-KRYO: "-cc1"{{.*}} "-triple" "aarch64{{.*}}" "-target-feature" "+v8a" "-target-feature" "+aes" "-target-feature" "+crc" "-target-feature" "+fp-armv8" "-target-feature" "+sha2" "-target-feature" "+neon"
// CHECK-MCPU-THUNDERX2T99: "-cc1"{{.*}} "-triple" "aarch64{{.*}}" "-target-feature" "+v8.1a" "-target-feature" "+aes" "-target-feature" "+crc" "-target-feature" "+fp-armv8" "-target-feature" "+lse" "-target-feature" "+rdm" "-target-feature" "+sha2" "-target-feature" "+neon"
// CHECK-MCPU-A64FX: "-cc1"{{.*}} "-triple" "aarch64{{.*}}" "-target-feature" "+v8.2a" "-target-feature" "+aes" "-target-feature" "+crc" "-target-feature" "+fp-armv8" "-target-feature" "+fullfp16" "-target-feature" "+lse" "-target-feature" "+ras" "-target-feature" "+rdm" "-target-feature" "+sha2" "-target-feature" "+neon" "-target-feature" "+sve"
// CHECK-MCPU-CARMEL: "-cc1"{{.*}} "-triple" "aarch64{{.*}}" "-target-feature" "+v8.2a" "-target-feature" "+aes" "-target-feature" "+crc" "-target-feature" "+fp-armv8" "-target-feature" "+fullfp16" "-target-feature" "+lse" "-target-feature" "+ras" "-target-feature" "+rdm" "-target-feature" "+sha2" "-target-feature" "+neon"

// RUN: %clang -target x86_64-apple-macosx -arch arm64 -### -c %s 2>&1 | FileCheck --check-prefix=CHECK-ARCH-ARM64 %s
// CHECK-ARCH-ARM64: "-target-cpu" "apple-m1" "-target-feature" "+v8.5a" "-target-feature" "+aes" "-target-feature" "+crc" "-target-feature" "+dotprod" "-target-feature" "+fp-armv8" "-target-feature" "+fp16fml" "-target-feature" "+lse" "-target-feature" "+ras" "-target-feature" "+rcpc" "-target-feature" "+rdm" "-target-feature" "+sha2" "-target-feature" "+sha3" "-target-feature" "+neon" "-target-feature" "+zcm" "-target-feature" "+zcz" "-target-feature" "+fullfp16"

// RUN: %clang -target x86_64-apple-macosx -arch arm64_32 -### -c %s 2>&1 | FileCheck --check-prefix=CHECK-ARCH-ARM64_32 %s
// CHECK-ARCH-ARM64_32: "-target-cpu" "apple-s4" "-target-feature" "+v8.3a" "-target-feature" "+aes" "-target-feature" "+crc" "-target-feature" "+fp-armv8" "-target-feature" "+fullfp16" "-target-feature" "+lse" "-target-feature" "+ras" "-target-feature" "+rcpc" "-target-feature" "+rdm" "-target-feature" "+sha2" "-target-feature" "+neon" "-target-feature" "+zcm" "-target-feature" "+zcz"

// RUN: %clang -target aarch64 -march=armv8-a+fp+simd+crc+crypto -### -c %s 2>&1 | FileCheck -check-prefix=CHECK-MARCH-1 %s
// RUN: %clang -target aarch64 -march=armv8-a+nofp+nosimd+nocrc+nocrypto+fp+simd+crc+crypto -### -c %s 2>&1 | FileCheck -check-prefix=CHECK-MARCH-1 %s
// RUN: %clang -target aarch64 -march=armv8-a+nofp+nosimd+nocrc+nocrypto -### -c %s 2>&1 | FileCheck -check-prefix=CHECK-MARCH-2 %s
// RUN: %clang -target aarch64 -march=armv8-a+fp+simd+crc+crypto+nofp+nosimd+nocrc+nocrypto -### -c %s 2>&1 | FileCheck -check-prefix=CHECK-MARCH-2 %s
// RUN: %clang -target aarch64 -march=armv8-a+nosimd -### -c %s 2>&1 | FileCheck -check-prefix=CHECK-MARCH-3 %s
// CHECK-MARCH-1: "-cc1"{{.*}} "-triple" "aarch64{{.*}}" "-target-feature" "+fp-armv8" "-target-feature" "+neon" "-target-feature" "+crc" "-target-feature" "+crypto"
// CHECK-MARCH-2: "-cc1"{{.*}} "-triple" "aarch64{{.*}}" "-target-feature" "-fp-armv8" "-target-feature" "-neon" "-target-feature" "-crc" "-target-feature" "-crypto"
// CHECK-MARCH-3: "-cc1"{{.*}} "-triple" "aarch64{{.*}}" "-target-feature" "-neon"

// While we're checking +nofp, also make sure it stops defining __ARM_FP
// RUN: %clang -target aarch64-none-linux-gnu -march=armv8-r+nofp -x c -E -dM %s -o - | FileCheck -check-prefix=CHECK-NOFP %s
// CHECK-NOFP-NOT: #define __ARM_FP{{ }}

// Check +sm4:
//
// RUN: %clang -target aarch64 -march=armv8.2a+sm4 -### -c %s 2>&1 | FileCheck -check-prefix=CHECK-SM4 %s
// CHECK-SM4:  "-cc1"{{.*}} "-triple" "aarch64{{.*}}" "-target-feature" "+v8.2a" "-target-feature" "+sm4"
//
// Check +sha3:
//
// RUN: %clang -target aarch64 -march=armv8.2a+sha3 -### -c %s 2>&1 | FileCheck -check-prefix=CHECK-SHA3 %s
// CHECK-SHA3: "-cc1"{{.*}} "-triple" "aarch64{{.*}}" "-target-feature" "+v8.2a" "-target-feature" "+sha3"
//
// Check +sha2:
//
// RUN: %clang -target aarch64 -march=armv8.3a+sha2 -### -c %s 2>&1 | FileCheck -check-prefix=CHECK-SHA2 %s
// CHECK-SHA2: "-cc1"{{.*}} "-triple" "aarch64{{.*}}" "-target-feature" "+v8.{{.}}a" "-target-feature" "+sha2"
//
// Check +aes:
//
// RUN: %clang -target aarch64 -march=armv8.3a+aes -### -c %s 2>&1 | FileCheck -check-prefix=CHECK-AES %s
// CHECK-AES: "-cc1"{{.*}} "-triple" "aarch64{{.*}}" "-target-feature" "+v8.{{.}}a" "-target-feature" "+aes"
//
// Check -sm4:
//
// RUN: %clang -target aarch64 -march=armv8.2a+noSM4 -### -c %s 2>&1 | FileCheck -check-prefix=CHECK-NO-SM4 %s
// CHECK-NO-SM4:  "-cc1"{{.*}} "-triple" "aarch64{{.*}}" "-target-feature" "+v8.2a" "-target-feature" "-sm4"
//
// Check -sha3:
//
// RUN: %clang -target aarch64 -march=armv8.2a+noSHA3 -### -c %s 2>&1 | FileCheck -check-prefix=CHECK-NO-SHA3 %s
// CHECK-NO-SHA3: "-cc1"{{.*}} "-triple" "aarch64{{.*}}" "-target-feature" "+v8.2a" "-target-feature" "-sha3"
//
// Check -sha2:
//
// RUN: %clang -target aarch64 -march=armv8.2a+noSHA2 -### -c %s 2>&1 | FileCheck -check-prefix=CHECK-NO-SHA2 %s
// CHECK-NO-SHA2: "-cc1"{{.*}} "-triple" "aarch64{{.*}}" "-target-feature" "+v8.2a" "-target-feature" "-sha2"
//
// Check -aes:
//
// RUN: %clang -target aarch64 -march=armv8.2a+noAES -### -c %s 2>&1 | FileCheck -check-prefix=CHECK-NO-AES %s
// CHECK-NO-AES: "-cc1"{{.*}} "-triple" "aarch64{{.*}}" "-target-feature" "+v8.2a" "-target-feature" "-aes"
//
//
// Arch <= ARMv8.3:  crypto = sha2 + aes
// -------------------------------------
//
// Check +crypto:
//
// RUN: %clang -target aarch64 -march=armv8a+crypto -### -c %s 2>&1 | FileCheck -check-prefix=CHECK-CRYPTO83 %s
// RUN: %clang -target aarch64 -march=armv8.1a+crypto -### -c %s 2>&1 | FileCheck -check-prefix=CHECK-CRYPTO83 %s
// RUN: %clang -target aarch64 -march=armv8.2a+crypto -### -c %s 2>&1 | FileCheck -check-prefix=CHECK-CRYPTO83 %s
// RUN: %clang -target aarch64 -march=armv8.3a+crypto -### -c %s 2>&1 | FileCheck -check-prefix=CHECK-CRYPTO83 %s
// RUN: %clang -target aarch64 -march=armv8a+crypto+nocrypto+crypto -### -c %s 2>&1 | FileCheck -check-prefix=CHECK-CRYPTO83 %s
// CHECK-CRYPTO83: "-cc1"{{.*}} "-triple" "aarch64{{.*}}" "-target-feature" "+crypto" "-target-feature" "+sha2" "-target-feature" "+aes"
//
// Check -crypto:
//
// RUN: %clang -target aarch64 -march=armv8a+nocrypto -### -c %s 2>&1 | FileCheck -check-prefix=CHECK-NOCRYPTO8A %s
// RUN: %clang -target aarch64 -march=armv8.1a+nocrypto -### -c %s 2>&1 | FileCheck -check-prefix=CHECK-NOCRYPTO81 %s
// RUN: %clang -target aarch64 -march=armv8.2a+nocrypto -### -c %s 2>&1 | FileCheck -check-prefix=CHECK-NOCRYPTO82 %s
// RUN: %clang -target aarch64 -march=armv8.3a+nocrypto -### -c %s 2>&1 | FileCheck -check-prefix=CHECK-NOCRYPTO82 %s
// RUN: %clang -target aarch64 -march=armv8.3a+nocrypto+crypto+nocrypto -### -c %s 2>&1 | FileCheck -check-prefix=CHECK-NOCRYPTO82 %s

// CHECK-NOCRYPTO8A: "-target-feature" "+neon" "-target-feature" "+v8a" "-target-feature" "-crypto" "-target-feature" "-sha2" "-target-feature" "-aes" "-target-abi" "aapcs"
// CHECK-NOCRYPTO81: "-target-feature" "+neon" "-target-feature" "+v8.1a" "-target-feature" "-crypto" "-target-feature" "-sha2" "-target-feature" "-aes" "-target-abi" "aapcs"
// CHECK-NOCRYPTO82: "-target-feature" "+neon" "-target-feature" "+v8.{{.}}a" "-target-feature" "-crypto" "-target-feature" "-sha2" "-target-feature" "-aes" "-target-feature" "-sm4" "-target-feature" "-sha3" "-target-abi" "aapcs"
//
// Check +crypto -sha2 -aes:
//
// RUN: %clang -target aarch64 -march=armv8.1a+crypto+nosha2+noaes -### -c %s 2>&1 | FileCheck -check-prefix=CHECK-CRYPTO83-NOSHA2-NOAES %s
// CHECK-CRYPTO83-NOSHA2-NOAES-NOT: "-target-feature" "+sha2" "-target-feature" "+aes"
//
// Check -crypto +sha2 +aes:
//
// RUN: %clang -target aarch64 -march=armv8.1a+nocrypto+sha2+aes -### -c %s 2>&1 | FileCheck -check-prefix=CHECK-NOCRYPTO83-SHA2-AES %s
// CHECK-NOCRYPTO83-SHA2-AES: "-target-feature" "+sha2" "-target-feature" "+aes"
//
//
// Arch >= ARMv8.4:  crypto = sm4 + sha3 + sha2 + aes
// --------------------------------------------------
//
// Check +crypto:
//
// RUN: %clang -target aarch64 -march=armv8.4a+crypto -### -c %s 2>&1 | FileCheck -check-prefix=CHECK-CRYPTO84 %s
// RUN: %clang -target aarch64 -march=armv8.5a+crypto -### -c %s 2>&1 | FileCheck -check-prefix=CHECK-CRYPTO85 %s
// RUN: %clang -target aarch64 -march=armv8.6a+crypto -### -c %s 2>&1 | FileCheck -check-prefix=CHECK-CRYPTO86 %s
// RUN: %clang -target aarch64 -march=armv8.7a+crypto -### -c %s 2>&1 | FileCheck -check-prefix=CHECK-CRYPTO87 %s
// CHECK-CRYPTO84: "-cc1"{{.*}} "-triple" "aarch64{{.*}}" "-target-feature" "+v8.4a"{{.*}} "-target-feature" "+crypto" "-target-feature" "+sm4" "-target-feature" "+sha3" "-target-feature" "+sha2" "-target-feature" "+aes"
// CHECK-CRYPTO85: "-cc1"{{.*}} "-triple" "aarch64{{.*}}" "-target-feature" "+v8.5a"{{.*}} "-target-feature" "+crypto" "-target-feature" "+sm4" "-target-feature" "+sha3" "-target-feature" "+sha2" "-target-feature" "+aes"
// CHECK-CRYPTO86: "-cc1"{{.*}} "-triple" "aarch64{{.*}}" "-target-feature" "+v8.6a"{{.*}} "-target-feature" "+crypto" "-target-feature" "+sm4" "-target-feature" "+sha3" "-target-feature" "+sha2" "-target-feature" "+aes"
// CHECK-CRYPTO87: "-cc1"{{.*}} "-triple" "aarch64{{.*}}" "-target-feature" "+v8.7a"{{.*}} "-target-feature" "+crypto" "-target-feature" "+sm4" "-target-feature" "+sha3" "-target-feature" "+sha2" "-target-feature" "+aes"
//
// Check -crypto:
//
// RUN: %clang -target aarch64 -march=armv8.4a+nocrypto -### -c %s 2>&1 | FileCheck -check-prefix=CHECK-NOCRYPTO84 %s
// CHECK-NOCRYPTO84-NOT: "-target-feature" "+crypto" "-target-feature" "+sm4" "-target-feature" "+sha3" "-target-feature" "+sha2" "-target-feature" "+aes"
//
// Check +crypto -sm4 -sha3:
//
// RUN: %clang -target aarch64 -march=armv8.4a+crypto+sm4+nosm4+sha3+nosha3 -### -c %s 2>&1 | FileCheck -check-prefix=CHECK-CRYPTO84-NOSMSHA %s
// CHECK-CRYPTO84-NOSMSHA: "-cc1"{{.*}} "-triple" "aarch64{{.*}}" "-target-feature" "+v8.4a" "-target-feature" "+crypto" "-target-feature" "-sm4" "-target-feature" "-sha3" "-target-feature" "+sha2" "-target-feature" "+aes"
//

// RUN: %clang -target aarch64 -mcpu=cyclone+nocrypto -### -c %s 2>&1 | FileCheck -check-prefix=CHECK-MCPU-1 %s
// RUN: %clang -target aarch64 -mcpu=cyclone+crypto+nocrypto -### -c %s 2>&1 | FileCheck -check-prefix=CHECK-MCPU-1 %s
// RUN: %clang -target aarch64 -mcpu=generic+crc -### -c %s 2>&1 | FileCheck -check-prefix=CHECK-MCPU-2 %s
// RUN: %clang -target aarch64 -mcpu=generic+nocrc+crc -### -c %s 2>&1 | FileCheck -check-prefix=CHECK-MCPU-2 %s
// RUN: %clang -target aarch64 -mcpu=cortex-a53+nosimd -### -c %s 2>&1 | FileCheck -check-prefix=CHECK-MCPU-3 %s
// ================== Check whether -mcpu accepts mixed-case features.
// RUN: %clang -target aarch64 -mcpu=cyclone+NOCRYPTO -### -c %s 2>&1 | FileCheck -check-prefix=CHECK-MCPU-1 %s
// RUN: %clang -target aarch64 -mcpu=cyclone+CRYPTO+nocrypto -### -c %s 2>&1 | FileCheck -check-prefix=CHECK-MCPU-1 %s
// RUN: %clang -target aarch64 -mcpu=generic+Crc -### -c %s 2>&1 | FileCheck -check-prefix=CHECK-MCPU-2 %s
// RUN: %clang -target aarch64 -mcpu=GENERIC+nocrc+CRC -### -c %s 2>&1 | FileCheck -check-prefix=CHECK-MCPU-2 %s
// RUN: %clang -target aarch64 -mcpu=cortex-a53+noSIMD -### -c %s 2>&1 | FileCheck -check-prefix=CHECK-MCPU-3 %s
// CHECK-MCPU-1: "-cc1"{{.*}} "-triple" "aarch64{{.*}}" "-target-feature" "+v8a" "-target-feature" "+fp-armv8" "-target-feature" "+neon" "-target-feature" "-crypto" "-target-feature" "+zcm" "-target-feature" "+zcz" "-target-feature" "-sha2" "-target-feature" "-aes"
// CHECK-MCPU-2: "-cc1"{{.*}} "-triple" "aarch64{{.*}}" "-target-feature" "+neon" "-target-feature" "+crc"
// CHECK-MCPU-3: "-cc1"{{.*}} "-triple" "aarch64{{.*}}" "-target-feature" "+v8a" "-target-feature" "+crc" "-target-feature" "+fp-armv8" "-target-feature" "-neon" "-target-feature" "-sha2" "-target-feature" "-aes"

// RUN: %clang -target aarch64 -mcpu=cyclone+nocrc+nocrypto -march=armv8-a -### -c %s 2>&1 | FileCheck -check-prefix=CHECK-MCPU-MARCH %s
// RUN: %clang -target aarch64 -march=armv8-a -mcpu=cyclone+nocrc+nocrypto  -### -c %s 2>&1 | FileCheck -check-prefix=CHECK-MCPU-MARCH %s
// CHECK-MCPU-MARCH: "-cc1"{{.*}} "-triple" "aarch64{{.*}}" "-target-feature" "+neon" "-target-feature" "+v8a" "-target-feature" "+zcm" "-target-feature" "+zcz"

// RUN: %clang -target aarch64 -mcpu=cortex-a53 -mtune=cyclone -### -c %s 2>&1 | FileCheck -check-prefix=CHECK-MCPU-MTUNE %s
// RUN: %clang -target aarch64 -mtune=cyclone -mcpu=cortex-a53  -### -c %s 2>&1 | FileCheck -check-prefix=CHECK-MCPU-MTUNE %s
// ================== Check whether -mtune accepts mixed-case features.
// RUN: %clang -target aarch64 -mcpu=cortex-a53 -mtune=CYCLONE -### -c %s 2>&1 | FileCheck -check-prefix=CHECK-MCPU-MTUNE %s
// RUN: %clang -target aarch64 -mtune=CyclonE -mcpu=cortex-a53  -### -c %s 2>&1 | FileCheck -check-prefix=CHECK-MCPU-MTUNE %s
// CHECK-MCPU-MTUNE: "-cc1"{{.*}} "-triple" "aarch64{{.*}}" "-target-feature" "+aes" "-target-feature" "+crc" "-target-feature" "+fp-armv8" "-target-feature" "+sha2" "-target-feature" "+neon" "-target-feature" "+zcm" "-target-feature" "+zcz"

// RUN: %clang -target aarch64 -mcpu=generic+neon -### -c %s 2>&1 | FileCheck -check-prefix=CHECK-ERROR-NEON %s
// RUN: %clang -target aarch64 -mcpu=generic+noneon -### -c %s 2>&1 | FileCheck -check-prefix=CHECK-ERROR-NEON %s
// RUN: %clang -target aarch64 -march=armv8-a+neon -### -c %s 2>&1 | FileCheck -check-prefix=CHECK-ERROR-NEON %s
// RUN: %clang -target aarch64 -march=armv8-a+noneon -### -c %s 2>&1 | FileCheck -check-prefix=CHECK-ERROR-NEON %s
// CHECK-ERROR-NEON: error: [no]neon is not accepted as modifier, please use [no]simd instead

// RUN: %clang -target aarch64 -march=armv8.1a+crypto -### -c %s 2>&1 | FileCheck -check-prefix=CHECK-V81A-FEATURE-1 %s
// RUN: %clang -target aarch64 -march=armv8.1a+nocrypto -### -c %s 2>&1 | FileCheck -check-prefix=CHECK-V81A-FEATURE-2 %s
// RUN: %clang -target aarch64 -march=armv8.1a+nosimd -### -c %s 2>&1 | FileCheck -check-prefix=CHECK-V81A-FEATURE-3 %s
// ================== Check whether -march accepts mixed-case features.
// RUN: %clang -target aarch64 -march=ARMV8.1A+CRYPTO -### -c %s 2>&1 | FileCheck -check-prefix=CHECK-V81A-FEATURE-1 %s
// RUN: %clang -target aarch64 -march=Armv8.1a+NOcrypto -### -c %s 2>&1 | FileCheck -check-prefix=CHECK-V81A-FEATURE-2 %s
// RUN: %clang -target aarch64 -march=armv8.1a+noSIMD -### -c %s 2>&1 | FileCheck -check-prefix=CHECK-V81A-FEATURE-3 %s
// CHECK-V81A-FEATURE-1: "-cc1"{{.*}} "-triple" "aarch64{{.*}}" "-target-feature" "+neon" "-target-feature" "+v8.1a" "-target-feature" "+crypto"
// CHECK-V81A-FEATURE-2: "-cc1"{{.*}} "-triple" "aarch64{{.*}}" "-target-feature" "+neon" "-target-feature" "+v8.1a" "-target-feature" "-crypto"
// CHECK-V81A-FEATURE-3: "-cc1"{{.*}} "-triple" "aarch64{{.*}}" "-target-feature" "+v8.1a" "-target-feature" "-neon"

// ================== Check Memory Tagging Extensions (MTE).
// RUN: %clang -target arm64-none-linux-gnu -march=armv8.5-a+memtag -x c -E -dM %s -o - 2>&1 | FileCheck -check-prefix=CHECK-MEMTAG %s
// CHECK-MEMTAG: __ARM_FEATURE_MEMORY_TAGGING 1

// ================== Check Pointer Authentication Extension (PAuth).
// RUN: %clang -target arm64-none-linux-gnu -march=armv8-a -x c -E -dM %s -o - | FileCheck -check-prefix=CHECK-PAUTH-OFF %s
// RUN: %clang -target arm64-none-linux-gnu -march=armv8.5-a -x c -E -dM %s -o - | FileCheck -check-prefix=CHECK-PAUTH-OFF %s
// RUN: %clang -target arm64-none-linux-gnu -march=armv8-a+pauth -mbranch-protection=none -x c -E -dM %s -o - | FileCheck -check-prefix=CHECK-PAUTH-ON %s
// RUN: %clang -target arm64-none-linux-gnu -march=armv8-a -mbranch-protection=none -x c -E -dM %s -o - | FileCheck -check-prefix=CHECK-PAUTH-OFF %s
// RUN: %clang -target arm64-none-linux-gnu -march=armv8-a -mbranch-protection=bti -x c -E -dM %s -o - | FileCheck -check-prefix=CHECK-PAUTH-OFF %s
// RUN: %clang -target arm64-none-linux-gnu -march=armv8-a -mbranch-protection=standard -x c -E -dM %s -o - | FileCheck -check-prefix=CHECK-PAUTH %s
// RUN: %clang -target arm64-none-linux-gnu -march=armv8-a -mbranch-protection=pac-ret -x c -E -dM %s -o - | FileCheck -check-prefix=CHECK-PAUTH %s
// RUN: %clang -target arm64-none-linux-gnu -march=armv8-a -mbranch-protection=pac-ret+b-key -x c -E -dM %s -o - | FileCheck -check-prefix=CHECK-PAUTH-BKEY %s
// RUN: %clang -target arm64-none-linux-gnu -march=armv8-a -mbranch-protection=pac-ret+leaf -x c -E -dM %s -o - | FileCheck -check-prefix=CHECK-PAUTH-ALL %s
// RUN: %clang -target arm64-none-linux-gnu -march=armv8-a -mbranch-protection=pac-ret+leaf+b-key -x c -E -dM %s -o - | FileCheck -check-prefix=CHECK-PAUTH-BKEY-ALL %s
// CHECK-PAUTH-OFF-NOT:  __ARM_FEATURE_PAC_DEFAULT
// CHECK-PAUTH:          #define __ARM_FEATURE_PAC_DEFAULT 1
// CHECK-PAUTH-BKEY:     #define __ARM_FEATURE_PAC_DEFAULT 2
// CHECK-PAUTH-ALL:      #define __ARM_FEATURE_PAC_DEFAULT 5
// CHECK-PAUTH-BKEY-ALL: #define __ARM_FEATURE_PAC_DEFAULT 6
// CHECK-PAUTH-ON:       #define __ARM_FEATURE_PAUTH 1

// ================== Check Branch Target Identification (BTI).
// RUN: %clang -target arm64-none-linux-gnu -march=armv8-a -x c -E -dM %s -o - | FileCheck -check-prefix=CHECK-BTI-OFF %s
// RUN: %clang -target arm64-none-linux-gnu -march=armv8.5-a -x c -E -dM %s -o - | FileCheck -check-prefix=CHECK-BTI-OFF %s
// RUN: %clang -target arm64-none-linux-gnu -march=armv8-a -mbranch-protection=none -x c -E -dM %s -o - | FileCheck -check-prefix=CHECK-BTI-OFF %s
// RUN: %clang -target arm64-none-linux-gnu -march=armv8-a -mbranch-protection=pac-ret -x c -E -dM %s -o - | FileCheck -check-prefix=CHECK-BTI-OFF %s
// RUN: %clang -target arm64-none-linux-gnu -march=armv8-a -mbranch-protection=pac-ret+leaf -x c -E -dM %s -o - | FileCheck -check-prefix=CHECK-BTI-OFF %s
// RUN: %clang -target arm64-none-linux-gnu -march=armv8-a -mbranch-protection=pac-ret+b-key -x c -E -dM %s -o - | FileCheck -check-prefix=CHECK-BTI-OFF %s
// RUN: %clang -target arm64-none-linux-gnu -march=armv8-a -mbranch-protection=pac-ret+leaf+b-key -x c -E -dM %s -o - | FileCheck -check-prefix=CHECK-BTI-OFF %s
// RUN: %clang -target arm64-none-linux-gnu -march=armv8-a -mbranch-protection=standard -x c -E -dM %s -o - | FileCheck -check-prefix=CHECK-BTI %s
// RUN: %clang -target arm64-none-linux-gnu -march=armv8-a -mbranch-protection=bti -x c -E -dM %s -o - | FileCheck -check-prefix=CHECK-BTI %s
// RUN: %clang -target arm64-none-linux-gnu -march=armv8-a -mbranch-protection=pac-ret+bti -x c -E -dM %s -o - | FileCheck -check-prefix=CHECK-BTI %s
// CHECK-BTI-OFF-NOT: __ARM_FEATURE_BTI_DEFAULT
// CHECK-BTI:         #define __ARM_FEATURE_BTI_DEFAULT 1

// ================== Check Armv8.5-A random number generation extension.
// RUN: %clang -target aarch64-none-elf -march=armv8.5-a+rng -x c -E -dM %s -o - 2>&1 | FileCheck -check-prefix=CHECK-RNG %s
// RUN: %clang -target aarch64-none-elf -march=armv8.5-a -x c -E -dM %s -o - 2>&1 | FileCheck -check-prefix=CHECK-NO-RNG %s
// CHECK-RNG: __ARM_FEATURE_RNG 1
// CHECK-NO-RNG-NOT: __ARM_FEATURE_RNG 1

// ================== Check BFloat16 Extensions.
// RUN: %clang -target aarch64-none-elf -march=armv8.6-a+bf16 -x c -E -dM %s -o - 2>&1 | FileCheck -check-prefix=CHECK-BFLOAT %s
// CHECK-BFLOAT: __ARM_BF16_FORMAT_ALTERNATIVE 1
// CHECK-BFLOAT: __ARM_FEATURE_BF16 1
// CHECK-BFLOAT: __ARM_FEATURE_BF16_VECTOR_ARITHMETIC 1

// ================== Check Armv8.7-A LS64 extension.
// RUN: %clang -target aarch64-none-elf -march=armv8.7-a+ls64 -x c -E -dM %s -o - 2>&1 | FileCheck -check-prefix=CHECK-LS64 %s
// RUN: %clang -target aarch64-none-elf -march=armv8.7-a      -x c -E -dM %s -o - 2>&1 | FileCheck -check-prefix=CHECK-NO-LS64 %s
// CHECK-LS64: __ARM_FEATURE_LS64 1
// CHECK-NO-LS64-NOT: __ARM_FEATURE_LS64 1

// ================== Check sve-vector-bits flag.
// RUN: %clang -target aarch64-none-elf -march=armv8-a+sve -msve-vector-bits=128  -x c -E -dM %s -o - 2>&1 | FileCheck -check-prefix=CHECK-SVE-VECTOR-BITS -D#VBITS=128  %s
// RUN: %clang -target aarch64-none-elf -march=armv8-a+sve -msve-vector-bits=256  -x c -E -dM %s -o - 2>&1 | FileCheck -check-prefix=CHECK-SVE-VECTOR-BITS -D#VBITS=256  %s
// RUN: %clang -target aarch64-none-elf -march=armv8-a+sve -msve-vector-bits=512  -x c -E -dM %s -o - 2>&1 | FileCheck -check-prefix=CHECK-SVE-VECTOR-BITS -D#VBITS=512  %s
// RUN: %clang -target aarch64-none-elf -march=armv8-a+sve -msve-vector-bits=1024 -x c -E -dM %s -o - 2>&1 | FileCheck -check-prefix=CHECK-SVE-VECTOR-BITS -D#VBITS=1024 %s
// RUN: %clang -target aarch64-none-elf -march=armv8-a+sve -msve-vector-bits=2048 -x c -E -dM %s -o - 2>&1 | FileCheck -check-prefix=CHECK-SVE-VECTOR-BITS -D#VBITS=2048 %s
// RUN: %clang -target aarch64-none-elf -march=armv8-a+sve -msve-vector-bits=512+ -x c -E -dM %s -o - 2>&1 | FileCheck -check-prefix=CHECK-NO-SVE-VECTOR-BITS %s
// CHECK-SVE-VECTOR-BITS: __ARM_FEATURE_SVE_BITS [[#VBITS:]]
// CHECK-NO-SVE-VECTOR-BITS-NOT: __ARM_FEATURE_SVE_BITS

// ================== Check Large System Extensions (LSE)
// RUN: %clang -target aarch64-none-linux-gnu -march=armv8-a+lse -x c -E -dM %s -o - | FileCheck --check-prefix=CHECK-LSE %s
// RUN: %clang -target arm64-none-linux-gnu -march=armv8-a+lse -x c -E -dM %s -o - | FileCheck --check-prefix=CHECK-LSE %s
// RUN: %clang -target aarch64-none-linux-gnu -march=armv8.1-a -x c -E -dM %s -o - | FileCheck --check-prefix=CHECK-LSE %s
// RUN: %clang -target arm64-none-linux-gnu -march=armv8.1-a -x c -E -dM %s -o - | FileCheck --check-prefix=CHECK-LSE %s
// CHECK-LSE: __ARM_FEATURE_ATOMICS 1

// ================== Check Armv8.8-A/Armv9.3-A memcpy and memset acceleration instructions (MOPS)
// RUN: %clang -target aarch64-none-elf -march=armv8.7-a             -x c -E -dM %s -o - | FileCheck --check-prefix=CHECK-NOMOPS %s
// RUN: %clang -target aarch64-none-elf -march=armv8.7-a+mops        -x c -E -dM %s -o - | FileCheck --check-prefix=CHECK-MOPS   %s
// RUN: %clang -target aarch64-none-elf -march=armv8.8-a             -x c -E -dM %s -o - | FileCheck --check-prefix=CHECK-MOPS   %s
// RUN: %clang -target aarch64-none-elf -march=armv8.8-a+nomops      -x c -E -dM %s -o - | FileCheck --check-prefix=CHECK-NOMOPS %s
// RUN: %clang -target aarch64-none-elf -march=armv8.8-a+nomops+mops -x c -E -dM %s -o - | FileCheck --check-prefix=CHECK-MOPS   %s
// RUN: %clang -target aarch64-none-elf -march=armv8.8-a+mops        -x c -E -dM %s -o - | FileCheck --check-prefix=CHECK-MOPS   %s
// RUN: %clang -target aarch64-none-elf -march=armv8.8-a+mops+nomops -x c -E -dM %s -o - | FileCheck --check-prefix=CHECK-NOMOPS %s
// RUN: %clang -target aarch64-none-elf -march=armv9.2-a             -x c -E -dM %s -o - | FileCheck --check-prefix=CHECK-NOMOPS %s
// RUN: %clang -target aarch64-none-elf -march=armv9.2-a+mops        -x c -E -dM %s -o - | FileCheck --check-prefix=CHECK-MOPS   %s
// RUN: %clang -target aarch64-none-elf -march=armv9.3-a             -x c -E -dM %s -o - | FileCheck --check-prefix=CHECK-MOPS   %s
// RUN: %clang -target aarch64-none-elf -march=armv9.3-a+nomops      -x c -E -dM %s -o - | FileCheck --check-prefix=CHECK-NOMOPS %s
// RUN: %clang -target aarch64-none-elf -march=armv9.3-a+mops        -x c -E -dM %s -o - | FileCheck --check-prefix=CHECK-MOPS   %s
// Check that -target-feature -v9.3a doesn't enable dependant features
// RUN: %clang -target aarch64-none-elf -Xclang -target-feature -Xclang -v9.3a  -x c -E -dM %s -o - | FileCheck --check-prefix=CHECK-NOMOPS   %s
// CHECK-MOPS: __ARM_FEATURE_MOPS 1
// CHECK-NOMOPS-NOT: __ARM_FEATURE_MOPS 1

// ================== Check Armv8.9-A/Armv9.4-A 128-bit System Registers (FEAT_SYSREG128)
// RUN: %clang -target aarch64-none-elf -march=armv8.9-a      -x c -E -dM %s -o - | FileCheck --check-prefix=CHECK-NOSYS128 %s
// RUN: %clang -target aarch64-none-elf -march=armv9.4-a      -x c -E -dM %s -o - | FileCheck --check-prefix=CHECK-NOSYS128 %s
// RUN: %clang -target aarch64-none-elf -march=armv9.4-a+d128 -x c -E -dM %s -o - | FileCheck --check-prefix=CHECK-SYS128   %s
// CHECK-SYS128: __ARM_FEATURE_SYSREG128 1
// CHECK-NOSYS128-NOT: __ARM_FEATURE_SYSREG128 1

// ================== Check default macros for Armv8.1-A and later
// RUN: %clang -target aarch64-none-elf -march=armv8.1-a -x c -E -dM %s -o - | FileCheck --check-prefixes=CHECK-V81-OR-LATER,CHECK-BEFORE-V83,CHECK-BEFORE-V85     %s
// RUN: %clang -target aarch64-none-elf -march=armv8.2-a -x c -E -dM %s -o - | FileCheck --check-prefixes=CHECK-V81-OR-LATER,CHECK-BEFORE-V83,CHECK-BEFORE-V85     %s
// RUN: %clang -target aarch64-none-elf -march=armv8.3-a -x c -E -dM %s -o - | FileCheck --check-prefixes=CHECK-V81-OR-LATER,CHECK-V83-OR-LATER,CHECK-BEFORE-V85   %s
// RUN: %clang -target aarch64-none-elf -march=armv8.4-a -x c -E -dM %s -o - | FileCheck --check-prefixes=CHECK-V81-OR-LATER,CHECK-V83-OR-LATER,CHECK-BEFORE-V85   %s
// RUN: %clang -target aarch64-none-elf -march=armv8.5-a -x c -E -dM %s -o - | FileCheck --check-prefixes=CHECK-V81-OR-LATER,CHECK-V83-OR-LATER,CHECK-V85-OR-LATER %s
// RUN: %clang -target aarch64-none-elf -march=armv8.6-a -x c -E -dM %s -o - | FileCheck --check-prefixes=CHECK-V81-OR-LATER,CHECK-V83-OR-LATER,CHECK-V85-OR-LATER %s
// RUN: %clang -target aarch64-none-elf -march=armv8.7-a -x c -E -dM %s -o - | FileCheck --check-prefixes=CHECK-V81-OR-LATER,CHECK-V83-OR-LATER,CHECK-V85-OR-LATER %s
// RUN: %clang -target aarch64-none-elf -march=armv8.8-a -x c -E -dM %s -o - | FileCheck --check-prefixes=CHECK-V81-OR-LATER,CHECK-V83-OR-LATER,CHECK-V85-OR-LATER %s
// RUN: %clang -target aarch64-none-elf -march=armv9-a   -x c -E -dM %s -o - | FileCheck --check-prefixes=CHECK-V81-OR-LATER,CHECK-V83-OR-LATER,CHECK-V85-OR-LATER %s
// RUN: %clang -target aarch64-none-elf -march=armv9.1-a -x c -E -dM %s -o - | FileCheck --check-prefixes=CHECK-V81-OR-LATER,CHECK-V83-OR-LATER,CHECK-V85-OR-LATER %s
// RUN: %clang -target aarch64-none-elf -march=armv9.2-a -x c -E -dM %s -o - | FileCheck --check-prefixes=CHECK-V81-OR-LATER,CHECK-V83-OR-LATER,CHECK-V85-OR-LATER %s
// RUN: %clang -target aarch64-none-elf -march=armv9.3-a -x c -E -dM %s -o - | FileCheck --check-prefixes=CHECK-V81-OR-LATER,CHECK-V83-OR-LATER,CHECK-V85-OR-LATER %s
// CHECK-V81-OR-LATER: __ARM_FEATURE_ATOMICS 1
// CHECK-V85-OR-LATER: __ARM_FEATURE_BTI 1
// CHECK-V83-OR-LATER: __ARM_FEATURE_COMPLEX 1
// CHECK-V81-OR-LATER: __ARM_FEATURE_CRC32 1
// CHECK-V85-OR-LATER: __ARM_FEATURE_FRINT 1
// CHECK-V83-OR-LATER: __ARM_FEATURE_JCVT 1
// CHECK-V83-OR-LATER: __ARM_FEATURE_PAUTH 1
// CHECK-V81-OR-LATER: __ARM_FEATURE_QRDMX 1
// CHECK-BEFORE-V83-NOT: __ARM_FEATURE_COMPLEX 1
// CHECK-BEFORE-V83-NOT: __ARM_FEATURE_JCVT 1
// CHECK-BEFORE-V85-NOT: __ARM_FEATURE_FRINT 1

// RUN: %clang --target=aarch64 -march=armv8.2-a+rcpc -x c -E -dM %s -o - | FileCheck --check-prefix=CHECK-RCPC %s
// CHECK-RCPC: __ARM_FEATURE_RCPC 1

// RUN: %clang --target=aarch64 -march=armv8.2-a+rcpc3 -x c -E -dM %s -o - | FileCheck --check-prefix=CHECK-RCPC3 %s
// CHECK-RCPC3: __ARM_FEATURE_RCPC 3<|MERGE_RESOLUTION|>--- conflicted
+++ resolved
@@ -15,7 +15,6 @@
 // CHECK-NOT: __ARM_FEATURE_SAT
 // CHECK-NOT: __ARM_FEATURE_SIMD32
 // CHECK: __ARM_ARCH_PROFILE 'A'
-// CHECK-NOT: __ARM_FEATURE_AES
 // CHECK-NOT: __ARM_FEATURE_BIG_ENDIAN
 // CHECK: __ARM_FEATURE_CLZ 1
 // CHECK-NOT: __ARM_FEATURE_CRC32 1
@@ -26,13 +25,6 @@
 // CHECK: __ARM_FEATURE_IDIV 1
 // CHECK: __ARM_FEATURE_LDREX 0xF
 // CHECK: __ARM_FEATURE_NUMERIC_MAXMIN 1
-// CHECK-NOT: __ARM_FEATURE_RCPC 1
-// CHECK-NOT: __ARM_FEATURE_RCPC 3
-// CHECK-NOT: __ARM_FEATURE_SHA2 1
-// CHECK-NOT: __ARM_FEATURE_SHA3 1
-// CHECK-NOT: __ARM_FEATURE_SHA512 1
-// CHECK-NOT: __ARM_FEATURE_SM3 1
-// CHECK-NOT: __ARM_FEATURE_SM4 1
 // CHECK: __ARM_FEATURE_UNALIGNED 1
 // CHECK: __ARM_FP 0xE
 // CHECK: __ARM_FP16_ARGS 1
@@ -47,77 +39,22 @@
 // CHECK-NOT: __ARM_SIZEOF_WCHAR_T 2
 // CHECK-NOT: __ARM_FEATURE_SVE
 // CHECK-NOT: __ARM_FEATURE_DOTPROD
-// CHECK-NOT: __ARM_FEATURE_PAC_DEFAULT
-// CHECK-NOT: __ARM_FEATURE_BTI_DEFAULT
-// CHECK-NOT: __ARM_BF16_FORMAT_ALTERNATIVE 1
-// CHECK-NOT: __ARM_FEATURE_BF16 1
-// CHECK-NOT: __ARM_FEATURE_BF16_VECTOR_ARITHMETIC 1
-// CHECK-NOT: __ARM_FEATURE_SVE_BITS 0
-// CHECK-NOT: __ARM_FEATURE_SVE_BITS 128
-// CHECK-NOT: __ARM_FEATURE_SVE_BITS 256
-// CHECK-NOT: __ARM_FEATURE_SVE_BITS 512
-// CHECK-NOT: __ARM_FEATURE_SVE_BITS 1024
-// CHECK-NOT: __ARM_FEATURE_SVE_BITS 2048
-
-// RUN: %clang -target aarch64-none-elf -march=armv8-r -x c -E -dM %s -o - | FileCheck %s -check-prefix CHECK-R-PROFILE
-// RUN: %clang -target arm64-none-linux-gnu -march=armv8-r -x c -E -dM %s -o - | FileCheck %s -check-prefix CHECK-R-PROFILE
-// CHECK-R-PROFILE: __ARM_ARCH_PROFILE 'R'
-
-// RUN: %clang -target aarch64-none-elf -x c -E -dM %s -o - | FileCheck %s -check-prefix CHECK-A-PROFILE
-// RUN: %clang -target aarch64-none-elf -march=armv8-a -x c -E -dM %s -o - | FileCheck %s -check-prefix CHECK-A-PROFILE
-// RUN: %clang -target arm64-none-linux-gnu -march=armv8-a -x c -E -dM %s -o - | FileCheck %s -check-prefix CHECK-A-PROFILE
-// CHECK-A-PROFILE: __ARM_ARCH_PROFILE 'A'
-
-// RUN: %clang -target aarch64_be-none-elf -x c -E -dM %s -o - | FileCheck %s -check-prefix CHECK-BIGENDIAN
+
+// RUN: %clang -target aarch64_be-eabi -x c -E -dM %s -o - | FileCheck %s -check-prefix CHECK-BIGENDIAN
 // CHECK-BIGENDIAN: __ARM_BIG_ENDIAN 1
 
-// RUN: %clang -target aarch64-none-linux-gnu -march=armv8-a+crypto -x c -E -dM %s -o - | FileCheck --check-prefix=CHECK-FEAT-CRYPTO %s
-// RUN: %clang -target arm64-none-linux-gnu -march=armv8-a+crypto -x c -E -dM %s -o - | FileCheck --check-prefix=CHECK-FEAT-CRYPTO %s
-// CHECK-FEAT-CRYPTO: __ARM_FEATURE_AES 1
-// CHECK-FEAT-CRYPTO: __ARM_FEATURE_CRYPTO 1
-// CHECK-FEAT-CRYPTO: __ARM_FEATURE_SHA2 1
-
-// RUN: %clang -target aarch64-none-linux-gnu -march=armv8.4-a+crypto -x c -E -dM %s -o - | FileCheck --check-prefix=CHECK-FEAT-CRYPTO-8_4 %s
-// RUN: %clang -target arm64-none-linux-gnu -march=armv8.4-a+crypto -x c -E -dM %s -o - | FileCheck --check-prefix=CHECK-FEAT-CRYPTO-8_4 %s
-// CHECK-FEAT-CRYPTO-8_4: __ARM_FEATURE_AES 1
-// CHECK-FEAT-CRYPTO-8_4: __ARM_FEATURE_CRYPTO 1
-// CHECK-FEAT-CRYPTO-8_4: __ARM_FEATURE_SHA2 1
-// CHECK-FEAT-CRYPTO-8_4: __ARM_FEATURE_SHA3 1
-// CHECK-FEAT-CRYPTO-8_4: __ARM_FEATURE_SHA512 1
-// CHECK-FEAT-CRYPTO-8_4: __ARM_FEATURE_SM3 1
-// CHECK-FEAT-CRYPTO-8_4: __ARM_FEATURE_SM4 1
-
-// RUN: %clang -target aarch64-none-linux-gnu -march=armv8-a+aes -x c -E -dM %s -o - | FileCheck --check-prefix=CHECK-FEAT-AES %s
-// CHECK-FEAT-AES: __ARM_FEATURE_AES 1
-
-// RUN: %clang -target aarch64-none-linux-gnu -march=armv8-a+sha2 -x c -E -dM %s -o - | FileCheck --check-prefix=CHECK-FEAT-SHA2 %s
-// CHECK-FEAT-SHA2: __ARM_FEATURE_SHA2 1
-
-// RUN: %clang -target aarch64-none-linux-gnu -march=armv8-a+sha3 -x c -E -dM %s -o - | FileCheck --check-prefix=CHECK-FEAT-SHA3 %s
-// CHECK-FEAT-SHA3: __ARM_FEATURE_SHA2 1
-// CHECK-FEAT-SHA3: __ARM_FEATURE_SHA3 1
-// CHECK-FEAT-SHA3: __ARM_FEATURE_SHA512 1
-
-// RUN: %clang -target aarch64-none-linux-gnu -march=armv8-a+sm4 -x c -E -dM %s -o - | FileCheck --check-prefix=CHECK-FEAT-SM4 %s
-// CHECK-FEAT-SM4: __ARM_FEATURE_SM3 1
-// CHECK-FEAT-SM4: __ARM_FEATURE_SM4 1
-
-// RUN: %clang -target aarch64-none-linux-gnu -march=armv8.5-a -x c -E -dM %s -o - | FileCheck --check-prefix=CHECK-8_5 %s
-// CHECK-8_5: __ARM_FEATURE_FRINT 1
-
-// RUN: %clang -target aarch64-none-linux-gnu -march=armv8.4-a -x c -E -dM %s -o - | FileCheck --check-prefix=CHECK-8_4 %s
-// CHECK-8_4-NOT: __ARM_FEATURE_FRINT 1
+// RUN: %clang -target aarch64-none-linux-gnu -march=armv8-a+crypto -x c -E -dM %s -o - | FileCheck --check-prefix=CHECK-CRYPTO %s
+// RUN: %clang -target arm64-none-linux-gnu -march=armv8-a+crypto -x c -E -dM %s -o - | FileCheck --check-prefix=CHECK-CRYPTO %s
+// CHECK-CRYPTO: __ARM_FEATURE_CRYPTO 1
 
 // RUN: %clang -target aarch64-none-linux-gnu -mcrc -x c -E -dM %s -o - | FileCheck --check-prefix=CHECK-CRC32 %s
 // RUN: %clang -target arm64-none-linux-gnu -mcrc -x c -E -dM %s -o - | FileCheck --check-prefix=CHECK-CRC32 %s
 // RUN: %clang -target aarch64-none-linux-gnu -march=armv8-a+crc -x c -E -dM %s -o - | FileCheck --check-prefix=CHECK-CRC32 %s
 // RUN: %clang -target arm64-none-linux-gnu -march=armv8-a+crc -x c -E -dM %s -o - | FileCheck --check-prefix=CHECK-CRC32 %s
-// RUN: %clang -target aarch64-none-linux-gnu -march=armv8.1-a -x c -E -dM %s -o - | FileCheck --check-prefix=CHECK-CRC32 %s
-// RUN: %clang -target arm64-none-linux-gnu -march=armv8.1-a -x c -E -dM %s -o - | FileCheck --check-prefix=CHECK-CRC32 %s
 // CHECK-CRC32: __ARM_FEATURE_CRC32 1
 
 // RUN: %clang -target aarch64-none-linux-gnu -fno-math-errno -fno-signed-zeros\
-// RUN:        -fno-trapping-math -fassociative-math -freciprocal-math -fapprox-func\
+// RUN:        -fno-trapping-math -fassociative-math -freciprocal-math\
 // RUN:        -x c -E -dM %s -o - | FileCheck --check-prefix=CHECK-FASTMATH %s
 // RUN: %clang -target aarch64-none-linux-gnu -ffast-math -x c -E -dM %s -o - | FileCheck --check-prefix=CHECK-FASTMATH %s
 // RUN: %clang -target arm64-none-linux-gnu -ffast-math -x c -E -dM %s -o - | FileCheck --check-prefix=CHECK-FASTMATH %s
@@ -136,13 +73,13 @@
 // CHECK-NEON: __ARM_NEON 1
 // CHECK-NEON: __ARM_NEON_FP 0xE
 
-// RUN: %clang -target aarch64-none-elf -march=armv8.1-a -x c -E -dM %s -o - | FileCheck --check-prefix=CHECK-QRDMX %s
-// RUN: %clang -target aarch64-none-elf -march=armv8.2-a -x c -E -dM %s -o - | FileCheck --check-prefix=CHECK-QRDMX %s
+// RUN: %clang -target aarch64-none-eabi -march=armv8.1-a -x c -E -dM %s -o - | FileCheck --check-prefix=CHECK-QRDMX %s
+// RUN: %clang -target aarch64-none-eabi -march=armv8.2-a -x c -E -dM %s -o - | FileCheck --check-prefix=CHECK-QRDMX %s
 // CHECK-QRDMX: __ARM_FEATURE_QRDMX 1
 
 // RUN: %clang -target aarch64 -march=arm64 -### -c %s 2>&1 | FileCheck -check-prefix=CHECK-ARCH-NOT-ACCEPT %s
 // RUN: %clang -target aarch64 -march=aarch64 -### -c %s 2>&1 | FileCheck -check-prefix=CHECK-ARCH-NOT-ACCEPT %s
-// CHECK-ARCH-NOT-ACCEPT: error: unsupported argument {{.*}} to option '-march='
+// CHECK-ARCH-NOT-ACCEPT: error: the clang compiler does not support
 
 // RUN: %clang -target aarch64 -### -c %s 2>&1 | FileCheck -check-prefix=CHECK-GENERIC %s
 // RUN: %clang -target aarch64 -march=armv8-a -### -c %s 2>&1 | FileCheck -check-prefix=CHECK-GENERIC %s
@@ -151,93 +88,10 @@
 // RUN: %clang -target aarch64 -mtune=cyclone -### -c %s 2>&1 | FileCheck -check-prefix=CHECK-MTUNE-CYCLONE %s
 
 // RUN: %clang -target aarch64-none-linux-gnu -march=armv8-a+sve -x c -E -dM %s -o - | FileCheck --check-prefix=CHECK-SVE %s
-<<<<<<< HEAD
-// CHECK-SVE: __ARM_FEATURE_FP16_SCALAR_ARITHMETIC 1
-// CHECK-SVE: __ARM_FEATURE_FP16_VECTOR_ARITHMETIC 1
-// CHECK-SVE: __ARM_FEATURE_SVE 1
-// CHECK-SVE: __ARM_FEATURE_SVE_VECTOR_OPERATORS 2
-// CHECK-SVE: __ARM_NEON 1
-// CHECK-SVE: __ARM_NEON_FP 0xE
-// CHECK-SVE: __ARM_NEON_SVE_BRIDGE 1
-
-// RUN: %clang -target aarch64-none-linux-gnu -march=armv8-a+sve+bf16 -x c -E -dM %s -o - | FileCheck --check-prefix=CHECK-SVE-BF16 %s
-// CHECK-SVE-BF16: __ARM_FEATURE_BF16_SCALAR_ARITHMETIC 1
-// CHECK-SVE-BF16: __ARM_FEATURE_SVE 1
-// CHECK-SVE-BF16: __ARM_FEATURE_SVE_BF16 1
-
-// RUN: %clang -target aarch64-none-linux-gnu -march=armv8-a+sve+i8mm -x c -E -dM %s -o - | FileCheck --check-prefix=CHECK-SVE-I8MM %s
-// CHECK-SVE-I8MM: __ARM_FEATURE_SVE 1
-// CHECK-SVE-I8MM: __ARM_FEATURE_SVE_MATMUL_INT8 1
-
-// RUN: %clang -target aarch64-none-linux-gnu -march=armv8-a+sve+f32mm -x c -E -dM %s -o - | FileCheck --check-prefix=CHECK-SVE-F32MM %s
-// CHECK-SVE-F32MM: __ARM_FEATURE_SVE 1
-// CHECK-SVE-F32MM: __ARM_FEATURE_SVE_MATMUL_FP32 1
-
-// RUN: %clang -target aarch64-none-linux-gnu -march=armv8-a+sve+f64mm -x c -E -dM %s -o - | FileCheck --check-prefix=CHECK-SVE-F64MM %s
-// CHECK-SVE-F64MM: __ARM_FEATURE_SVE 1
-// CHECK-SVE-F64MM: __ARM_FEATURE_SVE_MATMUL_FP64 1
-
-// RUN: %clang -target aarch64-none-linux-gnu -march=armv8.5-a+sve -x c -E -dM %s -o - | FileCheck --check-prefix=CHECK-SVE-8_5 %s
-// CHECK-SVE-8_5-NOT: __ARM_FEATURE_SVE_BF16 1
-// CHECK-SVE-8_5-NOT: __ARM_FEATURE_SVE_MATMUL_FP32 1
-// CHECK-SVE-8_5-NOT: __ARM_FEATURE_SVE_MATMUL_INT8 1
-// CHECK-SVE-8_5: __ARM_FEATURE_SVE 1
-
-// RUN: %clang -target aarch64-none-linux-gnu -march=armv8.6-a -x c -E -dM %s -o - | FileCheck --check-prefix=CHECK-8_6 %s
-// CHECK-8_6-NOT: __ARM_FEATURE_AES 1
-// CHECK-8_6: __ARM_FEATURE_BF16 1
-// CHECK-8_6: __ARM_FEATURE_MATMUL_INT8 1
-// CHECK-8_6-NOT: __ARM_FEATURE_SHA2 1
-// CHECK-8_6-NOT: __ARM_FEATURE_SHA3 1
-// CHECK-8_6-NOT: __ARM_FEATURE_SM4 1
-
-// RUN: %clang -target aarch64-none-linux-gnu -march=armv8.6-a+sve -x c -E -dM %s -o - | FileCheck --check-prefix=CHECK-SVE-8_6 %s
-// CHECK-SVE-8_6: __ARM_FEATURE_SVE 1
-// CHECK-SVE-8_6: __ARM_FEATURE_SVE_BF16 1
-// CHECK-SVE-8_6: __ARM_FEATURE_SVE_MATMUL_FP32 1
-// CHECK-SVE-8_6: __ARM_FEATURE_SVE_MATMUL_INT8 1
-
-// RUN: %clang -target aarch64-none-linux-gnu -march=armv8.6-a+sve+noi8mm+nobf16+nof32mm -x c -E -dM %s -o - | FileCheck --check-prefix=CHECK-SVE-8_6-NOFEATURES %s
-// CHECK-SVE-8_6-NOFEATURES-NOT: __ARM_FEATURE_SVE_BF16 1
-// CHECK-SVE-8_6-NOFEATURES-NOT: __ARM_FEATURE_SVE_MATMUL_FP32 1
-// CHECK-SVE-8_6-NOFEATURES-NOT: __ARM_FEATURE_SVE_MATMUL_INT8 1
-// CHECK-SVE-8_6-NOFEATURES:     __ARM_FEATURE_SVE 1
-
-// RUN: %clang -target aarch64-none-linux-gnu -march=armv9-a -x c -E -dM %s -o - | FileCheck --check-prefix=CHECK-SVE2 %s
-// RUN: %clang -target aarch64-none-linux-gnu -march=armv9.1-a -x c -E -dM %s -o - | FileCheck --check-prefix=CHECK-SVE2 %s
-// RUN: %clang -target aarch64-none-linux-gnu -march=armv9.2-a -x c -E -dM %s -o - | FileCheck --check-prefix=CHECK-SVE2 %s
-// RUN: %clang -target aarch64-none-linux-gnu -march=armv9.3-a -x c -E -dM %s -o - | FileCheck --check-prefix=CHECK-SVE2 %s
-// RUN: %clang -target aarch64-none-linux-gnu -march=armv9.4-a -x c -E -dM %s -o - | FileCheck --check-prefix=CHECK-SVE2 %s
-// RUN: %clang -target aarch64-none-linux-gnu -march=armv9-a+sve2 -x c -E -dM %s -o - | FileCheck --check-prefix=CHECK-SVE2 %s
-// CHECK-SVE2: __ARM_FEATURE_FP16_SCALAR_ARITHMETIC 1
-// CHECK-SVE2: __ARM_FEATURE_FP16_VECTOR_ARITHMETIC 1
-// CHECK-SVE2: __ARM_FEATURE_SVE 1
-// CHECK-SVE2: __ARM_FEATURE_SVE2 1
-// CHECK-SVE2: __ARM_NEON 1
-// CHECK-SVE2: __ARM_NEON_FP 0xE
-// CHECK-SVE2: __ARM_NEON_SVE_BRIDGE 1
-
-// RUN: %clang -target aarch64-none-linux-gnu -march=armv9-a+nosimd -x c -E -dM %s -o - | FileCheck --check-prefix=CHECK-NONEON %s
-// CHECK-NONEON-NOT: __ARM_FEATURE_SVE 1
-// CHECK-NONEON-NOT: __ARM_NEON 1
-
-// RUN: %clang -target aarch64-none-linux-gnu -march=armv9-a+sve2-aes -x c -E -dM %s -o - | FileCheck --check-prefix=CHECK-SVE2AES %s
-// CHECK-SVE2AES: __ARM_FEATURE_SVE2_AES 1
-// RUN: %clang -target aarch64-none-linux-gnu -march=armv9-a+sve2-sha3 -x c -E -dM %s -o - | FileCheck --check-prefix=CHECK-SVE2SHA3 %s
-// CHECK-SVE2SHA3: __ARM_FEATURE_SVE2_SHA3 1
-// RUN: %clang -target aarch64-none-linux-gnu -march=armv9-a+sve2-sm4 -x c -E -dM %s -o - | FileCheck --check-prefix=CHECK-SVE2SM4 %s
-// CHECK-SVE2SM4: __ARM_FEATURE_SVE2_SM4 1
-// RUN: %clang -target aarch64-none-linux-gnu -march=armv9-a+sve2-bitperm -x c -E -dM %s -o - | FileCheck --check-prefix=CHECK-SVE2BITPERM %s
-// CHECK-SVE2BITPERM: __ARM_FEATURE_SVE2_BITPERM 1
-=======
 // CHECK-SVE-NOT: __ARM_FEATURE_SVE 1
->>>>>>> cb02aa7e
 
 // RUN: %clang -target aarch64-none-linux-gnu -march=armv8.2a+dotprod -x c -E -dM %s -o - | FileCheck --check-prefix=CHECK-DOTPROD %s
-// RUN: %clang -target aarch64-none-linux-gnu -march=armv8.4a -x c -E -dM %s -o - | FileCheck --check-prefix=CHECK-DOTPROD %s
 // CHECK-DOTPROD: __ARM_FEATURE_DOTPROD 1
-// CHECK-DOTPROD: __ARM_NEON 1
-// CHECK-DOTPROD: __ARM_NEON_FP 0xE
 
 // On ARMv8.2-A and above, +fp16fml implies +fp16.
 // On ARMv8.4-A and above, +fp16 implies +fp16fml.
@@ -251,8 +105,8 @@
 // RUN: %clang -target aarch64-none-linux-gnueabi -march=armv8.4-a+fp16+nofp16fml -x c -E -dM %s -o - | FileCheck -match-full-lines --check-prefix=CHECK-FULLFP16-NOFML --check-prefix=CHECK-FULLFP16-VECTOR-SCALAR %s
 // RUN: %clang -target aarch64-none-linux-gnueabi -march=armv8.4-a+fp16fml -x c -E -dM %s -o - | FileCheck -match-full-lines --check-prefix=CHECK-FULLFP16-FML --check-prefix=CHECK-FULLFP16-VECTOR-SCALAR %s
 // RUN: %clang -target aarch64-none-linux-gnueabi -march=armv8.4-a+fp16 -x c -E -dM %s -o - | FileCheck -match-full-lines --check-prefix=CHECK-FULLFP16-FML --check-prefix=CHECK-FULLFP16-VECTOR-SCALAR %s
-// CHECK-FULLFP16-FML:           #define __ARM_FEATURE_FP16_FML 1
-// CHECK-FULLFP16-NOFML-NOT:     #define __ARM_FEATURE_FP16_FML 1
+// CHECK-FULLFP16-FML:           #define __ARM_FEATURE_FP16FML 1
+// CHECK-FULLFP16-NOFML-NOT:     #define __ARM_FEATURE_FP16FML 1
 // CHECK-FULLFP16-VECTOR-SCALAR: #define __ARM_FEATURE_FP16_SCALAR_ARITHMETIC 1
 // CHECK-FULLFP16-VECTOR-SCALAR: #define __ARM_FEATURE_FP16_VECTOR_ARITHMETIC 1
 // CHECK-FULLFP16-VECTOR-SCALAR: #define __ARM_FP 0xE
@@ -264,7 +118,7 @@
 // RUN: %clang -target aarch64-none-linux-gnueabi -march=armv8-a+fp16+nosimd -x c -E -dM %s -o - | FileCheck -match-full-lines --check-prefix=CHECK-FULLFP16-SCALAR %s
 // RUN: %clang -target aarch64-none-linux-gnueabi -march=armv8.4-a+fp16fml+nosimd -x c -E -dM %s -o - | FileCheck -match-full-lines --check-prefix=CHECK-FULLFP16-SCALAR %s
 // RUN: %clang -target aarch64-none-linux-gnueabi -march=armv8.4-a+fp16+nosimd -x c -E -dM %s -o - | FileCheck -match-full-lines --check-prefix=CHECK-FULLFP16-SCALAR %s
-// CHECK-FULLFP16-SCALAR-NOT:   #define __ARM_FEATURE_FP16_FML 1
+// CHECK-FULLFP16-SCALAR-NOT:   #define __ARM_FEATURE_FP16FML 1
 // CHECK-FULLFP16-SCALAR:       #define __ARM_FEATURE_FP16_SCALAR_ARITHMETIC 1
 // CHECK-FULLFP16-SCALAR-NOT:   #define __ARM_FEATURE_FP16_VECTOR_ARITHMETIC 1
 // CHECK-FULLFP16-SCALAR:       #define __ARM_FP 0xE
@@ -278,7 +132,7 @@
 // RUN: %clang -target aarch64-none-linux-gnueabi -march=armv8.4-a+nofp16 -x c -E -dM %s -o - | FileCheck -match-full-lines --check-prefix=CHECK-FULLFP16-NOFML-VECTOR-SCALAR %s
 // RUN: %clang -target aarch64-none-linux-gnueabi -march=armv8.4-a+nofp16fml -x c -E -dM %s -o - | FileCheck -match-full-lines --check-prefix=CHECK-FULLFP16-NOFML-VECTOR-SCALAR %s
 // RUN: %clang -target aarch64-none-linux-gnueabi -march=armv8.4-a+fp16fml+nofp16 -x c -E -dM %s -o - | FileCheck -match-full-lines --check-prefix=CHECK-FULLFP16-NOFML-VECTOR-SCALAR %s
-// CHECK-FULLFP16-NOFML-VECTOR-SCALAR-NOT: #define __ARM_FEATURE_FP16_FML 1
+// CHECK-FULLFP16-NOFML-VECTOR-SCALAR-NOT: #define __ARM_FEATURE_FP16FML 1
 // CHECK-FULLFP16-NOFML-VECTOR-SCALAR-NOT: #define __ARM_FEATURE_FP16_SCALAR_ARITHMETIC 1
 // CHECK-FULLFP16-NOFML-VECTOR-SCALAR-NOT: #define __ARM_FEATURE_FP16_VECTOR_ARITHMETIC 1
 // CHECK-FULLFP16-NOFML-VECTOR-SCALAR:     #define __ARM_FP 0xE
@@ -286,56 +140,34 @@
 
 // ================== Check whether -mtune accepts mixed-case features.
 // RUN: %clang -target aarch64 -mtune=CYCLONE -### -c %s 2>&1 | FileCheck -check-prefix=CHECK-MTUNE-CYCLONE %s
-// CHECK-MTUNE-CYCLONE: "-cc1"{{.*}} "-triple" "aarch64{{.*}}" "-target-feature" "+neon" "-target-feature" "+v8a" "-target-feature" "+zcm" "-target-feature" "+zcz"
-
-// RUN: %clang -target aarch64 -mcpu=apple-a7 -### -c %s 2>&1 | FileCheck -check-prefix=CHECK-MCPU-APPLE-A7 %s
-// RUN: %clang -target aarch64 -mcpu=apple-a8 -### -c %s 2>&1 | FileCheck -check-prefix=CHECK-MCPU-APPLE-A7 %s
-// RUN: %clang -target aarch64 -mcpu=apple-a9 -### -c %s 2>&1 | FileCheck -check-prefix=CHECK-MCPU-APPLE-A7 %s
-// RUN: %clang -target aarch64 -mcpu=apple-a10 -### -c %s 2>&1 | FileCheck -check-prefix=CHECK-MCPU-APPLE-A10 %s
-// RUN: %clang -target aarch64 -mcpu=apple-a11 -### -c %s 2>&1 | FileCheck -check-prefix=CHECK-MCPU-APPLE-A11 %s
-// RUN: %clang -target aarch64 -mcpu=apple-a12 -### -c %s 2>&1 | FileCheck -check-prefix=CHECK-MCPU-APPLE-A12 %s
-// RUN: %clang -target aarch64 -mcpu=apple-a13 -### -c %s 2>&1 | FileCheck -check-prefix=CHECK-MCPU-APPLE-A13 %s
-// RUN: %clang -target aarch64 -mcpu=apple-s4 -### -c %s 2>&1 | FileCheck -check-prefix=CHECK-MCPU-APPLE-A12 %s
-// RUN: %clang -target aarch64 -mcpu=apple-s5 -### -c %s 2>&1 | FileCheck -check-prefix=CHECK-MCPU-APPLE-A12 %s
-// RUN: %clang -target aarch64 -mcpu=cyclone -### -c %s 2>&1 | FileCheck -check-prefix=CHECK-MCPU-APPLE-A7 %s
-// RUN: %clang -target aarch64 -mcpu=cortex-a34 -### -c %s 2>&1 | FileCheck -check-prefix=CHECK-MCPU-A34 %s
+// CHECK-MTUNE-CYCLONE: "-cc1"{{.*}} "-triple" "aarch64{{.*}}" "-target-feature" "+neon" "-target-feature" "+zcm" "-target-feature" "+zcz"
+
+// RUN: %clang -target aarch64 -mcpu=cyclone -### -c %s 2>&1 | FileCheck -check-prefix=CHECK-MCPU-CYCLONE %s
 // RUN: %clang -target aarch64 -mcpu=cortex-a35 -### -c %s 2>&1 | FileCheck -check-prefix=CHECK-MCPU-A35 %s
 // RUN: %clang -target aarch64 -mcpu=cortex-a53 -### -c %s 2>&1 | FileCheck -check-prefix=CHECK-MCPU-A53 %s
 // RUN: %clang -target aarch64 -mcpu=cortex-a57 -### -c %s 2>&1 | FileCheck -check-prefix=CHECK-MCPU-A57 %s
 // RUN: %clang -target aarch64 -mcpu=cortex-a72 -### -c %s 2>&1 | FileCheck -check-prefix=CHECK-MCPU-A72 %s
 // RUN: %clang -target aarch64 -mcpu=cortex-a73 -### -c %s 2>&1 | FileCheck -check-prefix=CHECK-MCPU-CORTEX-A73 %s
-// RUN: %clang -target aarch64 -mcpu=cortex-r82 -### -c %s 2>&1 | FileCheck -check-prefix=CHECK-MCPU-CORTEX-R82 %s
-// RUN: %clang -target aarch64 -mcpu=exynos-m3 -### -c %s 2>&1 | FileCheck -check-prefix=CHECK-MCPU-M3 %s
+// RUN: %clang -target aarch64 -mcpu=exynos-m1 -### -c %s 2>&1 | FileCheck -check-prefix=CHECK-MCPU-M1 %s
+// RUN: %clang -target aarch64 -mcpu=exynos-m2 -### -c %s 2>&1 | FileCheck -check-prefix=CHECK-MCPU-M1 %s
+// RUN: %clang -target aarch64 -mcpu=exynos-m3 -### -c %s 2>&1 | FileCheck -check-prefix=CHECK-MCPU-M1 %s
 // RUN: %clang -target aarch64 -mcpu=exynos-m4 -### -c %s 2>&1 | FileCheck -check-prefix=CHECK-MCPU-M4 %s
 // RUN: %clang -target aarch64 -mcpu=exynos-m5 -### -c %s 2>&1 | FileCheck -check-prefix=CHECK-MCPU-M4 %s
 // RUN: %clang -target aarch64 -mcpu=kryo -### -c %s 2>&1 | FileCheck -check-prefix=CHECK-MCPU-KRYO %s
 // RUN: %clang -target aarch64 -mcpu=thunderx2t99 -### -c %s 2>&1 | FileCheck -check-prefix=CHECK-MCPU-THUNDERX2T99 %s
-// RUN: %clang -target aarch64 -mcpu=a64fx -### -c %s 2>&1 | FileCheck -check-prefix=CHECK-MCPU-A64FX %s
-// RUN: %clang -target aarch64 -mcpu=carmel -### -c %s 2>&1 | FileCheck -check-prefix=CHECK-MCPU-CARMEL %s
-// CHECK-MCPU-APPLE-A7: "-cc1"{{.*}} "-triple" "aarch64{{.*}}" "-target-feature" "+v8a" "-target-feature" "+aes" "-target-feature" "+fp-armv8" "-target-feature" "+sha2" "-target-feature" "+neon" "-target-feature" "+zcm" "-target-feature" "+zcz"
-// CHECK-MCPU-APPLE-A10: "-cc1"{{.*}} "-triple" "aarch64{{.*}}" "-target-feature" "+v8a" "-target-feature" "+aes" "-target-feature" "+crc" "-target-feature" "+fp-armv8" "-target-feature" "+rdm" "-target-feature" "+sha2" "-target-feature" "+neon" "-target-feature" "+zcm" "-target-feature" "+zcz"
-// CHECK-MCPU-APPLE-A11: "-cc1"{{.*}} "-triple" "aarch64{{.*}}" "-target-feature" "+v8.2a" "-target-feature" "+aes" "-target-feature" "+crc" "-target-feature" "+fp-armv8" "-target-feature" "+fullfp16" "-target-feature" "+lse" "-target-feature" "+ras" "-target-feature" "+rdm" "-target-feature" "+sha2" "-target-feature" "+neon" "-target-feature" "+zcm" "-target-feature"
-// CHECK-MCPU-APPLE-A12: "-cc1"{{.*}} "-triple" "aarch64{{.*}}" "-target-feature" "+v8.3a" "-target-feature" "+aes" "-target-feature" "+crc" "-target-feature" "+fp-armv8" "-target-feature" "+fullfp16" "-target-feature" "+lse" "-target-feature" "+ras" "-target-feature" "+rcpc" "-target-feature" "+rdm" "-target-feature" "+sha2" "-target-feature" "+neon" "-target-feature" "+zcm" "-target-feature" "+zcz"
-// CHECK-MCPU-A34: "-cc1"{{.*}} "-triple" "aarch64{{.*}}" "-target-feature" "+aes" "-target-feature" "+crc" "-target-feature" "+fp-armv8" "-target-feature" "+sha2" "-target-feature" "+neon"
-// CHECK-MCPU-APPLE-A13: "-cc1"{{.*}} "-triple" "aarch64{{.*}}" "-target-feature" "+v8.4a" "-target-feature" "+aes" "-target-feature" "+crc" "-target-feature" "+dotprod" "-target-feature" "+fp-armv8" "-target-feature" "+fp16fml" "-target-feature" "+lse" "-target-feature" "+ras" "-target-feature" "+rcpc" "-target-feature" "+rdm"  "-target-feature" "+sha2" "-target-feature" "+sha3" "-target-feature" "+neon" "-target-feature" "+zcm" "-target-feature" "+zcz" "-target-feature" "+fullfp16"
-// CHECK-MCPU-A35: "-cc1"{{.*}} "-triple" "aarch64{{.*}}" "-target-feature" "+v8a" "-target-feature" "+aes" "-target-feature" "+crc" "-target-feature" "+fp-armv8" "-target-feature" "+sha2" "-target-feature" "+neon"
-// CHECK-MCPU-A53: "-cc1"{{.*}} "-triple" "aarch64{{.*}}" "-target-feature" "+v8a" "-target-feature" "+aes" "-target-feature" "+crc" "-target-feature" "+fp-armv8" "-target-feature" "+sha2" "-target-feature" "+neon"
-// CHECK-MCPU-A57: "-cc1"{{.*}} "-triple" "aarch64{{.*}}" "-target-feature" "+v8a" "-target-feature" "+aes" "-target-feature" "+crc" "-target-feature" "+fp-armv8" "-target-feature" "+sha2" "-target-feature" "+neon"
-// CHECK-MCPU-A72: "-cc1"{{.*}} "-triple" "aarch64{{.*}}" "-target-feature" "+v8a" "-target-feature" "+aes" "-target-feature" "+crc" "-target-feature" "+fp-armv8" "-target-feature" "+sha2" "-target-feature" "+neon"
-// CHECK-MCPU-CORTEX-A73: "-cc1"{{.*}} "-triple" "aarch64{{.*}}" "-target-feature" "+v8a" "-target-feature" "+aes" "-target-feature" "+crc" "-target-feature" "+fp-armv8" "-target-feature" "+sha2" "-target-feature" "+neon"
-// CHECK-MCPU-CORTEX-R82: "-cc1"{{.*}} "-triple" "aarch64{{.*}}" "-target-feature" "+v8r" "-target-feature" "+crc" "-target-feature" "+dotprod" "-target-feature" "+fp-armv8" "-target-feature" "+fp16fml" "-target-feature" "+lse" "-target-feature" "+ras" "-target-feature" "+rcpc" "-target-feature" "+rdm" "-target-feature" "+sb" "-target-feature" "+neon" "-target-feature" "+ssbs" "-target-feature" "+fullfp16"
-// CHECK-MCPU-M3: "-cc1"{{.*}} "-triple" "aarch64{{.*}}" "-target-feature" "+v8a" "-target-feature" "+aes" "-target-feature" "+crc" "-target-feature" "+fp-armv8" "-target-feature" "+sha2" "-target-feature" "+neon"
-// CHECK-MCPU-M4: "-cc1"{{.*}} "-triple" "aarch64{{.*}}" "-target-feature" "+v8.2a" "-target-feature" "+aes" "-target-feature" "+crc" "-target-feature" "+dotprod" "-target-feature" "+fp-armv8" "-target-feature" "+fullfp16" "-target-feature" "+lse" "-target-feature" "+ras" "-target-feature" "+rdm" "-target-feature" "+sha2" "-target-feature" "+neon"
-// CHECK-MCPU-KRYO: "-cc1"{{.*}} "-triple" "aarch64{{.*}}" "-target-feature" "+v8a" "-target-feature" "+aes" "-target-feature" "+crc" "-target-feature" "+fp-armv8" "-target-feature" "+sha2" "-target-feature" "+neon"
-// CHECK-MCPU-THUNDERX2T99: "-cc1"{{.*}} "-triple" "aarch64{{.*}}" "-target-feature" "+v8.1a" "-target-feature" "+aes" "-target-feature" "+crc" "-target-feature" "+fp-armv8" "-target-feature" "+lse" "-target-feature" "+rdm" "-target-feature" "+sha2" "-target-feature" "+neon"
-// CHECK-MCPU-A64FX: "-cc1"{{.*}} "-triple" "aarch64{{.*}}" "-target-feature" "+v8.2a" "-target-feature" "+aes" "-target-feature" "+crc" "-target-feature" "+fp-armv8" "-target-feature" "+fullfp16" "-target-feature" "+lse" "-target-feature" "+ras" "-target-feature" "+rdm" "-target-feature" "+sha2" "-target-feature" "+neon" "-target-feature" "+sve"
-// CHECK-MCPU-CARMEL: "-cc1"{{.*}} "-triple" "aarch64{{.*}}" "-target-feature" "+v8.2a" "-target-feature" "+aes" "-target-feature" "+crc" "-target-feature" "+fp-armv8" "-target-feature" "+fullfp16" "-target-feature" "+lse" "-target-feature" "+ras" "-target-feature" "+rdm" "-target-feature" "+sha2" "-target-feature" "+neon"
+// CHECK-MCPU-CYCLONE: "-cc1"{{.*}} "-triple" "aarch64{{.*}}" "-target-feature" "+neon" "-target-feature" "+crypto" "-target-feature" "+zcm" "-target-feature" "+zcz"
+// CHECK-MCPU-A35: "-cc1"{{.*}} "-triple" "aarch64{{.*}}" "-target-feature" "+neon" "-target-feature" "+crc" "-target-feature" "+crypto"
+// CHECK-MCPU-A53: "-cc1"{{.*}} "-triple" "aarch64{{.*}}" "-target-feature" "+neon" "-target-feature" "+crc" "-target-feature" "+crypto"
+// CHECK-MCPU-A57: "-cc1"{{.*}} "-triple" "aarch64{{.*}}" "-target-feature" "+neon" "-target-feature" "+crc" "-target-feature" "+crypto"
+// CHECK-MCPU-A72: "-cc1"{{.*}} "-triple" "aarch64{{.*}}" "-target-feature" "+neon" "-target-feature" "+crc" "-target-feature" "+crypto"
+// CHECK-MCPU-CORTEX-A73: "-cc1"{{.*}} "-triple" "aarch64{{.*}}" "-target-feature" "+neon" "-target-feature" "+crc" "-target-feature" "+crypto"
+// CHECK-MCPU-M1: "-cc1"{{.*}} "-triple" "aarch64{{.*}}" "-target-feature" "+neon" "-target-feature" "+crc" "-target-feature" "+crypto"
+// CHECK-MCPU-M4: "-cc1"{{.*}} "-triple" "aarch64{{.*}}" "-target-feature" "+neon" "-target-feature" "+crc" "-target-feature" "+crypto" "-target-feature" "+dotprod" "-target-feature" "+fullfp16"
+// CHECK-MCPU-KRYO: "-cc1"{{.*}} "-triple" "aarch64{{.*}}" "-target-feature" "+neon" "-target-feature" "+crc" "-target-feature" "+crypto"
+// CHECK-MCPU-THUNDERX2T99: "-cc1"{{.*}} "-triple" "aarch64{{.*}}" "-target-feature" "+neon" "-target-feature" "+crc" "-target-feature" "+crypto"
 
 // RUN: %clang -target x86_64-apple-macosx -arch arm64 -### -c %s 2>&1 | FileCheck --check-prefix=CHECK-ARCH-ARM64 %s
-// CHECK-ARCH-ARM64: "-target-cpu" "apple-m1" "-target-feature" "+v8.5a" "-target-feature" "+aes" "-target-feature" "+crc" "-target-feature" "+dotprod" "-target-feature" "+fp-armv8" "-target-feature" "+fp16fml" "-target-feature" "+lse" "-target-feature" "+ras" "-target-feature" "+rcpc" "-target-feature" "+rdm" "-target-feature" "+sha2" "-target-feature" "+sha3" "-target-feature" "+neon" "-target-feature" "+zcm" "-target-feature" "+zcz" "-target-feature" "+fullfp16"
-
-// RUN: %clang -target x86_64-apple-macosx -arch arm64_32 -### -c %s 2>&1 | FileCheck --check-prefix=CHECK-ARCH-ARM64_32 %s
-// CHECK-ARCH-ARM64_32: "-target-cpu" "apple-s4" "-target-feature" "+v8.3a" "-target-feature" "+aes" "-target-feature" "+crc" "-target-feature" "+fp-armv8" "-target-feature" "+fullfp16" "-target-feature" "+lse" "-target-feature" "+ras" "-target-feature" "+rcpc" "-target-feature" "+rdm" "-target-feature" "+sha2" "-target-feature" "+neon" "-target-feature" "+zcm" "-target-feature" "+zcz"
+// CHECK-ARCH-ARM64: "-target-cpu" "cyclone" "-target-feature" "+fp-armv8" "-target-feature" "+neon" "-target-feature" "+crypto" "-target-feature" "+zcm" "-target-feature" "+zcz"
 
 // RUN: %clang -target aarch64 -march=armv8-a+fp+simd+crc+crypto -### -c %s 2>&1 | FileCheck -check-prefix=CHECK-MARCH-1 %s
 // RUN: %clang -target aarch64 -march=armv8-a+nofp+nosimd+nocrc+nocrypto+fp+simd+crc+crypto -### -c %s 2>&1 | FileCheck -check-prefix=CHECK-MARCH-1 %s
@@ -346,10 +178,6 @@
 // CHECK-MARCH-2: "-cc1"{{.*}} "-triple" "aarch64{{.*}}" "-target-feature" "-fp-armv8" "-target-feature" "-neon" "-target-feature" "-crc" "-target-feature" "-crypto"
 // CHECK-MARCH-3: "-cc1"{{.*}} "-triple" "aarch64{{.*}}" "-target-feature" "-neon"
 
-// While we're checking +nofp, also make sure it stops defining __ARM_FP
-// RUN: %clang -target aarch64-none-linux-gnu -march=armv8-r+nofp -x c -E -dM %s -o - | FileCheck -check-prefix=CHECK-NOFP %s
-// CHECK-NOFP-NOT: #define __ARM_FP{{ }}
-
 // Check +sm4:
 //
 // RUN: %clang -target aarch64 -march=armv8.2a+sm4 -### -c %s 2>&1 | FileCheck -check-prefix=CHECK-SM4 %s
@@ -411,7 +239,7 @@
 // RUN: %clang -target aarch64 -march=armv8.3a+nocrypto -### -c %s 2>&1 | FileCheck -check-prefix=CHECK-NOCRYPTO82 %s
 // RUN: %clang -target aarch64 -march=armv8.3a+nocrypto+crypto+nocrypto -### -c %s 2>&1 | FileCheck -check-prefix=CHECK-NOCRYPTO82 %s
 
-// CHECK-NOCRYPTO8A: "-target-feature" "+neon" "-target-feature" "+v8a" "-target-feature" "-crypto" "-target-feature" "-sha2" "-target-feature" "-aes" "-target-abi" "aapcs"
+// CHECK-NOCRYPTO8A: "-target-feature" "+neon" "-target-feature" "-crypto" "-target-feature" "-sha2" "-target-feature" "-aes" "-target-abi" "aapcs"
 // CHECK-NOCRYPTO81: "-target-feature" "+neon" "-target-feature" "+v8.1a" "-target-feature" "-crypto" "-target-feature" "-sha2" "-target-feature" "-aes" "-target-abi" "aapcs"
 // CHECK-NOCRYPTO82: "-target-feature" "+neon" "-target-feature" "+v8.{{.}}a" "-target-feature" "-crypto" "-target-feature" "-sha2" "-target-feature" "-aes" "-target-feature" "-sm4" "-target-feature" "-sha3" "-target-abi" "aapcs"
 //
@@ -432,13 +260,7 @@
 // Check +crypto:
 //
 // RUN: %clang -target aarch64 -march=armv8.4a+crypto -### -c %s 2>&1 | FileCheck -check-prefix=CHECK-CRYPTO84 %s
-// RUN: %clang -target aarch64 -march=armv8.5a+crypto -### -c %s 2>&1 | FileCheck -check-prefix=CHECK-CRYPTO85 %s
-// RUN: %clang -target aarch64 -march=armv8.6a+crypto -### -c %s 2>&1 | FileCheck -check-prefix=CHECK-CRYPTO86 %s
-// RUN: %clang -target aarch64 -march=armv8.7a+crypto -### -c %s 2>&1 | FileCheck -check-prefix=CHECK-CRYPTO87 %s
-// CHECK-CRYPTO84: "-cc1"{{.*}} "-triple" "aarch64{{.*}}" "-target-feature" "+v8.4a"{{.*}} "-target-feature" "+crypto" "-target-feature" "+sm4" "-target-feature" "+sha3" "-target-feature" "+sha2" "-target-feature" "+aes"
-// CHECK-CRYPTO85: "-cc1"{{.*}} "-triple" "aarch64{{.*}}" "-target-feature" "+v8.5a"{{.*}} "-target-feature" "+crypto" "-target-feature" "+sm4" "-target-feature" "+sha3" "-target-feature" "+sha2" "-target-feature" "+aes"
-// CHECK-CRYPTO86: "-cc1"{{.*}} "-triple" "aarch64{{.*}}" "-target-feature" "+v8.6a"{{.*}} "-target-feature" "+crypto" "-target-feature" "+sm4" "-target-feature" "+sha3" "-target-feature" "+sha2" "-target-feature" "+aes"
-// CHECK-CRYPTO87: "-cc1"{{.*}} "-triple" "aarch64{{.*}}" "-target-feature" "+v8.7a"{{.*}} "-target-feature" "+crypto" "-target-feature" "+sm4" "-target-feature" "+sha3" "-target-feature" "+sha2" "-target-feature" "+aes"
+// CHECK-CRYPTO84: "-cc1"{{.*}} "-triple" "aarch64{{.*}}" "-target-feature" "+v8.4a" "-target-feature" "+crypto" "-target-feature" "+sm4" "-target-feature" "+sha3" "-target-feature" "+sha2" "-target-feature" "+aes"
 //
 // Check -crypto:
 //
@@ -450,7 +272,7 @@
 // RUN: %clang -target aarch64 -march=armv8.4a+crypto+sm4+nosm4+sha3+nosha3 -### -c %s 2>&1 | FileCheck -check-prefix=CHECK-CRYPTO84-NOSMSHA %s
 // CHECK-CRYPTO84-NOSMSHA: "-cc1"{{.*}} "-triple" "aarch64{{.*}}" "-target-feature" "+v8.4a" "-target-feature" "+crypto" "-target-feature" "-sm4" "-target-feature" "-sha3" "-target-feature" "+sha2" "-target-feature" "+aes"
 //
-
+//
 // RUN: %clang -target aarch64 -mcpu=cyclone+nocrypto -### -c %s 2>&1 | FileCheck -check-prefix=CHECK-MCPU-1 %s
 // RUN: %clang -target aarch64 -mcpu=cyclone+crypto+nocrypto -### -c %s 2>&1 | FileCheck -check-prefix=CHECK-MCPU-1 %s
 // RUN: %clang -target aarch64 -mcpu=generic+crc -### -c %s 2>&1 | FileCheck -check-prefix=CHECK-MCPU-2 %s
@@ -462,20 +284,20 @@
 // RUN: %clang -target aarch64 -mcpu=generic+Crc -### -c %s 2>&1 | FileCheck -check-prefix=CHECK-MCPU-2 %s
 // RUN: %clang -target aarch64 -mcpu=GENERIC+nocrc+CRC -### -c %s 2>&1 | FileCheck -check-prefix=CHECK-MCPU-2 %s
 // RUN: %clang -target aarch64 -mcpu=cortex-a53+noSIMD -### -c %s 2>&1 | FileCheck -check-prefix=CHECK-MCPU-3 %s
-// CHECK-MCPU-1: "-cc1"{{.*}} "-triple" "aarch64{{.*}}" "-target-feature" "+v8a" "-target-feature" "+fp-armv8" "-target-feature" "+neon" "-target-feature" "-crypto" "-target-feature" "+zcm" "-target-feature" "+zcz" "-target-feature" "-sha2" "-target-feature" "-aes"
+// CHECK-MCPU-1: "-cc1"{{.*}} "-triple" "aarch64{{.*}}" "-target-feature" "+neon" "-target-feature" "-crypto" "-target-feature" "+zcm" "-target-feature" "+zcz"
 // CHECK-MCPU-2: "-cc1"{{.*}} "-triple" "aarch64{{.*}}" "-target-feature" "+neon" "-target-feature" "+crc"
-// CHECK-MCPU-3: "-cc1"{{.*}} "-triple" "aarch64{{.*}}" "-target-feature" "+v8a" "-target-feature" "+crc" "-target-feature" "+fp-armv8" "-target-feature" "-neon" "-target-feature" "-sha2" "-target-feature" "-aes"
+// CHECK-MCPU-3: "-cc1"{{.*}} "-triple" "aarch64{{.*}}" "-target-feature" "-neon"
 
 // RUN: %clang -target aarch64 -mcpu=cyclone+nocrc+nocrypto -march=armv8-a -### -c %s 2>&1 | FileCheck -check-prefix=CHECK-MCPU-MARCH %s
 // RUN: %clang -target aarch64 -march=armv8-a -mcpu=cyclone+nocrc+nocrypto  -### -c %s 2>&1 | FileCheck -check-prefix=CHECK-MCPU-MARCH %s
-// CHECK-MCPU-MARCH: "-cc1"{{.*}} "-triple" "aarch64{{.*}}" "-target-feature" "+neon" "-target-feature" "+v8a" "-target-feature" "+zcm" "-target-feature" "+zcz"
+// CHECK-MCPU-MARCH: "-cc1"{{.*}} "-triple" "aarch64{{.*}}" "-target-feature" "+neon" "-target-feature" "+zcm" "-target-feature" "+zcz"
 
 // RUN: %clang -target aarch64 -mcpu=cortex-a53 -mtune=cyclone -### -c %s 2>&1 | FileCheck -check-prefix=CHECK-MCPU-MTUNE %s
 // RUN: %clang -target aarch64 -mtune=cyclone -mcpu=cortex-a53  -### -c %s 2>&1 | FileCheck -check-prefix=CHECK-MCPU-MTUNE %s
 // ================== Check whether -mtune accepts mixed-case features.
 // RUN: %clang -target aarch64 -mcpu=cortex-a53 -mtune=CYCLONE -### -c %s 2>&1 | FileCheck -check-prefix=CHECK-MCPU-MTUNE %s
 // RUN: %clang -target aarch64 -mtune=CyclonE -mcpu=cortex-a53  -### -c %s 2>&1 | FileCheck -check-prefix=CHECK-MCPU-MTUNE %s
-// CHECK-MCPU-MTUNE: "-cc1"{{.*}} "-triple" "aarch64{{.*}}" "-target-feature" "+aes" "-target-feature" "+crc" "-target-feature" "+fp-armv8" "-target-feature" "+sha2" "-target-feature" "+neon" "-target-feature" "+zcm" "-target-feature" "+zcz"
+// CHECK-MCPU-MTUNE: "-cc1"{{.*}} "-triple" "aarch64{{.*}}" "-target-feature" "+neon" "-target-feature" "+crc" "-target-feature" "+crypto" "-target-feature" "+zcm" "-target-feature" "+zcz"
 
 // RUN: %clang -target aarch64 -mcpu=generic+neon -### -c %s 2>&1 | FileCheck -check-prefix=CHECK-ERROR-NEON %s
 // RUN: %clang -target aarch64 -mcpu=generic+noneon -### -c %s 2>&1 | FileCheck -check-prefix=CHECK-ERROR-NEON %s
@@ -496,127 +318,4 @@
 
 // ================== Check Memory Tagging Extensions (MTE).
 // RUN: %clang -target arm64-none-linux-gnu -march=armv8.5-a+memtag -x c -E -dM %s -o - 2>&1 | FileCheck -check-prefix=CHECK-MEMTAG %s
-// CHECK-MEMTAG: __ARM_FEATURE_MEMORY_TAGGING 1
-
-// ================== Check Pointer Authentication Extension (PAuth).
-// RUN: %clang -target arm64-none-linux-gnu -march=armv8-a -x c -E -dM %s -o - | FileCheck -check-prefix=CHECK-PAUTH-OFF %s
-// RUN: %clang -target arm64-none-linux-gnu -march=armv8.5-a -x c -E -dM %s -o - | FileCheck -check-prefix=CHECK-PAUTH-OFF %s
-// RUN: %clang -target arm64-none-linux-gnu -march=armv8-a+pauth -mbranch-protection=none -x c -E -dM %s -o - | FileCheck -check-prefix=CHECK-PAUTH-ON %s
-// RUN: %clang -target arm64-none-linux-gnu -march=armv8-a -mbranch-protection=none -x c -E -dM %s -o - | FileCheck -check-prefix=CHECK-PAUTH-OFF %s
-// RUN: %clang -target arm64-none-linux-gnu -march=armv8-a -mbranch-protection=bti -x c -E -dM %s -o - | FileCheck -check-prefix=CHECK-PAUTH-OFF %s
-// RUN: %clang -target arm64-none-linux-gnu -march=armv8-a -mbranch-protection=standard -x c -E -dM %s -o - | FileCheck -check-prefix=CHECK-PAUTH %s
-// RUN: %clang -target arm64-none-linux-gnu -march=armv8-a -mbranch-protection=pac-ret -x c -E -dM %s -o - | FileCheck -check-prefix=CHECK-PAUTH %s
-// RUN: %clang -target arm64-none-linux-gnu -march=armv8-a -mbranch-protection=pac-ret+b-key -x c -E -dM %s -o - | FileCheck -check-prefix=CHECK-PAUTH-BKEY %s
-// RUN: %clang -target arm64-none-linux-gnu -march=armv8-a -mbranch-protection=pac-ret+leaf -x c -E -dM %s -o - | FileCheck -check-prefix=CHECK-PAUTH-ALL %s
-// RUN: %clang -target arm64-none-linux-gnu -march=armv8-a -mbranch-protection=pac-ret+leaf+b-key -x c -E -dM %s -o - | FileCheck -check-prefix=CHECK-PAUTH-BKEY-ALL %s
-// CHECK-PAUTH-OFF-NOT:  __ARM_FEATURE_PAC_DEFAULT
-// CHECK-PAUTH:          #define __ARM_FEATURE_PAC_DEFAULT 1
-// CHECK-PAUTH-BKEY:     #define __ARM_FEATURE_PAC_DEFAULT 2
-// CHECK-PAUTH-ALL:      #define __ARM_FEATURE_PAC_DEFAULT 5
-// CHECK-PAUTH-BKEY-ALL: #define __ARM_FEATURE_PAC_DEFAULT 6
-// CHECK-PAUTH-ON:       #define __ARM_FEATURE_PAUTH 1
-
-// ================== Check Branch Target Identification (BTI).
-// RUN: %clang -target arm64-none-linux-gnu -march=armv8-a -x c -E -dM %s -o - | FileCheck -check-prefix=CHECK-BTI-OFF %s
-// RUN: %clang -target arm64-none-linux-gnu -march=armv8.5-a -x c -E -dM %s -o - | FileCheck -check-prefix=CHECK-BTI-OFF %s
-// RUN: %clang -target arm64-none-linux-gnu -march=armv8-a -mbranch-protection=none -x c -E -dM %s -o - | FileCheck -check-prefix=CHECK-BTI-OFF %s
-// RUN: %clang -target arm64-none-linux-gnu -march=armv8-a -mbranch-protection=pac-ret -x c -E -dM %s -o - | FileCheck -check-prefix=CHECK-BTI-OFF %s
-// RUN: %clang -target arm64-none-linux-gnu -march=armv8-a -mbranch-protection=pac-ret+leaf -x c -E -dM %s -o - | FileCheck -check-prefix=CHECK-BTI-OFF %s
-// RUN: %clang -target arm64-none-linux-gnu -march=armv8-a -mbranch-protection=pac-ret+b-key -x c -E -dM %s -o - | FileCheck -check-prefix=CHECK-BTI-OFF %s
-// RUN: %clang -target arm64-none-linux-gnu -march=armv8-a -mbranch-protection=pac-ret+leaf+b-key -x c -E -dM %s -o - | FileCheck -check-prefix=CHECK-BTI-OFF %s
-// RUN: %clang -target arm64-none-linux-gnu -march=armv8-a -mbranch-protection=standard -x c -E -dM %s -o - | FileCheck -check-prefix=CHECK-BTI %s
-// RUN: %clang -target arm64-none-linux-gnu -march=armv8-a -mbranch-protection=bti -x c -E -dM %s -o - | FileCheck -check-prefix=CHECK-BTI %s
-// RUN: %clang -target arm64-none-linux-gnu -march=armv8-a -mbranch-protection=pac-ret+bti -x c -E -dM %s -o - | FileCheck -check-prefix=CHECK-BTI %s
-// CHECK-BTI-OFF-NOT: __ARM_FEATURE_BTI_DEFAULT
-// CHECK-BTI:         #define __ARM_FEATURE_BTI_DEFAULT 1
-
-// ================== Check Armv8.5-A random number generation extension.
-// RUN: %clang -target aarch64-none-elf -march=armv8.5-a+rng -x c -E -dM %s -o - 2>&1 | FileCheck -check-prefix=CHECK-RNG %s
-// RUN: %clang -target aarch64-none-elf -march=armv8.5-a -x c -E -dM %s -o - 2>&1 | FileCheck -check-prefix=CHECK-NO-RNG %s
-// CHECK-RNG: __ARM_FEATURE_RNG 1
-// CHECK-NO-RNG-NOT: __ARM_FEATURE_RNG 1
-
-// ================== Check BFloat16 Extensions.
-// RUN: %clang -target aarch64-none-elf -march=armv8.6-a+bf16 -x c -E -dM %s -o - 2>&1 | FileCheck -check-prefix=CHECK-BFLOAT %s
-// CHECK-BFLOAT: __ARM_BF16_FORMAT_ALTERNATIVE 1
-// CHECK-BFLOAT: __ARM_FEATURE_BF16 1
-// CHECK-BFLOAT: __ARM_FEATURE_BF16_VECTOR_ARITHMETIC 1
-
-// ================== Check Armv8.7-A LS64 extension.
-// RUN: %clang -target aarch64-none-elf -march=armv8.7-a+ls64 -x c -E -dM %s -o - 2>&1 | FileCheck -check-prefix=CHECK-LS64 %s
-// RUN: %clang -target aarch64-none-elf -march=armv8.7-a      -x c -E -dM %s -o - 2>&1 | FileCheck -check-prefix=CHECK-NO-LS64 %s
-// CHECK-LS64: __ARM_FEATURE_LS64 1
-// CHECK-NO-LS64-NOT: __ARM_FEATURE_LS64 1
-
-// ================== Check sve-vector-bits flag.
-// RUN: %clang -target aarch64-none-elf -march=armv8-a+sve -msve-vector-bits=128  -x c -E -dM %s -o - 2>&1 | FileCheck -check-prefix=CHECK-SVE-VECTOR-BITS -D#VBITS=128  %s
-// RUN: %clang -target aarch64-none-elf -march=armv8-a+sve -msve-vector-bits=256  -x c -E -dM %s -o - 2>&1 | FileCheck -check-prefix=CHECK-SVE-VECTOR-BITS -D#VBITS=256  %s
-// RUN: %clang -target aarch64-none-elf -march=armv8-a+sve -msve-vector-bits=512  -x c -E -dM %s -o - 2>&1 | FileCheck -check-prefix=CHECK-SVE-VECTOR-BITS -D#VBITS=512  %s
-// RUN: %clang -target aarch64-none-elf -march=armv8-a+sve -msve-vector-bits=1024 -x c -E -dM %s -o - 2>&1 | FileCheck -check-prefix=CHECK-SVE-VECTOR-BITS -D#VBITS=1024 %s
-// RUN: %clang -target aarch64-none-elf -march=armv8-a+sve -msve-vector-bits=2048 -x c -E -dM %s -o - 2>&1 | FileCheck -check-prefix=CHECK-SVE-VECTOR-BITS -D#VBITS=2048 %s
-// RUN: %clang -target aarch64-none-elf -march=armv8-a+sve -msve-vector-bits=512+ -x c -E -dM %s -o - 2>&1 | FileCheck -check-prefix=CHECK-NO-SVE-VECTOR-BITS %s
-// CHECK-SVE-VECTOR-BITS: __ARM_FEATURE_SVE_BITS [[#VBITS:]]
-// CHECK-NO-SVE-VECTOR-BITS-NOT: __ARM_FEATURE_SVE_BITS
-
-// ================== Check Large System Extensions (LSE)
-// RUN: %clang -target aarch64-none-linux-gnu -march=armv8-a+lse -x c -E -dM %s -o - | FileCheck --check-prefix=CHECK-LSE %s
-// RUN: %clang -target arm64-none-linux-gnu -march=armv8-a+lse -x c -E -dM %s -o - | FileCheck --check-prefix=CHECK-LSE %s
-// RUN: %clang -target aarch64-none-linux-gnu -march=armv8.1-a -x c -E -dM %s -o - | FileCheck --check-prefix=CHECK-LSE %s
-// RUN: %clang -target arm64-none-linux-gnu -march=armv8.1-a -x c -E -dM %s -o - | FileCheck --check-prefix=CHECK-LSE %s
-// CHECK-LSE: __ARM_FEATURE_ATOMICS 1
-
-// ================== Check Armv8.8-A/Armv9.3-A memcpy and memset acceleration instructions (MOPS)
-// RUN: %clang -target aarch64-none-elf -march=armv8.7-a             -x c -E -dM %s -o - | FileCheck --check-prefix=CHECK-NOMOPS %s
-// RUN: %clang -target aarch64-none-elf -march=armv8.7-a+mops        -x c -E -dM %s -o - | FileCheck --check-prefix=CHECK-MOPS   %s
-// RUN: %clang -target aarch64-none-elf -march=armv8.8-a             -x c -E -dM %s -o - | FileCheck --check-prefix=CHECK-MOPS   %s
-// RUN: %clang -target aarch64-none-elf -march=armv8.8-a+nomops      -x c -E -dM %s -o - | FileCheck --check-prefix=CHECK-NOMOPS %s
-// RUN: %clang -target aarch64-none-elf -march=armv8.8-a+nomops+mops -x c -E -dM %s -o - | FileCheck --check-prefix=CHECK-MOPS   %s
-// RUN: %clang -target aarch64-none-elf -march=armv8.8-a+mops        -x c -E -dM %s -o - | FileCheck --check-prefix=CHECK-MOPS   %s
-// RUN: %clang -target aarch64-none-elf -march=armv8.8-a+mops+nomops -x c -E -dM %s -o - | FileCheck --check-prefix=CHECK-NOMOPS %s
-// RUN: %clang -target aarch64-none-elf -march=armv9.2-a             -x c -E -dM %s -o - | FileCheck --check-prefix=CHECK-NOMOPS %s
-// RUN: %clang -target aarch64-none-elf -march=armv9.2-a+mops        -x c -E -dM %s -o - | FileCheck --check-prefix=CHECK-MOPS   %s
-// RUN: %clang -target aarch64-none-elf -march=armv9.3-a             -x c -E -dM %s -o - | FileCheck --check-prefix=CHECK-MOPS   %s
-// RUN: %clang -target aarch64-none-elf -march=armv9.3-a+nomops      -x c -E -dM %s -o - | FileCheck --check-prefix=CHECK-NOMOPS %s
-// RUN: %clang -target aarch64-none-elf -march=armv9.3-a+mops        -x c -E -dM %s -o - | FileCheck --check-prefix=CHECK-MOPS   %s
-// Check that -target-feature -v9.3a doesn't enable dependant features
-// RUN: %clang -target aarch64-none-elf -Xclang -target-feature -Xclang -v9.3a  -x c -E -dM %s -o - | FileCheck --check-prefix=CHECK-NOMOPS   %s
-// CHECK-MOPS: __ARM_FEATURE_MOPS 1
-// CHECK-NOMOPS-NOT: __ARM_FEATURE_MOPS 1
-
-// ================== Check Armv8.9-A/Armv9.4-A 128-bit System Registers (FEAT_SYSREG128)
-// RUN: %clang -target aarch64-none-elf -march=armv8.9-a      -x c -E -dM %s -o - | FileCheck --check-prefix=CHECK-NOSYS128 %s
-// RUN: %clang -target aarch64-none-elf -march=armv9.4-a      -x c -E -dM %s -o - | FileCheck --check-prefix=CHECK-NOSYS128 %s
-// RUN: %clang -target aarch64-none-elf -march=armv9.4-a+d128 -x c -E -dM %s -o - | FileCheck --check-prefix=CHECK-SYS128   %s
-// CHECK-SYS128: __ARM_FEATURE_SYSREG128 1
-// CHECK-NOSYS128-NOT: __ARM_FEATURE_SYSREG128 1
-
-// ================== Check default macros for Armv8.1-A and later
-// RUN: %clang -target aarch64-none-elf -march=armv8.1-a -x c -E -dM %s -o - | FileCheck --check-prefixes=CHECK-V81-OR-LATER,CHECK-BEFORE-V83,CHECK-BEFORE-V85     %s
-// RUN: %clang -target aarch64-none-elf -march=armv8.2-a -x c -E -dM %s -o - | FileCheck --check-prefixes=CHECK-V81-OR-LATER,CHECK-BEFORE-V83,CHECK-BEFORE-V85     %s
-// RUN: %clang -target aarch64-none-elf -march=armv8.3-a -x c -E -dM %s -o - | FileCheck --check-prefixes=CHECK-V81-OR-LATER,CHECK-V83-OR-LATER,CHECK-BEFORE-V85   %s
-// RUN: %clang -target aarch64-none-elf -march=armv8.4-a -x c -E -dM %s -o - | FileCheck --check-prefixes=CHECK-V81-OR-LATER,CHECK-V83-OR-LATER,CHECK-BEFORE-V85   %s
-// RUN: %clang -target aarch64-none-elf -march=armv8.5-a -x c -E -dM %s -o - | FileCheck --check-prefixes=CHECK-V81-OR-LATER,CHECK-V83-OR-LATER,CHECK-V85-OR-LATER %s
-// RUN: %clang -target aarch64-none-elf -march=armv8.6-a -x c -E -dM %s -o - | FileCheck --check-prefixes=CHECK-V81-OR-LATER,CHECK-V83-OR-LATER,CHECK-V85-OR-LATER %s
-// RUN: %clang -target aarch64-none-elf -march=armv8.7-a -x c -E -dM %s -o - | FileCheck --check-prefixes=CHECK-V81-OR-LATER,CHECK-V83-OR-LATER,CHECK-V85-OR-LATER %s
-// RUN: %clang -target aarch64-none-elf -march=armv8.8-a -x c -E -dM %s -o - | FileCheck --check-prefixes=CHECK-V81-OR-LATER,CHECK-V83-OR-LATER,CHECK-V85-OR-LATER %s
-// RUN: %clang -target aarch64-none-elf -march=armv9-a   -x c -E -dM %s -o - | FileCheck --check-prefixes=CHECK-V81-OR-LATER,CHECK-V83-OR-LATER,CHECK-V85-OR-LATER %s
-// RUN: %clang -target aarch64-none-elf -march=armv9.1-a -x c -E -dM %s -o - | FileCheck --check-prefixes=CHECK-V81-OR-LATER,CHECK-V83-OR-LATER,CHECK-V85-OR-LATER %s
-// RUN: %clang -target aarch64-none-elf -march=armv9.2-a -x c -E -dM %s -o - | FileCheck --check-prefixes=CHECK-V81-OR-LATER,CHECK-V83-OR-LATER,CHECK-V85-OR-LATER %s
-// RUN: %clang -target aarch64-none-elf -march=armv9.3-a -x c -E -dM %s -o - | FileCheck --check-prefixes=CHECK-V81-OR-LATER,CHECK-V83-OR-LATER,CHECK-V85-OR-LATER %s
-// CHECK-V81-OR-LATER: __ARM_FEATURE_ATOMICS 1
-// CHECK-V85-OR-LATER: __ARM_FEATURE_BTI 1
-// CHECK-V83-OR-LATER: __ARM_FEATURE_COMPLEX 1
-// CHECK-V81-OR-LATER: __ARM_FEATURE_CRC32 1
-// CHECK-V85-OR-LATER: __ARM_FEATURE_FRINT 1
-// CHECK-V83-OR-LATER: __ARM_FEATURE_JCVT 1
-// CHECK-V83-OR-LATER: __ARM_FEATURE_PAUTH 1
-// CHECK-V81-OR-LATER: __ARM_FEATURE_QRDMX 1
-// CHECK-BEFORE-V83-NOT: __ARM_FEATURE_COMPLEX 1
-// CHECK-BEFORE-V83-NOT: __ARM_FEATURE_JCVT 1
-// CHECK-BEFORE-V85-NOT: __ARM_FEATURE_FRINT 1
-
-// RUN: %clang --target=aarch64 -march=armv8.2-a+rcpc -x c -E -dM %s -o - | FileCheck --check-prefix=CHECK-RCPC %s
-// CHECK-RCPC: __ARM_FEATURE_RCPC 1
-
-// RUN: %clang --target=aarch64 -march=armv8.2-a+rcpc3 -x c -E -dM %s -o - | FileCheck --check-prefix=CHECK-RCPC3 %s
-// CHECK-RCPC3: __ARM_FEATURE_RCPC 3+// CHECK-MEMTAG: __ARM_FEATURE_MEMORY_TAGGING 1