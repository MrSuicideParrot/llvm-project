--- conflicted
+++ resolved
@@ -3,89 +3,20 @@
 // RUN: %clang -target riscv64-unknown-linux-gnu -march=rv64i -x c -E -dM %s \
 // RUN: -o - | FileCheck %s
 
-// CHECK-NOT: __riscv_div {{.*$}}
-// CHECK-NOT: __riscv_m {{.*$}}
-// CHECK-NOT: __riscv_mul {{.*$}}
-// CHECK-NOT: __riscv_muldiv {{.*$}}
-// CHECK-NOT: __riscv_a {{.*$}}
+// CHECK-NOT: __riscv_div
+// CHECK-NOT: __riscv_mul
+// CHECK-NOT: __riscv_muldiv
+// CHECK-NOT: __riscv_compressed
+// CHECK-NOT: __riscv_flen
+// CHECK-NOT: __riscv_fdiv
+// CHECK-NOT: __riscv_fsqrt
 // CHECK-NOT: __riscv_atomic
-// CHECK-NOT: __riscv_f {{.*$}}
-// CHECK-NOT: __riscv_d {{.*$}}
-// CHECK-NOT: __riscv_flen {{.*$}}
-// CHECK-NOT: __riscv_fdiv {{.*$}}
-// CHECK-NOT: __riscv_fsqrt {{.*$}}
-// CHECK-NOT: __riscv_c {{.*$}}
-// CHECK-NOT: __riscv_compressed {{.*$}}
-// CHECK-NOT: __riscv_b {{.*$}}
-// CHECK-NOT: __riscv_bitmanip {{.*$}}
-// CHECK-NOT: __riscv_zihintntl {{.*$}}
-// CHECK-NOT: __riscv_zba {{.*$}}
-// CHECK-NOT: __riscv_zbb {{.*$}}
-// CHECK-NOT: __riscv_zbc {{.*$}}
-// CHECK-NOT: __riscv_zbs {{.*$}}
-// CHECK-NOT: __riscv_zfh {{.*$}}
-// CHECK-NOT: __riscv_v {{.*$}}
-// CHECK-NOT: __riscv_vector {{.*$}}
-// CHECK-NOT: __riscv_v_intrinsic {{.*$}}
-// CHECK-NOT: __riscv_zbkc {{.*$}}
-// CHECK-NOT: __riscv_zbkx {{.*$}}
-// CHECK-NOT: __riscv_zbkb {{.*$}}
-// CHECK-NOT: __riscv_zkne {{.*$}}
-// CHECK-NOT: __riscv_zknd {{.*$}}
-// CHECK-NOT: __riscv_zknh {{.*$}}
-// CHECK-NOT: __riscv_zksh {{.*$}}
-// CHECK-NOT: __riscv_zksed {{.*$}}
-// CHECK-NOT: __riscv_zkr {{.*$}}
-// CHECK-NOT: __riscv_zkt {{.*$}}
-// CHECK-NOT: __riscv_zk {{.*$}}
-// CHECK-NOT: __riscv_zicbom {{.*$}}
-// CHECK-NOT: __riscv_zicboz {{.*$}}
-// CHECK-NOT: __riscv_svnapot {{.*$}}
-// CHECK-NOT: __riscv_svpbmt {{.*$}}
-// CHECK-NOT: __riscv_svinval {{.*$}}
-// CHECK-NOT: __riscv_xventanacondops {{.*$}}
-// CHECK-NOT: __riscv_zca {{.*$}}
-// CHECK-NOT: __riscv_zcb {{.*$}}
-// CHECK-NOT: __riscv_zcd {{.*$}}
-// CHECK-NOT: __riscv_zcf {{.*$}}
-// CHECK-NOT: __riscv_zcmp {{.*$}}
-// CHECK-NOT: __riscv_zcmt {{.*$}}
-// CHECK-NOT: __riscv_h {{.*$}}
-// CHECK-NOT: __riscv_zvbb {{.*$}}
-// CHECK-NOT: __riscv_zvbc {{.*$}}
-// CHECK-NOT: __riscv_zvkg {{.*$}}
-// CHECK-NOT: __riscv_zvkn {{.*$}}
-// CHECK-NOT: __riscv_zvknc {{.*$}}
-// CHECK-NOT: __riscv_zvkned {{.*$}}
-// CHECK-NOT: __riscv_zvkng {{.*$}}
-// CHECK-NOT: __riscv_zvknha {{.*$}}
-// CHECK-NOT: __riscv_zvknhb {{.*$}}
-// CHECK-NOT: __riscv_zvks {{.*$}}
-// CHECK-NOT: __riscv_zvksc {{.*$}}
-// CHECK-NOT: __riscv_zvksed {{.*$}}
-// CHECK-NOT: __riscv_zvksg {{.*$}}
-// CHECK-NOT: __riscv_zvksh {{.*$}}
-// CHECK-NOT: __riscv_zvkt {{.*$}}
-// CHECK-NOT: __riscv_zicond {{.*$}}
-// CHECK-NOT: __riscv_smaia {{.*$}}
-// CHECK-NOT: __riscv_ssaia {{.*$}}
-// CHECK-NOT: __riscv_zfbfmin {{.*$}}
-// CHECK-NOT: __riscv_zvfbfmin {{.*$}}
-// CHECK-NOT: __riscv_zvfbfwma {{.*$}}
-// CHECK-NOT: __riscv_zacas {{.*$}}
-
-// RUN: %clang -target riscv32-unknown-linux-gnu -march=rv32i -x c -E -dM %s \
-// RUN: -o - | FileCheck %s
-// RUN: %clang -target riscv64-unknown-linux-gnu -march=rv64i -x c -E -dM %s \
-// RUN: -o - | FileCheck %s
-// CHECK: __riscv_i 2001000{{$}}
 
 // RUN: %clang -target riscv32-unknown-linux-gnu -march=rv32im -x c -E -dM %s \
 // RUN: -o - | FileCheck --check-prefix=CHECK-M-EXT %s
 // RUN: %clang -target riscv64-unknown-linux-gnu -march=rv64im -x c -E -dM %s \
 // RUN: -o - | FileCheck --check-prefix=CHECK-M-EXT %s
 // CHECK-M-EXT: __riscv_div 1
-// CHECK-M-EXT: __riscv_m 2000000{{$}}
 // CHECK-M-EXT: __riscv_mul 1
 // CHECK-M-EXT: __riscv_muldiv 1
 
@@ -93,14 +24,12 @@
 // RUN: -o - | FileCheck --check-prefix=CHECK-A-EXT %s
 // RUN: %clang -target riscv64-unknown-linux-gnu -march=rv64ia -x c -E -dM %s \
 // RUN: -o - | FileCheck --check-prefix=CHECK-A-EXT %s
-// CHECK-A-EXT: __riscv_a 2001000{{$}}
 // CHECK-A-EXT: __riscv_atomic 1
 
 // RUN: %clang -target riscv32-unknown-linux-gnu -march=rv32if -x c -E -dM %s \
 // RUN: -o - | FileCheck --check-prefix=CHECK-F-EXT %s
 // RUN: %clang -target riscv64-unknown-linux-gnu -march=rv64if -x c -E -dM %s \
 // RUN: -o - | FileCheck --check-prefix=CHECK-F-EXT %s
-// CHECK-F-EXT: __riscv_f 2002000{{$}}
 // CHECK-F-EXT: __riscv_fdiv 1
 // CHECK-F-EXT: __riscv_flen 32
 // CHECK-F-EXT: __riscv_fsqrt 1
@@ -109,679 +38,14 @@
 // RUN: -o - | FileCheck --check-prefix=CHECK-D-EXT %s
 // RUN: %clang -target riscv64-unknown-linux-gnu -march=rv64ifd -x c -E -dM %s \
 // RUN: -o - | FileCheck --check-prefix=CHECK-D-EXT %s
-// CHECK-D-EXT: __riscv_d 2002000{{$}}
 // CHECK-D-EXT: __riscv_fdiv 1
 // CHECK-D-EXT: __riscv_flen 64
 // CHECK-D-EXT: __riscv_fsqrt 1
-
-// RUN: %clang -target riscv32-unknown-linux-gnu -march=rv32ifd -mabi=ilp32 -x c -E -dM %s \
-// RUN: -o - | FileCheck --check-prefix=CHECK-SOFT %s
-// RUN: %clang -target riscv64-unknown-linux-gnu -march=rv64ifd -mabi=lp64 -x c -E -dM %s \
-// RUN: -o - | FileCheck --check-prefix=CHECK-SOFT %s
-// CHECK-SOFT: __riscv_float_abi_soft 1
-// CHECK-SOFT-NOT: __riscv_float_abi_single
-// CHECK-SOFT-NOT: __riscv_float_abi_double
-
-// RUN: %clang -target riscv32-unknown-linux-gnu -march=rv32ifd -mabi=ilp32f -x c -E -dM %s \
-// RUN: -o - | FileCheck --check-prefix=CHECK-SINGLE %s
-// RUN: %clang -target riscv64-unknown-linux-gnu -march=rv64ifd -mabi=lp64f -x c -E -dM %s \
-// RUN: -o - | FileCheck --check-prefix=CHECK-SINGLE %s
-// CHECK-SINGLE: __riscv_float_abi_single 1
-// CHECK-SINGLE-NOT: __riscv_float_abi_soft
-// CHECK-SINGLE-NOT: __riscv_float_abi_double
-
-// RUN: %clang -target riscv32-unknown-linux-gnu -march=rv32ifd -x c -E -dM %s \
-// RUN: -o - | FileCheck --check-prefix=CHECK-DOUBLE %s
-// RUN: %clang -target riscv64-unknown-linux-gnu -march=rv64ifd -x c -E -dM %s \
-// RUN: -o - | FileCheck --check-prefix=CHECK-DOUBLE %s
-// CHECK-DOUBLE: __riscv_float_abi_double 1
-// CHECK-DOUBLE-NOT: __riscv_float_abi_soft
-// CHECK-DOUBLE-NOT: __riscv_float_abi_single
 
 // RUN: %clang -target riscv32-unknown-linux-gnu -march=rv32ic -x c -E -dM %s \
 // RUN: -o - | FileCheck --check-prefix=CHECK-C-EXT %s
 // RUN: %clang -target riscv64-unknown-linux-gnu -march=rv64ic -x c -E -dM %s \
 // RUN: -o - | FileCheck --check-prefix=CHECK-C-EXT %s
-<<<<<<< HEAD
-// CHECK-C-EXT: __riscv_c 2000000{{$}}
-// CHECK-C-EXT: __riscv_compressed 1
-
-// RUN: %clang -target riscv32-unknown-linux-gnu -menable-experimental-extensions \
-// RUN: -march=rv32izihintntl0p2 -x c -E -dM %s \
-// RUN: -o - | FileCheck --check-prefix=CHECK-ZIHINTNTL-EXT %s
-// RUN: %clang -target riscv64-unknown-linux-gnu -menable-experimental-extensions \
-// RUN: -march=rv64izihintntl0p2 -x c -E -dM %s \
-// RUN: -o - | FileCheck --check-prefix=CHECK-ZIHINTNTL-EXT %s
-// CHECK-ZIHINTNTL-EXT: __riscv_zihintntl 2000{{$}}
-
-// RUN: %clang -target riscv32-unknown-linux-gnu \
-// RUN: -march=rv32izba1p0 -x c -E -dM %s \
-// RUN: -o - | FileCheck --check-prefix=CHECK-ZBA-EXT %s
-// RUN: %clang -target riscv32-unknown-linux-gnu \
-// RUN: -march=rv32izba -x c -E -dM %s \
-// RUN: -o - | FileCheck --check-prefix=CHECK-ZBA-EXT %s
-// RUN: %clang -target riscv64-unknown-linux-gnu \
-// RUN: -march=rv64izba1p0 -x c -E -dM %s \
-// RUN: -o - | FileCheck --check-prefix=CHECK-ZBA-EXT %s
-// RUN: %clang -target riscv64-unknown-linux-gnu \
-// RUN: -march=rv64izba -x c -E -dM %s \
-// RUN: -o - | FileCheck --check-prefix=CHECK-ZBA-EXT %s
-// CHECK-ZBA-NOT: __riscv_b
-// CHECK-ZBA-EXT: __riscv_zba 1000000{{$}}
-
-// RUN: %clang -target riscv32-unknown-linux-gnu \
-// RUN: -march=rv32izbb1p0 -x c -E -dM %s \
-// RUN: -o - | FileCheck --check-prefix=CHECK-ZBB-EXT %s
-// RUN: %clang -target riscv32-unknown-linux-gnu \
-// RUN: -march=rv32izbb -x c -E -dM %s \
-// RUN: -o - | FileCheck --check-prefix=CHECK-ZBB-EXT %s
-// RUN: %clang -target riscv64-unknown-linux-gnu \
-// RUN: -march=rv64izbb1p0 -x c -E -dM %s \
-// RUN: -o - | FileCheck --check-prefix=CHECK-ZBB-EXT %s
-// RUN: %clang -target riscv64-unknown-linux-gnu \
-// RUN: -march=rv64izbb -x c -E -dM %s \
-// RUN: -o - | FileCheck --check-prefix=CHECK-ZBB-EXT %s
-// CHECK-ZBB-NOT: __riscv_b
-// CHECK-ZBB-EXT: __riscv_zbb 1000000{{$}}
-
-// RUN: %clang -target riscv32-unknown-linux-gnu \
-// RUN: -march=rv32izbc1p0 -x c -E -dM %s \
-// RUN: -o - | FileCheck --check-prefix=CHECK-ZBC-EXT %s
-// RUN: %clang -target riscv32-unknown-linux-gnu \
-// RUN: -march=rv32izbc -x c -E -dM %s \
-// RUN: -o - | FileCheck --check-prefix=CHECK-ZBC-EXT %s
-// RUN: %clang -target riscv64-unknown-linux-gnu \
-// RUN: -march=rv64izbc1p0 -x c -E -dM %s \
-// RUN: -o - | FileCheck --check-prefix=CHECK-ZBC-EXT %s
-// RUN: %clang -target riscv64-unknown-linux-gnu \
-// RUN: -march=rv64izbc -x c -E -dM %s \
-// RUN: -o - | FileCheck --check-prefix=CHECK-ZBC-EXT %s
-// CHECK-ZBC-NOT: __riscv_b
-// CHECK-ZBC-EXT: __riscv_zbc 1000000{{$}}
-
-// RUN: %clang -target riscv32-unknown-linux-gnu \
-// RUN: -march=rv32izbs1p0 -x c -E -dM %s \
-// RUN: -o - | FileCheck --check-prefix=CHECK-ZBS-EXT %s
-// RUN: %clang -target riscv32-unknown-linux-gnu \
-// RUN: -march=rv32izbs -x c -E -dM %s \
-// RUN: -o - | FileCheck --check-prefix=CHECK-ZBS-EXT %s
-// RUN: %clang -target riscv64-unknown-linux-gnu \
-// RUN: -march=rv64izbs1p0 -x c -E -dM %s \
-// RUN: -o - | FileCheck --check-prefix=CHECK-ZBS-EXT %s
-// RUN: %clang -target riscv64-unknown-linux-gnu \
-// RUN: -march=rv64izbs -x c -E -dM %s \
-// RUN: -o - | FileCheck --check-prefix=CHECK-ZBS-EXT %s
-// CHECK-ZBS-NOT: __riscv_b
-// CHECK-ZBS-EXT: __riscv_zbs 1000000{{$}}
-
-// RUN: %clang -target riscv32-unknown-linux-gnu \
-// RUN: -march=rv32iv1p0 -x c -E -dM %s \
-// RUN: -o - | FileCheck --check-prefix=CHECK-V-EXT %s
-// RUN: %clang -target riscv64-unknown-linux-gnu \
-// RUN: -march=rv64iv1p0 -x c -E -dM %s \
-// RUN: -o - | FileCheck --check-prefix=CHECK-V-EXT %s
-// CHECK-V-EXT: __riscv_v 1000000{{$}}
-// CHECK-V-EXT: __riscv_vector 1
-
-// RUN: %clang -target riscv32-unknown-linux-gnu \
-// RUN: -march=rv32izfhmin1p0 -x c -E -dM %s \
-// RUN: -o - | FileCheck --check-prefix=CHECK-ZFHMIN-EXT %s
-// RUN: %clang -target riscv64-unknown-linux-gnu \
-// RUN: -march=rv64izfhmin1p0 -x c -E -dM %s \
-// RUN: -o - | FileCheck --check-prefix=CHECK-ZFHMIN-EXT %s
-// CHECK-ZFHMIN-EXT: __riscv_f 2002000{{$}}
-// CHECK-ZFHMIN-EXT: __riscv_zfhmin 1000000{{$}}
-
-// RUN: %clang -target riscv32-unknown-linux-gnu \
-// RUN: -march=rv32izfh1p0 -x c -E -dM %s \
-// RUN: -o - | FileCheck --check-prefix=CHECK-ZFH-EXT %s
-// RUN: %clang -target riscv64-unknown-linux-gnu \
-// RUN: -march=rv64izfh1p0 -x c -E -dM %s \
-// RUN: -o - | FileCheck --check-prefix=CHECK-ZFH-EXT %s
-// CHECK-ZFH-EXT: __riscv_f 2002000{{$}}
-// CHECK-ZFH-EXT: __riscv_zfh 1000000{{$}}
-
-// RUN: %clang -target riscv32-unknown-linux-gnu \
-// RUN: -march=rv64iv1p0 -x c -E -dM %s -o - \
-// RUN: | FileCheck --check-prefix=CHECK-V-MINVLEN %s
-// CHECK-V-MINVLEN: __riscv_v_elen 64
-// CHECK-V-MINVLEN: __riscv_v_elen_fp 64
-// CHECK-V-MINVLEN: __riscv_v_min_vlen 128
-
-// RUN: %clang -target riscv32-unknown-linux-gnu \
-// RUN: -march=rv64iv1p0_zvl256b1p0 -x c -E -dM %s -o - \
-// RUN: | FileCheck --check-prefix=CHECK-ZVL256b %s
-// CHECK-ZVL256b: __riscv_v_min_vlen 256
-
-// RUN: %clang -target riscv32-unknown-linux-gnu \
-// RUN: -march=rv64iv1p0_zvl512b1p0 -x c -E -dM %s -o - \
-// RUN: | FileCheck --check-prefix=CHECK-ZVL512b %s
-// CHECK-ZVL512b: __riscv_v_min_vlen 512
-
-// RUN: %clang -target riscv32-unknown-linux-gnu \
-// RUN: -march=rv64iv1p0_zvl1024b1p0 -x c -E -dM %s -o - \
-// RUN: | FileCheck --check-prefix=CHECK-ZVL1024b %s
-// CHECK-ZVL1024b: __riscv_v_min_vlen 1024
-
-// RUN: %clang -target riscv32-unknown-linux-gnu \
-// RUN: -march=rv64iv1p0_zvl2048b1p0 -x c -E -dM %s -o - \
-// RUN: | FileCheck --check-prefix=CHECK-ZVL2048b %s
-// CHECK-ZVL2048b: __riscv_v_min_vlen 2048
-
-// RUN: %clang -target riscv32-unknown-linux-gnu \
-// RUN: -march=rv64iv1p0_zvl4096b1p0 -x c -E -dM %s -o - \
-// RUN: | FileCheck --check-prefix=CHECK-ZVL4096b %s
-// CHECK-ZVL4096b: __riscv_v_min_vlen 4096
-
-// RUN: %clang -target riscv32-unknown-linux-gnu \
-// RUN: -march=rv64iv1p0_zvl8192b1p0 -x c -E -dM %s -o - \
-// RUN: | FileCheck --check-prefix=CHECK-ZVL8192b %s
-// CHECK-ZVL8192b: __riscv_v_min_vlen 8192
-
-// RUN: %clang -target riscv32-unknown-linux-gnu \
-// RUN: -march=rv64iv1p0_zvl16384b1p0 -x c -E -dM %s -o - \
-// RUN: | FileCheck --check-prefix=CHECK-ZVL16384b %s
-// CHECK-ZVL16384b: __riscv_v_min_vlen 16384
-
-// RUN: %clang -target riscv32-unknown-linux-gnu \
-// RUN: -march=rv64iv1p0_zvl32768b1p0 -x c -E -dM %s -o - \
-// RUN: | FileCheck --check-prefix=CHECK-ZVL32768b %s
-// CHECK-ZVL32768b: __riscv_v_min_vlen 32768
-
-// RUN: %clang -target riscv32-unknown-linux-gnu \
-// RUN: -march=rv64iv1p0_zvl65536b1p0 -x c -E -dM %s -o - \
-// RUN: | FileCheck --check-prefix=CHECK-ZVL65536b %s
-// CHECK-ZVL65536b: __riscv_v_min_vlen 65536
-
-// RUN: %clang -target riscv64-unknown-linux-gnu \
-// RUN: -march=rv64ifdzve64d1p0 -x c -E -dM %s -o - \
-// RUN: | FileCheck --check-prefix=CHECK-ZVE64D-EXT %s
-// CHECK-ZVE64D-EXT: __riscv_v_elen 64
-// CHECK-ZVE64D-EXT: __riscv_v_elen_fp 64
-// CHECK-ZVE64D-EXT: __riscv_v_intrinsic 12000{{$}}
-// CHECK-ZVE64D-EXT: __riscv_v_min_vlen 64
-// CHECK-ZVE64D-EXT: __riscv_vector 1
-// CHECK-ZVE64D-EXT: __riscv_zve32f 1000000{{$}}
-// CHECK-ZVE64D-EXT: __riscv_zve32x 1000000{{$}}
-// CHECK-ZVE64D-EXT: __riscv_zve64d 1000000{{$}}
-// CHECK-ZVE64D-EXT: __riscv_zve64f 1000000{{$}}
-// CHECK-ZVE64D-EXT: __riscv_zve64x 1000000{{$}}
-
-// RUN: %clang -target riscv64-unknown-linux-gnu \
-// RUN: -march=rv64ifzve64f1p0 -x c -E -dM %s -o - \
-// RUN: | FileCheck --check-prefix=CHECK-ZVE64F-EXT %s
-// CHECK-ZVE64F-EXT: __riscv_v_elen 64
-// CHECK-ZVE64F-EXT: __riscv_v_elen_fp 32
-// CHECK-ZVE64F-EXT: __riscv_v_intrinsic 12000{{$}}
-// CHECK-ZVE64F-EXT: __riscv_v_min_vlen 64
-// CHECK-ZVE64F-EXT: __riscv_vector 1
-// CHECK-ZVE64F-EXT: __riscv_zve32f 1000000{{$}}
-// CHECK-ZVE64F-EXT: __riscv_zve32x 1000000{{$}}
-// CHECK-ZVE64F-EXT: __riscv_zve64f 1000000{{$}}
-// CHECK-ZVE64F-EXT: __riscv_zve64x 1000000{{$}}
-
-// RUN: %clang -target riscv64-unknown-linux-gnu \
-// RUN: -march=rv64izve64x1p0 -x c -E -dM %s -o - \
-// RUN: | FileCheck --check-prefix=CHECK-ZVE64X-EXT %s
-// CHECK-ZVE64X-EXT: __riscv_v_elen 64
-// CHECK-ZVE64X-EXT: __riscv_v_elen_fp 0
-// CHECK-ZVE64X-EXT: __riscv_v_intrinsic 12000{{$}}
-// CHECK-ZVE64X-EXT: __riscv_v_min_vlen 64
-// CHECK-ZVE64X-EXT: __riscv_vector 1
-// CHECK-ZVE64X-EXT: __riscv_zve32x 1000000{{$}}
-// CHECK-ZVE64X-EXT: __riscv_zve64x 1000000{{$}}
-
-// RUN: %clang -target riscv64-unknown-linux-gnu \
-// RUN: -march=rv64ifzve32f1p0 -x c -E -dM %s -o - \
-// RUN: | FileCheck --check-prefix=CHECK-ZVE32F-EXT %s
-// CHECK-ZVE32F-EXT: __riscv_v_elen 32
-// CHECK-ZVE32F-EXT: __riscv_v_elen_fp 32
-// CHECK-ZVE32F-EXT: __riscv_v_intrinsic 12000{{$}}
-// CHECK-ZVE32F-EXT: __riscv_v_min_vlen 32
-// CHECK-ZVE32F-EXT: __riscv_vector 1
-// CHECK-ZVE32F-EXT: __riscv_zve32f 1000000{{$}}
-// CHECK-ZVE32F-EXT: __riscv_zve32x 1000000{{$}}
-
-// RUN: %clang -target riscv64-unknown-linux-gnu \
-// RUN: -march=rv64izve32x1p0 -x c -E -dM %s -o - \
-// RUN: | FileCheck --check-prefix=CHECK-ZVE32X-EXT %s
-// CHECK-ZVE32X-EXT: __riscv_v_elen 32
-// CHECK-ZVE32X-EXT: __riscv_v_elen_fp 0
-// CHECK-ZVE32X-EXT: __riscv_v_intrinsic 12000{{$}}
-// CHECK-ZVE32X-EXT: __riscv_v_min_vlen 32
-// CHECK-ZVE32X-EXT: __riscv_vector 1
-// CHECK-ZVE32X-EXT: __riscv_zve32x 1000000{{$}}
-
-// RUN: %clang -target riscv64-unknown-linux-gnu \
-// RUN: -march=rv64izbkc1p0 -x c -E -dM %s -o - \
-// RUN: | FileCheck --check-prefix=CHECK-ZBKC-EXT %s
-// CHECK-ZBKC-EXT: __riscv_zbkc
-
-// RUN: %clang -target riscv64-unknown-linux-gnu \
-// RUN: -march=rv64izbkx1p0 -x c -E -dM %s -o - \
-// RUN: | FileCheck --check-prefix=CHECK-ZBKX-EXT %s
-// CHECK-ZBKX-EXT: __riscv_zbkx
-
-// RUN: %clang -target riscv64-unknown-linux-gnu \
-// RUN: -march=rv64izbkb1p0 -x c -E -dM %s -o - \
-// RUN: | FileCheck --check-prefix=CHECK-ZBKB-EXT %s
-// CHECK-ZBKB-EXT: __riscv_zbkb
-
-// RUN: %clang -target riscv64-unknown-linux-gnu \
-// RUN: -march=rv64izknd1p0 -x c -E -dM %s -o - \
-// RUN: | FileCheck --check-prefix=CHECK-ZKND-EXT %s
-// CHECK-ZKND-EXT: __riscv_zknd
-
-// RUN: %clang -target riscv64-unknown-linux-gnu \
-// RUN: -march=rv64izkne1p0 -x c -E -dM %s -o - \
-// RUN: | FileCheck --check-prefix=CHECK-ZKNE-EXT %s
-// CHECK-ZKNE-EXT: __riscv_zkne
-
-// RUN: %clang -target riscv64-unknown-linux-gnu \
-// RUN: -march=rv64izknh1p0 -x c -E -dM %s -o - \
-// RUN: | FileCheck --check-prefix=CHECK-ZKNH-EXT %s
-// CHECK-ZKNH-EXT: __riscv_zknh
-
-// RUN: %clang -target riscv64-unknown-linux-gnu \
-// RUN: -march=rv64izksh1p0 -x c -E -dM %s -o - \
-// RUN: | FileCheck --check-prefix=CHECK-ZKSH-EXT %s
-// CHECK-ZKSH-EXT: __riscv_zksh
-
-// RUN: %clang -target riscv64-unknown-linux-gnu \
-// RUN: -march=rv64izksed1p0 -x c -E -dM %s -o - \
-// RUN: | FileCheck --check-prefix=CHECK-ZKSED-EXT %s
-// CHECK-ZKSED-EXT: __riscv_zksed
-
-// RUN: %clang -target riscv64-unknown-linux-gnu \
-// RUN: -march=rv64izkr1p0 -x c -E -dM %s -o - \
-// RUN: | FileCheck --check-prefix=CHECK-ZKR-EXT %s
-// CHECK-ZKR-EXT: __riscv_zkr
-
-// RUN: %clang -target riscv64-unknown-linux-gnu \
-// RUN: -march=rv64izkt1p0 -x c -E -dM %s -o - \
-// RUN: | FileCheck --check-prefix=CHECK-ZKT-EXT %s
-// CHECK-ZKT-EXT: __riscv_zkt
-
-// RUN: %clang -target riscv64-unknown-linux-gnu \
-// RUN: -march=rv64izk1p0 -x c -E -dM %s -o - \
-// RUN: | FileCheck --check-prefix=CHECK-ZK-EXT %s
-// CHECK-ZK-EXT: __riscv_zk
-
-// RUN: %clang -target riscv32-unknown-linux-gnu \
-// RUN: -march=rv32i_zkn_zkt_zkr -x c -E -dM %s -o - \
-// RUN: | FileCheck --check-prefix=CHECK-COMBINE-INTO-ZK %s
-// RUN: %clang -target riscv64-unknown-linux-gnu \
-// RUN: -march=rv64i_zkn_zkt_zkr -x c -E -dM %s -o - \
-// RUN: | FileCheck --check-prefix=CHECK-COMBINE-INTO-ZK %s
-// CHECK-COMBINE-INTO-ZK: __riscv_zk 1
-
-// RUN: %clang -target riscv32-unknown-linux-gnu \
-// RUN: -march=rv32i_zbkb_zbkc_zbkx_zkne_zknd_zknh -x c -E -dM %s -o - \
-// RUN: | FileCheck --check-prefix=CHECK-COMBINE-INTO-ZKN %s
-// RUN: %clang -target riscv64-unknown-linux-gnu \
-// RUN: -march=rv64i_zbkb_zbkc_zbkx_zkne_zknd_zknh -x c -E -dM %s -o - \
-// RUN: | FileCheck --check-prefix=CHECK-COMBINE-INTO-ZKN %s
-// CHECK-COMBINE-INTO-ZKN: __riscv_zkn 1
-
-// RUN: %clang -target riscv32-unknown-linux-gnu \
-// RUN: -march=rv32i_zbkb_zbkc_zbkx_zksed_zksh -x c -E -dM %s -o - \
-// RUN: | FileCheck --check-prefix=CHECK-COMBINE-INTO-ZKS %s
-// RUN: %clang -target riscv64-unknown-linux-gnu \
-// RUN: -march=rv64i_zbkb_zbkc_zbkx_zksed_zksh -x c -E -dM %s -o - \
-// RUN: | FileCheck --check-prefix=CHECK-COMBINE-INTO-ZKS %s
-// CHECK-COMBINE-INTO-ZKS: __riscv_zks 1
-
-// RUN: %clang -target riscv32 -march=rv32izicbom -x c -E -dM %s \
-// RUN: -o - | FileCheck --check-prefix=CHECK-ZICBOM-EXT %s
-// RUN: %clang -target riscv64 -march=rv64izicbom -x c -E -dM %s \
-// RUN: -o - | FileCheck --check-prefix=CHECK-ZICBOM-EXT %s
-// CHECK-ZICBOM-EXT: __riscv_zicbom 1000000{{$}}
-
-// RUN: %clang -target riscv32 -march=rv32izicboz -x c -E -dM %s \
-// RUN: -o - | FileCheck --check-prefix=CHECK-ZICBOZ-EXT %s
-// RUN: %clang -target riscv64 -march=rv64izicboz -x c -E -dM %s \
-// RUN: -o - | FileCheck --check-prefix=CHECK-ZICBOZ-EXT %s
-// CHECK-ZICBOZ-EXT: __riscv_zicboz 1000000{{$}}
-
-// RUN: %clang -target riscv32 -march=rv32izicbop -x c -E -dM %s \
-// RUN: -o - | FileCheck --check-prefix=CHECK-ZICBOP-EXT %s
-// RUN: %clang -target riscv64 -march=rv64izicbop -x c -E -dM %s \
-// RUN: -o - | FileCheck --check-prefix=CHECK-ZICBOP-EXT %s
-// CHECK-ZICBOP-EXT: __riscv_zicbop 1000000{{$}}
-
-// RUN: %clang -target riscv32-unknown-linux-gnu \
-// RUN: -march=rv32izawrs -x c -E -dM %s \
-// RUN: -o - | FileCheck --check-prefix=CHECK-ZAWRS-EXT %s
-// RUN: %clang -target riscv64-unknown-linux-gnu \
-// RUN: -march=rv64izawrs -x c -E -dM %s \
-// RUN: -o - | FileCheck --check-prefix=CHECK-ZAWRS-EXT %s
-// CHECK-ZAWRS-EXT: __riscv_zawrs 1000000{{$}}
-
-// RUN: %clang -target riscv32-unknown-linux-gnu -menable-experimental-extensions \
-// RUN: -march=rv32iztso0p1 -x c -E -dM %s \
-// RUN: -o - | FileCheck --check-prefix=CHECK-ZTSO-EXT %s
-// RUN: %clang -target riscv64-unknown-linux-gnu -menable-experimental-extensions \
-// RUN: -march=rv64iztso0p1 -x c -E -dM %s \
-// RUN: -o - | FileCheck --check-prefix=CHECK-ZTSO-EXT %s
-// CHECK-ZTSO-EXT: __riscv_ztso 1000{{$}}
-
-// RUN: %clang -target riscv32 -march=rv32isvnapot -x c -E -dM %s \
-// RUN: -o - | FileCheck --check-prefix=CHECK-SVNAPOT-EXT %s
-// RUN: %clang -target riscv64 -march=rv64isvnapot -x c -E -dM %s \
-// RUN: -o - | FileCheck --check-prefix=CHECK-SVNAPOT-EXT %s
-// CHECK-SVNAPOT-EXT: __riscv_svnapot 1000000{{$}}
-
-// RUN: %clang -target riscv32 -march=rv32isvpbmt -x c -E -dM %s \
-// RUN: -o - | FileCheck --check-prefix=CHECK-SVPBMT-EXT %s
-// RUN: %clang -target riscv64 -march=rv64isvpbmt -x c -E -dM %s \
-// RUN: -o - | FileCheck --check-prefix=CHECK-SVPBMT-EXT %s
-// CHECK-SVPBMT-EXT: __riscv_svpbmt 1000000{{$}}
-
-// RUN: %clang -target riscv32 -march=rv32isvinval -x c -E -dM %s \
-// RUN: -o - | FileCheck --check-prefix=CHECK-SVINVAL-EXT %s
-// RUN: %clang -target riscv64 -march=rv64isvinval -x c -E -dM %s \
-// RUN: -o - | FileCheck --check-prefix=CHECK-SVINVAL-EXT %s
-// CHECK-SVINVAL-EXT: __riscv_svinval 1000000{{$}}
-
-// RUN: %clang -target riscv32 -march=rv32ih -x c -E -dM %s \
-// RUN: -o - | FileCheck --check-prefix=CHECK-H-EXT %s
-// RUN: %clang -target riscv64 -march=rv64ih -x c -E -dM %s \
-// RUN: -o - | FileCheck --check-prefix=CHECK-H-EXT %s
-// CHECK-H-EXT: __riscv_h 1000000{{$}}
-
-// RUN: %clang -target riscv64 -march=rv64ixventanacondops -x c -E -dM %s \
-// RUN: -o - | FileCheck --check-prefix=CHECK-XVENTANACONDOPS-EXT %s
-// CHECK-XVENTANACONDOPS-EXT: __riscv_xventanacondops 1000000{{$}}
-
-// RUN: %clang -target riscv64 -march=rv64ixtheadvdot -x c -E -dM %s \
-// RUN: -o - | FileCheck --check-prefix=CHECK-XTHEADVDOT-EXT %s
-// CHECK-XTHEADVDOT-EXT: __riscv_xtheadvdot 1000000{{$}}
-
-// RUN: %clang -target riscv32 -march=rv32izca1p0 -menable-experimental-extensions \
-// RUN: -x c -E -dM %s -o - | FileCheck --check-prefix=CHECK-ZCA-EXT %s
-// RUN: %clang -target riscv64 -march=rv64izca1p0 -menable-experimental-extensions \
-// RUN: -x c -E -dM %s -o - | FileCheck --check-prefix=CHECK-ZCA-EXT %s
-// CHECK-ZCA-EXT: __riscv_zca 1000000{{$}}
-
-// RUN: %clang -target riscv32 -march=rv32izcb1p0 -menable-experimental-extensions \
-// RUN: -x c -E -dM %s -o - | FileCheck --check-prefix=CHECK-ZCB-EXT %s
-// RUN: %clang -target riscv64 -march=rv64izcb1p0 -menable-experimental-extensions \
-// RUN: -x c -E -dM %s -o - | FileCheck --check-prefix=CHECK-ZCB-EXT %s
-// CHECK-ZCB-EXT: __riscv_zca 1000000{{$}}
-// CHECK-ZCB-EXT: __riscv_zcb 1000000{{$}}
-
-// RUN: %clang -target riscv32 -march=rv32izcd1p0 -menable-experimental-extensions \
-// RUN: -x c -E -dM %s -o - | FileCheck --check-prefix=CHECK-ZCD-EXT %s
-// RUN: %clang -target riscv64 -march=rv64izcd1p0 -menable-experimental-extensions \
-// RUN: -x c -E -dM %s -o - | FileCheck --check-prefix=CHECK-ZCD-EXT %s
-// CHECK-ZCD-EXT: __riscv_zcd 1000000{{$}}
-
-// RUN: %clang -target riscv32 -march=rv32izcf1p0 -menable-experimental-extensions \
-// RUN: -x c -E -dM %s -o - | FileCheck --check-prefix=CHECK-ZCF-EXT %s
-// CHECK-ZCF-EXT: __riscv_zcf 1000000{{$}}
-
-// RUN: %clang -target riscv32 -march=rv32izcmp1p0 -menable-experimental-extensions \
-// RUN: -x c -E -dM %s -o - | FileCheck --check-prefix=CHECK-ZCMP-EXT %s
-// RUN: %clang -target riscv64 -march=rv64izcmp1p0 -menable-experimental-extensions \
-// RUN: -x c -E -dM %s -o - | FileCheck --check-prefix=CHECK-ZCMP-EXT %s
-// CHECK-ZCMP-EXT: __riscv_zca 1000000{{$}}
-// CHECK-ZCMP-EXT: __riscv_zcmp 1000000{{$}}
-
-// RUN: %clang -target riscv32 -march=rv32izcmt1p0 -menable-experimental-extensions \
-// RUN: -x c -E -dM %s -o - | FileCheck --check-prefix=CHECK-ZCMT-EXT %s
-// RUN: %clang -target riscv64 -march=rv64izcmt1p0 -menable-experimental-extensions \
-// RUN: -x c -E -dM %s -o - | FileCheck --check-prefix=CHECK-ZCMT-EXT %s
-// CHECK-ZCMT-EXT: __riscv_zca 1000000{{$}}
-// CHECK-ZCMT-EXT: __riscv_zcmt 1000000{{$}}
-
-// RUN: %clang -target riscv32-unknown-linux-gnu -march=rv32izicsr2p0 -x c -E -dM %s \
-// RUN: -o - | FileCheck --check-prefix=CHECK-ZICSR-EXT %s
-// RUN: %clang -target riscv64-unknown-linux-gnu -march=rv64izicsr2p0 -x c -E -dM %s \
-// RUN: -o - | FileCheck --check-prefix=CHECK-ZICSR-EXT %s
-// CHECK-ZICSR-EXT: __riscv_zicsr 2000000{{$}}
-
-// RUN: %clang -target riscv32-unknown-linux-gnu -march=rv32izifencei2p0 -x c -E -dM %s \
-// RUN: -o - | FileCheck --check-prefix=CHECK-ZIFENCEI-EXT %s
-// RUN: %clang -target riscv64-unknown-linux-gnu -march=rv64izifencei2p0 -x c -E -dM %s \
-// RUN: -o - | FileCheck --check-prefix=CHECK-ZIFENCEI-EXT %s
-// CHECK-ZIFENCEI-EXT: __riscv_zifencei 2000000{{$}}
-
-// RUN: %clang -target riscv32-unknown-linux-gnu -menable-experimental-extensions \
-// RUN: -march=rv32izfa0p2 -x c -E -dM %s \
-// RUN: -o - | FileCheck --check-prefix=CHECK-ZFA-EXT %s
-// RUN: %clang -target riscv64-unknown-linux-gnu -menable-experimental-extensions \
-// RUN: -march=rv64izfa0p2 -x c -E -dM %s \
-// RUN: -o - | FileCheck --check-prefix=CHECK-ZFA-EXT %s
-// CHECK-ZFA-EXT: __riscv_zfa 2000{{$}}
-
-// RUN: %clang -target riscv32 -menable-experimental-extensions \
-// RUN: -march=rv32i_zve64x_zvbb1p0 -x c -E -dM %s \
-// RUN: -o - | FileCheck --check-prefix=CHECK-ZVBB-EXT %s
-// RUN: %clang -target riscv64 -menable-experimental-extensions \
-// RUN: -march=rv64i_zve64x_zvbb1p0 -x c -E -dM %s \
-// RUN: -o - | FileCheck --check-prefix=CHECK-ZVBB-EXT %s
-// CHECK-ZVBB-EXT: __riscv_zvbb  1000000{{$}}
-
-// RUN: %clang -target riscv32 -menable-experimental-extensions \
-// RUN: -march=rv32i_zve64x_zvbc1p0 -x c -E -dM %s \
-// RUN: -o - | FileCheck --check-prefix=CHECK-ZVBC-EXT %s
-// RUN: %clang -target riscv64 -menable-experimental-extensions \
-// RUN: -march=rv64i_zve64x_zvbc1p0 -x c -E -dM %s \
-// RUN: -o - | FileCheck --check-prefix=CHECK-ZVBC-EXT %s
-// CHECK-ZVBC-EXT: __riscv_zvbc  1000000{{$}}
-
-// RUN: %clang -target riscv32 -menable-experimental-extensions \
-// RUN: -march=rv32i_zve32x_zvkg1p0 -x c -E -dM %s \
-// RUN: -o - | FileCheck --check-prefix=CHECK-ZVKG-EXT %s
-// RUN: %clang -target riscv64 -menable-experimental-extensions \
-// RUN: -march=rv64i_zve32x_zvkg1p0 -x c -E -dM %s \
-// RUN: -o - | FileCheck --check-prefix=CHECK-ZVKG-EXT %s
-// CHECK-ZVKG-EXT: __riscv_zvkg  1000000{{$}}
-
-// RUN: %clang -target riscv32 -menable-experimental-extensions \
-// RUN: -march=rv32i_zve64x_zvkn1p0 -x c -E -dM %s \
-// RUN: -o - | FileCheck --check-prefix=CHECK-ZVKN-EXT %s
-// RUN: %clang -target riscv64 -menable-experimental-extensions \
-// RUN: -march=rv64i_zve64x_zvkn1p0 -x c -E -dM %s \
-// RUN: -o - | FileCheck --check-prefix=CHECK-ZVKN-EXT %s
-// CHECK-ZVKN-EXT: __riscv_zvkn 1000000{{$}}
-
-// RUN: %clang -target riscv32 -menable-experimental-extensions \
-// RUN: -march=rv32i_zve64x_zvknc1p0 -x c -E -dM %s \
-// RUN: -o - | FileCheck --check-prefix=CHECK-ZVKNC-EXT %s
-// RUN: %clang -target riscv64 -menable-experimental-extensions \
-// RUN: -march=rv64i_zve64x_zvknc1p0 -x c -E -dM %s \
-// RUN: -o - | FileCheck --check-prefix=CHECK-ZVKNC-EXT %s
-// CHECK-ZVKNC-EXT: __riscv_zvknc 1000000{{$}}
-
-// RUN: %clang -target riscv32 -menable-experimental-extensions \
-// RUN: -march=rv32i_zve64x_zvkng1p0 -x c -E -dM %s \
-// RUN: -o - | FileCheck --check-prefix=CHECK-ZVKNG-EXT %s
-// RUN: %clang -target riscv64 -menable-experimental-extensions \
-// RUN: -march=rv64i_zve64x_zvkng1p0 -x c -E -dM %s \
-// RUN: -o - | FileCheck --check-prefix=CHECK-ZVKNG-EXT %s
-// CHECK-ZVKNG-EXT: __riscv_zvkng 1000000{{$}}
-
-// RUN: %clang -target riscv32 -menable-experimental-extensions \
-// RUN: -march=rv32i_zve32x_zvknha1p0 -x c -E -dM %s \
-// RUN: -o - | FileCheck --check-prefix=CHECK-ZVKNHA-EXT %s
-// RUN: %clang -target riscv64 -menable-experimental-extensions \
-// RUN: -march=rv64i_zve32x_zvknha1p0 -x c -E -dM %s \
-// RUN: -o - | FileCheck --check-prefix=CHECK-ZVKNHA-EXT %s
-// CHECK-ZVKNHA-EXT: __riscv_zvknha 1000000{{$}}
-
-// RUN: %clang -target riscv32 -menable-experimental-extensions \
-// RUN: -march=rv32i_zve64x_zvknhb1p0 -x c -E -dM %s \
-// RUN: -o - | FileCheck --check-prefix=CHECK-ZVKNHB-EXT %s
-// RUN: %clang -target riscv64 -menable-experimental-extensions \
-// RUN: -march=rv64i_zve64x_zvknhb1p0 -x c -E -dM %s \
-// RUN: -o - | FileCheck --check-prefix=CHECK-ZVKNHB-EXT %s
-// CHECK-ZVKNHB-EXT: __riscv_zvknhb  1000000{{$}}
-
-// RUN: %clang -target riscv32 -menable-experimental-extensions \
-// RUN: -march=rv32i_zve32x_zvkned1p0 -x c -E -dM %s \
-// RUN: -o - | FileCheck --check-prefix=CHECK-ZVKNED-EXT %s
-// RUN: %clang -target riscv64 -menable-experimental-extensions \
-// RUN: -march=rv64i_zve32x_zvkned1p0 -x c -E -dM %s \
-// RUN: -o - | FileCheck --check-prefix=CHECK-ZVKNED-EXT %s
-// CHECK-ZVKNED-EXT: __riscv_zvkned 1000000{{$}}
-
-// RUN: %clang -target riscv32 -menable-experimental-extensions \
-// RUN: -march=rv32i_zve64x_zvks1p0 -x c -E -dM %s \
-// RUN: -o - | FileCheck --check-prefix=CHECK-ZVKS-EXT %s
-// RUN: %clang -target riscv64 -menable-experimental-extensions \
-// RUN: -march=rv64i_zve64x_zvks1p0 -x c -E -dM %s \
-// RUN: -o - | FileCheck --check-prefix=CHECK-ZVKS-EXT %s
-// CHECK-ZVKS-EXT: __riscv_zvks 1000000{{$}}
-
-// RUN: %clang -target riscv32 -menable-experimental-extensions \
-// RUN: -march=rv32i_zve64x_zvksc1p0 -x c -E -dM %s \
-// RUN: -o - | FileCheck --check-prefix=CHECK-ZVKSC-EXT %s
-// RUN: %clang -target riscv64 -menable-experimental-extensions \
-// RUN: -march=rv64i_zve64x_zvksc1p0 -x c -E -dM %s \
-// RUN: -o - | FileCheck --check-prefix=CHECK-ZVKSC-EXT %s
-// CHECK-ZVKSC-EXT: __riscv_zvksc 1000000{{$}}
-
-// RUN: %clang -target riscv32 -menable-experimental-extensions \
-// RUN: -march=rv32i_zve32x_zvksed1p0 -x c -E -dM %s \
-// RUN: -o - | FileCheck --check-prefix=CHECK-ZVKSED-EXT %s
-// RUN: %clang -target riscv64 -menable-experimental-extensions \
-// RUN: -march=rv64i_zve32x_zvksed1p0 -x c -E -dM %s \
-// RUN: -o - | FileCheck --check-prefix=CHECK-ZVKSED-EXT %s
-// CHECK-ZVKSED-EXT: __riscv_zvksed  1000000{{$}}
-
-// RUN: %clang -target riscv32 -menable-experimental-extensions \
-// RUN: -march=rv32i_zve64x_zvksg1p0 -x c -E -dM %s \
-// RUN: -o - | FileCheck --check-prefix=CHECK-ZVKSG-EXT %s
-// RUN: %clang -target riscv64 -menable-experimental-extensions \
-// RUN: -march=rv64i_zve64x_zvksg1p0 -x c -E -dM %s \
-// RUN: -o - | FileCheck --check-prefix=CHECK-ZVKSG-EXT %s
-// CHECK-ZVKSG-EXT: __riscv_zvksg 1000000{{$}}
-
-// RUN: %clang -target riscv32 -menable-experimental-extensions \
-// RUN: -march=rv32i_zve32x_zvksh1p0 -x c -E -dM %s \
-// RUN: -o - | FileCheck --check-prefix=CHECK-ZVKSH-EXT %s
-// RUN: %clang -target riscv64 -menable-experimental-extensions \
-// RUN: -march=rv64i_zve32x_zvksh1p0 -x c -E -dM %s \
-// RUN: -o - | FileCheck --check-prefix=CHECK-ZVKSH-EXT %s
-// CHECK-ZVKSH-EXT: __riscv_zvksh  1000000{{$}}
-
-// RUN: %clang -target riscv32 -menable-experimental-extensions \
-// RUN: -march=rv32i_zve32x_zvkt1p0 -x c -E -dM %s \
-// RUN: -o - | FileCheck --check-prefix=CHECK-ZVKT-EXT %s
-// RUN: %clang -target riscv64 -menable-experimental-extensions \
-// RUN: -march=rv64i_zve32x_zvkt1p0 -x c -E -dM %s \
-// RUN: -o - | FileCheck --check-prefix=CHECK-ZVKT-EXT %s
-// CHECK-ZVKT-EXT: __riscv_zvkt 1000000{{$}}
-
-// RUN: %clang -target riscv32 -menable-experimental-extensions \
-// RUN: -march=rv32i_zicond1p0 -x c -E -dM %s \
-// RUN: -o - | FileCheck --check-prefix=CHECK-ZICOND-EXT %s
-// RUN: %clang -target riscv64 -menable-experimental-extensions \
-// RUN: -march=rv64i_zicond1p0 -x c -E -dM %s \
-// RUN: -o - | FileCheck --check-prefix=CHECK-ZICOND-EXT %s
-// CHECK-ZICOND-EXT: __riscv_zicond  1000000{{$}}
-
-// RUN: %clang -target riscv32 -menable-experimental-extensions \
-// RUN: -march=rv32ismaia1p0 -x c -E -dM %s \
-// RUN: -o - | FileCheck --check-prefix=CHECK-SMAIA-EXT %s
-// RUN: %clang -target riscv64 -menable-experimental-extensions \
-// RUN: -march=rv64ismaia1p0 -x c -E -dM %s \
-// RUN: -o - | FileCheck --check-prefix=CHECK-SMAIA-EXT %s
-// CHECK-SMAIA-EXT: __riscv_smaia  1000000{{$}}
-
-// RUN: %clang -target riscv32 -menable-experimental-extensions \
-// RUN: -march=rv32issaia1p0 -x c -E -dM %s \
-// RUN: -o - | FileCheck --check-prefix=CHECK-SSAIA-EXT %s
-// RUN: %clang -target riscv64 -menable-experimental-extensions \
-// RUN: -march=rv64issaia1p0 -x c -E -dM %s \
-// RUN: -o - | FileCheck --check-prefix=CHECK-SSAIA-EXT %s
-// CHECK-SSAIA-EXT: __riscv_ssaia  1000000{{$}}
-
-// RUN: %clang -target riscv32 -menable-experimental-extensions \
-// RUN: -march=rv32izfbfmin0p6 -x c -E -dM %s \
-// RUN: -o - | FileCheck --check-prefix=CHECK-ZFBFMIN-EXT %s
-// RUN: %clang -target riscv64 -menable-experimental-extensions \
-// RUN: -march=rv64izfbfmin0p6 -x c -E -dM %s \
-// RUN: -o - | FileCheck --check-prefix=CHECK-ZFBFMIN-EXT %s
-// CHECK-ZFBFMIN-EXT: __riscv_zfbfmin 6000{{$}}
-
-// RUN: %clang -target riscv32 -menable-experimental-extensions \
-// RUN: -march=rv32ifzvfbfmin0p6 -x c -E -dM %s \
-// RUN: -o - | FileCheck --check-prefix=CHECK-ZVFBFMIN-EXT %s
-// RUN: %clang -target riscv64 -menable-experimental-extensions \
-// RUN: -march=rv64ifzvfbfmin0p6 -x c -E -dM %s \
-// RUN: -o - | FileCheck --check-prefix=CHECK-ZVFBFMIN-EXT %s
-// CHECK-ZVFBFMIN-EXT: __riscv_zvfbfmin 6000{{$}}
-
-// RUN: %clang -target riscv32 -menable-experimental-extensions \
-// RUN: -march=rv32ifzvfbfwma0p6 -x c -E -dM %s \
-// RUN: -o - | FileCheck --check-prefix=CHECK-ZVFBFWMA-EXT %s
-// RUN: %clang -target riscv64 -menable-experimental-extensions \
-// RUN: -march=rv64ifzvfbfwma0p6 -x c -E -dM %s \
-// RUN: -o - | FileCheck --check-prefix=CHECK-ZVFBFWMA-EXT %s
-// CHECK-ZVFBFWMA-EXT: __riscv_zvfbfwma 6000{{$}}
-
-// RUN: %clang -target riscv32 -menable-experimental-extensions \
-// RUN: -march=rv32iv_zvbb1p0_zvkned1p0_zvknhb1p0_zvkt1p0 -x c -E -dM %s -o - \
-// RUN: | FileCheck --check-prefix=CHECK-COMBINE-INTO-ZVKN %s
-// RUN: %clang -target riscv64 -menable-experimental-extensions \
-// RUN: -march=rv64iv_zvbb1p0_zvkned1p0_zvknhb1p0_zvkt1p0 -x c -E -dM %s -o - \
-// RUN: | FileCheck --check-prefix=CHECK-COMBINE-INTO-ZVKN %s
-// CHECK-COMBINE-INTO-ZVKN: __riscv_zvkn 1000000{{$}}
-
-// RUN: %clang -target riscv32 -menable-experimental-extensions \
-// RUN: -march=rv32iv_zvbb1p0_zvbc1p0_zvkned1p0_zvknhb1p0_zvkt1p0 -x c -E -dM %s -o - \
-// RUN: | FileCheck --check-prefix=CHECK-COMBINE-INTO-ZVKNC %s
-// RUN: %clang -target riscv64 -menable-experimental-extensions \
-// RUN: -march=rv64iv_zvbb1p0_zvbc1p0_zvkned1p0_zvknhb1p0_zvkt1p0 -x c -E -dM %s -o - \
-// RUN: | FileCheck --check-prefix=CHECK-COMBINE-INTO-ZVKNC %s
-// CHECK-COMBINE-INTO-ZVKNC: __riscv_zvkn 1000000{{$}}
-// CHECK-COMBINE-INTO-ZVKNC: __riscv_zvknc 1000000{{$}}
-
-// RUN: %clang -target riscv32 -menable-experimental-extensions \
-// RUN: -march=rv32iv_zvbb1p0_zvkg1p0_zvkned1p0_zvknhb1p0_zvkt1p0 -x c -E -dM %s -o - \
-// RUN: | FileCheck --check-prefix=CHECK-COMBINE-INTO-ZVKNG %s
-// RUN: %clang -target riscv64 -menable-experimental-extensions \
-// RUN: -march=rv64iv_zvbb1p0_zvkg1p0_zvkned1p0_zvknhb1p0_zvkt1p0 -x c -E -dM %s -o - \
-// RUN: | FileCheck --check-prefix=CHECK-COMBINE-INTO-ZVKNG %s
-// CHECK-COMBINE-INTO-ZVKNG: __riscv_zvkn 1000000{{$}}
-// CHECK-COMBINE-INTO-ZVKNG: __riscv_zvkng 1000000{{$}}
-
-// RUN: %clang -target riscv32 -menable-experimental-extensions \
-// RUN: -march=rv32iv_zvbb1p0_zvksed1p0_zvksh1p0_zvkt1p0 -x c -E -dM %s -o - \
-// RUN: | FileCheck --check-prefix=CHECK-COMBINE-INTO-ZVKS %s
-// RUN: %clang -target riscv64 -menable-experimental-extensions \
-// RUN: -march=rv64iv_zvbb1p0_zvksed1p0_zvksh1p0_zvkt1p0 -x c -E -dM %s -o - \
-// RUN: | FileCheck --check-prefix=CHECK-COMBINE-INTO-ZVKS %s
-// CHECK-COMBINE-INTO-ZVKS: __riscv_zvks 1000000{{$}}
-
-// RUN: %clang -target riscv32 -menable-experimental-extensions \
-// RUN: -march=rv32iv_zvbb1p0_zvbc1p0_zvksed1p0_zvksh1p0_zvkt1p0 -x c -E -dM %s -o - \
-// RUN: | FileCheck --check-prefix=CHECK-COMBINE-INTO-ZVKSC %s
-// RUN: %clang -target riscv64 -menable-experimental-extensions \
-// RUN: -march=rv64iv_zvbb1p0_zvbc1p0_zvksed1p0_zvksh1p0_zvkt1p0 -x c -E -dM %s -o - \
-// RUN: | FileCheck --check-prefix=CHECK-COMBINE-INTO-ZVKSC %s
-// CHECK-COMBINE-INTO-ZVKSC: __riscv_zvks 1000000{{$}}
-// CHECK-COMBINE-INTO-ZVKSC: __riscv_zvksc 1000000{{$}}
-
-// RUN: %clang -target riscv32 -menable-experimental-extensions \
-// RUN: -march=rv32iv_zvbb1p0_zvkg1p0_zvksed1p0_zvksh1p0_zvkt1p0 -x c -E -dM %s -o - \
-// RUN: | FileCheck --check-prefix=CHECK-COMBINE-INTO-ZVKSG %s
-// RUN: %clang -target riscv64 -menable-experimental-extensions \
-// RUN: -march=rv64iv_zvbb1p0_zvkg1p0_zvksed1p0_zvksh1p0_zvkt1p0 -x c -E -dM %s -o - \
-// RUN: | FileCheck --check-prefix=CHECK-COMBINE-INTO-ZVKSG %s
-// CHECK-COMBINE-INTO-ZVKSG: __riscv_zvks 1000000{{$}}
-// CHECK-COMBINE-INTO-ZVKSG: __riscv_zvksg 1000000{{$}}
-
-// RUN: %clang -target riscv32 -menable-experimental-extensions \
-// RUN: -march=rv32i_zacas1p0 -x c -E -dM %s \
-// RUN: -o - | FileCheck --check-prefix=CHECK-ZACAS-EXT %s
-// RUN: %clang -target riscv64 -menable-experimental-extensions \
-// RUN: -march=rv64i_zacas1p0 -x c -E -dM %s \
-// RUN: -o - | FileCheck --check-prefix=CHECK-ZACAS-EXT %s
-// CHECK-ZACAS-EXT: __riscv_zacas 1000000{{$}}
-=======
 // CHECK-C-EXT: __riscv_compressed 1
 
 // RUN: %clang -target riscv32-unknown-linux-gnu -march=rv32ifd -x c -E -dM %s \
@@ -806,5 +70,4 @@
 // RUN: -o - | FileCheck --check-prefix=CHECK-DOUBLE %s
 // CHECK-DOUBLE: __riscv_float_abi_double 1
 // CHECK-DOUBLE-NOT: __riscv_float_abi_soft
-// CHECK-DOUBLE-NOT: __riscv_float_abi_single
->>>>>>> cb02aa7e
+// CHECK-DOUBLE-NOT: __riscv_float_abi_single