--- conflicted
+++ resolved
@@ -1,13 +1,11 @@
-// RUN: %clang_cc1 -no-enable-noundef-analysis -triple i686-windows-msvc   -emit-llvm -std=c++1y -fno-threadsafe-statics -fms-extensions -O1 -mconstructor-aliases -disable-llvm-passes -o - %s -w -fms-compatibility-version=19.00 | FileCheck -allow-deprecated-dag-overlap --check-prefix=MSC --check-prefix=M32 -check-prefix=MSVC2015 %s
-// RUN: %clang_cc1 -no-enable-noundef-analysis -triple i686-windows-msvc   -emit-llvm -std=c++1y -fno-threadsafe-statics -fms-extensions -O1 -mconstructor-aliases -disable-llvm-passes -o - %s -w -fms-compatibility-version=18.00 | FileCheck -allow-deprecated-dag-overlap --check-prefix=MSC --check-prefix=M32 -check-prefix=MSVC2013 -check-prefix=M32MSVC2013 %s
-
-// RUN: %clang_cc1 -no-enable-noundef-analysis -triple x86_64-windows-msvc -emit-llvm -std=c++1y -fno-threadsafe-statics -fms-extensions -O0 -o - %s -w -fms-compatibility-version=19.00 | FileCheck -allow-deprecated-dag-overlap --check-prefix=MSC --check-prefix=M64 -check-prefix=MSVC2015 %s
-// RUN: %clang_cc1 -no-enable-noundef-analysis -triple x86_64-windows-msvc -emit-llvm -std=c++1y -fno-threadsafe-statics -fms-extensions -O0 -o - %s -w -fms-compatibility-version=18.00 | FileCheck -allow-deprecated-dag-overlap --check-prefix=MSC --check-prefix=M64 -check-prefix=MSVC2013 %s
-
-// RUN: %clang_cc1 -no-enable-noundef-analysis -triple i686-windows-gnu    -emit-llvm -std=c++1y -fno-threadsafe-statics -fms-extensions -O0 -o - %s -w | FileCheck -allow-deprecated-dag-overlap --check-prefix=GNU --check-prefix=G32 %s
-// RUN: %clang_cc1 -no-enable-noundef-analysis -triple x86_64-windows-gnu  -emit-llvm -std=c++1y -fno-threadsafe-statics -fms-extensions -O0 -o - %s -w | FileCheck -allow-deprecated-dag-overlap --check-prefix=GNU %s
-// RUN: %clang_cc1 -no-enable-noundef-analysis -triple x86_64-scei-ps4  -emit-llvm -std=c++1y -fno-threadsafe-statics -fms-extensions -O0 -o - %s -w | FileCheck -allow-deprecated-dag-overlap --check-prefix=PS %s
-// RUN: %clang_cc1 -no-enable-noundef-analysis -triple x86_64-sie-ps5  -emit-llvm -std=c++1y -fno-threadsafe-statics -fms-extensions -O0 -o - %s -w | FileCheck -allow-deprecated-dag-overlap --check-prefix=PS %s
+// RUN: %clang_cc1 -triple i686-windows-msvc   -emit-llvm -std=c++1y -fno-threadsafe-statics -fms-extensions -O1 -mconstructor-aliases -disable-llvm-passes -o - %s -w -fms-compatibility-version=19.00 | FileCheck -allow-deprecated-dag-overlap --check-prefix=MSC --check-prefix=M32 -check-prefix=MSVC2015 -check-prefix=M32MSVC2015 %s
+// RUN: %clang_cc1 -triple i686-windows-msvc   -emit-llvm -std=c++1y -fno-threadsafe-statics -fms-extensions -O1 -mconstructor-aliases -disable-llvm-passes -o - %s -w -fms-compatibility-version=18.00 | FileCheck -allow-deprecated-dag-overlap --check-prefix=MSC --check-prefix=M32 -check-prefix=MSVC2013 -check-prefix=M32MSVC2013 %s
+
+// RUN: %clang_cc1 -triple x86_64-windows-msvc -emit-llvm -std=c++1y -fno-threadsafe-statics -fms-extensions -O0 -o - %s -w -fms-compatibility-version=19.00 | FileCheck -allow-deprecated-dag-overlap --check-prefix=MSC --check-prefix=M64 -check-prefix=MSVC2015 -check-prefix=M64MSVC2015 %s
+// RUN: %clang_cc1 -triple x86_64-windows-msvc -emit-llvm -std=c++1y -fno-threadsafe-statics -fms-extensions -O0 -o - %s -w -fms-compatibility-version=18.00 | FileCheck -allow-deprecated-dag-overlap --check-prefix=MSC --check-prefix=M64 -check-prefix=MSVC2013 -check-prefix=M64MSVC2013 %s
+
+// RUN: %clang_cc1 -triple i686-windows-gnu    -emit-llvm -std=c++1y -fno-threadsafe-statics -fms-extensions -O0 -o - %s -w | FileCheck -allow-deprecated-dag-overlap --check-prefix=GNU --check-prefix=G32 %s
+// RUN: %clang_cc1 -triple x86_64-windows-gnu  -emit-llvm -std=c++1y -fno-threadsafe-statics -fms-extensions -O0 -o - %s -w | FileCheck -allow-deprecated-dag-overlap --check-prefix=GNU --check-prefix=G64 %s
 
 // Helper structs to make templates more expressive.
 struct ImplicitInst_Exported {};
@@ -307,8 +305,8 @@
 void Befriended::func() {}
 
 // Implicit declarations can be redeclared with dllexport.
-// MSC-DAG: define dso_local dllexport nonnull ptr @"??2@{{YAPAXI|YAPEAX_K}}@Z"(
-// GNU-DAG: define dso_local dllexport nonnull ptr @_Znw{{[yj]}}(
+// MSC-DAG: define dso_local dllexport noalias i8* @"??2@{{YAPAXI|YAPEAX_K}}@Z"(
+// GNU-DAG: define dso_local dllexport noalias i8* @_Znw{{[yj]}}(
 void* alloc(__SIZE_TYPE__ n);
 __declspec(dllexport) void* operator new(__SIZE_TYPE__ n) { return alloc(n); }
 
@@ -558,11 +556,11 @@
 
 struct __declspec(dllexport) T {
   // Copy assignment operator:
-  // M32-DAG: define weak_odr dso_local dllexport x86_thiscallcc nonnull align {{[0-9]+}} dereferenceable({{[0-9]+}}) ptr @"??4T@@QAEAAU0@ABU0@@Z"
+  // M32-DAG: define weak_odr dso_local dllexport x86_thiscallcc dereferenceable({{[0-9]+}}) %struct.T* @"??4T@@QAEAAU0@ABU0@@Z"
 
   // Explicitly defaulted copy constructur:
   T(const T&) = default;
-  // M32MSVC2013-DAG: define weak_odr dso_local dllexport x86_thiscallcc ptr @"??0T@@QAE@ABU0@@Z"
+  // M32MSVC2013-DAG: define weak_odr dso_local dllexport x86_thiscallcc %struct.T* @"??0T@@QAE@ABU0@@Z"
 
   void a() {}
   // M32-DAG: define weak_odr dso_local dllexport x86_thiscallcc void @"?a@T@@QAEXXZ"
@@ -604,18 +602,18 @@
 template <typename T> struct __declspec(dllexport) U { void foo() {} };
 struct __declspec(dllexport) V : public U<int> { };
 // U<int>'s assignment operator is emitted.
-// M32-DAG: define weak_odr dso_local dllexport x86_thiscallcc nonnull align {{[0-9]+}} dereferenceable({{[0-9]+}}) ptr @"??4?$U@H@@QAEAAU0@ABU0@@Z"
+// M32-DAG: define weak_odr dso_local dllexport x86_thiscallcc dereferenceable({{[0-9]+}}) %struct.U* @"??4?$U@H@@QAEAAU0@ABU0@@Z"
 
 struct __declspec(dllexport) W { virtual void foo(); };
 void W::foo() {}
 // Default ctor:
-// M32-DAG: define weak_odr dso_local dllexport x86_thiscallcc ptr @"??0W@@QAE@XZ"
+// M32-DAG: define weak_odr dso_local dllexport x86_thiscallcc %struct.W* @"??0W@@QAE@XZ"
 // Copy ctor:
-// M32-DAG: define weak_odr dso_local dllexport x86_thiscallcc ptr @"??0W@@QAE@ABU0@@Z"
+// M32-DAG: define weak_odr dso_local dllexport x86_thiscallcc %struct.W* @"??0W@@QAE@ABU0@@Z"
 // vftable:
-// M32-DAG: [[W_VTABLE:@.*]] = private unnamed_addr constant { [2 x ptr] } { [2 x ptr] [ptr @"??_R4W@@6B@", ptr @"?foo@W@@UAEXXZ"] }, comdat($"??_7W@@6B@")
-// M32-DAG: @"??_7W@@6B@" = dllexport unnamed_addr alias ptr, getelementptr inbounds ({ [2 x ptr] }, ptr [[W_VTABLE]], i32 0, i32 0, i32 1)
-// G32-DAG: @_ZTV1W = dso_local dllexport unnamed_addr constant { [3 x ptr] } { [3 x ptr] [ptr null, ptr @_ZTI1W, ptr @_ZN1W3fooEv] }
+// M32-DAG: [[W_VTABLE:@.*]] = private unnamed_addr constant { [2 x i8*] } { [2 x i8*] [i8* bitcast (%rtti.CompleteObjectLocator* @"??_R4W@@6B@" to i8*), i8* bitcast (void (%struct.W*)* @"?foo@W@@UAEXXZ" to i8*)] }, comdat($"??_7W@@6B@")
+// M32-DAG: @"??_7W@@6B@" = dllexport unnamed_addr alias i8*, getelementptr inbounds ({ [2 x i8*] }, { [2 x i8*] }* [[W_VTABLE]], i32 0, i32 0, i32 1)
+// G32-DAG: @_ZTV1W = dso_local dllexport unnamed_addr constant { [3 x i8*] } { [3 x i8*] [i8* null, i8* bitcast ({ i8*, i8* }* @_ZTI1W to i8*), i8* bitcast (void (%struct.W*)* @_ZN1W3fooEv to i8*)] }
 
 struct __declspec(dllexport) X : public virtual W {};
 // vbtable:
@@ -631,7 +629,7 @@
 
 struct __declspec(dllexport) Z { virtual ~Z() {} };
 // The scalar deleting dtor does not get exported:
-// M32-DAG: define linkonce_odr dso_local x86_thiscallcc ptr @"??_GZ@@UAEPAXI@Z"
+// M32-DAG: define linkonce_odr dso_local x86_thiscallcc i8* @"??_GZ@@UAEPAXI@Z"
 
 
 // The user-defined dtor does get exported:
@@ -648,7 +646,7 @@
 
 struct __declspec(dllexport) DefaultedCtorsDtors {
   DefaultedCtorsDtors() = default;
-  // M32MSVC2013-DAG: define weak_odr dso_local dllexport x86_thiscallcc ptr @"??0DefaultedCtorsDtors@@QAE@XZ"
+  // M32MSVC2013-DAG: define weak_odr dso_local dllexport x86_thiscallcc %struct.DefaultedCtorsDtors* @"??0DefaultedCtorsDtors@@QAE@XZ"
   ~DefaultedCtorsDtors() = default;
   // M32MSVC2013-DAG: define weak_odr dso_local dllexport x86_thiscallcc void @"??1DefaultedCtorsDtors@@QAE@XZ"
 };
@@ -656,26 +654,26 @@
 // Export defaulted member function definitions declared inside class.
 struct __declspec(dllexport) ExportDefaultedInclassDefs {
   ExportDefaultedInclassDefs() = default;
-  // M32VS2013-DAG: define weak_odr dso_local dllexport x86_thiscallcc ptr @"??0ExportDefaultedInclassDefs@@QAE@XZ"(ptr returned %this)
-  // M64VS2013-DAG: define weak_odr dso_local dllexport                ptr @"??0ExportDefaultedInclassDefs@@QEAA@XZ"(ptr returned %this)
-  // M32VS2015-NOT: define weak_odr dso_local dllexport x86_thiscallcc ptr @"??0ExportDefaultedInclassDefs@@QAE@XZ"(ptr returned %this)
-  // M64VS2015-NOT: define weak_odr dso_local dllexport                ptr @"??0ExportDefaultedInclassDefs@@QEAA@XZ"(ptr returned %this)
+  // M32VS2013-DAG: define weak_odr dso_local dllexport x86_thiscallcc %struct.ExportDefaultedInclassDefs* @"??0ExportDefaultedInclassDefs@@QAE@XZ"(%struct.ExportDefaultedInclassDefs* returned %this)
+  // M64VS2013-DAG: define weak_odr dso_local dllexport                %struct.ExportDefaultedInclassDefs* @"??0ExportDefaultedInclassDefs@@QEAA@XZ"(%struct.ExportDefaultedInclassDefs* returned %this)
+  // M32VS2015-NOT: define weak_odr dso_local dllexport x86_thiscallcc %struct.ExportDefaultedInclassDefs* @"??0ExportDefaultedInclassDefs@@QAE@XZ"(%struct.ExportDefaultedInclassDefs* returned %this)
+  // M64VS2015-NOT: define weak_odr dso_local dllexport                %struct.ExportDefaultedInclassDefs* @"??0ExportDefaultedInclassDefs@@QEAA@XZ"(%struct.ExportDefaultedInclassDefs* returned %this)
 
   ~ExportDefaultedInclassDefs() = default;
-  // M32VS2013-DAG: define weak_odr dso_local dllexport x86_thiscallcc void @"??1ExportDefaultedInclassDefs@@QAE@XZ"(ptr %this)
-  // M64VS2013-DAG: define weak_odr dso_local dllexport                void @"??1ExportDefaultedInclassDefs@@QEAA@XZ"(ptr %this)
-  // M32VS2015-NOT: define weak_odr dso_local dllexport x86_thiscallcc void @"??1ExportDefaultedInclassDefs@@QAE@XZ"(ptr %this)
-  // M64VS2015-NOT: define weak_odr dso_local dllexport                void @"??1ExportDefaultedInclassDefs@@QEAA@XZ"(ptr %this)
+  // M32VS2013-DAG: define weak_odr dso_local dllexport x86_thiscallcc void @"??1ExportDefaultedInclassDefs@@QAE@XZ"(%struct.ExportDefaultedInclassDefs* %this)
+  // M64VS2013-DAG: define weak_odr dso_local dllexport                void @"??1ExportDefaultedInclassDefs@@QEAA@XZ"(%struct.ExportDefaultedInclassDefs* %this)
+  // M32VS2015-NOT: define weak_odr dso_local dllexport x86_thiscallcc void @"??1ExportDefaultedInclassDefs@@QAE@XZ"(%struct.ExportDefaultedInclassDefs* %this)
+  // M64VS2015-NOT: define weak_odr dso_local dllexport                void @"??1ExportDefaultedInclassDefs@@QEAA@XZ"(%struct.ExportDefaultedInclassDefs* %this)
 
   ExportDefaultedInclassDefs(const ExportDefaultedInclassDefs&) = default;
-  // M32VS2013-DAG: define weak_odr dso_local dllexport x86_thiscallcc ptr @"??0ExportDefaultedInclassDefs@@QAE@ABU0@@Z"(ptr {{[^,]*}} returned {{[^,]*}} %this, ptr nonnull align {{[0-9]+}} dereferenceable({{[0-9]+}}))
-  // M64VS2013-DAG: define weak_odr dso_local dllexport                ptr @"??0ExportDefaultedInclassDefs@@QEAA@AEBU0@@Z"(ptr {{[^,]*}} returned {{[^,]*}} %this, ptr nonnull align {{[0-9]+}} dereferenceable({{[0-9]+}}))
-  // M32VS2015-NOT: define weak_odr dso_local dllexport x86_thiscallcc ptr @"??0ExportDefaultedInclassDefs@@QAE@ABU0@@Z"(ptr {{[^,]*}} returned {{[^,]*}} %this, ptr nonnull align {{[0-9]+}} dereferenceable({{[0-9]+}}))
-  // M64VS2015-NOT: define weak_odr dso_local dllexport                ptr @"??0ExportDefaultedInclassDefs@@QEAA@AEBU0@@Z"(ptr {{[^,]*}} returned {{[^,]*}} %this, ptr nonnull align {{[0-9]+}} dereferenceable({{[0-9]+}}))
+  // M32VS2013-DAG: define weak_odr dso_local dllexport x86_thiscallcc %struct.ExportDefaultedInclassDefs* @"??0ExportDefaultedInclassDefs@@QAE@ABU0@@Z"(%struct.ExportDefaultedInclassDefs* returned %this, %struct.ExportDefaultedInclassDefs* dereferenceable({{[0-9]+}}))
+  // M64VS2013-DAG: define weak_odr dso_local dllexport                %struct.ExportDefaultedInclassDefs* @"??0ExportDefaultedInclassDefs@@QEAA@AEBU0@@Z"(%struct.ExportDefaultedInclassDefs* returned %this, %struct.ExportDefaultedInclassDefs* dereferenceable({{[0-9]+}}))
+  // M32VS2015-NOT: define weak_odr dso_local dllexport x86_thiscallcc %struct.ExportDefaultedInclassDefs* @"??0ExportDefaultedInclassDefs@@QAE@ABU0@@Z"(%struct.ExportDefaultedInclassDefs* returned %this, %struct.ExportDefaultedInclassDefs* dereferenceable({{[0-9]+}}))
+  // M64VS2015-NOT: define weak_odr dso_local dllexport                %struct.ExportDefaultedInclassDefs* @"??0ExportDefaultedInclassDefs@@QEAA@AEBU0@@Z"(%struct.ExportDefaultedInclassDefs* returned %this, %struct.ExportDefaultedInclassDefs* dereferenceable({{[0-9]+}}))
 
   ExportDefaultedInclassDefs& operator=(const ExportDefaultedInclassDefs&) = default;
-  // M32-DAG: define weak_odr dso_local dllexport x86_thiscallcc nonnull align {{[0-9]+}} dereferenceable({{[0-9]+}}) ptr @"??4ExportDefaultedInclassDefs@@QAEAAU0@ABU0@@Z"(ptr {{[^,]*}} %this, ptr nonnull align {{[0-9]+}} dereferenceable({{[0-9]+}}) %0)
-  // M64-DAG: define weak_odr dso_local dllexport                nonnull align {{[0-9]+}} dereferenceable({{[0-9]+}}) ptr @"??4ExportDefaultedInclassDefs@@QEAAAEAU0@AEBU0@@Z"(ptr {{[^,]*}} %this, ptr nonnull align {{[0-9]+}} dereferenceable({{[0-9]+}}) %0)
+  // M32-DAG: define weak_odr dso_local dllexport x86_thiscallcc dereferenceable({{[0-9]+}}) %struct.ExportDefaultedInclassDefs* @"??4ExportDefaultedInclassDefs@@QAEAAU0@ABU0@@Z"(%struct.ExportDefaultedInclassDefs* %this, %struct.ExportDefaultedInclassDefs* dereferenceable({{[0-9]+}}))
+  // M64-DAG: define weak_odr dso_local dllexport                dereferenceable({{[0-9]+}}) %struct.ExportDefaultedInclassDefs* @"??4ExportDefaultedInclassDefs@@QEAAAEAU0@AEBU0@@Z"(%struct.ExportDefaultedInclassDefs* %this, %struct.ExportDefaultedInclassDefs* dereferenceable({{[0-9]+}}))
 };
 
 namespace ReferencedInlineMethodInNestedClass {
@@ -741,13 +739,13 @@
 // Do not assert about generating code for constexpr functions twice during explicit instantiation (PR21718).
 template <typename T> struct ExplicitInstConstexprMembers {
   // Copy assignment operator
-  // M32-DAG: define weak_odr dso_local dllexport x86_thiscallcc nonnull align 1 dereferenceable(1) ptr @"??4?$ExplicitInstConstexprMembers@X@@QAEAAU0@ABU0@@Z"
+  // M32-DAG: define weak_odr dso_local dllexport x86_thiscallcc dereferenceable(1) %struct.ExplicitInstConstexprMembers* @"??4?$ExplicitInstConstexprMembers@X@@QAEAAU0@ABU0@@Z"
 
   constexpr ExplicitInstConstexprMembers() {}
-  // M32-DAG: define weak_odr dso_local dllexport x86_thiscallcc ptr @"??0?$ExplicitInstConstexprMembers@X@@QAE@XZ"
+  // M32-DAG: define weak_odr dso_local dllexport x86_thiscallcc %struct.ExplicitInstConstexprMembers* @"??0?$ExplicitInstConstexprMembers@X@@QAE@XZ"
 
   ExplicitInstConstexprMembers(const ExplicitInstConstexprMembers&) = default;
-  // M32MSVC2013-DAG: define weak_odr dso_local dllexport x86_thiscallcc ptr @"??0?$ExplicitInstConstexprMembers@X@@QAE@ABU0@@Z"
+  // M32MSVC2013-DAG: define weak_odr dso_local dllexport x86_thiscallcc %struct.ExplicitInstConstexprMembers* @"??0?$ExplicitInstConstexprMembers@X@@QAE@ABU0@@Z"
 
   constexpr int f() const { return 42; }
   // M32-DAG: define weak_odr dso_local dllexport x86_thiscallcc i32 @"?f@?$ExplicitInstConstexprMembers@X@@QBEHXZ"
@@ -769,7 +767,7 @@
 template struct __declspec(dllexport) ExplicitInstantiationDeclExportedDefTemplate<int>;
 USEMEMFUNC(ExplicitInstantiationDeclExportedDefTemplate<int>, f);
 // M32-DAG: define weak_odr dso_local dllexport x86_thiscallcc void @"?f@?$ExplicitInstantiationDeclExportedDefTemplate@H@@QAEXXZ"
-// M32-DAG: define weak_odr dso_local dllexport x86_thiscallcc ptr @"??0?$ExplicitInstantiationDeclExportedDefTemplate@H@@QAE@XZ"
+// M32-DAG: define weak_odr dso_local dllexport x86_thiscallcc %struct.ExplicitInstantiationDeclExportedDefTemplate* @"??0?$ExplicitInstantiationDeclExportedDefTemplate@H@@QAE@XZ"
 // G32-DAG: define weak_odr dso_local x86_thiscallcc void @_ZN44ExplicitInstantiationDeclExportedDefTemplateIiE1fEv
 
 template <typename T> struct ImplicitInstantiationExportedExplicitInstantiationDefTemplate { virtual void f() {} };
@@ -812,7 +810,7 @@
 struct __declspec(dllexport) S {
   int x = 42;
 };
-// M32-DAG: define weak_odr dso_local dllexport x86_thiscallcc ptr @"??0S@InClassInits@@QAE@XZ"
+// M32-DAG: define weak_odr dso_local dllexport x86_thiscallcc %"struct.InClassInits::S"* @"??0S@InClassInits@@QAE@XZ"
 
 // dllexport an already instantiated class template.
 template <typename T> struct Base {
@@ -820,7 +818,7 @@
 };
 Base<int> base;
 struct __declspec(dllexport) T : Base<int> { };
-// M32-DAG: define weak_odr dso_local dllexport x86_thiscallcc ptr @"??0?$Base@H@InClassInits@@QAE@XZ"
+// M32-DAG: define weak_odr dso_local dllexport x86_thiscallcc %"struct.InClassInits::Base"* @"??0?$Base@H@InClassInits@@QAE@XZ"
 
 struct A { A(int); };
 struct __declspec(dllexport) U {
@@ -828,7 +826,7 @@
   U(A = 0) {}
   int x = 0;
 };
-// M32-DAG: define weak_odr dso_local dllexport x86_thiscallcc ptr @"??0U@InClassInits@@QAE@UA@1@@Z"
+// M32-DAG: define weak_odr dso_local dllexport x86_thiscallcc %"struct.InClassInits::U"* @"??0U@InClassInits@@QAE@UA@1@@Z"
 
 struct Evil {
   template <typename T> struct Base {
@@ -840,7 +838,7 @@
   // the default ctor must still be delayed.
   struct __declspec(dllexport) T : Base<int> {};
 };
-// M32-DAG: define weak_odr dso_local dllexport x86_thiscallcc ptr @"??0?$Base@H@Evil@InClassInits@@QAE@XZ"
+// M32-DAG: define weak_odr dso_local dllexport x86_thiscallcc %"struct.InClassInits::Evil::Base"* @"??0?$Base@H@Evil@InClassInits@@QAE@XZ"
 
 template <typename T> struct Foo {};
 template <typename T> struct Bar {
@@ -852,11 +850,7 @@
 // After parsing Baz, in ActOnFinishCXXNonNestedClass we would synthesize
 // Baz's operator=, causing instantiation of Foo<int> after which
 // ActOnFinishCXXNonNestedClass is called, and we would bite our own tail.
-<<<<<<< HEAD
-// M32-DAG: define weak_odr dso_local dllexport x86_thiscallcc nonnull align 1 dereferenceable(1) ptr @"??4Baz@InClassInits@@QAEAAU01@ABU01@@Z"
-=======
 // M32-DAG: define weak_odr dso_local dllexport x86_thiscallcc dereferenceable(1) %"struct.InClassInits::Baz"* @"??4Baz@InClassInits@@QAEAAU01@ABU01@@Z"
->>>>>>> cb02aa7e
 
 // Trying to define the explicitly defaulted ctor must be delayed until the
 // in-class initializer for x has been processed.
@@ -864,36 +858,14 @@
   __declspec(dllexport) PR40006() = default;
   int x = 42;
 };
-<<<<<<< HEAD
-// M32-DAG: define weak_odr dso_local dllexport x86_thiscallcc ptr @"??0PR40006@InClassInits@@QAE@XZ"
-
-namespace pr40006 {
-// Delay emitting the method also past the instantiation of Tmpl<Inner>, i.e.
-// until the top-level class Outer is completely finished.
-template<typename> struct Tmpl {};
-struct Outer {
-    struct Inner {
-        __declspec(dllexport) Inner() = default;
-        unsigned int x = 0;
-    };
-    Tmpl<Inner> y;
-};
-// M32-DAG: define weak_odr dso_local dllexport x86_thiscallcc ptr @"??0Inner@Outer@pr40006@InClassInits@@QAE@XZ"
-}
-=======
 // M32-DAG: define weak_odr dso_local dllexport x86_thiscallcc %"struct.InClassInits::PR40006"* @"??0PR40006@InClassInits@@QAE@XZ"
->>>>>>> cb02aa7e
 
 // PR42857: Clang would try to emit the non-trivial explicitly defaulted
 // dllexport ctor twice when doing an explicit instantiation definition.
 struct Qux { Qux(); };
 template <typename T> struct PR42857 { __declspec(dllexport) PR42857() = default; Qux q; };
 template struct PR42857<int>;
-<<<<<<< HEAD
-// M32-DAG: define weak_odr dso_local dllexport x86_thiscallcc ptr @"??0?$PR42857@H@InClassInits@@QAE@XZ"
-=======
 // M32-DAG: define weak_odr dso_local dllexport x86_thiscallcc %"struct.InClassInits::PR42857"* @"??0?$PR42857@H@InClassInits@@QAE@XZ"
->>>>>>> cb02aa7e
 
 }
 
@@ -929,36 +901,6 @@
 // M32-DAG: define dso_local x86_thiscallcc void @"??$baz@H@?$ExportedClassTemplate2@H@pr34849@@QAEXXZ"
 }
 
-namespace pr47683 {
-struct X { X() {} };
-
-template <typename> struct S {
-  S() = default;
-  X x;
-};
-template struct __declspec(dllexport) S<int>;
-// M32-DAG: define weak_odr dso_local dllexport x86_thiscallcc ptr @"??0?$S@H@pr47683@@QAE@XZ"
-
-template <typename> struct T {
-  T() = default;
-  X x;
-};
-extern template struct T<int>;
-template struct __declspec(dllexport) T<int>;
-// Don't assert about multiple codegen for explicitly defaulted method in explicit instantiation def.
-// M32-DAG: define weak_odr dso_local dllexport x86_thiscallcc ptr @"??0?$T@H@pr47683@@QAE@XZ"
-
-template <typename> struct U {
-  U();
-  X x;
-};
-template <typename T> U<T>::U() = default;
-extern template struct U<int>;
-template struct __declspec(dllexport) U<int>;
-// Same as T, but with out-of-line ctor.
-// M32-DAG: define weak_odr dso_local dllexport x86_thiscallcc ptr @"??0?$U@H@pr47683@@QAE@XZ"
-}
-
 //===----------------------------------------------------------------------===//
 // Classes with template base classes
 //===----------------------------------------------------------------------===//
@@ -994,21 +936,18 @@
 USEMEMFUNC(DerivedFromTemplate, func)
 // M32-DAG: define weak_odr dso_local dllexport x86_thiscallcc void @"?func@?$ClassTemplate@H@@QAEXXZ"
 // G32-DAG: define linkonce_odr dso_local x86_thiscallcc void @_ZN13ClassTemplateIiE4funcEv
-// PS-DAG:  define weak_odr dllexport void @_ZN13ClassTemplateIiE4funcEv
 
 // ExportedTemplate is explicitly exported.
 struct __declspec(dllexport) DerivedFromExportedTemplate : public ExportedClassTemplate<int> {};
 USEMEMFUNC(DerivedFromExportedTemplate, func)
 // M32-DAG: define weak_odr dso_local dllexport x86_thiscallcc void @"?func@?$ExportedClassTemplate@H@@QAEXXZ"
 // G32-DAG: define weak_odr dso_local dllexport x86_thiscallcc void @_ZN21ExportedClassTemplateIiE4funcEv
-// PS-DAG:  define weak_odr dllexport void @_ZN21ExportedClassTemplateIiE4funcEv
 
 // ImportedClassTemplate is explicitly imported.
 struct __declspec(dllexport) DerivedFromImportedTemplate : public ImportedClassTemplate<int> {};
 USEMEMFUNC(DerivedFromImportedTemplate, func)
 // M32-DAG: {{declare|define available_externally}} dllimport x86_thiscallcc void @"?func@?$ImportedClassTemplate@H@@QAEXXZ"
 // G32-DAG: declare dllimport x86_thiscallcc void @_ZN21ImportedClassTemplateIiE4funcEv
-// PS-DAG:  declare dllimport void @_ZN21ImportedClassTemplateIiE4funcEv
 
 // Base class already implicitly instantiated without dll attribute.
 struct DerivedFromTemplateD : public ClassTemplate<double> {};
@@ -1016,7 +955,6 @@
 USEMEMFUNC(DerivedFromTemplateD2, func)
 // M32-DAG: define weak_odr dso_local dllexport x86_thiscallcc void @"?func@?$ClassTemplate@N@@QAEXXZ"
 // G32-DAG: define linkonce_odr dso_local x86_thiscallcc void @_ZN13ClassTemplateIdE4funcEv
-// PS-DAG:  define weak_odr dllexport void @_ZN13ClassTemplateIdE4funcEv
 
 // MS: Base class already instantiated with different dll attribute.
 struct __declspec(dllimport) DerivedFromTemplateB : public ClassTemplate<bool> {};
@@ -1024,49 +962,42 @@
 USEMEMFUNC(DerivedFromTemplateB2, func)
 // M32-DAG: {{declare|define available_externally}} dllimport x86_thiscallcc void @"?func@?$ClassTemplate@_N@@QAEXXZ"
 // G32-DAG: define linkonce_odr dso_local x86_thiscallcc void @_ZN13ClassTemplateIbE4funcEv
-// PS-DAG:  declare dllimport void @_ZN13ClassTemplateIbE4funcEv
 
 // Base class already specialized without dll attribute.
 struct __declspec(dllexport) DerivedFromExplicitlySpecializedTemplate : public ExplicitlySpecializedTemplate<int> {};
 USEMEMFUNC(DerivedFromExplicitlySpecializedTemplate, func)
 // M32-DAG: define dso_local x86_thiscallcc void @"?func@?$ExplicitlySpecializedTemplate@H@@QAEXXZ"
 // G32-DAG: define dso_local x86_thiscallcc void @_ZN29ExplicitlySpecializedTemplateIiE4funcEv
-// PS-DAG:  define dso_local void @_ZN29ExplicitlySpecializedTemplateIiE4funcEv
 
 // Base class alredy specialized with export attribute.
 struct __declspec(dllexport) DerivedFromExplicitlyExportSpecializedTemplate : public ExplicitlyExportSpecializedTemplate<int> {};
 USEMEMFUNC(DerivedFromExplicitlyExportSpecializedTemplate, func)
 // M32-DAG: define dso_local dllexport x86_thiscallcc void @"?func@?$ExplicitlyExportSpecializedTemplate@H@@QAEXXZ"
 // G32-DAG: define dso_local dllexport x86_thiscallcc void @_ZN35ExplicitlyExportSpecializedTemplateIiE4funcEv
-// PS-DAG:  define dso_local dllexport void @_ZN35ExplicitlyExportSpecializedTemplateIiE4funcEv
 
 // Base class already specialized with import attribute.
 struct __declspec(dllexport) DerivedFromExplicitlyImportSpecializedTemplate : public ExplicitlyImportSpecializedTemplate<int> {};
 USEMEMFUNC(DerivedFromExplicitlyImportSpecializedTemplate, func)
 // M32-DAG: declare dllimport x86_thiscallcc void @"?func@?$ExplicitlyImportSpecializedTemplate@H@@QAEXXZ"
 // G32-DAG: declare dllimport x86_thiscallcc void @_ZN35ExplicitlyImportSpecializedTemplateIiE4funcEv
-// PS-DAG:  declare dllimport void @_ZN35ExplicitlyImportSpecializedTemplateIiE4funcEv
 
 // Base class already instantiated without dll attribute.
 struct __declspec(dllexport) DerivedFromExplicitlyInstantiatedTemplate : public ExplicitlyInstantiatedTemplate<int> {};
 USEMEMFUNC(DerivedFromExplicitlyInstantiatedTemplate, func)
 // M32-DAG: define weak_odr dso_local x86_thiscallcc void @"?func@?$ExplicitlyInstantiatedTemplate@H@@QAEXXZ"
 // G32-DAG: define weak_odr dso_local x86_thiscallcc void @_ZN30ExplicitlyInstantiatedTemplateIiE4funcEv
-// PS-DAG:  define weak_odr void @_ZN30ExplicitlyInstantiatedTemplateIiE4funcEv
 
 // Base class already instantiated with export attribute.
 struct __declspec(dllexport) DerivedFromExplicitlyExportInstantiatedTemplate : public ExplicitlyExportInstantiatedTemplate<int> {};
 USEMEMFUNC(DerivedFromExplicitlyExportInstantiatedTemplate, func)
 // M32-DAG: define weak_odr dso_local dllexport x86_thiscallcc void @"?func@?$ExplicitlyExportInstantiatedTemplate@H@@QAEXXZ"
 // G32-DAG: define weak_odr dso_local dllexport x86_thiscallcc void @_ZN36ExplicitlyExportInstantiatedTemplateIiE4funcEv
-// PS-DAG:  define weak_odr dllexport void @_ZN36ExplicitlyExportInstantiatedTemplateIiE4funcEv
 
 // Base class already instantiated with import attribute.
 struct __declspec(dllexport) DerivedFromExplicitlyImportInstantiatedTemplate : public ExplicitlyImportInstantiatedTemplate<int> {};
 USEMEMFUNC(DerivedFromExplicitlyImportInstantiatedTemplate, func)
 // M32-DAG: declare dllimport x86_thiscallcc void @"?func@?$ExplicitlyImportInstantiatedTemplate@H@@QAEXXZ"
 // G32-DAG: declare dllimport x86_thiscallcc void @_ZN36ExplicitlyImportInstantiatedTemplateIiE4funcEv
-// PS-DAG:  declare dllimport void @_ZN36ExplicitlyImportInstantiatedTemplateIiE4funcEv
 
 // MS: A dll attribute propagates through multiple levels of instantiation.
 template <typename T> struct TopClass { void func() {} };
@@ -1075,7 +1006,6 @@
 USEMEMFUNC(BottomClass, func)
 // M32-DAG: define weak_odr dso_local dllexport x86_thiscallcc void @"?func@?$TopClass@H@@QAEXXZ"
 // G32-DAG: define linkonce_odr dso_local x86_thiscallcc void @_ZN8TopClassIiE4funcEv
-// PS-DAG:  define weak_odr dllexport void @_ZN8TopClassIiE4funcEv
 
 template <typename T> struct ExplicitInstantiationDeclTemplateBase { void func() {} };
 extern template struct ExplicitInstantiationDeclTemplateBase<int>;
@@ -1083,7 +1013,6 @@
 template struct ExplicitInstantiationDeclTemplateBase<int>;
 // M32-DAG: define weak_odr dso_local dllexport x86_thiscallcc void @"?func@?$ExplicitInstantiationDeclTemplateBase@H@@QAEXXZ"
 // G32-DAG: define weak_odr dso_local x86_thiscallcc void @_ZN37ExplicitInstantiationDeclTemplateBaseIiE4funcEv
-// PS-DAG:  define weak_odr dllexport void @_ZN37ExplicitInstantiationDeclTemplateBaseIiE4funcEv
 
 // PR26076
 struct LayerSelectionBound;
@@ -1096,8 +1025,8 @@
   };
   LayerSelection foo;
 };
-// M32-DAG: define weak_odr dso_local dllexport x86_thiscallcc ptr @"??0ElementLayers@LayerTreeImpl@@QAE@XZ"
-// M64-DAG: define weak_odr dso_local dllexport ptr @"??0ElementLayers@LayerTreeImpl@@QEAA@XZ"
+// M32-DAG: define weak_odr dso_local dllexport x86_thiscallcc %"struct.LayerTreeImpl::ElementLayers"* @"??0ElementLayers@LayerTreeImpl@@QAE@XZ"
+// M64-DAG: define weak_odr dso_local dllexport %"struct.LayerTreeImpl::ElementLayers"* @"??0ElementLayers@LayerTreeImpl@@QEAA@XZ"
 
 namespace pr39496 {
 // Make sure dll attribute are inherited by static locals also in template
