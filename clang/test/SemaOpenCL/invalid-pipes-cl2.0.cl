--- conflicted
+++ resolved
@@ -1,27 +1,12 @@
-<<<<<<< HEAD
-// RUN: %clang_cc1 %s -verify -pedantic -fsyntax-only -Wno-strict-prototypes -cl-std=CL2.0
-// RUN: %clang_cc1 %s -verify -pedantic -fsyntax-only -Wno-strict-prototypes -cl-std=CL3.0 -cl-ext=+__opencl_c_pipes,+__opencl_c_generic_address_space,+__opencl_c_program_scope_global_variables
-// RUN: %clang_cc1 %s -verify -pedantic -fsyntax-only -Wno-strict-prototypes -cl-std=CL3.0 -cl-ext=+__opencl_c_pipes,+__opencl_c_generic_address_space,-__opencl_c_program_scope_global_variables,-__opencl_c_device_enqueue
-// RUN: %clang_cc1 %s -verify -pedantic -fsyntax-only -cl-std=clc++1.0
-// RUN: %clang_cc1 %s -verify -pedantic -fsyntax-only -cl-std=clc++2021 -cl-ext=+__opencl_c_pipes,+__opencl_c_generic_address_space,+__opencl_c_program_scope_global_variables
-// RUN: %clang_cc1 %s -verify -pedantic -fsyntax-only -cl-std=clc++2021 -cl-ext=+__opencl_c_pipes,+__opencl_c_generic_address_space,-__opencl_c_program_scope_global_variables,-__opencl_c_device_enqueue
-=======
 // RUN: %clang_cc1 %s -verify -pedantic -fsyntax-only -cl-std=CL2.0
 // RUN: %clang_cc1 %s -verify -pedantic -fsyntax-only -cl-std=clc++
->>>>>>> cb02aa7e
 
 global pipe int gp;            // expected-error {{type '__global read_only pipe int' can only be used as a function parameter in OpenCL}}
 global reserve_id_t rid;          // expected-error {{the '__global reserve_id_t' type cannot be used to declare a program scope variable}}
 
-extern pipe write_only int get_pipe(void); // expected-error {{'write_only' attribute only applies to parameters and typedefs}}
-#if (__OPENCL_CPP_VERSION__ == 100) || (__OPENCL_C_VERSION__ == 200) || ((__OPENCL_CPP_VERSION__ == 202100 || __OPENCL_C_VERSION__ == 300) && defined(__opencl_c_program_scope_global_variables))
-// expected-error-re@-2{{type '__global write_only pipe int ({{(void)?}})' can only be used as a function parameter in OpenCL}}
-#else
-// FIXME: '__private' here makes no sense since program scope variables feature is not supported, should diagnose as '__global' probably
-// expected-error-re@-5{{type '__private write_only pipe int ({{(void)?}})' can only be used as a function parameter in OpenCL}}
-#endif
+extern pipe write_only int get_pipe(); // expected-error-re{{type '__global write_only pipe int ({{(void)?}})' can only be used as a function parameter in OpenCL}}
 
-kernel void test_invalid_reserved_id(reserve_id_t ID) { // expected-error {{'__private reserve_id_t' cannot be used as the type of a kernel parameter}}
+kernel void test_invalid_reserved_id(reserve_id_t ID) { // expected-error {{'reserve_id_t' cannot be used as the type of a kernel parameter}}
 }
 
 void test1(pipe int *p) {// expected-error {{pipes packet types cannot be of reference type}}
@@ -30,24 +15,24 @@
 }
 void test3(int pipe p) {// expected-error {{cannot combine with previous 'int' declaration specifier}}
 }
-void test4(void) {
-  pipe int p; // expected-error {{type '__private read_only pipe int' can only be used as a function parameter}}
+void test4() {
+  pipe int p; // expected-error {{type 'read_only pipe int' can only be used as a function parameter}}
   //TODO: fix parsing of this pipe int (*p);
 }
 
 void test5(pipe int p) {
-  p+p; // expected-error{{invalid operands to binary expression ('__private read_only pipe int' and '__private read_only pipe int')}}
-  p=p; // expected-error{{invalid operands to binary expression ('__private read_only pipe int' and '__private read_only pipe int')}}
-  &p; // expected-error{{invalid argument type '__private read_only pipe int' to unary expression}}
-  *p; // expected-error{{invalid argument type '__private read_only pipe int' to unary expression}}
+  p+p; // expected-error{{invalid operands to binary expression ('read_only pipe int' and 'read_only pipe int')}}
+  p=p; // expected-error{{invalid operands to binary expression ('read_only pipe int' and 'read_only pipe int')}}
+  &p; // expected-error{{invalid argument type 'read_only pipe int' to unary expression}}
+  *p; // expected-error{{invalid argument type 'read_only pipe int' to unary expression}}
 }
 
 typedef pipe int pipe_int_t;
-pipe_int_t test6(void) {} // expected-error{{declaring function return value of type 'pipe_int_t' (aka 'read_only pipe int') is not allowed}}
+pipe_int_t test6() {} // expected-error{{declaring function return value of type 'pipe_int_t' (aka 'read_only pipe int') is not allowed}}
 
 bool test_id_comprision(void) {
   reserve_id_t id1, id2;
-  return (id1 == id2);          // expected-error {{invalid operands to binary expression ('__private reserve_id_t' and '__private reserve_id_t')}}
+  return (id1 == id2);          // expected-error {{invalid operands to binary expression ('reserve_id_t' and 'reserve_id_t')}}
 }
 
 // Tests ASTContext::mergeTypes rejects this.
