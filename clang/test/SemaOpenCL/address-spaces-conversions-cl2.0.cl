// RUN: %clang_cc1 %s -ffake-address-space-map -verify -pedantic -fsyntax-only -DCONSTANT -cl-std=CL2.0
// RUN: %clang_cc1 %s -ffake-address-space-map -verify -pedantic -fsyntax-only -DGLOBAL -cl-std=CL2.0
// RUN: %clang_cc1 %s -ffake-address-space-map -verify -pedantic -fsyntax-only -DGENERIC -cl-std=CL2.0
<<<<<<< HEAD
// RUN: %clang_cc1 %s -ffake-address-space-map -verify -pedantic -fsyntax-only -DCONSTANT -cl-std=clc++1.0
// RUN: %clang_cc1 %s -ffake-address-space-map -verify -pedantic -fsyntax-only -DGLOBAL -cl-std=clc++1.0
// RUN: %clang_cc1 %s -ffake-address-space-map -verify -pedantic -fsyntax-only -DGENERIC -cl-std=clc++1.0
// RUN: %clang_cc1 %s -ffake-address-space-map -verify -pedantic -fsyntax-only -DCONSTANT -cl-std=CL3.0 -cl-ext=+__opencl_c_generic_address_space
// RUN: %clang_cc1 %s -ffake-address-space-map -verify -pedantic -fsyntax-only -DGLOBAL -cl-std=CL3.0 -cl-ext=+__opencl_c_generic_address_space
// RUN: %clang_cc1 %s -ffake-address-space-map -verify -pedantic -fsyntax-only -DGENERIC -cl-std=CL3.0 -cl-ext=+__opencl_c_generic_address_space
// RUN: %clang_cc1 %s -ffake-address-space-map -verify -pedantic -fsyntax-only -DCONSTANT -cl-std=clc++2021 -cl-ext=+__opencl_c_generic_address_space
// RUN: %clang_cc1 %s -ffake-address-space-map -verify -pedantic -fsyntax-only -DGLOBAL -cl-std=clc++2021 -cl-ext=+__opencl_c_generic_address_space
// RUN: %clang_cc1 %s -ffake-address-space-map -verify -pedantic -fsyntax-only -DGENERIC -cl-std=clc++2021 -cl-ext=+__opencl_c_generic_address_space
=======
// RUN: %clang_cc1 %s -ffake-address-space-map -verify -pedantic -fsyntax-only -DCONSTANT -cl-std=clc++
// RUN: %clang_cc1 %s -ffake-address-space-map -verify -pedantic -fsyntax-only -DGLOBAL -cl-std=clc++
// RUN: %clang_cc1 %s -ffake-address-space-map -verify -pedantic -fsyntax-only -DGENERIC -cl-std=clc++
>>>>>>> cb02aa7e

/* OpenCLC v2.0 adds a set of restrictions for conversions between pointers to
*  different address spaces, mainly described in Sections 6.5.5 and 6.5.6.
*
*  It adds notion of overlapping address spaces. The main differention is that
*  an unnamed address space is added, called '__generic'. Pointers to the
*  generic address space can be interchangabley used with pointers to any
*  other address space except for __constant address space (Section 6.5.5).
*
*  Based on this there are 3 sets of tests: __generic, named (__global in this
*  case), and __constant, that should cover all program paths for CL address
*  space conversions used in initialisations, assignments, casts, comparisons
*  and arithmetic operations.
*
*  OpenCLC v3.0 supports generic address if __opencl_c_generic_address_space feature is supported
*/

#ifdef GENERIC
#define AS __generic
#define AS_COMP __local
#define AS_INCOMP __constant
#endif

#ifdef GLOBAL
#define AS __global
#define AS_COMP __global
#define AS_INCOMP __local
#endif

#ifdef CONSTANT
#define AS __constant
#define AS_COMP __constant
#define AS_INCOMP __global
#endif

void f_glob(__global int *arg_glob) {}
#ifndef GLOBAL
#if !__OPENCL_CPP_VERSION__
// expected-note@-3{{passing argument to parameter 'arg_glob' here}}
#else
// expected-note-re@-5{{candidate function not viable: cannot pass pointer to address space '__{{generic|constant}}' as a pointer to address space '__global' in 1st argument}}
#endif
#endif

void f_loc(__local int *arg_loc) {}
#if !__OPENCL_CPP_VERSION__
// expected-note@-2{{passing argument to parameter 'arg_loc' here}}
#else
// expected-note-re@-4{{candidate function not viable: cannot pass pointer to address space '__{{global|generic|constant}}' as a pointer to address space '__local' in 1st argument}}
#endif

void f_const(__constant int *arg_const) {}
#ifndef CONSTANT
#if !__OPENCL_CPP_VERSION__
// expected-note@-3{{passing argument to parameter 'arg_const' here}}
#else
// expected-note-re@-5{{candidate function not viable: cannot pass pointer to address space '__{{global|generic}}' as a pointer to address space '__constant' in 1st argument}}
#endif
#endif

void f_priv(__private int *arg_priv) {}
#if !__OPENCL_CPP_VERSION__
// expected-note@-2{{passing argument to parameter 'arg_priv' here}}
#else
// expected-note-re@-4{{candidate function not viable: cannot pass pointer to address space '__{{global|generic|constant}}' as a pointer to address space '__private' in 1st argument}}
#endif

void f_gen(__generic int *arg_gen) {}
#ifdef CONSTANT
#if !__OPENCL_CPP_VERSION__
// expected-note@-3{{passing argument to parameter 'arg_gen' here}}
#else
// expected-note@-5{{candidate function not viable: cannot pass pointer to address space '__constant' as a pointer to address space '__generic' in 1st argument}}
#endif
#endif

void test_conversion(__global int *arg_glob, __local int *arg_loc,
                     __constant int *arg_const, __private int *arg_priv,
                     __generic int *arg_gen) {

  AS int *var_init1 = arg_glob;
#ifdef CONSTANT
#if !__OPENCL_CPP_VERSION__
// expected-error@-3{{initializing '__constant int *__private' with an expression of type '__global int *__private' changes address space of pointer}}
#else
// expected-error@-5{{cannot initialize a variable of type '__constant int *__private' with an lvalue of type '__global int *__private'}}
#endif
#endif

  AS int *var_init2 = arg_loc;
#ifndef GENERIC
#if !__OPENCL_CPP_VERSION__
// expected-error-re@-3{{initializing '__{{global|constant}} int *__private' with an expression of type '__local int *__private' changes address space of pointer}}
#else
// expected-error-re@-5{{cannot initialize a variable of type '__{{global|constant}} int *__private' with an lvalue of type '__local int *__private'}}
#endif
#endif

  AS int *var_init3 = arg_const;
#ifndef CONSTANT
#if !__OPENCL_CPP_VERSION__
// expected-error-re@-3{{initializing '__{{global|generic}} int *__private' with an expression of type '__constant int *__private' changes address space of pointer}}
#else
// expected-error-re@-5{{cannot initialize a variable of type '__{{global|generic}} int *__private' with an lvalue of type '__constant int *__private'}}
#endif
#endif

  AS int *var_init4 = arg_priv;
#ifndef GENERIC
#if !__OPENCL_CPP_VERSION__
// expected-error-re@-3{{initializing '__{{global|constant}} int *__private' with an expression of type '__private int *__private' changes address space of pointer}}
#else
// expected-error-re@-5{{cannot initialize a variable of type '__{{global|constant}} int *__private' with an lvalue of type '__private int *__private'}}
#endif
#endif

  AS int *var_init5 = arg_gen;
#ifndef GENERIC
#if !__OPENCL_CPP_VERSION__
// expected-error-re@-3{{initializing '__{{global|constant}} int *__private' with an expression of type '__generic int *__private' changes address space of pointer}}
#else
// expected-error-re@-5{{cannot initialize a variable of type '__{{global|constant}} int *__private' with an lvalue of type '__generic int *__private'}}
#endif
#endif

  AS int *var_cast1 = (AS int *)arg_glob;
#ifdef CONSTANT
#if !__OPENCL_CPP_VERSION__
// expected-error@-3{{casting '__global int *' to type '__constant int *' changes address space of pointer}}
#else
// expected-error@-5{{C-style cast from '__global int *' to '__constant int *' converts between mismatching address spaces}}
#endif
#endif

  AS int *var_cast2 = (AS int *)arg_loc;
#ifndef GENERIC
#if !__OPENCL_CPP_VERSION__
// expected-error-re@-3{{casting '__local int *' to type '__{{global|constant}} int *' changes address space of pointer}}
#else
// expected-error-re@-5{{C-style cast from '__local int *' to '__{{global|constant}} int *' converts between mismatching address spaces}}
#endif
#endif

  AS int *var_cast3 = (AS int *)arg_const;
#ifndef CONSTANT
#if !__OPENCL_CPP_VERSION__
// expected-error-re@-3{{casting '__constant int *' to type '__{{global|generic}} int *' changes address space of pointer}}
#else
// expected-error-re@-5{{C-style cast from '__constant int *' to '__{{global|generic}} int *' converts between mismatching address spaces}}
#endif
#endif

  AS int *var_cast4 = (AS int *)arg_priv;
#ifndef GENERIC
#if !__OPENCL_CPP_VERSION__
// expected-error-re@-3{{casting '__private int *' to type '__{{global|constant}} int *' changes address space of pointer}}
#else
// expected-error-re@-5{{C-style cast from '__private int *' to '__{{global|constant}} int *' converts between mismatching address spaces}}
#endif
#endif

  AS int *var_cast5 = (AS int *)arg_gen;
#ifdef CONSTANT
#if !__OPENCL_CPP_VERSION__
// expected-error@-3{{casting '__generic int *' to type '__constant int *' changes address space of pointer}}
#else
// expected-error@-5{{C-style cast from '__generic int *' to '__constant int *' converts between mismatching address spaces}}
#endif
#endif

  AS int *var_impl;
  var_impl = arg_glob;
#ifdef CONSTANT
#if !__OPENCL_CPP_VERSION__
// expected-error@-3{{assigning '__global int *__private' to '__constant int *__private' changes address space of pointer}}
#else
// expected-error@-5{{assigning '__global int *__private' to '__constant int *' changes address space of pointer}}
#endif
#endif

  var_impl = arg_loc;
#ifndef GENERIC
#if !__OPENCL_CPP_VERSION__
// expected-error-re@-3{{assigning '__local int *__private' to '__{{global|constant}} int *__private' changes address space of pointer}}
#else
// expected-error-re@-5{{assigning '__local int *__private' to '__{{global|constant}} int *' changes address space of pointer}}
#endif
#endif

  var_impl = arg_const;
#ifndef CONSTANT
#if !__OPENCL_CPP_VERSION__
// expected-error-re@-3{{assigning '__constant int *__private' to '__{{global|generic}} int *__private' changes address space of pointer}}
#else
// expected-error-re@-5{{assigning '__constant int *__private' to '__{{global|generic}} int *' changes address space of pointer}}
#endif
#endif

  var_impl = arg_priv;
#ifndef GENERIC
#if !__OPENCL_CPP_VERSION__
// expected-error-re@-3{{assigning '__private int *__private' to '__{{global|constant}} int *__private' changes address space of pointer}}
#else
// expected-error-re@-5{{assigning '__private int *__private' to '__{{global|constant}} int *' changes address space of pointer}}
#endif
#endif

  var_impl = arg_gen;
#ifndef GENERIC
#if !__OPENCL_CPP_VERSION__
// expected-error-re@-3{{assigning '__generic int *__private' to '__{{global|constant}} int *__private' changes address space of pointer}}
#else
// expected-error-re@-5{{assigning '__generic int *__private' to '__{{global|constant}} int *' changes address space of pointer}}
#endif
#endif

  var_cast1 = (AS int *)arg_glob;
#ifdef CONSTANT
#if !__OPENCL_CPP_VERSION__
// expected-error@-3{{casting '__global int *' to type '__constant int *' changes address space of pointer}}
#else
// expected-error@-5{{C-style cast from '__global int *' to '__constant int *' converts between mismatching address spaces}}
#endif
#endif

  var_cast2 = (AS int *)arg_loc;
#ifndef GENERIC
#if !__OPENCL_CPP_VERSION__
// expected-error-re@-3{{casting '__local int *' to type '__{{global|constant}} int *' changes address space of pointer}}
#else
// expected-error-re@-5{{C-style cast from '__local int *' to '__{{global|constant}} int *' converts between mismatching address spaces}}
#endif
#endif

  var_cast3 = (AS int *)arg_const;
#ifndef CONSTANT
#if !__OPENCL_CPP_VERSION__
// expected-error-re@-3{{casting '__constant int *' to type '__{{global|generic}} int *' changes address space of pointer}}
#else
// expected-error-re@-5{{C-style cast from '__constant int *' to '__{{global|generic}} int *' converts between mismatching address spaces}}
#endif
#endif

  var_cast4 = (AS int *)arg_priv;
#ifndef GENERIC
#if !__OPENCL_CPP_VERSION__
// expected-error-re@-3{{casting '__private int *' to type '__{{global|constant}} int *' changes address space of pointer}}
#else
// expected-error-re@-5{{C-style cast from '__private int *' to '__{{global|constant}} int *' converts between mismatching address spaces}}
#endif
#endif

  var_cast5 = (AS int *)arg_gen;
#ifdef CONSTANT
#if !__OPENCL_CPP_VERSION__
// expected-error@-3{{casting '__generic int *' to type '__constant int *' changes address space of pointer}}
#else
// expected-error@-5{{C-style cast from '__generic int *' to '__constant int *' converts between mismatching address spaces}}
#endif
#endif

  AS int *var_cmp;
  int b = var_cmp != arg_glob;
#ifdef CONSTANT
#if !__OPENCL_CPP_VERSION__
// expected-error@-3{{comparison between  ('__constant int *' and '__global int *') which are pointers to non-overlapping address spaces}}
#else
// expected-error@-5{{comparison of distinct pointer types ('__constant int *' and '__global int *')}}
#endif
#endif

  b = var_cmp != arg_loc;
#ifndef GENERIC
#if !__OPENCL_CPP_VERSION__
// expected-error-re@-3{{comparison between  ('__{{global|constant}} int *' and '__local int *') which are pointers to non-overlapping address spaces}}
#else
// expected-error-re@-5{{comparison of distinct pointer types ('__{{global|constant}} int *' and '__local int *')}}
#endif
#endif

  b = var_cmp == arg_const;
#ifndef CONSTANT
#if !__OPENCL_CPP_VERSION__
// expected-error-re@-3{{comparison between  ('__{{global|generic}} int *' and '__constant int *') which are pointers to non-overlapping address spaces}}
#else
// expected-error-re@-5{{comparison of distinct pointer types ('__{{global|generic}} int *' and '__constant int *')}}
#endif
#endif

  b = var_cmp <= arg_priv;
#ifndef GENERIC
#if !__OPENCL_CPP_VERSION__
// expected-error-re@-3{{comparison between  ('__{{global|constant}} int *' and '__private int *') which are pointers to non-overlapping address spaces}}
#else
// expected-error-re@-5{{comparison of distinct pointer types ('__{{global|constant}} int *' and '__private int *')}}
#endif
#endif

  b = var_cmp >= arg_gen;
#ifdef CONSTANT
#if !__OPENCL_CPP_VERSION__
// expected-error@-3{{comparison between  ('__constant int *' and '__generic int *') which are pointers to non-overlapping address spaces}}
#else
// expected-error@-5{{comparison of distinct pointer types ('__constant int *' and '__generic int *')}}
#endif
#endif

  AS int *var_sub;
  b = var_sub - arg_glob;
#ifdef CONSTANT
// expected-error@-2{{arithmetic operation with operands of type  ('__constant int *' and '__global int *') which are pointers to non-overlapping address spaces}}
#endif

  b = var_sub - arg_loc;
#ifndef GENERIC
// expected-error-re@-2{{arithmetic operation with operands of type  ('__{{global|constant}} int *' and '__local int *') which are pointers to non-overlapping address spaces}}
#endif

  b = var_sub - arg_const;
#ifndef CONSTANT
// expected-error-re@-2{{arithmetic operation with operands of type  ('__{{global|generic}} int *' and '__constant int *') which are pointers to non-overlapping address spaces}}
#endif

  b = var_sub - arg_priv;
#ifndef GENERIC
// expected-error-re@-2{{arithmetic operation with operands of type  ('__{{global|constant}} int *' and '__private int *') which are pointers to non-overlapping address spaces}}
#endif

  b = var_sub - arg_gen;
#ifdef CONSTANT
// expected-error@-2{{arithmetic operation with operands of type  ('__constant int *' and '__generic int *') which are pointers to non-overlapping address spaces}}
#endif

  f_glob(var_sub);
#ifndef GLOBAL
#if !__OPENCL_CPP_VERSION__
// expected-error-re@-3{{passing '__{{constant|generic}} int *__private' to parameter of type '__global int *' changes address space of pointer}}
#else
// expected-error@-5{{no matching function for call to 'f_glob'}}
#endif
#endif

  f_loc(var_sub);
#if !__OPENCL_CPP_VERSION__
// expected-error-re@-2{{passing '__{{global|constant|generic}} int *__private' to parameter of type '__local int *' changes address space of pointer}}
#else
// expected-error@-4{{no matching function for call to 'f_loc'}}
#endif

  f_const(var_sub);
#ifndef CONSTANT
#if !__OPENCL_CPP_VERSION__
// expected-error-re@-3{{passing '__{{global|generic}} int *__private' to parameter of type '__constant int *' changes address space of pointer}}
#else
// expected-error@-5{{no matching function for call to 'f_const'}}
#endif
#endif

  f_priv(var_sub);
#if !__OPENCL_CPP_VERSION__
// expected-error-re@-2{{passing '__{{global|constant|generic}} int *__private' to parameter of type '__private int *' changes address space of pointer}}
#else
// expected-error@-4{{no matching function for call to 'f_priv'}}
#endif

  f_gen(var_sub);
#ifdef CONSTANT
#if !__OPENCL_CPP_VERSION__
// expected-error@-3{{passing '__constant int *__private' to parameter of type '__generic int *' changes address space of pointer}}
#else
// expected-error@-5{{no matching function for call to 'f_gen'}}
#endif
#endif
}

void test_ternary(void) {
  AS int *var_cond;
  __generic int *var_gen;
  __global int *var_glob;
  var_gen = 0 ? var_cond : var_glob;
#ifdef CONSTANT
#if !__OPENCL_CPP_VERSION__
// expected-error@-3{{conditional operator with the second and third operands of type  ('__constant int *' and '__global int *') which are pointers to non-overlapping address spaces}}
#else
// expected-error@-5{{incompatible operand types ('__constant int *' and '__global int *')}}
#endif
#endif

  __local int *var_loc;
  var_gen = 0 ? var_cond : var_loc;
#ifndef GENERIC
#if !__OPENCL_CPP_VERSION__
// expected-error-re@-3{{conditional operator with the second and third operands of type  ('__{{global|constant}} int *' and '__local int *') which are pointers to non-overlapping address spaces}}
#else
// expected-error-re@-5{{incompatible operand types ('__{{global|constant}} int *' and '__local int *')}}
#endif
#endif

  __constant int *var_const;
  var_cond = 0 ? var_cond : var_const;
#ifndef CONSTANT
#if !__OPENCL_CPP_VERSION__
// expected-error-re@-3{{conditional operator with the second and third operands of type  ('__{{global|generic}} int *' and '__constant int *') which are pointers to non-overlapping address spaces}}
#else
// expected-error-re@-5{{incompatible operand types ('__{{global|generic}} int *' and '__constant int *')}}
#endif
#endif

  __private int *var_priv;
  var_gen = 0 ? var_cond : var_priv;
#ifndef GENERIC
#if !__OPENCL_CPP_VERSION__
// expected-error-re@-3{{conditional operator with the second and third operands of type  ('__{{global|constant}} int *' and '__private int *') which are pointers to non-overlapping address spaces}}
#else
// expected-error-re@-5{{incompatible operand types ('__{{global|constant}} int *' and '__private int *')}}
#endif
#endif

  var_gen = 0 ? var_cond : var_gen;
#ifdef CONSTANT
#if !__OPENCL_CPP_VERSION__
// expected-error@-3{{conditional operator with the second and third operands of type  ('__constant int *' and '__generic int *') which are pointers to non-overlapping address spaces}}
#else
// expected-error@-5{{incompatible operand types ('__constant int *' and '__generic int *')}}
#endif
#endif

  void *var_void_gen;
  __global char *var_glob_ch;
  var_void_gen = 0 ? var_cond : var_glob_ch;
#if __OPENCL_CPP_VERSION__
// expected-error-re@-2{{incompatible operand types ('__{{constant|global|generic}} int *' and '__global char *')}}
#else
#ifdef CONSTANT
// expected-error@-5{{conditional operator with the second and third operands of type  ('__constant int *' and '__global char *') which are pointers to non-overlapping address spaces}}
#else
// expected-warning-re@-7{{pointer type mismatch ('__{{global|generic}} int *' and '__global char *')}}
#endif
#endif

  __local char *var_loc_ch;
  var_void_gen = 0 ? var_cond : var_loc_ch;
#if __OPENCL_CPP_VERSION__
// expected-error-re@-2{{incompatible operand types ('__{{constant|global|generic}} int *' and '__local char *')}}
#else
#ifndef GENERIC
// expected-error-re@-5{{conditional operator with the second and third operands of type  ('__{{global|constant}} int *' and '__local char *') which are pointers to non-overlapping address spaces}}
#else
// expected-warning@-7{{pointer type mismatch ('__generic int *' and '__local char *')}}
#endif
#endif

  __constant void *var_void_const;
  __constant char *var_const_ch;
  var_void_const = 0 ? var_cond : var_const_ch;
#if __OPENCL_CPP_VERSION__
// expected-error-re@-2{{incompatible operand types ('__{{constant|global|generic}} int *' and '__constant char *')}}
#else
#ifndef CONSTANT
// expected-error-re@-5{{conditional operator with the second and third operands of type  ('__{{global|generic}} int *' and '__constant char *') which are pointers to non-overlapping address spaces}}
#else
// expected-warning@-7{{pointer type mismatch ('__constant int *' and '__constant char *')}}
#endif
#endif

  __private char *var_priv_ch;
  var_void_gen = 0 ? var_cond : var_priv_ch;
#if __OPENCL_CPP_VERSION__
// expected-error-re@-2{{incompatible operand types ('__{{constant|global|generic}} int *' and '__private char *')}}
#else
#ifndef GENERIC
// expected-error-re@-5{{conditional operator with the second and third operands of type  ('__{{global|constant}} int *' and '__private char *') which are pointers to non-overlapping address spaces}}
#else
// expected-warning@-7{{pointer type mismatch ('__generic int *' and '__private char *')}}
#endif
#endif

  __generic char *var_gen_ch;
  var_void_gen = 0 ? var_cond : var_gen_ch;
#if __OPENCL_CPP_VERSION__
// expected-error-re@-2{{incompatible operand types ('__{{constant|global|generic}} int *' and '__generic char *')}}
#else
#ifdef CONSTANT
// expected-error@-5{{conditional operator with the second and third operands of type  ('__constant int *' and '__generic char *') which are pointers to non-overlapping address spaces}}
#else
// expected-warning-re@-7{{pointer type mismatch ('__{{global|generic}} int *' and '__generic char *')}}
#endif
#endif
}

void test_pointer_chains(void) {
  AS int *AS *var_as_as_int;
  AS int *AS_COMP *var_asc_as_int;
  AS_INCOMP int *AS_COMP *var_asc_asn_int;
  AS_COMP int *AS_COMP *var_asc_asc_int;

  // Case 1:
  //  * address spaces of corresponded most outer pointees overlaps, their canonical types are equal
  //  * CVR, address spaces and canonical types of the rest of pointees are equivalent.
  var_as_as_int = var_asc_as_int;
  var_as_as_int = 0 ? var_as_as_int : var_asc_as_int;

  // Case 2: Corresponded inner pointees has non-overlapping address spaces.
  var_as_as_int = 0 ? var_as_as_int : var_asc_asn_int;
#if !__OPENCL_CPP_VERSION__
// expected-warning-re@-2{{pointer type mismatch ('__{{(generic|global|constant)}} int *__{{(generic|global|constant)}} *' and '__{{(local|global|constant)}} int *__{{(constant|local|global)}} *')}}
#else
// expected-error-re@-4{{incompatible operand types ('__{{(generic|global|constant)}} int *__{{(generic|global|constant)}} *' and '__{{(local|global|constant)}} int *__{{(constant|local|global)}} *')}}
#endif

  // Case 3: Corresponded inner pointees has overlapping but not equivalent address spaces.
  var_as_as_int = var_asc_asc_int;
#ifdef GENERIC
#if !__OPENCL_CPP_VERSION__
// expected-error@-3 {{assigning '__local int *__local *__private' to '__generic int *__generic *__private' changes address space of nested pointer}}
#else
// expected-error@-5 {{assigning '__local int *__local *__private' to '__generic int *__generic *' changes address space of nested pointer}}
#endif
#endif

  var_as_as_int = (AS int *AS *)var_asc_asc_int;
#ifdef GENERIC
#if !__OPENCL_CPP_VERSION__
// expected-warning@-3 {{casting '__local int *__local *' to type '__generic int *__generic *' discards qualifiers in nested pointer types}}
#else
// expected-warning@-5 {{C-style cast from '__local int *__local *' to '__generic int *__generic *' changes address space of nested pointers}}
#endif
#endif

  var_as_as_int = (AS int *AS *)var_asc_asn_int;
#if !__OPENCL_CPP_VERSION__
// expected-warning-re@-2 {{casting '__{{global|local|constant}} int *__{{local|constant|global}} *' to type '__{{global|constant|generic}} int *__{{global|constant|generic}} *' discards qualifiers in nested pointer types}}
#else
// expected-warning-re@-4 {{C-style cast from '__{{global|local|constant}} int *__{{local|constant|global}} *' to '__{{global|constant|generic}} int *__{{global|constant|generic}} *' changes address space of nested pointers}}
#endif

  var_as_as_int = 0 ? var_as_as_int : var_asc_asc_int;
#ifdef GENERIC
#if !__OPENCL_CPP_VERSION__
// expected-warning@-3{{pointer type mismatch ('__generic int *__generic *' and '__local int *__local *')}}
#else
// expected-error@-5 {{incompatible operand types ('__generic int *__generic *' and '__local int *__local *')}}
#endif
#endif
}<|MERGE_RESOLUTION|>--- conflicted
+++ resolved
@@ -1,21 +1,9 @@
 // RUN: %clang_cc1 %s -ffake-address-space-map -verify -pedantic -fsyntax-only -DCONSTANT -cl-std=CL2.0
 // RUN: %clang_cc1 %s -ffake-address-space-map -verify -pedantic -fsyntax-only -DGLOBAL -cl-std=CL2.0
 // RUN: %clang_cc1 %s -ffake-address-space-map -verify -pedantic -fsyntax-only -DGENERIC -cl-std=CL2.0
-<<<<<<< HEAD
-// RUN: %clang_cc1 %s -ffake-address-space-map -verify -pedantic -fsyntax-only -DCONSTANT -cl-std=clc++1.0
-// RUN: %clang_cc1 %s -ffake-address-space-map -verify -pedantic -fsyntax-only -DGLOBAL -cl-std=clc++1.0
-// RUN: %clang_cc1 %s -ffake-address-space-map -verify -pedantic -fsyntax-only -DGENERIC -cl-std=clc++1.0
-// RUN: %clang_cc1 %s -ffake-address-space-map -verify -pedantic -fsyntax-only -DCONSTANT -cl-std=CL3.0 -cl-ext=+__opencl_c_generic_address_space
-// RUN: %clang_cc1 %s -ffake-address-space-map -verify -pedantic -fsyntax-only -DGLOBAL -cl-std=CL3.0 -cl-ext=+__opencl_c_generic_address_space
-// RUN: %clang_cc1 %s -ffake-address-space-map -verify -pedantic -fsyntax-only -DGENERIC -cl-std=CL3.0 -cl-ext=+__opencl_c_generic_address_space
-// RUN: %clang_cc1 %s -ffake-address-space-map -verify -pedantic -fsyntax-only -DCONSTANT -cl-std=clc++2021 -cl-ext=+__opencl_c_generic_address_space
-// RUN: %clang_cc1 %s -ffake-address-space-map -verify -pedantic -fsyntax-only -DGLOBAL -cl-std=clc++2021 -cl-ext=+__opencl_c_generic_address_space
-// RUN: %clang_cc1 %s -ffake-address-space-map -verify -pedantic -fsyntax-only -DGENERIC -cl-std=clc++2021 -cl-ext=+__opencl_c_generic_address_space
-=======
 // RUN: %clang_cc1 %s -ffake-address-space-map -verify -pedantic -fsyntax-only -DCONSTANT -cl-std=clc++
 // RUN: %clang_cc1 %s -ffake-address-space-map -verify -pedantic -fsyntax-only -DGLOBAL -cl-std=clc++
 // RUN: %clang_cc1 %s -ffake-address-space-map -verify -pedantic -fsyntax-only -DGENERIC -cl-std=clc++
->>>>>>> cb02aa7e
 
 /* OpenCLC v2.0 adds a set of restrictions for conversions between pointers to
 *  different address spaces, mainly described in Sections 6.5.5 and 6.5.6.
@@ -29,8 +17,6 @@
 *  case), and __constant, that should cover all program paths for CL address
 *  space conversions used in initialisations, assignments, casts, comparisons
 *  and arithmetic operations.
-*
-*  OpenCLC v3.0 supports generic address if __opencl_c_generic_address_space feature is supported
 */
 
 #ifdef GENERIC
@@ -56,7 +42,7 @@
 #if !__OPENCL_CPP_VERSION__
 // expected-note@-3{{passing argument to parameter 'arg_glob' here}}
 #else
-// expected-note-re@-5{{candidate function not viable: cannot pass pointer to address space '__{{generic|constant}}' as a pointer to address space '__global' in 1st argument}}
+// expected-note-re@-5{{candidate function not viable: address space mismatch in 1st argument ('__{{generic|constant}} int *'), parameter type must be '__global int *'}}
 #endif
 #endif
 
@@ -64,7 +50,7 @@
 #if !__OPENCL_CPP_VERSION__
 // expected-note@-2{{passing argument to parameter 'arg_loc' here}}
 #else
-// expected-note-re@-4{{candidate function not viable: cannot pass pointer to address space '__{{global|generic|constant}}' as a pointer to address space '__local' in 1st argument}}
+// expected-note-re@-4{{candidate function not viable: address space mismatch in 1st argument ('__{{global|generic|constant}} int *'), parameter type must be '__local int *'}}
 #endif
 
 void f_const(__constant int *arg_const) {}
@@ -72,7 +58,7 @@
 #if !__OPENCL_CPP_VERSION__
 // expected-note@-3{{passing argument to parameter 'arg_const' here}}
 #else
-// expected-note-re@-5{{candidate function not viable: cannot pass pointer to address space '__{{global|generic}}' as a pointer to address space '__constant' in 1st argument}}
+// expected-note-re@-5{{candidate function not viable: address space mismatch in 1st argument ('__{{global|generic}} int *'), parameter type must be '__constant int *'}}
 #endif
 #endif
 
@@ -80,7 +66,7 @@
 #if !__OPENCL_CPP_VERSION__
 // expected-note@-2{{passing argument to parameter 'arg_priv' here}}
 #else
-// expected-note-re@-4{{candidate function not viable: cannot pass pointer to address space '__{{global|generic|constant}}' as a pointer to address space '__private' in 1st argument}}
+// expected-note-re@-4{{candidate function not viable: address space mismatch in 1st argument ('__{{global|generic|constant}} int *'), parameter type must be 'int *'}}
 #endif
 
 void f_gen(__generic int *arg_gen) {}
@@ -88,7 +74,7 @@
 #if !__OPENCL_CPP_VERSION__
 // expected-note@-3{{passing argument to parameter 'arg_gen' here}}
 #else
-// expected-note@-5{{candidate function not viable: cannot pass pointer to address space '__constant' as a pointer to address space '__generic' in 1st argument}}
+// expected-note@-5{{candidate function not viable: address space mismatch in 1st argument ('__constant int *'), parameter type must be '__generic int *'}}
 #endif
 #endif
 
@@ -99,45 +85,45 @@
   AS int *var_init1 = arg_glob;
 #ifdef CONSTANT
 #if !__OPENCL_CPP_VERSION__
-// expected-error@-3{{initializing '__constant int *__private' with an expression of type '__global int *__private' changes address space of pointer}}
-#else
-// expected-error@-5{{cannot initialize a variable of type '__constant int *__private' with an lvalue of type '__global int *__private'}}
+// expected-error@-3{{initializing '__constant int *' with an expression of type '__global int *' changes address space of pointer}}
+#else
+// expected-error@-5{{cannot initialize a variable of type '__constant int *' with an lvalue of type '__global int *'}}
 #endif
 #endif
 
   AS int *var_init2 = arg_loc;
 #ifndef GENERIC
 #if !__OPENCL_CPP_VERSION__
-// expected-error-re@-3{{initializing '__{{global|constant}} int *__private' with an expression of type '__local int *__private' changes address space of pointer}}
-#else
-// expected-error-re@-5{{cannot initialize a variable of type '__{{global|constant}} int *__private' with an lvalue of type '__local int *__private'}}
+// expected-error-re@-3{{initializing '__{{global|constant}} int *' with an expression of type '__local int *' changes address space of pointer}}
+#else
+// expected-error-re@-5{{cannot initialize a variable of type '__{{global|constant}} int *' with an lvalue of type '__local int *'}}
 #endif
 #endif
 
   AS int *var_init3 = arg_const;
 #ifndef CONSTANT
 #if !__OPENCL_CPP_VERSION__
-// expected-error-re@-3{{initializing '__{{global|generic}} int *__private' with an expression of type '__constant int *__private' changes address space of pointer}}
-#else
-// expected-error-re@-5{{cannot initialize a variable of type '__{{global|generic}} int *__private' with an lvalue of type '__constant int *__private'}}
+// expected-error-re@-3{{initializing '__{{global|generic}} int *' with an expression of type '__constant int *' changes address space of pointer}}
+#else
+// expected-error-re@-5{{cannot initialize a variable of type '__{{global|generic}} int *' with an lvalue of type '__constant int *'}}
 #endif
 #endif
 
   AS int *var_init4 = arg_priv;
 #ifndef GENERIC
 #if !__OPENCL_CPP_VERSION__
-// expected-error-re@-3{{initializing '__{{global|constant}} int *__private' with an expression of type '__private int *__private' changes address space of pointer}}
-#else
-// expected-error-re@-5{{cannot initialize a variable of type '__{{global|constant}} int *__private' with an lvalue of type '__private int *__private'}}
+// expected-error-re@-3{{initializing '__{{global|constant}} int *' with an expression of type 'int *' changes address space of pointer}}
+#else
+// expected-error-re@-5{{cannot initialize a variable of type '__{{global|constant}} int *' with an lvalue of type 'int *'}}
 #endif
 #endif
 
   AS int *var_init5 = arg_gen;
 #ifndef GENERIC
 #if !__OPENCL_CPP_VERSION__
-// expected-error-re@-3{{initializing '__{{global|constant}} int *__private' with an expression of type '__generic int *__private' changes address space of pointer}}
-#else
-// expected-error-re@-5{{cannot initialize a variable of type '__{{global|constant}} int *__private' with an lvalue of type '__generic int *__private'}}
+// expected-error-re@-3{{initializing '__{{global|constant}} int *' with an expression of type '__generic int *' changes address space of pointer}}
+#else
+// expected-error-re@-5{{cannot initialize a variable of type '__{{global|constant}} int *' with an lvalue of type '__generic int *'}}
 #endif
 #endif
 
@@ -171,9 +157,9 @@
   AS int *var_cast4 = (AS int *)arg_priv;
 #ifndef GENERIC
 #if !__OPENCL_CPP_VERSION__
-// expected-error-re@-3{{casting '__private int *' to type '__{{global|constant}} int *' changes address space of pointer}}
-#else
-// expected-error-re@-5{{C-style cast from '__private int *' to '__{{global|constant}} int *' converts between mismatching address spaces}}
+// expected-error-re@-3{{casting 'int *' to type '__{{global|constant}} int *' changes address space of pointer}}
+#else
+// expected-error-re@-5{{C-style cast from 'int *' to '__{{global|constant}} int *' converts between mismatching address spaces}}
 #endif
 #endif
 
@@ -190,45 +176,45 @@
   var_impl = arg_glob;
 #ifdef CONSTANT
 #if !__OPENCL_CPP_VERSION__
-// expected-error@-3{{assigning '__global int *__private' to '__constant int *__private' changes address space of pointer}}
-#else
-// expected-error@-5{{assigning '__global int *__private' to '__constant int *' changes address space of pointer}}
+// expected-error@-3{{assigning '__global int *' to '__constant int *' changes address space of pointer}}
+#else
+// expected-error@-5{{assigning to '__constant int *' from incompatible type '__global int *'}}
 #endif
 #endif
 
   var_impl = arg_loc;
 #ifndef GENERIC
 #if !__OPENCL_CPP_VERSION__
-// expected-error-re@-3{{assigning '__local int *__private' to '__{{global|constant}} int *__private' changes address space of pointer}}
-#else
-// expected-error-re@-5{{assigning '__local int *__private' to '__{{global|constant}} int *' changes address space of pointer}}
+// expected-error-re@-3{{assigning '__local int *' to '__{{global|constant}} int *' changes address space of pointer}}
+#else
+// expected-error-re@-5{{assigning to '__{{global|constant}} int *' from incompatible type '__local int *'}}
 #endif
 #endif
 
   var_impl = arg_const;
 #ifndef CONSTANT
 #if !__OPENCL_CPP_VERSION__
-// expected-error-re@-3{{assigning '__constant int *__private' to '__{{global|generic}} int *__private' changes address space of pointer}}
-#else
-// expected-error-re@-5{{assigning '__constant int *__private' to '__{{global|generic}} int *' changes address space of pointer}}
+// expected-error-re@-3{{assigning '__constant int *' to '__{{global|generic}} int *' changes address space of pointer}}
+#else
+// expected-error-re@-5{{assigning to '__{{global|generic}} int *' from incompatible type '__constant int *'}}
 #endif
 #endif
 
   var_impl = arg_priv;
 #ifndef GENERIC
 #if !__OPENCL_CPP_VERSION__
-// expected-error-re@-3{{assigning '__private int *__private' to '__{{global|constant}} int *__private' changes address space of pointer}}
-#else
-// expected-error-re@-5{{assigning '__private int *__private' to '__{{global|constant}} int *' changes address space of pointer}}
+// expected-error-re@-3{{assigning 'int *' to '__{{global|constant}} int *' changes address space of pointer}}
+#else
+// expected-error-re@-5{{assigning to '__{{global|constant}} int *' from incompatible type 'int *'}}
 #endif
 #endif
 
   var_impl = arg_gen;
 #ifndef GENERIC
 #if !__OPENCL_CPP_VERSION__
-// expected-error-re@-3{{assigning '__generic int *__private' to '__{{global|constant}} int *__private' changes address space of pointer}}
-#else
-// expected-error-re@-5{{assigning '__generic int *__private' to '__{{global|constant}} int *' changes address space of pointer}}
+// expected-error-re@-3{{assigning '__generic int *' to '__{{global|constant}} int *' changes address space of pointer}}
+#else
+// expected-error-re@-5{{assigning to '__{{global|constant}} int *' from incompatible type '__generic int *'}}
 #endif
 #endif
 
@@ -262,9 +248,9 @@
   var_cast4 = (AS int *)arg_priv;
 #ifndef GENERIC
 #if !__OPENCL_CPP_VERSION__
-// expected-error-re@-3{{casting '__private int *' to type '__{{global|constant}} int *' changes address space of pointer}}
-#else
-// expected-error-re@-5{{C-style cast from '__private int *' to '__{{global|constant}} int *' converts between mismatching address spaces}}
+// expected-error-re@-3{{casting 'int *' to type '__{{global|constant}} int *' changes address space of pointer}}
+#else
+// expected-error-re@-5{{C-style cast from 'int *' to '__{{global|constant}} int *' converts between mismatching address spaces}}
 #endif
 #endif
 
@@ -308,9 +294,9 @@
   b = var_cmp <= arg_priv;
 #ifndef GENERIC
 #if !__OPENCL_CPP_VERSION__
-// expected-error-re@-3{{comparison between  ('__{{global|constant}} int *' and '__private int *') which are pointers to non-overlapping address spaces}}
-#else
-// expected-error-re@-5{{comparison of distinct pointer types ('__{{global|constant}} int *' and '__private int *')}}
+// expected-error-re@-3{{comparison between  ('__{{global|constant}} int *' and 'int *') which are pointers to non-overlapping address spaces}}
+#else
+// expected-error-re@-5{{comparison of distinct pointer types ('__{{global|constant}} int *' and 'int *')}}
 #endif
 #endif
 
@@ -341,7 +327,7 @@
 
   b = var_sub - arg_priv;
 #ifndef GENERIC
-// expected-error-re@-2{{arithmetic operation with operands of type  ('__{{global|constant}} int *' and '__private int *') which are pointers to non-overlapping address spaces}}
+// expected-error-re@-2{{arithmetic operation with operands of type  ('__{{global|constant}} int *' and 'int *') which are pointers to non-overlapping address spaces}}
 #endif
 
   b = var_sub - arg_gen;
@@ -352,7 +338,7 @@
   f_glob(var_sub);
 #ifndef GLOBAL
 #if !__OPENCL_CPP_VERSION__
-// expected-error-re@-3{{passing '__{{constant|generic}} int *__private' to parameter of type '__global int *' changes address space of pointer}}
+// expected-error-re@-3{{passing '__{{constant|generic}} int *' to parameter of type '__global int *' changes address space of pointer}}
 #else
 // expected-error@-5{{no matching function for call to 'f_glob'}}
 #endif
@@ -360,7 +346,7 @@
 
   f_loc(var_sub);
 #if !__OPENCL_CPP_VERSION__
-// expected-error-re@-2{{passing '__{{global|constant|generic}} int *__private' to parameter of type '__local int *' changes address space of pointer}}
+// expected-error-re@-2{{passing '__{{global|constant|generic}} int *' to parameter of type '__local int *' changes address space of pointer}}
 #else
 // expected-error@-4{{no matching function for call to 'f_loc'}}
 #endif
@@ -368,7 +354,7 @@
   f_const(var_sub);
 #ifndef CONSTANT
 #if !__OPENCL_CPP_VERSION__
-// expected-error-re@-3{{passing '__{{global|generic}} int *__private' to parameter of type '__constant int *' changes address space of pointer}}
+// expected-error-re@-3{{passing '__{{global|generic}} int *' to parameter of type '__constant int *' changes address space of pointer}}
 #else
 // expected-error@-5{{no matching function for call to 'f_const'}}
 #endif
@@ -376,7 +362,7 @@
 
   f_priv(var_sub);
 #if !__OPENCL_CPP_VERSION__
-// expected-error-re@-2{{passing '__{{global|constant|generic}} int *__private' to parameter of type '__private int *' changes address space of pointer}}
+// expected-error-re@-2{{passing '__{{global|constant|generic}} int *' to parameter of type 'int *' changes address space of pointer}}
 #else
 // expected-error@-4{{no matching function for call to 'f_priv'}}
 #endif
@@ -384,14 +370,14 @@
   f_gen(var_sub);
 #ifdef CONSTANT
 #if !__OPENCL_CPP_VERSION__
-// expected-error@-3{{passing '__constant int *__private' to parameter of type '__generic int *' changes address space of pointer}}
+// expected-error@-3{{passing '__constant int *' to parameter of type '__generic int *' changes address space of pointer}}
 #else
 // expected-error@-5{{no matching function for call to 'f_gen'}}
 #endif
 #endif
 }
 
-void test_ternary(void) {
+void test_ternary() {
   AS int *var_cond;
   __generic int *var_gen;
   __global int *var_glob;
@@ -428,9 +414,9 @@
   var_gen = 0 ? var_cond : var_priv;
 #ifndef GENERIC
 #if !__OPENCL_CPP_VERSION__
-// expected-error-re@-3{{conditional operator with the second and third operands of type  ('__{{global|constant}} int *' and '__private int *') which are pointers to non-overlapping address spaces}}
-#else
-// expected-error-re@-5{{incompatible operand types ('__{{global|constant}} int *' and '__private int *')}}
+// expected-error-re@-3{{conditional operator with the second and third operands of type  ('__{{global|constant}} int *' and 'int *') which are pointers to non-overlapping address spaces}}
+#else
+// expected-error-re@-5{{incompatible operand types ('__{{global|constant}} int *' and 'int *')}}
 #endif
 #endif
 
@@ -484,12 +470,12 @@
   __private char *var_priv_ch;
   var_void_gen = 0 ? var_cond : var_priv_ch;
 #if __OPENCL_CPP_VERSION__
-// expected-error-re@-2{{incompatible operand types ('__{{constant|global|generic}} int *' and '__private char *')}}
-#else
-#ifndef GENERIC
-// expected-error-re@-5{{conditional operator with the second and third operands of type  ('__{{global|constant}} int *' and '__private char *') which are pointers to non-overlapping address spaces}}
-#else
-// expected-warning@-7{{pointer type mismatch ('__generic int *' and '__private char *')}}
+// expected-error-re@-2{{incompatible operand types ('__{{constant|global|generic}} int *' and 'char *')}}
+#else
+#ifndef GENERIC
+// expected-error-re@-5{{conditional operator with the second and third operands of type  ('__{{global|constant}} int *' and 'char *') which are pointers to non-overlapping address spaces}}
+#else
+// expected-warning@-7{{pointer type mismatch ('__generic int *' and 'char *')}}
 #endif
 #endif
 
@@ -506,7 +492,7 @@
 #endif
 }
 
-void test_pointer_chains(void) {
+void test_pointer_chains() {
   AS int *AS *var_as_as_int;
   AS int *AS_COMP *var_asc_as_int;
   AS_INCOMP int *AS_COMP *var_asc_asn_int;
@@ -515,9 +501,12 @@
   // Case 1:
   //  * address spaces of corresponded most outer pointees overlaps, their canonical types are equal
   //  * CVR, address spaces and canonical types of the rest of pointees are equivalent.
-  var_as_as_int = var_asc_as_int;
   var_as_as_int = 0 ? var_as_as_int : var_asc_as_int;
-
+#if __OPENCL_CPP_VERSION__
+#ifdef GENERIC
+// expected-error@-3{{incompatible operand types ('__generic int *__generic *' and '__generic int *__local *')}}
+#endif
+#endif
   // Case 2: Corresponded inner pointees has non-overlapping address spaces.
   var_as_as_int = 0 ? var_as_as_int : var_asc_asn_int;
 #if !__OPENCL_CPP_VERSION__
@@ -527,37 +516,12 @@
 #endif
 
   // Case 3: Corresponded inner pointees has overlapping but not equivalent address spaces.
-  var_as_as_int = var_asc_asc_int;
 #ifdef GENERIC
-#if !__OPENCL_CPP_VERSION__
-// expected-error@-3 {{assigning '__local int *__local *__private' to '__generic int *__generic *__private' changes address space of nested pointer}}
-#else
-// expected-error@-5 {{assigning '__local int *__local *__private' to '__generic int *__generic *' changes address space of nested pointer}}
-#endif
-#endif
-
-  var_as_as_int = (AS int *AS *)var_asc_asc_int;
-#ifdef GENERIC
-#if !__OPENCL_CPP_VERSION__
-// expected-warning@-3 {{casting '__local int *__local *' to type '__generic int *__generic *' discards qualifiers in nested pointer types}}
-#else
-// expected-warning@-5 {{C-style cast from '__local int *__local *' to '__generic int *__generic *' changes address space of nested pointers}}
-#endif
-#endif
-
-  var_as_as_int = (AS int *AS *)var_asc_asn_int;
-#if !__OPENCL_CPP_VERSION__
-// expected-warning-re@-2 {{casting '__{{global|local|constant}} int *__{{local|constant|global}} *' to type '__{{global|constant|generic}} int *__{{global|constant|generic}} *' discards qualifiers in nested pointer types}}
-#else
-// expected-warning-re@-4 {{C-style cast from '__{{global|local|constant}} int *__{{local|constant|global}} *' to '__{{global|constant|generic}} int *__{{global|constant|generic}} *' changes address space of nested pointers}}
-#endif
-
   var_as_as_int = 0 ? var_as_as_int : var_asc_asc_int;
-#ifdef GENERIC
-#if !__OPENCL_CPP_VERSION__
-// expected-warning@-3{{pointer type mismatch ('__generic int *__generic *' and '__local int *__local *')}}
-#else
-// expected-error@-5 {{incompatible operand types ('__generic int *__generic *' and '__local int *__local *')}}
+#if !__OPENCL_CPP_VERSION__
+// expected-warning-re@-2{{pointer type mismatch ('__{{(generic|global|constant)}} int *__{{(generic|global|constant)}} *' and '__{{(local|global|constant)}} int *__{{(local|global|constant)}} *')}}
+#else
+// expected-error-re@-4{{incompatible operand types ('__{{generic|global|constant}} int *__{{generic|global|constant}} *' and '__{{local|global|constant}} int *__{{local|global|constant}} *')}}
 #endif
 #endif
 }