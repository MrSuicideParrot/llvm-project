--- conflicted
+++ resolved
@@ -1,19 +1,14 @@
-// RUN: %clang_cc1 %s -triple "spir-unknown-unknown" -emit-llvm -o - -cl-std=CL1.0 | FileCheck %s --check-prefix=CHECK-SPIR-CL10
+// RUN: %clang_cc1 %s -triple "spir-unknown-unknown" -emit-llvm -o - | FileCheck %s --check-prefix=CHECK-SPIR-CL10
 // RUN: %clang_cc1 %s -triple "spir-unknown-unknown" -emit-llvm -o - -cl-std=CL1.2 | FileCheck %s --check-prefix=CHECK-SPIR-CL12
 // RUN: %clang_cc1 %s -triple "spir-unknown-unknown" -emit-llvm -o - -cl-std=CL2.0 | FileCheck %s --check-prefix=CHECK-SPIR-CL20
-// RUN: %clang_cc1 %s -triple "spir64-unknown-unknown" -emit-llvm -o - -cl-std=CL1.0 | FileCheck %s --check-prefix=CHECK-SPIR-CL10
+// RUN: %clang_cc1 %s -triple "spir64-unknown-unknown" -emit-llvm -o - | FileCheck %s --check-prefix=CHECK-SPIR-CL10
 // RUN: %clang_cc1 %s -triple "spir64-unknown-unknown" -emit-llvm -o - -cl-std=CL1.2 | FileCheck %s --check-prefix=CHECK-SPIR-CL12
 // RUN: %clang_cc1 %s -triple "spir64-unknown-unknown" -emit-llvm -o - -cl-std=CL2.0 | FileCheck %s --check-prefix=CHECK-SPIR-CL20
 
-// RUN: %clang_cc1 %s -triple "spir64-unknown-unknown" -emit-llvm -o - -cl-std=clc++ | FileCheck %s --check-prefix=CHECK-SPIR-CL20
 
-<<<<<<< HEAD
-// RUN: %clang_cc1 %s -triple "amdgcn--amdhsa" -emit-llvm -o - -cl-std=CL1.0 | FileCheck %s --check-prefix=CHECK-AMDGCN-CL10
-=======
 // RUN: %clang_cc1 %s -triple "spir64-unknown-unknown" -emit-llvm -o - -cl-std=clc++ | FileCheck %s --check-prefix=CHECK-SPIR-CL20
 
 // RUN: %clang_cc1 %s -triple "amdgcn--amdhsa" -emit-llvm -o - | FileCheck %s --check-prefix=CHECK-AMDGCN-CL10
->>>>>>> cb02aa7e
 // RUN: %clang_cc1 %s -triple "amdgcn--amdhsa" -emit-llvm -o - -cl-std=CL1.2 | FileCheck %s --check-prefix=CHECK-AMDGCN-CL12
 // RUN: %clang_cc1 %s -triple "amdgcn--amdhsa" -emit-llvm -o - -cl-std=CL2.0 | FileCheck %s --check-prefix=CHECK-AMDGCN-CL20
 
