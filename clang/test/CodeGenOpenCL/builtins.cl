<<<<<<< HEAD
// RUN: %clang_cc1 %s -finclude-default-header -fdeclare-opencl-builtins -cl-std=clc++ -fblocks -O0 -emit-llvm -o - -triple "spir-unknown-unknown" | FileCheck %s
=======
// RUN: %clang_cc1 %s -finclude-default-header -cl-std=clc++ -fblocks -O0 -emit-llvm -o - -triple "spir-unknown-unknown" | FileCheck %s
>>>>>>> cb02aa7e

void testBranchingOnEnqueueKernel(queue_t default_queue, unsigned flags, ndrange_t ndrange) {
    // Ensure `enqueue_kernel` can be branched upon.

    if (enqueue_kernel(default_queue, flags, ndrange, ^(void) {}))
        (void)0;
    // CHECK: [[P:%[0-9]+]] = call spir_func i32 @__enqueue_kernel
    // CHECK-NEXT: [[Q:%[a-z0-9]+]] = icmp ne i32 [[P]], 0
    // CHECK-NEXT: br i1 [[Q]]

    if (get_kernel_work_group_size(^(void) {}))
        (void)0;
    // CHECK: [[P:%[0-9]+]] = call spir_func i32 @__get_kernel_work_group_size
    // CHECK-NEXT: [[Q:%[a-z0-9]+]] = icmp ne i32 [[P]], 0
    // CHECK-NEXT: br i1 [[Q]]

    if (get_kernel_preferred_work_group_size_multiple(^(void) {}))
        (void)0;
    // CHECK: [[P:%[0-9]+]] = call spir_func i32 @__get_kernel_preferred_work_group_size_multiple_impl
    // CHECK-NEXT: [[Q:%[a-z0-9]+]] = icmp ne i32 [[P]], 0
    // CHECK-NEXT: br i1 [[Q]]
}

void testBranchinOnPipeOperations(read_only pipe int r, write_only pipe int w, global int* ptr) {
    // Verify that return type is correctly casted to i1 value.

    if (read_pipe(r, ptr))
        (void)0;
    // CHECK: [[R:%[0-9]+]] = call spir_func i32 @__read_pipe_2
    // CHECK-NEXT: icmp ne i32 [[R]], 0

    if (write_pipe(w, ptr))
        (void)0;
    // CHECK: [[R:%[0-9]+]] = call spir_func i32 @__write_pipe_2
    // CHECK-NEXT: icmp ne i32 [[R]], 0

    if (get_pipe_num_packets(r))
        (void)0;
    // CHECK: [[R:%[0-9]+]] = call spir_func i32 @__get_pipe_num_packets_ro
    // CHECK-NEXT: icmp ne i32 [[R]], 0

    if (get_pipe_num_packets(w))
        (void)0;
    // CHECK: [[R:%[0-9]+]] = call spir_func i32 @__get_pipe_num_packets_wo
    // CHECK-NEXT: icmp ne i32 [[R]], 0

    if (get_pipe_max_packets(r))
        (void)0;
    // CHECK: [[R:%[0-9]+]] = call spir_func i32 @__get_pipe_max_packets_ro
    // CHECK-NEXT: icmp ne i32 [[R]], 0

    if (get_pipe_max_packets(w))
        (void)0;
    // CHECK: [[R:%[0-9]+]] = call spir_func i32 @__get_pipe_max_packets_wo
    // CHECK-NEXT: icmp ne i32 [[R]], 0
}

void testBranchingOnAddressSpaceCast(generic long* ptr) {
    // Verify that pointer types are properly casted, respecting address spaces.

    if (to_global(ptr))
        (void)0;
    // CHECK:       [[P:%[0-9]+]] = call spir_func [[GLOBAL_VOID:ptr addrspace\(1\)]] @__to_global([[GENERIC_VOID:ptr addrspace\(4\)]] {{%[0-9]+}})
    // CHECK-NEXT:  [[BOOL:%[a-z0-9]+]] = icmp ne ptr addrspace(1) [[P]], null
    // CHECK-NEXT:  br i1 [[BOOL]]

    if (to_local(ptr))
        (void)0;
    // CHECK:       [[P:%[0-9]+]] = call spir_func [[LOCAL_VOID:ptr addrspace\(3\)]] @__to_local([[GENERIC_VOID]] {{%[0-9]+}})
    // CHECK-NEXT:  [[BOOL:%[a-z0-9]+]] = icmp ne ptr addrspace(3) [[P]], null
    // CHECK-NEXT:  br i1 [[BOOL]]

    if (to_private(ptr))
        (void)0;
    // CHECK:       [[P:%[0-9]+]] = call spir_func [[PRIVATE_VOID:ptr]] @__to_private([[GENERIC_VOID]] {{%[0-9]+}})
    // CHECK-NEXT:  [[BOOL:%[a-z0-9]+]] = icmp ne ptr [[P]], null
    // CHECK-NEXT:  br i1 [[BOOL]]
}
<|MERGE_RESOLUTION|>--- conflicted
+++ resolved
@@ -1,27 +1,23 @@
-<<<<<<< HEAD
-// RUN: %clang_cc1 %s -finclude-default-header -fdeclare-opencl-builtins -cl-std=clc++ -fblocks -O0 -emit-llvm -o - -triple "spir-unknown-unknown" | FileCheck %s
-=======
 // RUN: %clang_cc1 %s -finclude-default-header -cl-std=clc++ -fblocks -O0 -emit-llvm -o - -triple "spir-unknown-unknown" | FileCheck %s
->>>>>>> cb02aa7e
 
 void testBranchingOnEnqueueKernel(queue_t default_queue, unsigned flags, ndrange_t ndrange) {
     // Ensure `enqueue_kernel` can be branched upon.
 
     if (enqueue_kernel(default_queue, flags, ndrange, ^(void) {}))
         (void)0;
-    // CHECK: [[P:%[0-9]+]] = call spir_func i32 @__enqueue_kernel
+    // CHECK: [[P:%[0-9]+]] = call i32 @__enqueue_kernel
     // CHECK-NEXT: [[Q:%[a-z0-9]+]] = icmp ne i32 [[P]], 0
     // CHECK-NEXT: br i1 [[Q]]
 
     if (get_kernel_work_group_size(^(void) {}))
         (void)0;
-    // CHECK: [[P:%[0-9]+]] = call spir_func i32 @__get_kernel_work_group_size
+    // CHECK: [[P:%[0-9]+]] = call i32 @__get_kernel_work_group_size
     // CHECK-NEXT: [[Q:%[a-z0-9]+]] = icmp ne i32 [[P]], 0
     // CHECK-NEXT: br i1 [[Q]]
 
     if (get_kernel_preferred_work_group_size_multiple(^(void) {}))
         (void)0;
-    // CHECK: [[P:%[0-9]+]] = call spir_func i32 @__get_kernel_preferred_work_group_size_multiple_impl
+    // CHECK: [[P:%[0-9]+]] = call i32 @__get_kernel_preferred_work_group_size_multiple_impl
     // CHECK-NEXT: [[Q:%[a-z0-9]+]] = icmp ne i32 [[P]], 0
     // CHECK-NEXT: br i1 [[Q]]
 }
@@ -31,32 +27,32 @@
 
     if (read_pipe(r, ptr))
         (void)0;
-    // CHECK: [[R:%[0-9]+]] = call spir_func i32 @__read_pipe_2
+    // CHECK: [[R:%[0-9]+]] = call i32 @__read_pipe_2
     // CHECK-NEXT: icmp ne i32 [[R]], 0
 
     if (write_pipe(w, ptr))
         (void)0;
-    // CHECK: [[R:%[0-9]+]] = call spir_func i32 @__write_pipe_2
+    // CHECK: [[R:%[0-9]+]] = call i32 @__write_pipe_2
     // CHECK-NEXT: icmp ne i32 [[R]], 0
 
     if (get_pipe_num_packets(r))
         (void)0;
-    // CHECK: [[R:%[0-9]+]] = call spir_func i32 @__get_pipe_num_packets_ro
+    // CHECK: [[R:%[0-9]+]] = call i32 @__get_pipe_num_packets_ro
     // CHECK-NEXT: icmp ne i32 [[R]], 0
 
     if (get_pipe_num_packets(w))
         (void)0;
-    // CHECK: [[R:%[0-9]+]] = call spir_func i32 @__get_pipe_num_packets_wo
+    // CHECK: [[R:%[0-9]+]] = call i32 @__get_pipe_num_packets_wo
     // CHECK-NEXT: icmp ne i32 [[R]], 0
 
     if (get_pipe_max_packets(r))
         (void)0;
-    // CHECK: [[R:%[0-9]+]] = call spir_func i32 @__get_pipe_max_packets_ro
+    // CHECK: [[R:%[0-9]+]] = call i32 @__get_pipe_max_packets_ro
     // CHECK-NEXT: icmp ne i32 [[R]], 0
 
     if (get_pipe_max_packets(w))
         (void)0;
-    // CHECK: [[R:%[0-9]+]] = call spir_func i32 @__get_pipe_max_packets_wo
+    // CHECK: [[R:%[0-9]+]] = call i32 @__get_pipe_max_packets_wo
     // CHECK-NEXT: icmp ne i32 [[R]], 0
 }
 
@@ -65,19 +61,22 @@
 
     if (to_global(ptr))
         (void)0;
-    // CHECK:       [[P:%[0-9]+]] = call spir_func [[GLOBAL_VOID:ptr addrspace\(1\)]] @__to_global([[GENERIC_VOID:ptr addrspace\(4\)]] {{%[0-9]+}})
-    // CHECK-NEXT:  [[BOOL:%[a-z0-9]+]] = icmp ne ptr addrspace(1) [[P]], null
+    // CHECK:       [[P:%[0-9]+]] = call [[GLOBAL_VOID:i8 addrspace\(1\)\*]] @__to_global([[GENERIC_VOID:i8 addrspace\(4\)\*]] {{%[0-9]+}})
+    // CHECK-NEXT:  [[Q:%[0-9]+]] = bitcast [[GLOBAL_VOID]] [[P]] to [[GLOBAL_i64:i64 addrspace\(1\)\*]]
+    // CHECK-NEXT:  [[BOOL:%[a-z0-9]+]] = icmp ne [[GLOBAL_i64]] [[Q]], null
     // CHECK-NEXT:  br i1 [[BOOL]]
 
     if (to_local(ptr))
         (void)0;
-    // CHECK:       [[P:%[0-9]+]] = call spir_func [[LOCAL_VOID:ptr addrspace\(3\)]] @__to_local([[GENERIC_VOID]] {{%[0-9]+}})
-    // CHECK-NEXT:  [[BOOL:%[a-z0-9]+]] = icmp ne ptr addrspace(3) [[P]], null
+    // CHECK:       [[P:%[0-9]+]] = call [[LOCAL_VOID:i8 addrspace\(3\)\*]] @__to_local([[GENERIC_VOID]] {{%[0-9]+}})
+    // CHECK-NEXT:  [[Q:%[0-9]+]] = bitcast [[LOCAL_VOID]] [[P]] to [[LOCAL_i64:i64 addrspace\(3\)\*]]
+    // CHECK-NEXT:  [[BOOL:%[a-z0-9]+]] = icmp ne [[LOCAL_i64]] [[Q]], null
     // CHECK-NEXT:  br i1 [[BOOL]]
 
     if (to_private(ptr))
         (void)0;
-    // CHECK:       [[P:%[0-9]+]] = call spir_func [[PRIVATE_VOID:ptr]] @__to_private([[GENERIC_VOID]] {{%[0-9]+}})
-    // CHECK-NEXT:  [[BOOL:%[a-z0-9]+]] = icmp ne ptr [[P]], null
+    // CHECK:       [[P:%[0-9]+]] = call [[PRIVATE_VOID:i8\*]] @__to_private([[GENERIC_VOID]] {{%[0-9]+}})
+    // CHECK-NEXT:  [[Q:%[0-9]+]] = bitcast [[PRIVATE_VOID]] [[P]] to [[PRIVATE_i64:i64\*]]
+    // CHECK-NEXT:  [[BOOL:%[a-z0-9]+]] = icmp ne [[PRIVATE_i64]] [[Q]], null
     // CHECK-NEXT:  br i1 [[BOOL]]
 }
