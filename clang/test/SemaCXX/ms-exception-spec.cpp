<<<<<<< HEAD
// RUN: %clang_cc1 -std=c++11 %s -fsyntax-only -verify -fms-compatibility -fexceptions -fcxx-exceptions
// RUN: %clang_cc1 -std=c++17 %s -fsyntax-only -verify -fms-compatibility -fexceptions -fcxx-exceptions
=======
// RUN: %clang_cc1 -std=c++11 %s -fsyntax-only -verify -fms-extensions -fexceptions -fcxx-exceptions
// RUN: %clang_cc1 -std=c++17 %s -fsyntax-only -verify -fms-extensions -fexceptions -fcxx-exceptions
>>>>>>> cb02aa7e

// FIXME: Should -fms-compatibility soften these errors into warnings to match
// MSVC? In practice, MSVC never implemented dynamic exception specifiers, so
// there isn't much Windows code in the wild that uses them.
#if __cplusplus >= 201703L
// expected-error@+3 {{ISO C++17 does not allow dynamic exception specifications}}
// expected-note@+2 {{use 'noexcept(false)' instead}}
#endif
void f() throw(...) { }

namespace PR28080 {
struct S;           // expected-note {{forward declaration}}
#if __cplusplus >= 201703L
// expected-error@+3 {{ISO C++17 does not allow dynamic exception specifications}}
// expected-note@+2 {{use 'noexcept(false)' instead}}
#endif
void fn() throw(S); // expected-warning {{incomplete type}} expected-note{{previous declaration}}
void fn() throw();  // expected-warning {{does not match previous declaration}}
}

template <typename T> struct FooPtr {
  template <typename U> FooPtr(U *p) : m_pT(nullptr) {}

  template <>
      // FIXME: It would be better if this note pointed at the primary template
      // above.
      // expected-note@+1 {{previous declaration is here}}
  FooPtr(T *pInterface) throw() // expected-warning {{exception specification in declaration does not match previous declaration}}
      : m_pT(pInterface) {}

  T *m_pT;
};
struct Bar {};
template struct FooPtr<Bar>; // expected-note {{requested here}}<|MERGE_RESOLUTION|>--- conflicted
+++ resolved
@@ -1,10 +1,5 @@
-<<<<<<< HEAD
-// RUN: %clang_cc1 -std=c++11 %s -fsyntax-only -verify -fms-compatibility -fexceptions -fcxx-exceptions
-// RUN: %clang_cc1 -std=c++17 %s -fsyntax-only -verify -fms-compatibility -fexceptions -fcxx-exceptions
-=======
 // RUN: %clang_cc1 -std=c++11 %s -fsyntax-only -verify -fms-extensions -fexceptions -fcxx-exceptions
 // RUN: %clang_cc1 -std=c++17 %s -fsyntax-only -verify -fms-extensions -fexceptions -fcxx-exceptions
->>>>>>> cb02aa7e
 
 // FIXME: Should -fms-compatibility soften these errors into warnings to match
 // MSVC? In practice, MSVC never implemented dynamic exception specifiers, so
