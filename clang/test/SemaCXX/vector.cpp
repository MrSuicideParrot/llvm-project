--- conflicted
+++ resolved
@@ -1,9 +1,6 @@
-// RUN: %clang_cc1 -flax-vector-conversions=all -triple x86_64-apple-darwin10 -fsyntax-only -verify %s
-// RUN: %clang_cc1 -flax-vector-conversions=all -triple x86_64-apple-darwin10 -fsyntax-only -verify -std=c++98 %s
-// RUN: %clang_cc1 -flax-vector-conversions=all -triple x86_64-apple-darwin10 -fsyntax-only -verify -std=c++11 %s
-// RUN: %clang_cc1 -flax-vector-conversions=all -triple x86_64-apple-darwin10 -fsyntax-only -verify -std=c++20 %s
-// RUN: %clang_cc1 -flax-vector-conversions=integer -triple x86_64-apple-darwin10 -fsyntax-only -verify %s -DNO_LAX_FLOAT
-// RUN: %clang_cc1 -flax-vector-conversions=none -triple x86_64-apple-darwin10 -fsyntax-only -verify %s -DNO_LAX_FLOAT -DNO_LAX_INT
+// RUN: %clang_cc1 -triple x86_64-apple-darwin10 -fsyntax-only -verify %s
+// RUN: %clang_cc1 -triple x86_64-apple-darwin10 -fsyntax-only -verify -std=c++98 %s
+// RUN: %clang_cc1 -triple x86_64-apple-darwin10 -fsyntax-only -verify -std=c++11 %s
 
 typedef char char16 __attribute__ ((__vector_size__ (16)));
 typedef long long longlong16 __attribute__ ((__vector_size__ (16)));
@@ -11,19 +8,13 @@
 typedef long long longlong16_e __attribute__ ((__ext_vector_type__ (2)));
 
 // Test overloading and function calls with vector types.
-void f0(char16); // expected-note 0+{{candidate}}
+void f0(char16);
 
 void f0_test(char16 c16, longlong16 ll16, char16_e c16e, longlong16_e ll16e) {
   f0(c16);
   f0(ll16);
-#ifdef NO_LAX_INT
-  // expected-error@-2 {{no matching function}}
-#endif
   f0(c16e);
   f0(ll16e);
-#ifdef NO_LAX_INT
-  // expected-error@-2 {{no matching function}}
-#endif
 }
 
 int &f1(char16);
@@ -36,14 +27,12 @@
   float &fr2 = f1(ll16e);
 }
 
-void f2(char16_e); // expected-note 0+{{candidate}}
+void f2(char16_e); // expected-note{{no known conversion from 'longlong16_e' (vector of 2 'long long' values) to 'char16_e' (vector of 16 'char' values) for 1st argument}} \
+       // expected-note{{candidate function not viable: no known conversion from 'convertible_to<longlong16_e>' to 'char16_e' (vector of 16 'char' values) for 1st argument}}
 
 void f2_test(char16 c16, longlong16 ll16, char16_e c16e, longlong16_e ll16e) {
   f2(c16);
   f2(ll16);
-#ifdef NO_LAX_INT
-  // expected-error@-2 {{no matching function}}
-#endif
   f2(c16e);
   f2(ll16e); // expected-error{{no matching function}}
   f2('a');
@@ -69,11 +58,6 @@
   (void)(Cond? c16 : ll16);
   (void)(Cond? ll16e : c16e);
   (void)(Cond? ll16e : c16);
-#ifdef NO_LAX_INT
-  // expected-error@-4 {{cannot convert}}
-  // expected-error@-4 {{cannot convert}}
-  // expected-error@-4 {{cannot convert}}
-#endif
 }
 
 // Test C++ cast'ing of vector types.
@@ -101,16 +85,9 @@
   // static_cast
   (void)static_cast<char16>(ll16);
   (void)static_cast<char16_e>(ll16);
-#ifdef NO_LAX_INT
-  // expected-error@-3 {{not allowed}}
-  // expected-error@-3 {{not allowed}}
-#endif
   (void)static_cast<longlong16>(ll16);
   (void)static_cast<longlong16_e>(ll16);
   (void)static_cast<char16>(ll16e);
-#ifdef NO_LAX_INT
-  // expected-error@-2 {{not allowed}}
-#endif
   (void)static_cast<char16_e>(ll16e); // expected-error{{static_cast from 'longlong16_e' (vector of 2 'long long' values) to 'char16_e' (vector of 16 'char' values) is not allowed}}
   (void)static_cast<longlong16>(ll16e);
   (void)static_cast<longlong16_e>(ll16e);
@@ -144,19 +121,10 @@
                                convertible_to<char16_e&> rto_c16e) {
   f0(to_c16);
   f0(to_ll16);
-#ifdef NO_LAX_INT
-  // expected-error@-2 {{no matching function}}
-#endif
   f0(to_c16e);
   f0(to_ll16e);
-#ifdef NO_LAX_INT
-  // expected-error@-2 {{no matching function}}
-#endif
   f2(to_c16);
   f2(to_ll16);
-#ifdef NO_LAX_INT
-  // expected-error@-2 {{no matching function}}
-#endif
   f2(to_c16e);
   f2(to_ll16e); // expected-error{{no matching function}}
 
@@ -225,10 +193,6 @@
   // These 2 are convertible with -flax-vector-conversions (default)
   (void)(Cond? to_c16 : to_ll16);
   (void)(Cond? to_c16e : to_ll16e);
-#ifdef NO_LAX_INT
-  // expected-error@-3 {{cannot convert}}
-  // expected-error@-3 {{cannot convert}}
-#endif
 }
 
 typedef float fltx2 __attribute__((__vector_size__(8)));
@@ -239,10 +203,6 @@
 void accept_fltx2(fltx2); // expected-note{{candidate function not viable: no known conversion from 'double' to 'fltx2' (vector of 2 'float' values) for 1st argument}}
 void accept_fltx4(fltx4);
 void accept_dblx2(dblx2);
-#ifdef NO_LAX_FLOAT
-// expected-note@-3 {{no known conversion}}
-// expected-note@-3 {{no known conversion}}
-#endif
 void accept_dblx4(dblx4);
 void accept_bool(bool); // expected-note{{candidate function not viable: no known conversion from 'fltx2' (vector of 2 'float' values) to 'bool' for 1st argument}}
 
@@ -254,12 +214,9 @@
   accept_dblx4(dblx4_val);
 
   // Same-size conversions
+  // FIXME: G++ rejects these conversions, we accept them. Revisit this!
   accept_fltx4(dblx2_val);
   accept_dblx2(fltx4_val);
-#ifdef NO_LAX_FLOAT
-  // expected-error@-3 {{no matching function}}
-  // expected-error@-3 {{no matching function}}
-#endif
 
   // Conversion to bool.
   accept_bool(fltx2_val); // expected-error{{no matching function for call to 'accept_bool'}}
@@ -270,9 +227,9 @@
 
 typedef int intx4 __attribute__((__vector_size__(16)));
 typedef int inte4 __attribute__((__ext_vector_type__(4)));
-typedef float flte4 __attribute__((__ext_vector_type__(4)));
-
-void test_mixed_vector_types(fltx4 f, intx4 n, flte4 g, inte4 m) {
+typedef int flte4 __attribute__((__ext_vector_type__(4)));
+
+void test_mixed_vector_types(fltx4 f, intx4 n, flte4 g, flte4 m) {
   (void)(f == g);
   (void)(g != f);
   (void)(f <= g);
@@ -336,43 +293,42 @@
 typedef bool bad __attribute__((__vector_size__(16)));  // expected-error {{invalid vector element type 'bool'}}
 
 namespace Templates {
-template <typename Elt, unsigned long long Size>
+template <typename Elt, unsigned Size>
 struct TemplateVectorType {
-  typedef Elt __attribute__((__vector_size__(Size))) type; // #1
+  typedef Elt __attribute__((__vector_size__(Size))) type;
 };
 
 template <int N, typename T>
 struct PR15730 {
   typedef T __attribute__((vector_size(N * sizeof(T)))) type;
-  typedef T __attribute__((vector_size(0x1000000000))) type2; // #2
-  typedef T __attribute__((vector_size(3))) type3; // #3
+  typedef T __attribute__((vector_size(8192))) type2;
+  typedef T __attribute__((vector_size(3))) type3;
 };
 
 void Init() {
   const TemplateVectorType<float, 32>::type Works = {};
   const TemplateVectorType<int, 32>::type Works2 = {};
-  // expected-error@#1 {{invalid vector element type 'bool'}}
+  // expected-error@298 {{invalid vector element type 'bool'}}
   // expected-note@+1 {{in instantiation of template class 'Templates::TemplateVectorType<bool, 32>' requested here}}
-  const TemplateVectorType<bool, 32>::type NoBool = {};
-  // expected-error@#1 {{invalid vector element type 'int __attribute__((ext_vector_type(4)))' (vector of 4 'int' values)}}
+  const TemplateVectorType<bool, 32>::type NoBool;
+  // expected-error@298 {{invalid vector element type 'int __attribute__((ext_vector_type(4)))' (vector of 4 'int' values)}}
   // expected-note@+1 {{in instantiation of template class 'Templates::TemplateVectorType<int __attribute__((ext_vector_type(4))), 32>' requested here}}
-  const TemplateVectorType<vi4, 32>::type NoComplex = {};
-  // expected-error@#1 {{vector size not an integral multiple of component size}}
+  const TemplateVectorType<vi4, 32>::type NoComplex;
+  // expected-error@298 {{vector size not an integral multiple of component size}}
   // expected-note@+1 {{in instantiation of template class 'Templates::TemplateVectorType<int, 33>' requested here}}
-  const TemplateVectorType<int, 33>::type BadSize = {};
-  const TemplateVectorType<int, 3200>::type Large = {};
-  // expected-error@#1 {{vector size too large}}
-  // expected-note@+1 {{in instantiation of template class 'Templates::TemplateVectorType<int, 68719476736>' requested here}}
-  const TemplateVectorType<int, 0x1000000000>::type TooLarge = {};
-  // expected-error@#1 {{zero vector size}}
+  const TemplateVectorType<int, 33>::type BadSize;
+  // expected-error@298 {{vector size too large}}
+  // expected-note@+1 {{in instantiation of template class 'Templates::TemplateVectorType<int, 8192>' requested here}}
+  const TemplateVectorType<int, 8192>::type TooLarge;
+  // expected-error@298 {{zero vector size}}
   // expected-note@+1 {{in instantiation of template class 'Templates::TemplateVectorType<int, 0>' requested here}}
-  const TemplateVectorType<int, 0>::type Zero = {};
-
-  // expected-error@#2 {{vector size too large}}
-  // expected-error@#3 {{vector size not an integral multiple of component size}}
+  const TemplateVectorType<int, 0>::type Zero;
+
+  // expected-error@304 {{vector size too large}}
+  // expected-error@305 {{vector size not an integral multiple of component size}}
   // expected-note@+1 {{in instantiation of template class 'Templates::PR15730<8, int>' requested here}}
   const PR15730<8, int>::type PR15730_1 = {};
-  // expected-error@#2 {{vector size too large}}
+  // expected-error@304 {{vector size too large}}
   // expected-note@+1 {{in instantiation of template class 'Templates::PR15730<8, char>' requested here}}
   const PR15730<8, char>::type2 PR15730_2 = {};
 }
@@ -382,13 +338,8 @@
 typedef int inte2 __attribute__((__ext_vector_type__(2)));
 
 void test_vector_literal(inte4 res) {
-<<<<<<< HEAD
-  inte2 a = (inte2)(1, 2); //expected-warning{{left operand of comma operator has no effect}}
-  inte4 b = (inte4)(a, a); //expected-error{{C-style cast from vector 'inte2' (vector of 2 'int' values) to vector 'inte4' (vector of 4 'int' values) of different size}} //expected-warning{{left operand of comma operator has no effect}}
-=======
   inte2 a = (inte2)(1, 2); //expected-warning{{expression result unused}}
   inte4 b = (inte4)(a, a); //expected-error{{C-style cast from vector 'inte2' (vector of 2 'int' values) to vector 'inte4' (vector of 4 'int' values) of different size}} //expected-warning{{expression result unused}}
->>>>>>> cb02aa7e
 }
 
 typedef __attribute__((__ext_vector_type__(4))) float vector_float4;
@@ -406,377 +357,4 @@
   vector_int4 foo123(vector_float4 &A, vector_float4 &B) {
     return A.xyzw < B.x && B.y > A.y; // OK, not a typo for 'xyzv'
   }
-<<<<<<< HEAD
-}
-
-namespace PR45299 {
-typedef float float4 __attribute__((vector_size(16)));
-
-// In this example, 'k' is value dependent. PR45299 reported that this asserted
-// because of that, since the truncation check attempted to constant evaluate k,
-// which it could not do because it is dependent.
-template <typename T>
-struct NormalMember {
-  float4 f(float4 x) {
-    return k * x;
-  }
-  float k;
-};
-
-#if __cplusplus >= 201103L
-// This should not diagnose, since the constant evaluator (during instantiation)
-// can tell that this isn't a truncation.
-template <typename T>
-struct ConstantValueNoDiag {
-  float4 f(float4 x) {
-    return k * x;
-  }
-  static constexpr double k = 1;
-};
-template <typename T, int N>
-struct ConstantValueNoDiagDependentValue {
-  float4 f(float4 x) {
-    return k * x;
-  }
-  static constexpr double k = N;
-};
-
-// The following two both diagnose because they cause a truncation.  Test both
-// the dependent type and non-dependent type versions.
-template <typename T>
-struct DiagTrunc {
-  float4 f(float4 x) {
-    // expected-error@+1{{as implicit conversion would cause truncation}}
-    return k * x;
-  }
-  static constexpr double k = 1340282346638528859811704183484516925443.000000;
-};
-template <typename T, int N>
-struct DiagTruncDependentValue {
-  float4 f(float4 x) {
-    // expected-error@+1{{as implicit conversion would cause truncation}}
-    return k * x;
-  }
-  static constexpr double k = N + 1340282346638528859811704183484516925443.000000;
-};
-template <typename T>
-struct DiagTruncDependentType {
-  float4 f(float4 x) {
-    // expected-error@+1{{as implicit conversion would cause truncation}}
-    return k * x;
-  }
-  static constexpr T k = 1340282346638528859811704183484516925443.000000;
-};
-
-template <typename T>
-struct PR45298 {
-    T k1 = T(0);
-};
-
-// Ensure this no longer asserts.
-template <typename T>
-struct PR45298Consumer {
-  float4 f(float4 x) {
-    return (float)s.k1 * x;
-  }
-
-  PR45298<T> s;
-};
-#endif // __cplusplus >= 201103L
-
-void use() {
-  float4 theFloat4;
-  NormalMember<double>().f(theFloat4);
-#if __cplusplus >= 201103L
-  ConstantValueNoDiag<double>().f(theFloat4);
-  ConstantValueNoDiagDependentValue<double, 1>().f(theFloat4);
-  DiagTrunc<double>().f(theFloat4);
-  // expected-note@+1{{in instantiation of member function}}
-  DiagTruncDependentValue<double, 0>().f(theFloat4);
-  // expected-note@+1{{in instantiation of member function}}
-  DiagTruncDependentType<double>().f(theFloat4);
-  PR45298Consumer<double>().f(theFloat4);
-#endif // __cplusplus >= 201103L
-}
-}
-
-namespace rdar60092165 {
-template <class T> void f() {
-  typedef T first_type __attribute__((vector_size(sizeof(T) * 4)));
-  typedef T second_type __attribute__((vector_size(sizeof(T) * 4)));
-
-  second_type st;
-}
-}
-
-namespace PR45780 {
-enum E { Value = 15 };
-void use(char16 c) {
-  E e;
-  c &Value;   // expected-error{{cannot convert between scalar type 'PR45780::E' and vector type 'char16'}}
-  c == Value; // expected-error{{cannot convert between scalar type 'PR45780::E' and vector type 'char16'}}
-  e | c;      // expected-error{{cannot convert between scalar type 'E' and vector type 'char16'}}
-  e != c;     // expected-error{{cannot convert between scalar type 'E' and vector type 'char16'}}
-}
-
-} // namespace PR45780
-
-namespace PR48540 {
-// The below used to cause an OOM error, or an assert, make sure it is still
-//  valid.
-int (__attribute__((vector_size(16))) a);
-
-template <typename T, int I>
-struct S {
-  T (__attribute__((vector_size(16))) a);
-  int (__attribute__((vector_size(I))) b);
-  T (__attribute__((vector_size(I))) c);
-};
-
-void use() {
-  S<int, 16> s;
-}
-} // namespace PR48540
-
-#if __cplusplus >= 202002L // C++20 or later
-// Don't crash due to missing integer ranks.
-char8_t v1 __attribute__((vector_size(16)));
-char16_t v2 __attribute__((vector_size(16)));
-char32_t v3 __attribute__((vector_size(16)));
-wchar_t v4 __attribute__((vector_size(16)));
-void triggerIntegerRankCheck() {
-  auto b1 = (v1 >= 0x12);
-  auto b2 = (v2 >= 0x12);
-  auto b3 = (v3 >= 0x12);
-  auto b4 = (v4 >= 0x12);
-}
-#endif
-
-namespace all_operators {
-typedef unsigned int v2u __attribute__((ext_vector_type(2)));
-typedef float v2f __attribute__((ext_vector_type(2)));
-
-void test_int_vector_scalar(unsigned int ua, v2u v2ua) {
-  // Operators with one integer vector and one integer scalar operand. The scalar will splat.
-  (void)(v2ua + ua);
-  (void)(ua + v2ua);
-  (void)(v2ua - ua);
-  (void)(ua - v2ua);
-  (void)(v2ua * ua);
-  (void)(ua * v2ua);
-  (void)(v2ua / ua);
-  (void)(ua / v2ua);
-  (void)(v2ua % ua);
-  (void)(ua % v2ua);
-
-  (void)(v2ua == ua);
-  (void)(ua == v2ua);
-  (void)(v2ua != ua);
-  (void)(ua != v2ua);
-  (void)(v2ua <= ua);
-  (void)(ua <= v2ua);
-  (void)(v2ua >= ua);
-  (void)(ua >= v2ua);
-  (void)(v2ua < ua);
-  (void)(ua < v2ua);
-  (void)(v2ua > ua);
-  (void)(ua > v2ua);
-  (void)(v2ua && ua);
-  (void)(ua && v2ua);
-  (void)(v2ua || ua);
-  (void)(ua || v2ua);
-
-  (void)(v2ua & ua);
-  (void)(ua & v2ua);
-  (void)(v2ua | ua);
-  (void)(ua | v2ua);
-  (void)(v2ua ^ ua);
-  (void)(ua ^ v2ua);
-  (void)(v2ua << ua);
-  (void)(ua << v2ua);
-  (void)(v2ua >> ua);
-  (void)(ua >> v2ua);
-
-  v2ua += ua;
-  v2ua -= ua;
-  v2ua *= ua;
-  v2ua /= ua;
-  v2ua %= ua;
-  v2ua &= ua;
-  v2ua |= ua;
-  v2ua ^= ua;
-  v2ua >>= ua;
-  v2ua <<= ua;
-
-  ua += v2ua; // expected-error{{assigning to 'unsigned int' from incompatible type 'v2u'}}
-  ua -= v2ua; // expected-error{{assigning to 'unsigned int' from incompatible type 'v2u'}}
-  ua *= v2ua; // expected-error{{assigning to 'unsigned int' from incompatible type 'v2u'}}
-  ua /= v2ua; // expected-error{{assigning to 'unsigned int' from incompatible type 'v2u'}}
-  ua %= v2ua; // expected-error{{assigning to 'unsigned int' from incompatible type 'v2u'}}
-  ua &= v2ua; // expected-error{{assigning to 'unsigned int' from incompatible type 'v2u'}}
-  ua |= v2ua; // expected-error{{assigning to 'unsigned int' from incompatible type 'v2u'}}
-  ua ^= v2ua; // expected-error{{assigning to 'unsigned int' from incompatible type 'v2u'}}
-  ua >>= v2ua; // expected-error{{assigning to 'unsigned int' from incompatible type 'v2u'}}
-  ua <<= v2ua; // expected-error{{assigning to 'unsigned int' from incompatible type 'v2u'}}
-}
-
-void test_float_vector_scalar(float fa, unsigned int ua, v2f v2fa) {
-  // Operators with one float vector and one float scalar operand. The scalar will splat.
-  (void)(v2fa + fa);
-  (void)(fa + v2fa);
-  (void)(v2fa - fa);
-  (void)(fa - v2fa);
-  (void)(v2fa * fa);
-  (void)(fa * v2fa);
-  (void)(v2fa / fa);
-  (void)(fa / v2fa);
-  (void)(v2fa % fa); // expected-error{{invalid operands to binary expression}}
-  (void)(fa % v2fa); // expected-error{{invalid operands to binary expression}}
-
-  (void)(v2fa == fa);
-  (void)(fa == v2fa);
-  (void)(v2fa != fa);
-  (void)(fa != v2fa);
-  (void)(v2fa <= fa);
-  (void)(fa <= v2fa);
-  (void)(v2fa >= fa);
-  (void)(fa >= v2fa);
-  (void)(v2fa < fa);
-  (void)(fa < v2fa);
-  (void)(v2fa > fa);
-  (void)(fa > v2fa);
-  (void)(v2fa && fa);
-  (void)(fa && v2fa);
-  (void)(v2fa || fa);
-  (void)(fa || v2fa);
-
-  (void)(v2fa & fa); // expected-error{{invalid operands to binary expression}}
-  (void)(fa & v2fa); // expected-error{{invalid operands to binary expression}}
-  (void)(v2fa | fa); // expected-error{{invalid operands to binary expression}}
-  (void)(fa | v2fa); // expected-error{{invalid operands to binary expression}}
-  (void)(v2fa ^ fa); // expected-error{{invalid operands to binary expression}}
-  (void)(fa ^ v2fa); // expected-error{{invalid operands to binary expression}}
-  (void)(v2fa << fa); // expected-error{{used type 'v2f' (vector of 2 'float' values) where integer is required}}
-  (void)(v2fa << ua); // expected-error{{used type 'v2f' (vector of 2 'float' values) where integer is required}}
-  (void)(fa << v2fa); // expected-error{{used type 'float' where integer is required}}
-  (void)(ua << v2fa); // expected-error{{used type 'v2f' (vector of 2 'float' values) where integer is required}}
-  (void)(v2fa >> fa); // expected-error{{used type 'v2f' (vector of 2 'float' values) where integer is required}}
-  (void)(v2fa >> ua); // expected-error{{used type 'v2f' (vector of 2 'float' values) where integer is required}}
-  (void)(fa >> v2fa); // expected-error{{used type 'float' where integer is required}}
-  (void)(ua >> v2fa); // expected-error{{used type 'v2f' (vector of 2 'float' values) where integer is required}}
-
-  v2fa += fa;
-  v2fa -= fa;
-  v2fa *= fa;
-  v2fa /= fa;
-  v2fa %= fa; // expected-error{{invalid operands to binary expression}}
-  v2fa &= fa; // expected-error{{invalid operands to binary expression}}
-  v2fa |= fa; // expected-error{{invalid operands to binary expression}}
-  v2fa ^= fa; // expected-error{{invalid operands to binary expression}}
-  v2fa >>= fa; // expected-error{{used type 'v2f' (vector of 2 'float' values) where integer is required}}
-  v2fa <<= fa; // expected-error{{used type 'v2f' (vector of 2 'float' values) where integer is required}}
-
-  fa += v2fa; // expected-error{{assigning to 'float' from incompatible type 'v2f'}}
-  fa -= v2fa; // expected-error{{assigning to 'float' from incompatible type 'v2f'}}
-  fa *= v2fa; // expected-error{{assigning to 'float' from incompatible type 'v2f'}}
-  fa /= v2fa; // expected-error{{assigning to 'float' from incompatible type 'v2f'}}
-  fa %= v2fa; // expected-error{{invalid operands to binary expression}}
-  fa &= v2fa; // expected-error{{invalid operands to binary expression}}
-  fa |= v2fa; // expected-error{{invalid operands to binary expression}}
-  fa ^= v2fa; // expected-error{{invalid operands to binary expression}}
-  fa >>= v2fa; // expected-error{{used type 'float' where integer is required}}
-  fa <<= v2fa; // expected-error{{used type 'float' where integer is required}}
-}
-
-enum Enum { ENUM };
-
-void test_enum_vector_scalar(Enum ea, v2u v2ua) {
-  // Operators with one integer vector and one enum scalar operand.
-  // The scalar will have an implicit conversion to an integral type and then splat.
-  // FIXME: These should behave the same as in C, they should be accepted via
-  // the enum converting to an integer then splatting to the vector width.
-  // https://github.com/llvm/llvm-project/issues/62869
-  (void)(v2ua + ea); // expected-error{{cannot convert between vector values of different size}}
-  (void)(ea + v2ua); // expected-error{{cannot convert between vector values of different size}}
-  (void)(v2ua - ea); // expected-error{{cannot convert between vector values of different size}}
-  (void)(ea - v2ua); // expected-error{{cannot convert between vector values of different size}}
-  (void)(v2ua * ea); // expected-error{{cannot convert between vector values of different size}}
-  (void)(ea * v2ua); // expected-error{{cannot convert between vector values of different size}}
-  (void)(v2ua / ea); // expected-error{{cannot convert between vector values of different size}}
-  (void)(ea / v2ua); // expected-error{{cannot convert between vector values of different size}}
-  (void)(v2ua % ea); // expected-error{{cannot convert between vector values of different size}}
-  (void)(ea % v2ua); // expected-error{{cannot convert between vector values of different size}}
-
-  (void)(v2ua == ea); // expected-error{{cannot convert between vector values of different size}}
-  (void)(ea == v2ua); // expected-error{{cannot convert between vector values of different size}}
-  (void)(v2ua != ea); // expected-error{{cannot convert between vector values of different size}}
-  (void)(ea != v2ua); // expected-error{{cannot convert between vector values of different size}}
-  (void)(v2ua <= ea); // expected-error{{cannot convert between vector values of different size}}
-  (void)(ea <= v2ua); // expected-error{{cannot convert between vector values of different size}}
-  (void)(v2ua >= ea); // expected-error{{cannot convert between vector values of different size}}
-  (void)(ea >= v2ua); // expected-error{{cannot convert between vector values of different size}}
-  (void)(v2ua < ea); // expected-error{{cannot convert between vector values of different size}}
-  (void)(ea < v2ua); // expected-error{{cannot convert between vector values of different size}}
-  (void)(v2ua > ea); // expected-error{{cannot convert between vector values of different size}}
-  (void)(ea > v2ua); // expected-error{{cannot convert between vector values of different size}}
-  (void)(v2ua && ea); // expected-error{{cannot convert between vector values of different size}}
-  // expected-error@-1{{invalid operands to binary expression}}
-  (void)(ea && v2ua); // expected-error{{cannot convert between vector values of different size}}
-  // expected-error@-1{{invalid operands to binary expression}}
-  (void)(v2ua || ea); // expected-error{{cannot convert between vector values of different size}}
-  // expected-error@-1{{invalid operands to binary expression}}
-  (void)(ea || v2ua); // expected-error{{cannot convert between vector values of different size}}
-  // expected-error@-1{{invalid operands to binary expression}}
-
-  (void)(v2ua & ea); // expected-error{{cannot convert between vector values of different size}}
-  (void)(ea & v2ua); // expected-error{{cannot convert between vector values of different size}}
-  (void)(v2ua | ea); // expected-error{{cannot convert between vector values of different size}}
-  (void)(ea | v2ua); // expected-error{{cannot convert between vector values of different size}}
-  (void)(v2ua ^ ea); // expected-error{{cannot convert between vector values of different size}}
-  (void)(ea ^ v2ua); // expected-error{{cannot convert between vector values of different size}}
-  // FIXME: Vector/scalar shifts cause an assertion failure
-  // https://github.com/llvm/llvm-project/issues/62870
-  // (void)(v2ua << ea);
-  // (void)(ea << v2ua);
-  // (void)(v2ua >> ea);
-  // (void)(ea >> v2ua);
-
-  v2ua += ea; // expected-error{{cannot convert between vector values of different size}}
-  v2ua -= ea; // expected-error{{cannot convert between vector values of different size}}
-  v2ua *= ea; // expected-error{{cannot convert between vector values of different size}}
-  v2ua /= ea; // expected-error{{cannot convert between vector values of different size}}
-  v2ua %= ea; // expected-error{{cannot convert between vector values of different size}}
-  v2ua &= ea; // expected-error{{cannot convert between vector values of different size}}
-  v2ua |= ea; // expected-error{{cannot convert between vector values of different size}}
-  v2ua ^= ea; // expected-error{{cannot convert between vector values of different size}}
-  // FIXME: Vector/scalar shifts cause an assertion failure
-  // https://github.com/llvm/llvm-project/issues/62870
-  // v2ua >>= ea;
-  // v2ua <<= ea;
-
-  ea += v2ua; // expected-error{{cannot convert between vector values of different size}}
-  ea -= v2ua; // expected-error{{cannot convert between vector values of different size}}
-  ea *= v2ua; // expected-error{{cannot convert between vector values of different size}}
-  ea /= v2ua; // expected-error{{cannot convert between vector values of different size}}
-  ea %= v2ua; // expected-error{{cannot convert between vector values of different size}}
-  ea &= v2ua; // expected-error{{cannot convert between vector values of different size}}
-  ea |= v2ua; // expected-error{{cannot convert between vector values of different size}}
-  ea ^= v2ua; // expected-error{{cannot convert between vector values of different size}}
-  // FIXME: Vector/scalar shifts cause an assertion failure
-  // https://github.com/llvm/llvm-project/issues/62870
-  // ea >>= v2ua; // not-expected-error{{assigning to 'enum Enum' from incompatible type 'v2u'}}
-  // ea <<= v2ua; // not-expected-error{{assigning to 'enum Enum' from incompatible type 'v2u'}}
-}
-
-#if __cplusplus >= 201103L // C++11 or later
-enum class EnumClass { ENUM };
-
-void test_scoped_enum_vector(EnumClass ea, v2u v2ua) {
-  // Scoped enumerations are only compatible with exactly matching types. They shouldn't integral promote.
-  (void)(v2ua + ea); // expected-error{{cannot convert between vector and non-scalar values}}
-  (void)(ea + v2ua); // expected-error{{cannot convert between vector and non-scalar values}}
-}
-#endif
-=======
->>>>>>> cb02aa7e
 }