// RUN: %clang_cc1 -verify -triple x86_64-apple-darwin10 -fopenmp -fopenmp-version=50 -x c -emit-llvm %s -o - | FileCheck %s
// RUN: %clang_cc1 -fopenmp -fopenmp-version=50 -x c -triple x86_64-apple-darwin10 -emit-pch -o %t %s
// RUN: %clang_cc1 -fopenmp -fopenmp-version=50 -x c -triple x86_64-apple-darwin10 -include-pch %t -verify %s -emit-llvm -o - | FileCheck %s

// RUN: %clang_cc1 -verify -triple x86_64-apple-darwin10 -fopenmp-simd -fopenmp-version=50 -x c -emit-llvm %s -o - | FileCheck --check-prefix SIMD-ONLY0 %s
// RUN: %clang_cc1 -fopenmp-simd -fopenmp-version=50 -x c -triple x86_64-apple-darwin10 -emit-pch -o %t %s
// RUN: %clang_cc1 -fopenmp-simd -fopenmp-version=50 -x c -triple x86_64-apple-darwin10 -include-pch %t -verify %s -emit-llvm -o - | FileCheck --check-prefix SIMD-ONLY0 %s
// SIMD-ONLY0-NOT: {{__kmpc|__tgt}}
// expected-no-diagnostics
#ifndef HEADER
#define HEADER

typedef void *omp_depend_t;
typedef __UINTPTR_TYPE__ omp_event_handle_t;

void foo(void);

// CHECK-LABEL: @main
int main(void) {
  omp_depend_t d, x;
  omp_event_handle_t evt;
  int a, *b;
  // CHECK: [[D_ADDR:%.+]] = alloca ptr,
  // CHECK: [[X_ADDR:%.+]] = alloca ptr,
  // CHECK: [[EVT_ADDR:%.+]] = alloca i64,
  // CHECK: [[A_ADDR:%.+]] = alloca i32,
  // CHECK: [[DEPOBJ_SIZE_ADDR:%.+]] = alloca i64,
  // CHECK: [[DEPOBJ_SIZE_ADDR1:%.+]] = alloca i64,
  // CHECK: = alloca i64,
  // CHECK: [[DEP_COUNTER_ADDR:%.+]] = alloca i64,
  // CHECK: [[GTID:%.+]] = call i32 @__kmpc_global_thread_num(
  // CHECK: [[ALLOC:%.+]] = call ptr @__kmpc_omp_task_alloc(ptr @{{.+}}, i32 [[GTID]], i32 65, i64 48, i64 0, ptr [[TASK_ENTRY:@.+]])
  // CHECK: [[EVT_VAL:%.+]] = call ptr @__kmpc_task_allow_completion_event(ptr @{{.+}}, i32 [[GTID]], ptr [[ALLOC]])
  // CHECK: [[CAST_EVT_VAL:%.+]] = ptrtoint ptr [[EVT_VAL]] to i64
  // CHECK: store i64 [[CAST_EVT_VAL]], ptr [[EVT_ADDR]], align 8
  // CHECK: [[D_DEP:%.+]] = load ptr, ptr [[D_ADDR]], align 8
  // CHECK: [[D_DEP_BASE:%.+]] = getelementptr %struct.kmp_depend_info, ptr [[D_DEP]], i{{.+}} -1
  // CHECK: [[D_DEP_BASE_SIZE:%.+]] = getelementptr inbounds %struct.kmp_depend_info, ptr [[D_DEP_BASE]], i{{.+}} 0, i{{.+}} 0
  // CHECK: [[SIZE1:%.+]] = load i64, ptr [[D_DEP_BASE_SIZE]], align 8
  // CHECK-DAG: store i64 0, ptr [[DEPOBJ_SIZE_ADDR]], align 8
  // CHECK: [[SZ:%.+]] = load i64, ptr [[DEPOBJ_SIZE_ADDR]], align 8
  // CHECK: [[SIZE:%.+]] = add nuw i64 [[SZ]], [[SIZE1]]
  // CHECK: store i64 [[SIZE]], ptr [[DEPOBJ_SIZE_ADDR]], align 8
  // CHECK: [[X_DEP:%.+]] = load ptr, ptr [[X_ADDR]], align 8
  // CHECK: [[X_DEP_BASE:%.+]] = getelementptr %struct.kmp_depend_info, ptr [[X_DEP]], i{{.+}} -1
  // CHECK: [[X_DEP_BASE_SIZE:%.+]] = getelementptr inbounds %struct.kmp_depend_info, ptr [[X_DEP_BASE]], i{{.+}} 0, i{{.+}} 0
  // CHECK: [[SIZE2:%.+]] = load i64, ptr [[X_DEP_BASE_SIZE]], align 8
  // CHECK-DAG: store i64 0, ptr [[DEPOBJ_SIZE_ADDR1]], align 8
  // CHECK: [[SZ:%.+]] = load i64, ptr [[DEPOBJ_SIZE_ADDR1]], align 8
  // CHECK: [[SIZE3:%.+]] = add nuw i64 [[SZ]], [[SIZE2]]
  // CHECK: store i64 [[SIZE3]], ptr [[DEPOBJ_SIZE_ADDR1]], align 8
  // CHECK: [[SZ:%.+]] = load i64, ptr [[DEPOBJ_SIZE_ADDR]], align 8
  // CHECK: [[SZ1:%.+]] = load i64, ptr [[DEPOBJ_SIZE_ADDR1]], align 8
  // CHECK: [[SIZE1:%.+]] = add nuw i64 0, [[SZ]]
  // CHECK: [[SIZE2:%.+]] = add nuw i64 [[SIZE1]], [[SZ1]]
  // CHECK: [[SIZE:%.+]] = add nuw i64 [[SIZE2]], 2
  // CHECK: [[SV:%.+]] = call ptr @llvm.stacksave()
  // CHECK: store ptr [[SV]], ptr [[SV_ADDR:%.+]], align 8
  // CHECK: [[VLA:%.+]] = alloca %struct.kmp_depend_info, i64 [[SIZE]],
  // CHECK: [[SIZE32:%.+]] = trunc i64 [[SIZE]] to i32
  // CHECK: [[A_ADDR_CAST:%.+]] = ptrtoint ptr [[A_ADDR]] to i64
  // CHECK: [[VLA0:%.+]] = getelementptr %struct.kmp_depend_info, ptr [[VLA]], i64 0
  // CHECK: [[BASE_ADDR:%.+]] = getelementptr inbounds %struct.kmp_depend_info, ptr [[VLA0]], i{{.+}} 0, i{{.+}} 0
  // CHECK: store i64 [[A_ADDR_CAST]], ptr [[BASE_ADDR]], align 16
  // CHECK: [[SIZE_ADDR:%.+]] = getelementptr inbounds %struct.kmp_depend_info, ptr [[VLA0]], i{{.+}} 0, i{{.+}} 1
  // CHECK: store i64 4, ptr [[SIZE_ADDR]], align 8
  // CHECK: [[FLAGS_ADDR:%.+]] = getelementptr inbounds %struct.kmp_depend_info, ptr [[VLA0]], i{{.+}} 0, i{{.+}} 2
  // CHECK: store i8 1, ptr [[FLAGS_ADDR]], align 1
  // CHECK: [[A:%.+]] = load i32, ptr [[A_ADDR]], align 4
  // CHECK: [[A_CAST:%.+]] = sext i32 [[A]] to i64
  // CHECK: [[SZ1:%.+]] = mul nuw i64 24, [[A_CAST]]
  // CHECK: [[A:%.+]] = load i32, ptr [[A_ADDR]], align 4
  // CHECK: [[A_CAST:%.+]] = sext i32 [[A]] to i64
  // CHECK: [[SZ:%.+]] = mul nuw i64 [[SZ1]], [[A_CAST]]
  // CHECK: [[B_ADDR_CAST:%.+]] = ptrtoint ptr %{{.+}} to i64
  // CHECK: [[VLA1:%.+]] = getelementptr %struct.kmp_depend_info, ptr [[VLA]], i64 1
  // CHECK: [[BASE_ADDR:%.+]] = getelementptr inbounds %struct.kmp_depend_info, ptr [[VLA1]], i{{.+}} 0, i{{.+}} 0
  // CHECK: store i64 [[B_ADDR_CAST]], ptr [[BASE_ADDR]], align 8
  // CHECK: [[SIZE_ADDR:%.+]] = getelementptr inbounds %struct.kmp_depend_info, ptr [[VLA1]], i{{.+}} 0, i{{.+}} 1
  // CHECK: store i64 [[SZ]], ptr [[SIZE_ADDR]], align 8
  // CHECK: [[FLAGS_ADDR:%.+]] = getelementptr inbounds %struct.kmp_depend_info, ptr [[VLA1]], i{{.+}} 0, i{{.+}} 2
  // CHECK: store i8 1, ptr [[FLAGS_ADDR]], align 8
  // CHECK: store i64 2, ptr [[DEP_COUNTER_ADDR]], align 8
  // CHECK: [[BC:%.+]] = load ptr, ptr [[D_ADDR]], align 8
  // CHECK: [[PREV:%.+]] = getelementptr %struct.kmp_depend_info, ptr [[BC]], i64 -1
  // CHECK: [[SIZE_ADDR:%.+]] = getelementptr inbounds %struct.kmp_depend_info, ptr [[PREV]], i{{.+}} 0, i{{.+}} 0
  // CHECK: [[SIZE:%.+]] = load i64, ptr [[SIZE_ADDR]], align 8
  // CHECK: [[BYTES:%.+]] = mul nuw i64 24, [[SIZE]]
  // CHECK: [[POS:%.+]] = load i64, ptr [[DEP_COUNTER_ADDR]], align 8
  // CHECK: [[VLA_D:%.+]] = getelementptr %struct.kmp_depend_info, ptr [[VLA]], i64 [[POS]]
  // CHECK: call void @llvm.memcpy.p0.p0.i64(ptr align {{.+}} [[VLA_D]], ptr align {{.+}} [[BC]], i64 [[BYTES]], i1 false)
  // CHECK: [[ADD:%.+]] = add nuw i64 [[POS]], [[SIZE]]
  // CHECK: store i64 [[ADD]], ptr [[DEP_COUNTER_ADDR]], align 8
  // CHECK: [[BC:%.+]] = load ptr, ptr [[X_ADDR]], align 8
  // CHECK: [[PREV:%.+]] = getelementptr %struct.kmp_depend_info, ptr [[BC]], i64 -1
  // CHECK: [[SIZE_ADDR:%.+]] = getelementptr inbounds %struct.kmp_depend_info, ptr [[PREV]], i{{.+}} 0, i{{.+}} 0
  // CHECK: [[SIZE:%.+]] = load i64, ptr [[SIZE_ADDR]], align 8
  // CHECK: [[BYTES:%.+]] = mul nuw i64 24, [[SIZE]]
  // CHECK: [[POS:%.+]] = load i64, ptr [[DEP_COUNTER_ADDR]], align 8
  // CHECK: [[VLA_X:%.+]] = getelementptr %struct.kmp_depend_info, ptr [[VLA]], i64 [[POS]]
  // CHECK: call void @llvm.memcpy.p0.p0.i64(ptr align {{.+}} [[VLA_X]], ptr align {{.+}} [[BC]], i64 [[BYTES]], i1 false)
  // CHECK: [[ADD:%.+]] = add nuw i64 [[POS]], [[SIZE]]
  // CHECK: store i64 [[ADD]], ptr [[DEP_COUNTER_ADDR]], align 8
  // CHECK: call i32 @__kmpc_omp_task_with_deps(ptr @{{.+}}, i32 [[GTID]], ptr [[ALLOC]], i32 [[SIZE32]], ptr [[VLA]], i32 0, ptr null)
  // CHECK: [[SV:%.+]] = load ptr, ptr [[SV_ADDR]], align 8
  // CHECK: call void @llvm.stackrestore(ptr [[SV]])
#pragma omp task depend(in: a, ([3][a][a])&b) depend(depobj: d, x) detach(evt)
  {
#pragma omp taskgroup
    {
#pragma omp task
      foo();
    }
  }
  // CHECK: ret i32 0
  return 0;
}
// CHECK: call void @__kmpc_taskgroup(
// CHECK: call ptr @__kmpc_omp_task_alloc(
// CHECK: call i32 @__kmpc_omp_task(
// CHECK: call void @__kmpc_end_taskgroup(

// CHECK-LINE: @bar
<<<<<<< HEAD
void bar(void) {
  int **a;
  // CHECK: call void @__kmpc_for_static_init_4(
#pragma omp for
for (int i = 0; i < 10; ++i)
  // CHECK: [[BUF:%.+]] = call ptr @__kmpc_omp_task_alloc(ptr @{{.+}}, i32 %{{.+}}, i32 1, i64 48,
  // CHECK: [[PRIVS:%.+]] = getelementptr inbounds [[TT_WITH_PRIVS:%.+]], ptr [[BUF]], i32 0, i32 1
  // CHECK: [[I_PRIV:%.+]] = getelementptr inbounds %{{.+}}, ptr [[PRIVS]], i32 0, i32 0
  // CHECK: [[I:%.+]] = load i32, ptr [[I_ADDR:%.+]],
  // CHECK: store i32 %{{.+}}, ptr [[I_PRIV]],

  // NELEMS = 1 * ((i - 0 + 2 - 1) / 2);
  // CHECK: [[END:%.+]] = load i32, ptr [[I_ADDR]],
  // CHECK: [[EB_SUB:%.+]] = sub i32 [[END]], 0
  // CHECK: [[EB_SUB_2_ADD:%.+]] = add i32 [[EB_SUB]], 2
  // CHECK: [[EB_SUB_2_ADD_1_SUB:%.+]] = sub i32 [[EB_SUB_2_ADD]], 1
  // CHECK: [[EB_SUB_2_ADD_1_SUB_2_DIV:%.+]] = udiv i32 [[EB_SUB_2_ADD_1_SUB]], 2
  // CHECK: [[ELEMS:%.+]] = zext i32 [[EB_SUB_2_ADD_1_SUB_2_DIV]] to i64
  // CHECK: [[NELEMS:%.+]] = mul nuw i64 [[ELEMS]], 1

  // ITERATOR_TOTAL = NELEMS + 0;
  // CHECK: [[ITERATOR_TOTAL:%.+]] = add nuw i64 0, [[NELEMS]]
  // NELEMS = ITERATOR_TOTAL + non-iterator-deps (=0)
  // CHECK: [[TOTAL:%.+]] = add nuw i64 [[ITERATOR_TOTAL]], 0

  // %struct.kmp_depend_info DEPS[TOTAL];
  // CHECK: [[DEPS:%.+]] = alloca %struct.kmp_depend_info, i64 [[TOTAL]],
  // CHECK: [[NDEPS:%.+]] = trunc i64 [[TOTAL]] to i32

  // i64 DEP_COUNTER = 0;
  // CHECK: store i64 0, ptr [[DEP_COUNTER_ADDR:%.+]],

  // NELEMS = ((i - 0 + 2 - 1) / 2);
  // CHECK: [[END:%.+]] = load i32, ptr [[I_ADDR]],
  // CHECK: [[EB_SUB:%.+]] = sub i32 [[END]], 0
  // CHECK: [[EB_SUB_2_ADD:%.+]] = add i32 [[EB_SUB]], 2
  // CHECK: [[EB_SUB_2_ADD_1_SUB:%.+]] = sub i32 [[EB_SUB_2_ADD]], 1
  // CHECK: [[ELEMS:%.+]] = udiv i32 [[EB_SUB_2_ADD_1_SUB]], 2

  // i32 COUNTER = 0;
  // CHECK: store i32 0, ptr [[COUNTER_ADDR:%.+]],
  // CHECK: br label %[[CONT:.+]]

  // Loop.
  // CHECK: [[CONT]]:
  // CHECK: [[COUNTER:%.+]] = load i32, ptr [[COUNTER_ADDR]],
  // CHECK: [[CMP:%.+]] = icmp ult i32 [[COUNTER]], [[ELEMS]]
  // CHECK: br i1 [[CMP]], label %[[BODY:.+]], label %[[EXIT:.+]]

  // CHECK: [[BODY]]:

  // k = 0 + 2*COUNTER;
  // CHECK: [[COUNTER:%.+]] = load i32, ptr [[COUNTER_ADDR]],
  // CHECK: [[C2_MUL:%.+]] = mul i32 [[COUNTER]], 2
  // CHECK: [[C2_MUL_0_ADD:%.+]] = add i32 0, [[C2_MUL]]
  // CHECK: store i32 [[C2_MUL_0_ADD]], ptr [[K_ADDR:%.+]],

  // &a[k][i]
  // CHECK: [[A:%.+]] = load ptr, ptr [[A_ADDR:%.+]],
  // CHECK: [[K:%.+]] = load i32, ptr [[K_ADDR]],
  // CHECK: [[IDX:%.+]] = zext i32 [[K]] to i64
  // CHECK: [[AK_ADDR:%.+]] = getelementptr inbounds ptr, ptr [[A]], i64 [[IDX]]
  // CHECK: [[AK:%.+]] = load ptr, ptr [[AK_ADDR]],
  // CHECK: [[I:%.+]] = load i32, ptr [[I_ADDR]],
  // CHECK: [[IDX:%.+]] = sext i32 [[I]] to i64
  // CHECK: [[AKI_ADDR:%.+]] = getelementptr inbounds i32, ptr [[AK]], i64 [[IDX]]
  // CHECK: [[AKI_INT:%.+]] = ptrtoint ptr [[AKI_ADDR]] to i64

  // DEPS[DEP_COUNTER].base_addr = &a[k][i];
  // CHECK: [[DEP_COUNTER:%.+]] = load i64, ptr [[DEP_COUNTER_ADDR]],
  // CHECK: [[DEPS_DC:%.+]] = getelementptr %struct.kmp_depend_info, ptr [[DEPS]], i64 [[DEP_COUNTER]]
  // CHECK: [[DEPS_DC_BASE_ADDR:%.+]] = getelementptr inbounds %struct.kmp_depend_info, ptr [[DEPS_DC]], i{{.+}} 0, i{{.+}} 0
  // CHECK: store i64 [[AKI_INT]], ptr [[DEPS_DC_BASE_ADDR]],

  // DEPS[DEP_COUNTER].size = sizeof(a[k][i]);
  // CHECK: [[DEPS_DC_SIZE:%.+]] = getelementptr inbounds %struct.kmp_depend_info, ptr [[DEPS_DC]], i{{.+}} 0, i{{.+}} 1
  // CHECK: store i64 4, ptr [[DEPS_DC_SIZE]],

  // DEPS[DEP_COUNTER].flags = in;
  // CHECK: [[DEPS_DC_FLAGS:%.+]] = getelementptr inbounds %struct.kmp_depend_info, ptr [[DEPS_DC]], i{{.+}} 0, i{{.+}} 2
  // CHECK: store i8 1, ptr [[DEPS_DC_FLAGS]],

  // DEP_COUNTER = DEP_COUNTER + 1;
  // CHECK: [[DEP_COUNTER:%.+]] = load i64, ptr [[DEP_COUNTER_ADDR]],
  // CHECK: [[INC:%.+]] = add nuw i64 [[DEP_COUNTER]], 1
  // CHECK: store i64 [[INC]], ptr [[DEP_COUNTER_ADDR]],

  // COUNTER = COUNTER + 1;
  // CHECK: [[COUNTER:%.+]] = load i32, ptr [[COUNTER_ADDR]],
  // CHECK: [[INC:%.+]] = add i32 [[COUNTER]], 1
  // CHECK: store i32 [[INC]], ptr [[COUNTER_ADDR]],
  // CHECK: br label %[[CONT]]

  // CHECK: [[EXIT]]:
  // CHECK: = call i32 @__kmpc_omp_task_with_deps(ptr @{{.+}}, i32 %{{.+}}, ptr [[BUF]], i32 [[NDEPS]], ptr [[DEPS]], i32 0, ptr null)
#pragma omp task depend(iterator(unsigned k=0:i:2), in: a[k][i])
=======
void bar() {
  // CHECK: call void @__kmpc_for_static_init_4(
#pragma omp for
for (int i = 0; i < 10; ++i)
  // CHECK: [[BUF:%.+]] = call i8* @__kmpc_omp_task_alloc(%struct.ident_t* @{{.+}}, i32 %{{.+}}, i32 1, i64 48,
  // CHECK: [[BC_BUF:%.+]] = bitcast i8* [[BUF]] to [[TT_WITH_PRIVS:%.+]]*
  // CHECK: [[PRIVS:%.+]] = getelementptr inbounds [[TT_WITH_PRIVS]], [[TT_WITH_PRIVS]]* [[BC_BUF]], i32 0, i32 1
  // CHECK: [[I_PRIV:%.+]] = getelementptr inbounds %{{.+}}, %{{.+}} [[PRIVS]], i32 0, i32 0
  // CHECK: store i32 %{{.+}}, i32* [[I_PRIV]],
  // CHECK: = call i32 @__kmpc_omp_task(%struct.ident_t* @{{.+}}, i32 %{{.+}}, i8* [[BUF]])
#pragma omp task
>>>>>>> cb02aa7e
++i;
}
#endif<|MERGE_RESOLUTION|>--- conflicted
+++ resolved
@@ -1,110 +1,23 @@
-// RUN: %clang_cc1 -verify -triple x86_64-apple-darwin10 -fopenmp -fopenmp-version=50 -x c -emit-llvm %s -o - | FileCheck %s
-// RUN: %clang_cc1 -fopenmp -fopenmp-version=50 -x c -triple x86_64-apple-darwin10 -emit-pch -o %t %s
-// RUN: %clang_cc1 -fopenmp -fopenmp-version=50 -x c -triple x86_64-apple-darwin10 -include-pch %t -verify %s -emit-llvm -o - | FileCheck %s
+// RUN: %clang_cc1 -verify -triple x86_64-apple-darwin10 -fopenmp -x c -emit-llvm %s -o - | FileCheck %s
+// RUN: %clang_cc1 -fopenmp -x c -triple x86_64-apple-darwin10 -emit-pch -o %t %s
+// RUN: %clang_cc1 -fopenmp -x c -triple x86_64-apple-darwin10 -include-pch %t -verify %s -emit-llvm -o - | FileCheck %s
 
-// RUN: %clang_cc1 -verify -triple x86_64-apple-darwin10 -fopenmp-simd -fopenmp-version=50 -x c -emit-llvm %s -o - | FileCheck --check-prefix SIMD-ONLY0 %s
-// RUN: %clang_cc1 -fopenmp-simd -fopenmp-version=50 -x c -triple x86_64-apple-darwin10 -emit-pch -o %t %s
-// RUN: %clang_cc1 -fopenmp-simd -fopenmp-version=50 -x c -triple x86_64-apple-darwin10 -include-pch %t -verify %s -emit-llvm -o - | FileCheck --check-prefix SIMD-ONLY0 %s
+// RUN: %clang_cc1 -verify -triple x86_64-apple-darwin10 -fopenmp-simd -x c -emit-llvm %s -o - | FileCheck --check-prefix SIMD-ONLY0 %s
+// RUN: %clang_cc1 -fopenmp-simd -x c -triple x86_64-apple-darwin10 -emit-pch -o %t %s
+// RUN: %clang_cc1 -fopenmp-simd -x c -triple x86_64-apple-darwin10 -include-pch %t -verify %s -emit-llvm -o - | FileCheck --check-prefix SIMD-ONLY0 %s
 // SIMD-ONLY0-NOT: {{__kmpc|__tgt}}
 // expected-no-diagnostics
 #ifndef HEADER
 #define HEADER
 
-typedef void *omp_depend_t;
-typedef __UINTPTR_TYPE__ omp_event_handle_t;
-
-void foo(void);
+void foo();
 
 // CHECK-LABEL: @main
-int main(void) {
-  omp_depend_t d, x;
-  omp_event_handle_t evt;
-  int a, *b;
-  // CHECK: [[D_ADDR:%.+]] = alloca ptr,
-  // CHECK: [[X_ADDR:%.+]] = alloca ptr,
-  // CHECK: [[EVT_ADDR:%.+]] = alloca i64,
-  // CHECK: [[A_ADDR:%.+]] = alloca i32,
-  // CHECK: [[DEPOBJ_SIZE_ADDR:%.+]] = alloca i64,
-  // CHECK: [[DEPOBJ_SIZE_ADDR1:%.+]] = alloca i64,
-  // CHECK: = alloca i64,
-  // CHECK: [[DEP_COUNTER_ADDR:%.+]] = alloca i64,
-  // CHECK: [[GTID:%.+]] = call i32 @__kmpc_global_thread_num(
-  // CHECK: [[ALLOC:%.+]] = call ptr @__kmpc_omp_task_alloc(ptr @{{.+}}, i32 [[GTID]], i32 65, i64 48, i64 0, ptr [[TASK_ENTRY:@.+]])
-  // CHECK: [[EVT_VAL:%.+]] = call ptr @__kmpc_task_allow_completion_event(ptr @{{.+}}, i32 [[GTID]], ptr [[ALLOC]])
-  // CHECK: [[CAST_EVT_VAL:%.+]] = ptrtoint ptr [[EVT_VAL]] to i64
-  // CHECK: store i64 [[CAST_EVT_VAL]], ptr [[EVT_ADDR]], align 8
-  // CHECK: [[D_DEP:%.+]] = load ptr, ptr [[D_ADDR]], align 8
-  // CHECK: [[D_DEP_BASE:%.+]] = getelementptr %struct.kmp_depend_info, ptr [[D_DEP]], i{{.+}} -1
-  // CHECK: [[D_DEP_BASE_SIZE:%.+]] = getelementptr inbounds %struct.kmp_depend_info, ptr [[D_DEP_BASE]], i{{.+}} 0, i{{.+}} 0
-  // CHECK: [[SIZE1:%.+]] = load i64, ptr [[D_DEP_BASE_SIZE]], align 8
-  // CHECK-DAG: store i64 0, ptr [[DEPOBJ_SIZE_ADDR]], align 8
-  // CHECK: [[SZ:%.+]] = load i64, ptr [[DEPOBJ_SIZE_ADDR]], align 8
-  // CHECK: [[SIZE:%.+]] = add nuw i64 [[SZ]], [[SIZE1]]
-  // CHECK: store i64 [[SIZE]], ptr [[DEPOBJ_SIZE_ADDR]], align 8
-  // CHECK: [[X_DEP:%.+]] = load ptr, ptr [[X_ADDR]], align 8
-  // CHECK: [[X_DEP_BASE:%.+]] = getelementptr %struct.kmp_depend_info, ptr [[X_DEP]], i{{.+}} -1
-  // CHECK: [[X_DEP_BASE_SIZE:%.+]] = getelementptr inbounds %struct.kmp_depend_info, ptr [[X_DEP_BASE]], i{{.+}} 0, i{{.+}} 0
-  // CHECK: [[SIZE2:%.+]] = load i64, ptr [[X_DEP_BASE_SIZE]], align 8
-  // CHECK-DAG: store i64 0, ptr [[DEPOBJ_SIZE_ADDR1]], align 8
-  // CHECK: [[SZ:%.+]] = load i64, ptr [[DEPOBJ_SIZE_ADDR1]], align 8
-  // CHECK: [[SIZE3:%.+]] = add nuw i64 [[SZ]], [[SIZE2]]
-  // CHECK: store i64 [[SIZE3]], ptr [[DEPOBJ_SIZE_ADDR1]], align 8
-  // CHECK: [[SZ:%.+]] = load i64, ptr [[DEPOBJ_SIZE_ADDR]], align 8
-  // CHECK: [[SZ1:%.+]] = load i64, ptr [[DEPOBJ_SIZE_ADDR1]], align 8
-  // CHECK: [[SIZE1:%.+]] = add nuw i64 0, [[SZ]]
-  // CHECK: [[SIZE2:%.+]] = add nuw i64 [[SIZE1]], [[SZ1]]
-  // CHECK: [[SIZE:%.+]] = add nuw i64 [[SIZE2]], 2
-  // CHECK: [[SV:%.+]] = call ptr @llvm.stacksave()
-  // CHECK: store ptr [[SV]], ptr [[SV_ADDR:%.+]], align 8
-  // CHECK: [[VLA:%.+]] = alloca %struct.kmp_depend_info, i64 [[SIZE]],
-  // CHECK: [[SIZE32:%.+]] = trunc i64 [[SIZE]] to i32
-  // CHECK: [[A_ADDR_CAST:%.+]] = ptrtoint ptr [[A_ADDR]] to i64
-  // CHECK: [[VLA0:%.+]] = getelementptr %struct.kmp_depend_info, ptr [[VLA]], i64 0
-  // CHECK: [[BASE_ADDR:%.+]] = getelementptr inbounds %struct.kmp_depend_info, ptr [[VLA0]], i{{.+}} 0, i{{.+}} 0
-  // CHECK: store i64 [[A_ADDR_CAST]], ptr [[BASE_ADDR]], align 16
-  // CHECK: [[SIZE_ADDR:%.+]] = getelementptr inbounds %struct.kmp_depend_info, ptr [[VLA0]], i{{.+}} 0, i{{.+}} 1
-  // CHECK: store i64 4, ptr [[SIZE_ADDR]], align 8
-  // CHECK: [[FLAGS_ADDR:%.+]] = getelementptr inbounds %struct.kmp_depend_info, ptr [[VLA0]], i{{.+}} 0, i{{.+}} 2
-  // CHECK: store i8 1, ptr [[FLAGS_ADDR]], align 1
-  // CHECK: [[A:%.+]] = load i32, ptr [[A_ADDR]], align 4
-  // CHECK: [[A_CAST:%.+]] = sext i32 [[A]] to i64
-  // CHECK: [[SZ1:%.+]] = mul nuw i64 24, [[A_CAST]]
-  // CHECK: [[A:%.+]] = load i32, ptr [[A_ADDR]], align 4
-  // CHECK: [[A_CAST:%.+]] = sext i32 [[A]] to i64
-  // CHECK: [[SZ:%.+]] = mul nuw i64 [[SZ1]], [[A_CAST]]
-  // CHECK: [[B_ADDR_CAST:%.+]] = ptrtoint ptr %{{.+}} to i64
-  // CHECK: [[VLA1:%.+]] = getelementptr %struct.kmp_depend_info, ptr [[VLA]], i64 1
-  // CHECK: [[BASE_ADDR:%.+]] = getelementptr inbounds %struct.kmp_depend_info, ptr [[VLA1]], i{{.+}} 0, i{{.+}} 0
-  // CHECK: store i64 [[B_ADDR_CAST]], ptr [[BASE_ADDR]], align 8
-  // CHECK: [[SIZE_ADDR:%.+]] = getelementptr inbounds %struct.kmp_depend_info, ptr [[VLA1]], i{{.+}} 0, i{{.+}} 1
-  // CHECK: store i64 [[SZ]], ptr [[SIZE_ADDR]], align 8
-  // CHECK: [[FLAGS_ADDR:%.+]] = getelementptr inbounds %struct.kmp_depend_info, ptr [[VLA1]], i{{.+}} 0, i{{.+}} 2
-  // CHECK: store i8 1, ptr [[FLAGS_ADDR]], align 8
-  // CHECK: store i64 2, ptr [[DEP_COUNTER_ADDR]], align 8
-  // CHECK: [[BC:%.+]] = load ptr, ptr [[D_ADDR]], align 8
-  // CHECK: [[PREV:%.+]] = getelementptr %struct.kmp_depend_info, ptr [[BC]], i64 -1
-  // CHECK: [[SIZE_ADDR:%.+]] = getelementptr inbounds %struct.kmp_depend_info, ptr [[PREV]], i{{.+}} 0, i{{.+}} 0
-  // CHECK: [[SIZE:%.+]] = load i64, ptr [[SIZE_ADDR]], align 8
-  // CHECK: [[BYTES:%.+]] = mul nuw i64 24, [[SIZE]]
-  // CHECK: [[POS:%.+]] = load i64, ptr [[DEP_COUNTER_ADDR]], align 8
-  // CHECK: [[VLA_D:%.+]] = getelementptr %struct.kmp_depend_info, ptr [[VLA]], i64 [[POS]]
-  // CHECK: call void @llvm.memcpy.p0.p0.i64(ptr align {{.+}} [[VLA_D]], ptr align {{.+}} [[BC]], i64 [[BYTES]], i1 false)
-  // CHECK: [[ADD:%.+]] = add nuw i64 [[POS]], [[SIZE]]
-  // CHECK: store i64 [[ADD]], ptr [[DEP_COUNTER_ADDR]], align 8
-  // CHECK: [[BC:%.+]] = load ptr, ptr [[X_ADDR]], align 8
-  // CHECK: [[PREV:%.+]] = getelementptr %struct.kmp_depend_info, ptr [[BC]], i64 -1
-  // CHECK: [[SIZE_ADDR:%.+]] = getelementptr inbounds %struct.kmp_depend_info, ptr [[PREV]], i{{.+}} 0, i{{.+}} 0
-  // CHECK: [[SIZE:%.+]] = load i64, ptr [[SIZE_ADDR]], align 8
-  // CHECK: [[BYTES:%.+]] = mul nuw i64 24, [[SIZE]]
-  // CHECK: [[POS:%.+]] = load i64, ptr [[DEP_COUNTER_ADDR]], align 8
-  // CHECK: [[VLA_X:%.+]] = getelementptr %struct.kmp_depend_info, ptr [[VLA]], i64 [[POS]]
-  // CHECK: call void @llvm.memcpy.p0.p0.i64(ptr align {{.+}} [[VLA_X]], ptr align {{.+}} [[BC]], i64 [[BYTES]], i1 false)
-  // CHECK: [[ADD:%.+]] = add nuw i64 [[POS]], [[SIZE]]
-  // CHECK: store i64 [[ADD]], ptr [[DEP_COUNTER_ADDR]], align 8
-  // CHECK: call i32 @__kmpc_omp_task_with_deps(ptr @{{.+}}, i32 [[GTID]], ptr [[ALLOC]], i32 [[SIZE32]], ptr [[VLA]], i32 0, ptr null)
-  // CHECK: [[SV:%.+]] = load ptr, ptr [[SV_ADDR]], align 8
-  // CHECK: call void @llvm.stackrestore(ptr [[SV]])
-#pragma omp task depend(in: a, ([3][a][a])&b) depend(depobj: d, x) detach(evt)
+int main() {
+  // CHECK: call i32 @__kmpc_global_thread_num(
+  // CHECK: call i8* @__kmpc_omp_task_alloc(
+  // CHECK: call i32 @__kmpc_omp_task(
+#pragma omp task
   {
 #pragma omp taskgroup
     {
@@ -116,109 +29,11 @@
   return 0;
 }
 // CHECK: call void @__kmpc_taskgroup(
-// CHECK: call ptr @__kmpc_omp_task_alloc(
+// CHECK: call i8* @__kmpc_omp_task_alloc(
 // CHECK: call i32 @__kmpc_omp_task(
 // CHECK: call void @__kmpc_end_taskgroup(
 
 // CHECK-LINE: @bar
-<<<<<<< HEAD
-void bar(void) {
-  int **a;
-  // CHECK: call void @__kmpc_for_static_init_4(
-#pragma omp for
-for (int i = 0; i < 10; ++i)
-  // CHECK: [[BUF:%.+]] = call ptr @__kmpc_omp_task_alloc(ptr @{{.+}}, i32 %{{.+}}, i32 1, i64 48,
-  // CHECK: [[PRIVS:%.+]] = getelementptr inbounds [[TT_WITH_PRIVS:%.+]], ptr [[BUF]], i32 0, i32 1
-  // CHECK: [[I_PRIV:%.+]] = getelementptr inbounds %{{.+}}, ptr [[PRIVS]], i32 0, i32 0
-  // CHECK: [[I:%.+]] = load i32, ptr [[I_ADDR:%.+]],
-  // CHECK: store i32 %{{.+}}, ptr [[I_PRIV]],
-
-  // NELEMS = 1 * ((i - 0 + 2 - 1) / 2);
-  // CHECK: [[END:%.+]] = load i32, ptr [[I_ADDR]],
-  // CHECK: [[EB_SUB:%.+]] = sub i32 [[END]], 0
-  // CHECK: [[EB_SUB_2_ADD:%.+]] = add i32 [[EB_SUB]], 2
-  // CHECK: [[EB_SUB_2_ADD_1_SUB:%.+]] = sub i32 [[EB_SUB_2_ADD]], 1
-  // CHECK: [[EB_SUB_2_ADD_1_SUB_2_DIV:%.+]] = udiv i32 [[EB_SUB_2_ADD_1_SUB]], 2
-  // CHECK: [[ELEMS:%.+]] = zext i32 [[EB_SUB_2_ADD_1_SUB_2_DIV]] to i64
-  // CHECK: [[NELEMS:%.+]] = mul nuw i64 [[ELEMS]], 1
-
-  // ITERATOR_TOTAL = NELEMS + 0;
-  // CHECK: [[ITERATOR_TOTAL:%.+]] = add nuw i64 0, [[NELEMS]]
-  // NELEMS = ITERATOR_TOTAL + non-iterator-deps (=0)
-  // CHECK: [[TOTAL:%.+]] = add nuw i64 [[ITERATOR_TOTAL]], 0
-
-  // %struct.kmp_depend_info DEPS[TOTAL];
-  // CHECK: [[DEPS:%.+]] = alloca %struct.kmp_depend_info, i64 [[TOTAL]],
-  // CHECK: [[NDEPS:%.+]] = trunc i64 [[TOTAL]] to i32
-
-  // i64 DEP_COUNTER = 0;
-  // CHECK: store i64 0, ptr [[DEP_COUNTER_ADDR:%.+]],
-
-  // NELEMS = ((i - 0 + 2 - 1) / 2);
-  // CHECK: [[END:%.+]] = load i32, ptr [[I_ADDR]],
-  // CHECK: [[EB_SUB:%.+]] = sub i32 [[END]], 0
-  // CHECK: [[EB_SUB_2_ADD:%.+]] = add i32 [[EB_SUB]], 2
-  // CHECK: [[EB_SUB_2_ADD_1_SUB:%.+]] = sub i32 [[EB_SUB_2_ADD]], 1
-  // CHECK: [[ELEMS:%.+]] = udiv i32 [[EB_SUB_2_ADD_1_SUB]], 2
-
-  // i32 COUNTER = 0;
-  // CHECK: store i32 0, ptr [[COUNTER_ADDR:%.+]],
-  // CHECK: br label %[[CONT:.+]]
-
-  // Loop.
-  // CHECK: [[CONT]]:
-  // CHECK: [[COUNTER:%.+]] = load i32, ptr [[COUNTER_ADDR]],
-  // CHECK: [[CMP:%.+]] = icmp ult i32 [[COUNTER]], [[ELEMS]]
-  // CHECK: br i1 [[CMP]], label %[[BODY:.+]], label %[[EXIT:.+]]
-
-  // CHECK: [[BODY]]:
-
-  // k = 0 + 2*COUNTER;
-  // CHECK: [[COUNTER:%.+]] = load i32, ptr [[COUNTER_ADDR]],
-  // CHECK: [[C2_MUL:%.+]] = mul i32 [[COUNTER]], 2
-  // CHECK: [[C2_MUL_0_ADD:%.+]] = add i32 0, [[C2_MUL]]
-  // CHECK: store i32 [[C2_MUL_0_ADD]], ptr [[K_ADDR:%.+]],
-
-  // &a[k][i]
-  // CHECK: [[A:%.+]] = load ptr, ptr [[A_ADDR:%.+]],
-  // CHECK: [[K:%.+]] = load i32, ptr [[K_ADDR]],
-  // CHECK: [[IDX:%.+]] = zext i32 [[K]] to i64
-  // CHECK: [[AK_ADDR:%.+]] = getelementptr inbounds ptr, ptr [[A]], i64 [[IDX]]
-  // CHECK: [[AK:%.+]] = load ptr, ptr [[AK_ADDR]],
-  // CHECK: [[I:%.+]] = load i32, ptr [[I_ADDR]],
-  // CHECK: [[IDX:%.+]] = sext i32 [[I]] to i64
-  // CHECK: [[AKI_ADDR:%.+]] = getelementptr inbounds i32, ptr [[AK]], i64 [[IDX]]
-  // CHECK: [[AKI_INT:%.+]] = ptrtoint ptr [[AKI_ADDR]] to i64
-
-  // DEPS[DEP_COUNTER].base_addr = &a[k][i];
-  // CHECK: [[DEP_COUNTER:%.+]] = load i64, ptr [[DEP_COUNTER_ADDR]],
-  // CHECK: [[DEPS_DC:%.+]] = getelementptr %struct.kmp_depend_info, ptr [[DEPS]], i64 [[DEP_COUNTER]]
-  // CHECK: [[DEPS_DC_BASE_ADDR:%.+]] = getelementptr inbounds %struct.kmp_depend_info, ptr [[DEPS_DC]], i{{.+}} 0, i{{.+}} 0
-  // CHECK: store i64 [[AKI_INT]], ptr [[DEPS_DC_BASE_ADDR]],
-
-  // DEPS[DEP_COUNTER].size = sizeof(a[k][i]);
-  // CHECK: [[DEPS_DC_SIZE:%.+]] = getelementptr inbounds %struct.kmp_depend_info, ptr [[DEPS_DC]], i{{.+}} 0, i{{.+}} 1
-  // CHECK: store i64 4, ptr [[DEPS_DC_SIZE]],
-
-  // DEPS[DEP_COUNTER].flags = in;
-  // CHECK: [[DEPS_DC_FLAGS:%.+]] = getelementptr inbounds %struct.kmp_depend_info, ptr [[DEPS_DC]], i{{.+}} 0, i{{.+}} 2
-  // CHECK: store i8 1, ptr [[DEPS_DC_FLAGS]],
-
-  // DEP_COUNTER = DEP_COUNTER + 1;
-  // CHECK: [[DEP_COUNTER:%.+]] = load i64, ptr [[DEP_COUNTER_ADDR]],
-  // CHECK: [[INC:%.+]] = add nuw i64 [[DEP_COUNTER]], 1
-  // CHECK: store i64 [[INC]], ptr [[DEP_COUNTER_ADDR]],
-
-  // COUNTER = COUNTER + 1;
-  // CHECK: [[COUNTER:%.+]] = load i32, ptr [[COUNTER_ADDR]],
-  // CHECK: [[INC:%.+]] = add i32 [[COUNTER]], 1
-  // CHECK: store i32 [[INC]], ptr [[COUNTER_ADDR]],
-  // CHECK: br label %[[CONT]]
-
-  // CHECK: [[EXIT]]:
-  // CHECK: = call i32 @__kmpc_omp_task_with_deps(ptr @{{.+}}, i32 %{{.+}}, ptr [[BUF]], i32 [[NDEPS]], ptr [[DEPS]], i32 0, ptr null)
-#pragma omp task depend(iterator(unsigned k=0:i:2), in: a[k][i])
-=======
 void bar() {
   // CHECK: call void @__kmpc_for_static_init_4(
 #pragma omp for
@@ -230,7 +45,6 @@
   // CHECK: store i32 %{{.+}}, i32* [[I_PRIV]],
   // CHECK: = call i32 @__kmpc_omp_task(%struct.ident_t* @{{.+}}, i32 %{{.+}}, i8* [[BUF]])
 #pragma omp task
->>>>>>> cb02aa7e
 ++i;
 }
 #endif