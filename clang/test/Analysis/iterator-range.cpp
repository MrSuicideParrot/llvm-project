// RUN: %clang_analyze_cc1 -std=c++11 -analyzer-checker=core,cplusplus,alpha.cplusplus.IteratorRange -analyzer-config aggressive-binary-operation-simplification=true -analyzer-config c++-container-inlining=false -analyzer-output=text %s -verify
// RUN: %clang_analyze_cc1 -std=c++11 -analyzer-checker=core,cplusplus,alpha.cplusplus.IteratorRange -analyzer-config aggressive-binary-operation-simplification=true -analyzer-config c++-container-inlining=true -DINLINE=1 -analyzer-output=text %s -verify

#include "Inputs/system-header-simulator-cxx.h"

void clang_analyzer_warnIfReached();

// Dereference - operator*()

void deref_begin(const std::vector<int> &V) {
  auto i = V.begin();
  *i; // no-warning
}

void deref_begind_begin(const std::vector<int> &V) {
  auto i = ++V.begin();
  *i; // no-warning
}

template <typename Iter> Iter return_any_iterator(const Iter &It);

void deref_unknown(const std::vector<int> &V) {
  auto i = return_any_iterator(V.begin());
  *i; // no-warning
}

void deref_ahead_of_end(const std::vector<int> &V) {
  auto i = --V.end();
  *i; // no-warning
}

void deref_end(const std::vector<int> &V) {
  auto i = V.end();
  *i; // expected-warning{{Past-the-end iterator dereferenced}}
      // expected-note@-1{{Past-the-end iterator dereferenced}}
}

// Prefix increment - operator++()

void incr_begin(const std::vector<int> &V) {
  auto i = V.begin();
  ++i; // no-warning
}

void incr_behind_begin(const std::vector<int> &V) {
  auto i = ++V.begin();
  ++i; // no-warning
}

void incr_unknown(const std::vector<int> &V) {
  auto i = return_any_iterator(V.begin());
  ++i; // no-warning
}

void incr_ahead_of_end(const std::vector<int> &V) {
  auto i = --V.end();
  ++i; // no-warning
}

void incr_end(const std::vector<int> &V) {
  auto i = V.end();
  ++i; // expected-warning{{Iterator incremented behind the past-the-end iterator}}
       // expected-note@-1{{Iterator incremented behind the past-the-end iterator}}
}

// Postfix increment - operator++(int)

void begin_incr(const std::vector<int> &V) {
  auto i = V.begin();
  i++; // no-warning
}

void behind_begin_incr(const std::vector<int> &V) {
  auto i = ++V.begin();
  i++; // no-warning
}

void unknown_incr(const std::vector<int> &V) {
  auto i = return_any_iterator(V.begin());
  i++; // no-warning
}

void ahead_of_end_incr(const std::vector<int> &V) {
  auto i = --V.end();
  i++; // no-warning
}

void end_incr(const std::vector<int> &V) {
  auto i = V.end();
  i++; // expected-warning{{Iterator incremented behind the past-the-end iterator}}
       // expected-note@-1{{Iterator incremented behind the past-the-end iterator}}
}

// Prefix decrement - operator--()

void decr_begin(const std::vector<int> &V) {
  auto i = V.begin();
  --i; // expected-warning{{Iterator decremented ahead of its valid range}}
       // expected-note@-1{{Iterator decremented ahead of its valid range}}
}

void decr_behind_begin(const std::vector<int> &V) {
  auto i = ++V.begin();
  --i; // no-warning
}

void decr_unknown(const std::vector<int> &V) {
  auto i = return_any_iterator(V.begin());
  --i; // no-warning
}

void decr_ahead_of_end(const std::vector<int> &V) {
  auto i = --V.end();
  --i; // no-warning
}

void decr_end(const std::vector<int> &V) {
  auto i = V.end();
  --i; // no-warning
}

// Postfix decrement - operator--(int)

void begin_decr(const std::vector<int> &V) {
  auto i = V.begin();
  i--; // expected-warning{{Iterator decremented ahead of its valid range}}
       // expected-note@-1{{Iterator decremented ahead of its valid range}}
}

void behind_begin_decr(const std::vector<int> &V) {
  auto i = ++V.begin();
  i--; // no-warning
}

void unknown_decr(const std::vector<int> &V) {
  auto i = return_any_iterator(V.begin());
  i--; // no-warning
}

void ahead_of_end_decr(const std::vector<int> &V) {
  auto i = --V.end();
  i--; // no-warning
}

void end_decr(const std::vector<int> &V) {
  auto i = V.end();
  i--; // no-warning
}

// Addition assignment - operator+=(int)

void incr_by_2_begin(const std::vector<int> &V) {
  auto i = V.begin();
  i += 2; // no-warning
}

void incr_by_2_behind_begin(const std::vector<int> &V) {
  auto i = ++V.begin();
  i += 2; // no-warning
}

void incr_by_2_unknown(const std::vector<int> &V) {
  auto i = return_any_iterator(V.begin());
  i += 2; // no-warning
}

void incr_by_2_ahead_by_2_of_end(const std::vector<int> &V) {
  auto i = --V.end();
  --i;
  i += 2; // no-warning
}

void incr_by_2_ahead_of_end(const std::vector<int> &V) {
  auto i = --V.end();
  i += 2; // expected-warning{{Iterator incremented behind the past-the-end iterator}}
          // expected-note@-1{{Iterator incremented behind the past-the-end iterator}}
}

void incr_by_2_end(const std::vector<int> &V) {
  auto i = V.end();
  i += 2; // expected-warning{{Iterator incremented behind the past-the-end iterator}}
          // expected-note@-1{{Iterator incremented behind the past-the-end iterator}}
}

// Addition - operator+(int)

void incr_by_2_copy_begin(const std::vector<int> &V) {
  auto i = V.begin();
  auto j = i + 2; // no-warning
}

void incr_by_2_copy_behind_begin(const std::vector<int> &V) {
  auto i = ++V.begin();
  auto j = i + 2; // no-warning
}

void incr_by_2_copy_unknown(const std::vector<int> &V) {
  auto i = return_any_iterator(V.begin());
  auto j = i + 2; // no-warning
}

void incr_by_2_copy_ahead_by_2_of_end(const std::vector<int> &V) {
  auto i = --V.end();
  --i;
  auto j = i + 2; // no-warning
}

void incr_by_2_copy_ahead_of_end(const std::vector<int> &V) {
  auto i = --V.end();
  auto j = i + 2; // expected-warning{{Iterator incremented behind the past-the-end iterator}}
                  // expected-note@-1{{Iterator incremented behind the past-the-end iterator}}
}

void incr_by_2_copy_end(const std::vector<int> &V) {
  auto i = V.end();
  auto j = i + 2; // expected-warning{{Iterator incremented behind the past-the-end iterator}}
                  // expected-note@-1{{Iterator incremented behind the past-the-end iterator}}
}

// Subtraction assignment - operator-=(int)

void decr_by_2_begin(const std::vector<int> &V) {
  auto i = V.begin();
  i -= 2; // expected-warning{{Iterator decremented ahead of its valid range}}
          // expected-note@-1{{Iterator decremented ahead of its valid range}}
}

void decr_by_2_behind_begin(const std::vector<int> &V) {
  auto i = ++V.begin();
  i -= 2; // expected-warning{{Iterator decremented ahead of its valid range}}
          // expected-note@-1{{Iterator decremented ahead of its valid range}}
}

void decr_by_2_behind_begin_by_2(const std::vector<int> &V) {
  auto i = ++V.begin();
  ++i;
  i -= 2; // no-warning
}

void decr_by_2_unknown(const std::vector<int> &V) {
  auto i = return_any_iterator(V.begin());
  i -= 2; // no-warning
}

void decr_by_2_ahead_of_end(const std::vector<int> &V) {
  auto i = --V.end();
  i -= 2; // no-warning
}

void decr_by_2_end(const std::vector<int> &V) {
  auto i = V.end();
  i -= 2; // no-warning
}

// Subtraction - operator-(int)

void decr_by_2_copy_begin(const std::vector<int> &V) {
  auto i = V.begin();
  auto j = i - 2; // expected-warning{{Iterator decremented ahead of its valid range}}
                  // expected-note@-1{{Iterator decremented ahead of its valid range}}
}

void decr_by_2_copy_behind_begin(const std::vector<int> &V) {
  auto i = ++V.begin();
  auto j = i - 2; // expected-warning{{Iterator decremented ahead of its valid range}}
                  // expected-note@-1{{Iterator decremented ahead of its valid range}}
}

void decr_by_2_copy_behind_begin_by_2(const std::vector<int> &V) {
  auto i = ++V.begin();
  ++i;
  auto j = i - 2; // no-warning
}

void decr_by_2_copy_unknown(const std::vector<int> &V) {
  auto i = return_any_iterator(V.begin());
  auto j = i - 2; // no-warning
}

void decr_by_2_copy_ahead_of_end(const std::vector<int> &V) {
  auto i = --V.end();
  auto j = i - 2; // no-warning
}

void decr_by_2_copy_end(const std::vector<int> &V) {
  auto i = V.end();
  auto j = i - 2; // no-warning
}

//
// Subscript - operator[](int)
//

// By zero

void subscript_zero_begin(const std::vector<int> &V) {
  auto i = V.begin();
  auto j = i[0]; // no-warning
}

void subscript_zero_behind_begin(const std::vector<int> &V) {
  auto i = ++V.begin();
  auto j = i[0]; // no-warning
}

void subscript_zero_unknown(const std::vector<int> &V) {
  auto i = return_any_iterator(V.begin());
  auto j = i[0]; // no-warning
}

void subscript_zero_ahead_of_end(const std::vector<int> &V) {
  auto i = --V.end();
  auto j = i[0]; // no-warning
}

void subscript_zero_end(const std::vector<int> &V) {
  auto i = V.end();
  auto j = i[0]; // expected-warning{{Past-the-end iterator dereferenced}}
                 // expected-note@-1{{Past-the-end iterator dereferenced}}
}

// By negative number

void subscript_negative_begin(const std::vector<int> &V) {
  auto i = V.begin();
  auto j = i[-1]; // no-warning FIXME: expect warning Iterator decremented ahead of its valid range
}

void subscript_negative_behind_begin(const std::vector<int> &V) {
  auto i = ++V.begin();
  auto j = i[-1]; // no-warning
}

void subscript_negative_unknown(const std::vector<int> &V) {
  auto i = return_any_iterator(V.begin());
  auto j = i[-1]; // no-warning
}

void subscript_negative_ahead_of_end(const std::vector<int> &V) {
  auto i = --V.end();
  auto j = i[-1]; // no-warning
}

void subscript_negative_end(const std::vector<int> &V) {
  auto i = V.end();
  auto j = i[-1]; // expected-warning{{Past-the-end iterator dereferenced}} FIXME: expect no warning
                  // expected-note@-1{{Past-the-end iterator dereferenced}}
}

// By positive number

void subscript_positive_begin(const std::vector<int> &V) {
  auto i = V.begin();
  auto j = i[1]; // no-warning
}

void subscript_positive_behind_begin(const std::vector<int> &V) {
  auto i = ++V.begin();
  auto j = i[1]; // no-warning
}

void subscript_positive_unknown(const std::vector<int> &V) {
  auto i = return_any_iterator(V.begin());
  auto j = i[1]; // no-warning
}

void subscript_positive_ahead_of_end(const std::vector<int> &V) {
  auto i = --V.end();
  auto j = i[1]; // no-warning FIXME: expected warning Past-the-end iterator dereferenced
}

void subscript_positive_end(const std::vector<int> &V) {
  auto i = V.end();
  auto j = i[1]; // expected-warning{{Past-the-end iterator dereferenced}} FIXME: expect warning Iterator incremented behind the past-the-end iterator
                 // expected-note@-1{{Past-the-end iterator dereferenced}} FIXME: expect note@-1 Iterator incremented behind the past-the-end iterator
}

//
// std::advance()
//

// std::advance() by +1

void advance_plus_1_begin(const std::vector<int> &V) {
  auto i = V.begin();
  std::advance(i, 1); // no-warning
}

void advance_plus_1_behind_begin(const std::vector<int> &V) {
  auto i = ++V.begin();
  std::advance(i, 1); // no-warning
}

void advance_plus_1_unknown(const std::vector<int> &V) {
  auto i = return_any_iterator(V.begin());
  std::advance(i, 1); // no-warning
}

void advance_plus_1_ahead_of_end(const std::vector<int> &V) {
  auto i = --V.end();
  std::advance(i, 1); // no-warning
}

void advance_plus_1_end(const std::vector<int> &V) {
  auto i = V.end();
  std::advance(i, 1); // expected-warning{{Iterator incremented behind the past-the-end iterator}}
                      // expected-note@-1{{Iterator incremented behind the past-the-end iterator}}
}

// std::advance() by -1

void advance_minus_1_begin(const std::vector<int> &V) {
  auto i = V.begin();
  std::advance(i, -1); // expected-warning{{Iterator decremented ahead of its valid range}}
                       // expected-note@-1{{Iterator decremented ahead of its valid range}}
}

void advance_minus_1_behind_begin(const std::vector<int> &V) {
  auto i = ++V.begin();
  std::advance(i, -1); // no-warning
}

void advance_minus_1_unknown(const std::vector<int> &V) {
  auto i = return_any_iterator(V.begin());
  std::advance(i, -1); // no-warning
}

void advance_minus_1_ahead_of_end(const std::vector<int> &V) {
  auto i = --V.end();
  std::advance(i, -1); // no-warning
}

void advance_minus_1_end(const std::vector<int> &V) {
  auto i = V.end();
  std::advance(i, -1); // no-warning
}

// std::advance() by +2

void advance_plus_2_begin(const std::vector<int> &V) {
  auto i = V.begin();
  std::advance(i, 2); // no-warning
}

void advance_plus_2_behind_begin(const std::vector<int> &V) {
  auto i = ++V.begin();
  std::advance(i, 2); // no-warning
}

void advance_plus_2_unknown(const std::vector<int> &V) {
  auto i = return_any_iterator(V.begin());
  std::advance(i, 2); // no-warning
}

void advance_plus_2_ahead_of_end(const std::vector<int> &V) {
  auto i = --V.end();
  std::advance(i, 2); // expected-warning{{Iterator incremented behind the past-the-end iterator}}
                      // expected-note@-1{{Iterator incremented behind the past-the-end iterator}}
}

void advance_plus_2_end(const std::vector<int> &V) {
  auto i = V.end();
  std::advance(i, 2); // expected-warning{{Iterator incremented behind the past-the-end iterator}}
                      // expected-note@-1{{Iterator incremented behind the past-the-end iterator}}
}

// std::advance() by -2

void advance_minus_2_begin(const std::vector<int> &V) {
  auto i = V.begin();
  std::advance(i, -2); // expected-warning{{Iterator decremented ahead of its valid range}}
                       // expected-note@-1{{Iterator decremented ahead of its valid range}}
}

void advance_minus_2_behind_begin(const std::vector<int> &V) {
  auto i = ++V.begin();
  std::advance(i, -2); // expected-warning{{Iterator decremented ahead of its valid range}}
                       // expected-note@-1{{Iterator decremented ahead of its valid range}}
}

void advance_minus_2_unknown(const std::vector<int> &V) {
  auto i = return_any_iterator(V.begin());
  std::advance(i, -2); // no-warning
}

void advance_minus_2_ahead_of_end(const std::vector<int> &V) {
  auto i = --V.end();
  std::advance(i, -2); // no-warning
}

void advance_minus_2_end(const std::vector<int> &V) {
  auto i = V.end();
  std::advance(i, -2); // no-warning
}

// std::advance() by 0

void advance_0_begin(const std::vector<int> &V) {
  auto i = V.begin();
  std::advance(i, 0); // no-warning
}

void advance_0_behind_begin(const std::vector<int> &V) {
  auto i = ++V.begin();
  std::advance(i, 0); // no-warning
}

void advance_0_unknown(const std::vector<int> &V) {
  auto i = return_any_iterator(V.begin());
  std::advance(i, 0); // no-warning
}

void advance_0_ahead_of_end(const std::vector<int> &V) {
  auto i = --V.end();
  std::advance(i, 0); // no-warning
}

void advance_0_end(const std::vector<int> &V) {
  auto i = V.end();
  std::advance(i, 0); // no-warning
}

//
// std::next()
//

// std::next() by +1 (default)

void next_plus_1_begin(const std::vector<int> &V) {
  auto i = V.begin();
  auto j = std::next(i); // no-warning
}

void next_plus_1_behind_begin(const std::vector<int> &V) {
  auto i = ++V.begin();
  auto j = std::next(i); // no-warning
}

void next_plus_1_unknown(const std::vector<int> &V) {
  auto i = return_any_iterator(V.begin());
  auto j = std::next(i); // no-warning
}

void next_plus_1_ahead_of_end(const std::vector<int> &V) {
  auto i = --V.end();
  auto j = std::next(i); // no-warning
}

void next_plus_1_end(const std::vector<int> &V) {
  auto i = V.end();
  auto j = std::next(i); // expected-warning{{Iterator incremented behind the past-the-end iterator}}
                         // expected-note@-1{{Iterator incremented behind the past-the-end iterator}}
}

// std::next() by -1

void next_minus_1_begin(const std::vector<int> &V) {
  auto i = V.begin();
  auto j = std::next(i, -1); // expected-warning{{Iterator decremented ahead of its valid range}}
                             // expected-note@-1{{Iterator decremented ahead of its valid range}}
}

void next_minus_1_behind_begin(const std::vector<int> &V) {
  auto i = ++V.begin();
  auto j = std::next(i, -1); // no-warning
}

void next_minus_1_unknown(const std::vector<int> &V) {
  auto i = return_any_iterator(V.begin());
  auto j = std::next(i, -1); // no-warning
}

void next_minus_1_ahead_of_end(const std::vector<int> &V) {
  auto i = --V.end();
  auto j = std::next(i, -1); // no-warning
}

void next_minus_1_end(const std::vector<int> &V) {
  auto i = V.end();
  auto j = std::next(i, -1); // no-warning
}

// std::next() by +2

void next_plus_2_begin(const std::vector<int> &V) {
  auto i = V.begin();
  auto j = std::next(i, 2); // no-warning
}

void next_plus_2_behind_begin(const std::vector<int> &V) {
  auto i = ++V.begin();
  auto j = std::next(i, 2); // no-warning
}

void next_plus_2_unknown(const std::vector<int> &V) {
  auto i = return_any_iterator(V.begin());
  auto j = std::next(i, 2); // no-warning
}

void next_plus_2_ahead_of_end(const std::vector<int> &V) {
  auto i = --V.end();
  auto j = std::next(i, 2); // expected-warning{{Iterator incremented behind the past-the-end iterator}}
                            // expected-note@-1{{Iterator incremented behind the past-the-end iterator}}
}

void next_plus_2_end(const std::vector<int> &V) {
  auto i = V.end();
  auto j = std::next(i, 2); // expected-warning{{Iterator incremented behind the past-the-end iterator}}
                            // expected-note@-1{{Iterator incremented behind the past-the-end iterator}}
}

// std::next() by -2

void next_minus_2_begin(const std::vector<int> &V) {
  auto i = V.begin();
  auto j = std::next(i, -2); // expected-warning{{Iterator decremented ahead of its valid range}}
                             // expected-note@-1{{Iterator decremented ahead of its valid range}}
}

void next_minus_2_behind_begin(const std::vector<int> &V) {
  auto i = ++V.begin();
  auto j = std::next(i, -2); // expected-warning{{Iterator decremented ahead of its valid range}}
                             // expected-note@-1{{Iterator decremented ahead of its valid range}}
}

void next_minus_2_unknown(const std::vector<int> &V) {
  auto i = return_any_iterator(V.begin());
  auto j = std::next(i, -2); // no-warning
}

void next_minus_2_ahead_of_end(const std::vector<int> &V) {
  auto i = --V.end();
  auto j = std::next(i, -2); // no-warning
}

void next_minus_2_end(const std::vector<int> &V) {
  auto i = V.end();
  auto j = std::next(i, -2); // no-warning
}

// std::next() by 0

void next_0_begin(const std::vector<int> &V) {
  auto i = V.begin();
  auto j = std::next(i, 0); // no-warning
}

void next_0_behind_begin(const std::vector<int> &V) {
  auto i = ++V.begin();
  auto j = std::next(i, 0); // no-warning
}

void next_0_unknown(const std::vector<int> &V) {
  auto i = return_any_iterator(V.begin());
  auto j = std::next(i, 0); // no-warning
}

void next_0_ahead_of_end(const std::vector<int> &V) {
  auto i = --V.end();
  auto j = std::next(i, 0); // no-warning
}

void next_0_end(const std::vector<int> &V) {
  auto i = V.end();
  auto j = std::next(i, 0); // no-warning
}

//
// std::prev()
//

// std::prev() by +1 (default)

void prev_plus_1_begin(const std::vector<int> &V) {
  auto i = V.begin();
  auto j = std::prev(i); // expected-warning{{Iterator decremented ahead of its valid range}}
                         // expected-note@-1{{Iterator decremented ahead of its valid range}}
}

void prev_plus_1_behind_begin(const std::vector<int> &V) {
  auto i = ++V.begin();
  auto j = std::prev(i); // no-warning
}

void prev_plus_1_unknown(const std::vector<int> &V) {
  auto i = return_any_iterator(V.begin());
  auto j = std::prev(i); // no-warning
}

void prev_plus_1_ahead_of_end(const std::vector<int> &V) {
  auto i = --V.end();
  auto j = std::prev(i); // no-warning
}

void prev_plus_1_end(const std::vector<int> &V) {
  auto i = V.end();
  auto j = std::prev(i); // no-warning
}

// std::prev() by -1

void prev_minus_1_begin(const std::vector<int> &V) {
  auto i = V.begin();
  auto j = std::prev(i, -1); // no-warning
}

void prev_minus_1_behind_begin(const std::vector<int> &V) {
  auto i = ++V.begin();
  auto j = std::prev(i, -1); // no-warning
}

void prev_minus_1_unknown(const std::vector<int> &V) {
  auto i = return_any_iterator(V.begin());
  auto j = std::prev(i, -1); // no-warning
}

void prev_minus_1_ahead_of_end(const std::vector<int> &V) {
  auto i = --V.end();
  auto j = std::prev(i, -1); // no-warning
}

void prev_minus_1_end(const std::vector<int> &V) {
  auto i = V.end();
  auto j = std::prev(i, -1); // expected-warning{{Iterator incremented behind the past-the-end iterator}}
                             // expected-note@-1{{Iterator incremented behind the past-the-end iterator}}
}

// std::prev() by +2

void prev_plus_2_begin(const std::vector<int> &V) {
  auto i = V.begin();
  auto j = std::prev(i, 2); // expected-warning{{Iterator decremented ahead of its valid range}}
                            // expected-note@-1{{Iterator decremented ahead of its valid range}}
}

void prev_plus_2_behind_begin(const std::vector<int> &V) {
  auto i = ++V.begin();
  auto j = std::prev(i, 2); // expected-warning{{Iterator decremented ahead of its valid range}}
                            // expected-note@-1{{Iterator decremented ahead of its valid range}}
}

void prev_plus_2_unknown(const std::vector<int> &V) {
  auto i = return_any_iterator(V.begin());
  auto j = std::prev(i, 2); // no-warning
}

void prev_plus_2_ahead_of_end(const std::vector<int> &V) {
  auto i = --V.end();
  auto j = std::prev(i, 2); // no-warning
}

void prev_plus_2_end(const std::vector<int> &V) {
  auto i = V.end();
  auto j = std::prev(i, 2); // no-warning
}

// std::prev() by -2

void prev_minus_2_begin(const std::vector<int> &V) {
  auto i = V.begin();
  auto j = std::prev(i, -2); // no-warning
}

void prev_minus_2_behind_begin(const std::vector<int> &V) {
  auto i = ++V.begin();
  auto j = std::prev(i, -2); // no-warning
}

void prev_minus_2_unknown(const std::vector<int> &V) {
  auto i = return_any_iterator(V.begin());
  auto j = std::prev(i, -2); // no-warning
}

void prev_minus_2_ahead_of_end(const std::vector<int> &V) {
  auto i = --V.end();
  auto j = std::prev(i, -2); // expected-warning{{Iterator incremented behind the past-the-end iterator}}
                             // expected-note@-1{{Iterator incremented behind the past-the-end iterator}}
}

void prev_minus_2_end(const std::vector<int> &V) {
  auto i = V.end();
  auto j = std::prev(i, -2); // expected-warning{{Iterator incremented behind the past-the-end iterator}}
                             // expected-note@-1{{Iterator incremented behind the past-the-end iterator}}
}

// std::prev() by 0

void prev_0_begin(const std::vector<int> &V) {
  auto i = V.begin();
  auto j = std::prev(i, 0); // no-warning
}

void prev_0_behind_begin(const std::vector<int> &V) {
  auto i = ++V.begin();
  auto j = std::prev(i, 0); // no-warning
}

void prev_0_unknown(const std::vector<int> &V) {
  auto i = return_any_iterator(V.begin());
  auto j = std::prev(i, 0); // no-warning
}

void prev_0_ahead_of_end(const std::vector<int> &V) {
  auto i = --V.end();
  auto j = std::prev(i, 0); // no-warning
}

void prev_0_end(const std::vector<int> &V) {
  auto i = V.end();
  auto j = std::prev(i, 0); // no-warning
}

// std::prev() with int* for checking Loc value argument
namespace std {
template <typename T>
T prev(T, int *);
}

void prev_loc_value(const std::vector<int> &V, int o) {

  auto i = return_any_iterator(V.begin());
  int *offset = &o;
  auto j = std::prev(i, offset); // no-warning
}

//
// Structure member dereference operators
//

struct S {
  int n;
};

// Member dereference - operator->()

void arrow_deref_begin(const std::vector<S> &V) {
  auto i = V.begin();
  int n = i->n; // no-warning
}

void arrow_deref_end(const std::vector<S> &V) {
  auto i = V.end();
  int n = i->n; // expected-warning{{Past-the-end iterator dereferenced}}
                // expected-note@-1{{Past-the-end iterator dereferenced}}
}

// Container modification - test path notes

void deref_end_after_pop_back(std::vector<int> &V) {
  const auto i = --V.end();

  V.pop_back(); // expected-note{{Container 'V' shrank from the back by 1 position}}

  *i; // expected-warning{{Past-the-end iterator dereferenced}}
      // expected-note@-1{{Past-the-end iterator dereferenced}}
}

template<typename T>
struct cont_with_ptr_iterator {
  T* begin() const;
  T* end() const;
};

<<<<<<< HEAD
void deref_end_ptr_iterator(const cont_with_ptr_iterator<S> &c) {
  auto i = c.end();
  (void) *i; // expected-warning{{Past-the-end iterator dereferenced}}
             // expected-note@-1{{Past-the-end iterator dereferenced}}
}

void array_deref_end_ptr_iterator(const cont_with_ptr_iterator<S> &c) {
  auto i = c.end();
  (void) i[0]; // expected-warning{{Past-the-end iterator dereferenced}}
               // expected-note@-1{{Past-the-end iterator dereferenced}}
}

void arrow_deref_end_ptr_iterator(const cont_with_ptr_iterator<S> &c) {
  auto i = c.end();
  (void) i->n; // expected-warning{{Past-the-end iterator dereferenced}}
               // expected-note@-1{{Past-the-end iterator dereferenced}}
}

void arrow_star_deref_end_ptr_iterator(const cont_with_ptr_iterator<S> &c,
                                       int S::*p) {
  auto i = c.end();
  (void)(i->*p); // expected-warning{{Past-the-end iterator dereferenced}}
                 // expected-note@-1{{Past-the-end iterator dereferenced}}
}

void prefix_incr_end_ptr_iterator(const cont_with_ptr_iterator<S> &c) {
  auto i = c.end();
  ++i; // expected-warning{{Iterator incremented behind the past-the-end iterator}}
       // expected-note@-1{{Iterator incremented behind the past-the-end iterator}}
}

void postfix_incr_end_ptr_iterator(const cont_with_ptr_iterator<S> &c) {
  auto i = c.end();
  i++; // expected-warning{{Iterator incremented behind the past-the-end iterator}}
       // expected-note@-1{{Iterator incremented behind the past-the-end iterator}}
}

void prefix_decr_begin_ptr_iterator(const cont_with_ptr_iterator<S> &c) {
  auto i = c.begin();
  --i; // expected-warning{{Iterator decremented ahead of its valid range}}
       // expected-note@-1{{Iterator decremented ahead of its valid range}}
}

void postfix_decr_begin_ptr_iterator(const cont_with_ptr_iterator<S> &c) {
  auto i = c.begin();
  i--; // expected-warning{{Iterator decremented ahead of its valid range}}
       // expected-note@-1{{Iterator decremented ahead of its valid range}}
}

void prefix_add_2_end_ptr_iterator(const cont_with_ptr_iterator<S> &c) {
  auto i = c.end();
  (void)(i + 2); // expected-warning{{Iterator incremented behind the past-the-end iterator}}
                 // expected-note@-1{{Iterator incremented behind the past-the-end iterator}}
}

void postfix_add_assign_2_end_ptr_iterator(const cont_with_ptr_iterator<S> &c) {
  auto i = c.end();
  i += 2; // expected-warning{{Iterator incremented behind the past-the-end iterator}}
          // expected-note@-1{{Iterator incremented behind the past-the-end iterator}}
}

void prefix_minus_2_begin_ptr_iterator(const cont_with_ptr_iterator<S> &c) {
  auto i = c.begin();
  (void)(i - 2); // expected-warning{{Iterator decremented ahead of its valid range}}
                 // expected-note@-1{{Iterator decremented ahead of its valid range}}
}

void postfix_minus_assign_2_begin_ptr_iterator(
    const cont_with_ptr_iterator<S> &c) {
  auto i = c.begin();
  i -= 2; // expected-warning{{Iterator decremented ahead of its valid range}}
          // expected-note@-1{{Iterator decremented ahead of its valid range}}
}

void ptr_iter_diff(cont_with_ptr_iterator<S> &c) {
  auto i0 = c.begin(), i1 = c.end();
  ptrdiff_t len = i1 - i0; // no-crash
}

int uninit_var(int n) {
  int uninit; // expected-note{{'uninit' declared without an initial value}}
  return n - uninit; // no-crash
  // expected-warning@-1 {{The right operand of '-' is a garbage value}}
  // expected-note@-2 {{The right operand of '-' is a garbage value}}
=======
void good_derived(simple_container c) {
  auto i0 = c.end();
  if (i0 != c.end()) {
    clang_analyzer_warnIfReached();
    *i0; // no-warning
  }
}

void iter_diff(std::vector<int> &V) {
  auto i0 = V.begin(), i1 = V.end();
  ptrdiff_t len = i1 - i0; // no-crash
>>>>>>> cb02aa7e
}<|MERGE_RESOLUTION|>--- conflicted
+++ resolved
@@ -861,7 +861,6 @@
   T* end() const;
 };
 
-<<<<<<< HEAD
 void deref_end_ptr_iterator(const cont_with_ptr_iterator<S> &c) {
   auto i = c.end();
   (void) *i; // expected-warning{{Past-the-end iterator dereferenced}}
@@ -946,17 +945,9 @@
   return n - uninit; // no-crash
   // expected-warning@-1 {{The right operand of '-' is a garbage value}}
   // expected-note@-2 {{The right operand of '-' is a garbage value}}
-=======
-void good_derived(simple_container c) {
-  auto i0 = c.end();
-  if (i0 != c.end()) {
-    clang_analyzer_warnIfReached();
-    *i0; // no-warning
-  }
 }
 
 void iter_diff(std::vector<int> &V) {
   auto i0 = V.begin(), i1 = V.end();
   ptrdiff_t len = i1 - i0; // no-crash
->>>>>>> cb02aa7e
 }