//===----- SemaOpenACC.h - Semantic Analysis for OpenACC constructs -------===//
//
// Part of the LLVM Project, under the Apache License v2.0 with LLVM Exceptions.
// See https://llvm.org/LICENSE.txt for license information.
// SPDX-License-Identifier: Apache-2.0 WITH LLVM-exception
//
//===----------------------------------------------------------------------===//
/// \file
/// This file declares semantic analysis for OpenACC constructs and
/// clauses.
///
//===----------------------------------------------------------------------===//

#ifndef LLVM_CLANG_SEMA_SEMAOPENACC_H
#define LLVM_CLANG_SEMA_SEMAOPENACC_H

#include "clang/AST/DeclGroup.h"
#include "clang/Basic/OpenACCKinds.h"
#include "clang/Basic/SourceLocation.h"
#include "clang/Sema/Ownership.h"
#include "clang/Sema/SemaBase.h"
#include <variant>

namespace clang {
class OpenACCClause;

class SemaOpenACC : public SemaBase {
public:
  // Redeclaration of the version in OpenACCClause.h.
  using DeviceTypeArgument = std::pair<IdentifierInfo *, SourceLocation>;

  /// A type to represent all the data for an OpenACC Clause that has been
  /// parsed, but not yet created/semantically analyzed. This is effectively a
  /// discriminated union on the 'Clause Kind', with all of the individual
  /// clause details stored in a std::variant.
  class OpenACCParsedClause {
    OpenACCDirectiveKind DirKind;
    OpenACCClauseKind ClauseKind;
    SourceRange ClauseRange;
    SourceLocation LParenLoc;

    struct DefaultDetails {
      OpenACCDefaultClauseKind DefaultClauseKind;
    };

    struct ConditionDetails {
      Expr *ConditionExpr;
    };

    struct IntExprDetails {
      SmallVector<Expr *> IntExprs;
    };

    struct VarListDetails {
      SmallVector<Expr *> VarList;
      bool IsReadOnly;
      bool IsZero;
    };

    struct WaitDetails {
      Expr *DevNumExpr;
      SourceLocation QueuesLoc;
      SmallVector<Expr *> QueueIdExprs;
    };

    struct DeviceTypeDetails {
      SmallVector<DeviceTypeArgument> Archs;
    };
<<<<<<< HEAD

    std::variant<std::monostate, DefaultDetails, ConditionDetails,
                 IntExprDetails, VarListDetails, WaitDetails, DeviceTypeDetails>
=======
    struct ReductionDetails {
      OpenACCReductionOperator Op;
      SmallVector<Expr *> VarList;
    };

    std::variant<std::monostate, DefaultDetails, ConditionDetails,
                 IntExprDetails, VarListDetails, WaitDetails, DeviceTypeDetails,
                 ReductionDetails>
>>>>>>> 97025bd9
        Details = std::monostate{};

  public:
    OpenACCParsedClause(OpenACCDirectiveKind DirKind,
                        OpenACCClauseKind ClauseKind, SourceLocation BeginLoc)
        : DirKind(DirKind), ClauseKind(ClauseKind), ClauseRange(BeginLoc, {}) {}

    OpenACCDirectiveKind getDirectiveKind() const { return DirKind; }

    OpenACCClauseKind getClauseKind() const { return ClauseKind; }

    SourceLocation getBeginLoc() const { return ClauseRange.getBegin(); }

    SourceLocation getLParenLoc() const { return LParenLoc; }

    SourceLocation getEndLoc() const { return ClauseRange.getEnd(); }

    OpenACCDefaultClauseKind getDefaultClauseKind() const {
      assert(ClauseKind == OpenACCClauseKind::Default &&
             "Parsed clause is not a default clause");
      return std::get<DefaultDetails>(Details).DefaultClauseKind;
    }

    const Expr *getConditionExpr() const {
      return const_cast<OpenACCParsedClause *>(this)->getConditionExpr();
    }

    Expr *getConditionExpr() {
      assert((ClauseKind == OpenACCClauseKind::If ||
              (ClauseKind == OpenACCClauseKind::Self &&
               DirKind != OpenACCDirectiveKind::Update)) &&
             "Parsed clause kind does not have a condition expr");

      // 'self' has an optional ConditionExpr, so be tolerant of that. This will
      // assert in variant otherwise.
      if (ClauseKind == OpenACCClauseKind::Self &&
          std::holds_alternative<std::monostate>(Details))
        return nullptr;

      return std::get<ConditionDetails>(Details).ConditionExpr;
    }

    unsigned getNumIntExprs() const {
      assert((ClauseKind == OpenACCClauseKind::NumGangs ||
              ClauseKind == OpenACCClauseKind::NumWorkers ||
              ClauseKind == OpenACCClauseKind::Async ||
              ClauseKind == OpenACCClauseKind::VectorLength) &&
             "Parsed clause kind does not have a int exprs");

      // 'async' and 'wait' have an optional IntExpr, so be tolerant of that.
      if ((ClauseKind == OpenACCClauseKind::Async ||
           ClauseKind == OpenACCClauseKind::Wait) &&
          std::holds_alternative<std::monostate>(Details))
        return 0;
      return std::get<IntExprDetails>(Details).IntExprs.size();
    }

    SourceLocation getQueuesLoc() const {
      assert(ClauseKind == OpenACCClauseKind::Wait &&
             "Parsed clause kind does not have a queues location");

      if (std::holds_alternative<std::monostate>(Details))
        return SourceLocation{};

      return std::get<WaitDetails>(Details).QueuesLoc;
    }

    Expr *getDevNumExpr() const {
      assert(ClauseKind == OpenACCClauseKind::Wait &&
             "Parsed clause kind does not have a device number expr");

      if (std::holds_alternative<std::monostate>(Details))
        return nullptr;

      return std::get<WaitDetails>(Details).DevNumExpr;
    }

    ArrayRef<Expr *> getQueueIdExprs() const {
      assert(ClauseKind == OpenACCClauseKind::Wait &&
             "Parsed clause kind does not have a queue id expr list");

      if (std::holds_alternative<std::monostate>(Details))
        return ArrayRef<Expr *>{std::nullopt};

      return std::get<WaitDetails>(Details).QueueIdExprs;
    }

    ArrayRef<Expr *> getIntExprs() {
      assert((ClauseKind == OpenACCClauseKind::NumGangs ||
              ClauseKind == OpenACCClauseKind::NumWorkers ||
              ClauseKind == OpenACCClauseKind::Async ||
              ClauseKind == OpenACCClauseKind::VectorLength) &&
             "Parsed clause kind does not have a int exprs");

      return std::get<IntExprDetails>(Details).IntExprs;
    }

    ArrayRef<Expr *> getIntExprs() const {
      return const_cast<OpenACCParsedClause *>(this)->getIntExprs();
    }

<<<<<<< HEAD
=======
    OpenACCReductionOperator getReductionOp() const {
      return std::get<ReductionDetails>(Details).Op;
    }

>>>>>>> 97025bd9
    ArrayRef<Expr *> getVarList() {
      assert((ClauseKind == OpenACCClauseKind::Private ||
              ClauseKind == OpenACCClauseKind::NoCreate ||
              ClauseKind == OpenACCClauseKind::Present ||
              ClauseKind == OpenACCClauseKind::Copy ||
              ClauseKind == OpenACCClauseKind::PCopy ||
              ClauseKind == OpenACCClauseKind::PresentOrCopy ||
              ClauseKind == OpenACCClauseKind::CopyIn ||
              ClauseKind == OpenACCClauseKind::PCopyIn ||
              ClauseKind == OpenACCClauseKind::PresentOrCopyIn ||
              ClauseKind == OpenACCClauseKind::CopyOut ||
              ClauseKind == OpenACCClauseKind::PCopyOut ||
              ClauseKind == OpenACCClauseKind::PresentOrCopyOut ||
              ClauseKind == OpenACCClauseKind::Create ||
              ClauseKind == OpenACCClauseKind::PCreate ||
              ClauseKind == OpenACCClauseKind::PresentOrCreate ||
              ClauseKind == OpenACCClauseKind::Attach ||
              ClauseKind == OpenACCClauseKind::DevicePtr ||
<<<<<<< HEAD
              ClauseKind == OpenACCClauseKind::FirstPrivate) &&
             "Parsed clause kind does not have a var-list");
=======
              ClauseKind == OpenACCClauseKind::Reduction ||
              ClauseKind == OpenACCClauseKind::FirstPrivate) &&
             "Parsed clause kind does not have a var-list");

      if (ClauseKind == OpenACCClauseKind::Reduction)
        return std::get<ReductionDetails>(Details).VarList;

>>>>>>> 97025bd9
      return std::get<VarListDetails>(Details).VarList;
    }

    ArrayRef<Expr *> getVarList() const {
      return const_cast<OpenACCParsedClause *>(this)->getVarList();
    }

    bool isReadOnly() const {
      assert((ClauseKind == OpenACCClauseKind::CopyIn ||
              ClauseKind == OpenACCClauseKind::PCopyIn ||
              ClauseKind == OpenACCClauseKind::PresentOrCopyIn) &&
             "Only copyin accepts 'readonly:' tag");
      return std::get<VarListDetails>(Details).IsReadOnly;
    }

    bool isZero() const {
      assert((ClauseKind == OpenACCClauseKind::CopyOut ||
              ClauseKind == OpenACCClauseKind::PCopyOut ||
              ClauseKind == OpenACCClauseKind::PresentOrCopyOut ||
              ClauseKind == OpenACCClauseKind::Create ||
              ClauseKind == OpenACCClauseKind::PCreate ||
              ClauseKind == OpenACCClauseKind::PresentOrCreate) &&
             "Only copyout/create accepts 'zero' tag");
      return std::get<VarListDetails>(Details).IsZero;
    }

    ArrayRef<DeviceTypeArgument> getDeviceTypeArchitectures() const {
      assert((ClauseKind == OpenACCClauseKind::DeviceType ||
              ClauseKind == OpenACCClauseKind::DType) &&
             "Only 'device_type'/'dtype' has a device-type-arg list");
      return std::get<DeviceTypeDetails>(Details).Archs;
    }

    void setLParenLoc(SourceLocation EndLoc) { LParenLoc = EndLoc; }
    void setEndLoc(SourceLocation EndLoc) { ClauseRange.setEnd(EndLoc); }

    void setDefaultDetails(OpenACCDefaultClauseKind DefKind) {
      assert(ClauseKind == OpenACCClauseKind::Default &&
             "Parsed clause is not a default clause");
      Details = DefaultDetails{DefKind};
    }

    void setConditionDetails(Expr *ConditionExpr) {
      assert((ClauseKind == OpenACCClauseKind::If ||
              (ClauseKind == OpenACCClauseKind::Self &&
               DirKind != OpenACCDirectiveKind::Update)) &&
             "Parsed clause kind does not have a condition expr");
      // In C++ we can count on this being a 'bool', but in C this gets left as
      // some sort of scalar that codegen will have to take care of converting.
      assert((!ConditionExpr || ConditionExpr->isInstantiationDependent() ||
              ConditionExpr->getType()->isScalarType()) &&
             "Condition expression type not scalar/dependent");

      Details = ConditionDetails{ConditionExpr};
    }

    void setIntExprDetails(ArrayRef<Expr *> IntExprs) {
      assert((ClauseKind == OpenACCClauseKind::NumGangs ||
              ClauseKind == OpenACCClauseKind::NumWorkers ||
              ClauseKind == OpenACCClauseKind::Async ||
              ClauseKind == OpenACCClauseKind::VectorLength) &&
             "Parsed clause kind does not have a int exprs");
      Details = IntExprDetails{{IntExprs.begin(), IntExprs.end()}};
    }
    void setIntExprDetails(llvm::SmallVector<Expr *> &&IntExprs) {
      assert((ClauseKind == OpenACCClauseKind::NumGangs ||
              ClauseKind == OpenACCClauseKind::NumWorkers ||
              ClauseKind == OpenACCClauseKind::Async ||
              ClauseKind == OpenACCClauseKind::VectorLength) &&
             "Parsed clause kind does not have a int exprs");
      Details = IntExprDetails{std::move(IntExprs)};
    }

    void setVarListDetails(ArrayRef<Expr *> VarList, bool IsReadOnly,
                           bool IsZero) {
      assert((ClauseKind == OpenACCClauseKind::Private ||
              ClauseKind == OpenACCClauseKind::NoCreate ||
              ClauseKind == OpenACCClauseKind::Present ||
              ClauseKind == OpenACCClauseKind::Copy ||
              ClauseKind == OpenACCClauseKind::PCopy ||
              ClauseKind == OpenACCClauseKind::PresentOrCopy ||
              ClauseKind == OpenACCClauseKind::CopyIn ||
              ClauseKind == OpenACCClauseKind::PCopyIn ||
              ClauseKind == OpenACCClauseKind::PresentOrCopyIn ||
              ClauseKind == OpenACCClauseKind::CopyOut ||
              ClauseKind == OpenACCClauseKind::PCopyOut ||
              ClauseKind == OpenACCClauseKind::PresentOrCopyOut ||
              ClauseKind == OpenACCClauseKind::Create ||
              ClauseKind == OpenACCClauseKind::PCreate ||
              ClauseKind == OpenACCClauseKind::PresentOrCreate ||
              ClauseKind == OpenACCClauseKind::Attach ||
              ClauseKind == OpenACCClauseKind::DevicePtr ||
              ClauseKind == OpenACCClauseKind::FirstPrivate) &&
             "Parsed clause kind does not have a var-list");
      assert((!IsReadOnly || ClauseKind == OpenACCClauseKind::CopyIn ||
              ClauseKind == OpenACCClauseKind::PCopyIn ||
              ClauseKind == OpenACCClauseKind::PresentOrCopyIn) &&
             "readonly: tag only valid on copyin");
      assert((!IsZero || ClauseKind == OpenACCClauseKind::CopyOut ||
              ClauseKind == OpenACCClauseKind::PCopyOut ||
              ClauseKind == OpenACCClauseKind::PresentOrCopyOut ||
              ClauseKind == OpenACCClauseKind::Create ||
              ClauseKind == OpenACCClauseKind::PCreate ||
              ClauseKind == OpenACCClauseKind::PresentOrCreate) &&
             "zero: tag only valid on copyout/create");
      Details =
          VarListDetails{{VarList.begin(), VarList.end()}, IsReadOnly, IsZero};
    }

    void setVarListDetails(llvm::SmallVector<Expr *> &&VarList, bool IsReadOnly,
                           bool IsZero) {
      assert((ClauseKind == OpenACCClauseKind::Private ||
              ClauseKind == OpenACCClauseKind::NoCreate ||
              ClauseKind == OpenACCClauseKind::Present ||
              ClauseKind == OpenACCClauseKind::Copy ||
              ClauseKind == OpenACCClauseKind::PCopy ||
              ClauseKind == OpenACCClauseKind::PresentOrCopy ||
              ClauseKind == OpenACCClauseKind::CopyIn ||
              ClauseKind == OpenACCClauseKind::PCopyIn ||
              ClauseKind == OpenACCClauseKind::PresentOrCopyIn ||
              ClauseKind == OpenACCClauseKind::CopyOut ||
              ClauseKind == OpenACCClauseKind::PCopyOut ||
              ClauseKind == OpenACCClauseKind::PresentOrCopyOut ||
              ClauseKind == OpenACCClauseKind::Create ||
              ClauseKind == OpenACCClauseKind::PCreate ||
              ClauseKind == OpenACCClauseKind::PresentOrCreate ||
              ClauseKind == OpenACCClauseKind::Attach ||
              ClauseKind == OpenACCClauseKind::DevicePtr ||
              ClauseKind == OpenACCClauseKind::FirstPrivate) &&
             "Parsed clause kind does not have a var-list");
      assert((!IsReadOnly || ClauseKind == OpenACCClauseKind::CopyIn ||
              ClauseKind == OpenACCClauseKind::PCopyIn ||
              ClauseKind == OpenACCClauseKind::PresentOrCopyIn) &&
             "readonly: tag only valid on copyin");
      assert((!IsZero || ClauseKind == OpenACCClauseKind::CopyOut ||
              ClauseKind == OpenACCClauseKind::PCopyOut ||
              ClauseKind == OpenACCClauseKind::PresentOrCopyOut ||
              ClauseKind == OpenACCClauseKind::Create ||
              ClauseKind == OpenACCClauseKind::PCreate ||
              ClauseKind == OpenACCClauseKind::PresentOrCreate) &&
             "zero: tag only valid on copyout/create");
      Details = VarListDetails{std::move(VarList), IsReadOnly, IsZero};
    }

<<<<<<< HEAD
=======
    void setReductionDetails(OpenACCReductionOperator Op,
                             llvm::SmallVector<Expr *> &&VarList) {
      assert(ClauseKind == OpenACCClauseKind::Reduction &&
             "reduction details only valid on reduction");
      Details = ReductionDetails{Op, std::move(VarList)};
    }

>>>>>>> 97025bd9
    void setWaitDetails(Expr *DevNum, SourceLocation QueuesLoc,
                        llvm::SmallVector<Expr *> &&IntExprs) {
      assert(ClauseKind == OpenACCClauseKind::Wait &&
             "Parsed clause kind does not have a wait-details");
      Details = WaitDetails{DevNum, QueuesLoc, std::move(IntExprs)};
    }

    void setDeviceTypeDetails(llvm::SmallVector<DeviceTypeArgument> &&Archs) {
      assert((ClauseKind == OpenACCClauseKind::DeviceType ||
              ClauseKind == OpenACCClauseKind::DType) &&
             "Only 'device_type'/'dtype' has a device-type-arg list");
      Details = DeviceTypeDetails{std::move(Archs)};
    }
  };

  SemaOpenACC(Sema &S);

  /// Called after parsing an OpenACC Clause so that it can be checked.
  OpenACCClause *ActOnClause(ArrayRef<const OpenACCClause *> ExistingClauses,
                             OpenACCParsedClause &Clause);

  /// Called after the construct has been parsed, but clauses haven't been
  /// parsed.  This allows us to diagnose not-implemented, as well as set up any
  /// state required for parsing the clauses.
  void ActOnConstruct(OpenACCDirectiveKind K, SourceLocation StartLoc);

  /// Called after the directive, including its clauses, have been parsed and
  /// parsing has consumed the 'annot_pragma_openacc_end' token. This DOES
  /// happen before any associated declarations or statements have been parsed.
  /// This function is only called when we are parsing a 'statement' context.
  bool ActOnStartStmtDirective(OpenACCDirectiveKind K, SourceLocation StartLoc);

  /// Called after the directive, including its clauses, have been parsed and
  /// parsing has consumed the 'annot_pragma_openacc_end' token. This DOES
  /// happen before any associated declarations or statements have been parsed.
  /// This function is only called when we are parsing a 'Decl' context.
  bool ActOnStartDeclDirective(OpenACCDirectiveKind K, SourceLocation StartLoc);
  /// Called when we encounter an associated statement for our construct, this
  /// should check legality of the statement as it appertains to this Construct.
  StmtResult ActOnAssociatedStmt(OpenACCDirectiveKind K, StmtResult AssocStmt);

  /// Called after the directive has been completely parsed, including the
  /// declaration group or associated statement.
  StmtResult ActOnEndStmtDirective(OpenACCDirectiveKind K,
                                   SourceLocation StartLoc,
                                   SourceLocation EndLoc,
                                   ArrayRef<OpenACCClause *> Clauses,
                                   StmtResult AssocStmt);

  /// Called after the directive has been completely parsed, including the
  /// declaration group or associated statement.
  DeclGroupRef ActOnEndDeclDirective();

  /// Called when encountering an 'int-expr' for OpenACC, and manages
  /// conversions and diagnostics to 'int'.
  ExprResult ActOnIntExpr(OpenACCDirectiveKind DK, OpenACCClauseKind CK,
                          SourceLocation Loc, Expr *IntExpr);

  /// Called when encountering a 'var' for OpenACC, ensures it is actually a
  /// declaration reference to a variable of the correct type.
<<<<<<< HEAD
  ExprResult ActOnVar(Expr *VarExpr);
=======
  ExprResult ActOnVar(OpenACCClauseKind CK, Expr *VarExpr);

  /// Called while semantically analyzing the reduction clause, ensuring the var
  /// is the correct kind of reference.
  ExprResult CheckReductionVar(Expr *VarExpr);
>>>>>>> 97025bd9

  /// Called to check the 'var' type is a variable of pointer type, necessary
  /// for 'deviceptr' and 'attach' clauses. Returns true on success.
  bool CheckVarIsPointerType(OpenACCClauseKind ClauseKind, Expr *VarExpr);

  /// Checks and creates an Array Section used in an OpenACC construct/clause.
  ExprResult ActOnArraySectionExpr(Expr *Base, SourceLocation LBLoc,
                                   Expr *LowerBound,
                                   SourceLocation ColonLocFirst, Expr *Length,
                                   SourceLocation RBLoc);
};

} // namespace clang

#endif // LLVM_CLANG_SEMA_SEMAOPENACC_H<|MERGE_RESOLUTION|>--- conflicted
+++ resolved
@@ -66,11 +66,6 @@
     struct DeviceTypeDetails {
       SmallVector<DeviceTypeArgument> Archs;
     };
-<<<<<<< HEAD
-
-    std::variant<std::monostate, DefaultDetails, ConditionDetails,
-                 IntExprDetails, VarListDetails, WaitDetails, DeviceTypeDetails>
-=======
     struct ReductionDetails {
       OpenACCReductionOperator Op;
       SmallVector<Expr *> VarList;
@@ -79,7 +74,6 @@
     std::variant<std::monostate, DefaultDetails, ConditionDetails,
                  IntExprDetails, VarListDetails, WaitDetails, DeviceTypeDetails,
                  ReductionDetails>
->>>>>>> 97025bd9
         Details = std::monostate{};
 
   public:
@@ -181,13 +175,10 @@
       return const_cast<OpenACCParsedClause *>(this)->getIntExprs();
     }
 
-<<<<<<< HEAD
-=======
     OpenACCReductionOperator getReductionOp() const {
       return std::get<ReductionDetails>(Details).Op;
     }
 
->>>>>>> 97025bd9
     ArrayRef<Expr *> getVarList() {
       assert((ClauseKind == OpenACCClauseKind::Private ||
               ClauseKind == OpenACCClauseKind::NoCreate ||
@@ -206,10 +197,6 @@
               ClauseKind == OpenACCClauseKind::PresentOrCreate ||
               ClauseKind == OpenACCClauseKind::Attach ||
               ClauseKind == OpenACCClauseKind::DevicePtr ||
-<<<<<<< HEAD
-              ClauseKind == OpenACCClauseKind::FirstPrivate) &&
-             "Parsed clause kind does not have a var-list");
-=======
               ClauseKind == OpenACCClauseKind::Reduction ||
               ClauseKind == OpenACCClauseKind::FirstPrivate) &&
              "Parsed clause kind does not have a var-list");
@@ -217,7 +204,6 @@
       if (ClauseKind == OpenACCClauseKind::Reduction)
         return std::get<ReductionDetails>(Details).VarList;
 
->>>>>>> 97025bd9
       return std::get<VarListDetails>(Details).VarList;
     }
 
@@ -362,8 +348,6 @@
       Details = VarListDetails{std::move(VarList), IsReadOnly, IsZero};
     }
 
-<<<<<<< HEAD
-=======
     void setReductionDetails(OpenACCReductionOperator Op,
                              llvm::SmallVector<Expr *> &&VarList) {
       assert(ClauseKind == OpenACCClauseKind::Reduction &&
@@ -371,7 +355,6 @@
       Details = ReductionDetails{Op, std::move(VarList)};
     }
 
->>>>>>> 97025bd9
     void setWaitDetails(Expr *DevNum, SourceLocation QueuesLoc,
                         llvm::SmallVector<Expr *> &&IntExprs) {
       assert(ClauseKind == OpenACCClauseKind::Wait &&
@@ -432,15 +415,11 @@
 
   /// Called when encountering a 'var' for OpenACC, ensures it is actually a
   /// declaration reference to a variable of the correct type.
-<<<<<<< HEAD
-  ExprResult ActOnVar(Expr *VarExpr);
-=======
   ExprResult ActOnVar(OpenACCClauseKind CK, Expr *VarExpr);
 
   /// Called while semantically analyzing the reduction clause, ensuring the var
   /// is the correct kind of reference.
   ExprResult CheckReductionVar(Expr *VarExpr);
->>>>>>> 97025bd9
 
   /// Called to check the 'var' type is a variable of pointer type, necessary
   /// for 'deviceptr' and 'attach' clauses. Returns true on success.
