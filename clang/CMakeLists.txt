--- conflicted
+++ resolved
@@ -1,25 +1,60 @@
-cmake_minimum_required(VERSION 3.20.0)
-
-if(NOT DEFINED LLVM_COMMON_CMAKE_UTILS)
-  set(LLVM_COMMON_CMAKE_UTILS ${CMAKE_CURRENT_SOURCE_DIR}/../cmake)
-endif()
-include(${LLVM_COMMON_CMAKE_UTILS}/Modules/CMakePolicy.cmake
-  NO_POLICY_SCOPE)
+cmake_minimum_required(VERSION 3.4.3)
+
+if(POLICY CMP0075)
+  cmake_policy(SET CMP0075 NEW)
+endif()
 
 # If we are not building as a part of LLVM, build Clang as an
 # standalone project, using LLVM as an external library:
-if(CMAKE_SOURCE_DIR STREQUAL CMAKE_CURRENT_SOURCE_DIR)
+if( CMAKE_SOURCE_DIR STREQUAL CMAKE_CURRENT_SOURCE_DIR )
   project(Clang)
-  set(CLANG_BUILT_STANDALONE TRUE)
-endif()
-
-# Must go below project(..)
-include(GNUInstallDirs)
-
-if(CLANG_BUILT_STANDALONE)
-  set(CMAKE_CXX_STANDARD 17 CACHE STRING "C++ standard to conform to")
-  set(CMAKE_CXX_STANDARD_REQUIRED YES)
-  set(CMAKE_CXX_EXTENSIONS NO)
+
+  # Rely on llvm-config.
+  set(CONFIG_OUTPUT)
+  if(LLVM_CONFIG)
+    set (LLVM_CONFIG_FOUND 1)
+    message(STATUS "Found LLVM_CONFIG as ${LLVM_CONFIG}")
+    message(DEPRECATION "Using llvm-config to detect the LLVM installation is \
+          deprecated.  The installed cmake files should be used \
+          instead.  CMake should be able to detect your LLVM install \
+          automatically, but you can also use LLVM_DIR to specify \
+          the path containing LLVMConfig.cmake.")
+    set(CONFIG_COMMAND ${LLVM_CONFIG}
+      "--assertion-mode"
+      "--bindir"
+      "--libdir"
+      "--includedir"
+      "--prefix"
+      "--src-root"
+      "--cmakedir")
+    execute_process(
+      COMMAND ${CONFIG_COMMAND}
+      RESULT_VARIABLE HAD_ERROR
+      OUTPUT_VARIABLE CONFIG_OUTPUT
+    )
+    if(NOT HAD_ERROR)
+      string(REGEX REPLACE
+        "[ \t]*[\r\n]+[ \t]*" ";"
+        CONFIG_OUTPUT ${CONFIG_OUTPUT})
+    else()
+      string(REPLACE ";" " " CONFIG_COMMAND_STR "${CONFIG_COMMAND}")
+      message(STATUS "${CONFIG_COMMAND_STR}")
+      message(FATAL_ERROR "llvm-config failed with status ${HAD_ERROR}")
+    endif()
+
+    list(GET CONFIG_OUTPUT 0 ENABLE_ASSERTIONS)
+    list(GET CONFIG_OUTPUT 1 TOOLS_BINARY_DIR)
+    list(GET CONFIG_OUTPUT 2 LIBRARY_DIR)
+    list(GET CONFIG_OUTPUT 3 INCLUDE_DIR)
+    list(GET CONFIG_OUTPUT 4 LLVM_OBJ_ROOT)
+    list(GET CONFIG_OUTPUT 5 MAIN_SRC_DIR)
+    list(GET CONFIG_OUTPUT 6 LLVM_CONFIG_CMAKE_PATH)
+
+    # Normalize LLVM_CMAKE_PATH. --cmakedir might contain backslashes.
+    # CMake assumes slashes as PATH.
+    file(TO_CMAKE_PATH ${LLVM_CONFIG_CMAKE_PATH} LLVM_CMAKE_PATH)
+  endif()
+
 
   if(NOT MSVC_IDE)
     set(LLVM_ENABLE_ASSERTIONS ${ENABLE_ASSERTIONS}
@@ -28,15 +63,30 @@
     mark_as_advanced(LLVM_ENABLE_ASSERTIONS)
   endif()
 
-  find_package(LLVM REQUIRED HINTS "${LLVM_CMAKE_DIR}")
-  list(APPEND CMAKE_MODULE_PATH "${LLVM_DIR}")
-
-  # Turn into CACHE PATHs for overwritting
-  set(LLVM_INCLUDE_DIRS ${LLVM_INCLUDE_DIRS} CACHE PATH "Path to llvm/include and any other header dirs needed")
-  set(LLVM_BINARY_DIR "${LLVM_BINARY_DIR}" CACHE PATH "Path to LLVM build tree")
-  set(LLVM_MAIN_SRC_DIR "${CMAKE_CURRENT_SOURCE_DIR}/../llvm" CACHE PATH "Path to LLVM source tree")
-  set(LLVM_TOOLS_BINARY_DIR "${LLVM_TOOLS_BINARY_DIR}" CACHE PATH "Path to llvm/bin")
-  set(LLVM_LIBRARY_DIR "${LLVM_LIBRARY_DIR}" CACHE PATH "Path to llvm/lib")
+  find_package(LLVM REQUIRED HINTS "${LLVM_CMAKE_PATH}")
+  list(APPEND CMAKE_MODULE_PATH ${LLVM_DIR})
+
+  # We can't check LLVM_CONFIG here, because find_package(LLVM ...) also sets
+  # LLVM_CONFIG.
+  if (NOT LLVM_CONFIG_FOUND)
+    # Pull values from LLVMConfig.cmake.  We can drop this once the llvm-config
+    # path is removed.
+    set(TOOLS_BINARY_DIR ${LLVM_TOOLS_BINARY_DIR})
+    set(LIBRARY_DIR ${LLVM_LIBRARY_DIR})
+    set(INCLUDE_DIR ${LLVM_INCLUDE_DIR})
+    set(LLVM_OBJ_DIR ${LLVM_BINARY_DIR})
+    # The LLVM_CMAKE_PATH variable is set when doing non-standalone builds and
+    # used in this project, so we need to make sure we set this value.
+    # FIXME: LLVM_CMAKE_DIR comes from LLVMConfig.cmake.  We should rename
+    # LLVM_CMAKE_PATH to LLVM_CMAKE_DIR throughout the project.
+    set(LLVM_CMAKE_PATH ${LLVM_CMAKE_DIR})
+  endif()
+
+  set(LLVM_TOOLS_BINARY_DIR ${TOOLS_BINARY_DIR} CACHE PATH "Path to llvm/bin")
+  set(LLVM_LIBRARY_DIR ${LIBRARY_DIR} CACHE PATH "Path to llvm/lib")
+  set(LLVM_MAIN_INCLUDE_DIR ${INCLUDE_DIR} CACHE PATH "Path to llvm/include")
+  set(LLVM_BINARY_DIR ${LLVM_OBJ_ROOT} CACHE PATH "Path to LLVM build tree")
+  set(LLVM_MAIN_SRC_DIR ${MAIN_SRC_DIR} CACHE PATH "Path to LLVM source tree")
 
   find_program(LLVM_TABLEGEN_EXE "llvm-tblgen" ${LLVM_TOOLS_BINARY_DIR}
     NO_DEFAULT_PATH)
@@ -51,10 +101,11 @@
     set(LLVM_SHLIB_OUTPUT_INTDIR ${LLVM_LIBRARY_OUTPUT_INTDIR})
   endif()
 
+  option(LLVM_ENABLE_WARNINGS "Enable compiler warnings." ON)
   option(LLVM_INSTALL_TOOLCHAIN_ONLY
     "Only include toolchain files in the 'install' target." OFF)
 
-  option(LLVM_FORCE_USE_OLD_TOOLCHAIN
+  option(LLVM_FORCE_USE_OLD_HOST_TOOLCHAIN
     "Set to ON to force using an old, unsupported host toolchain." OFF)
   option(CLANG_ENABLE_BOOTSTRAP "Generate the clang bootstrap target" OFF)
   option(LLVM_ENABLE_LIBXML2 "Use libxml2 if available." ON)
@@ -63,29 +114,20 @@
   include(TableGen)
   include(HandleLLVMOptions)
   include(VersionFromVCS)
-  include(CheckAtomic)
-  include(GetErrcMessages)
-  include(LLVMDistributionSupport)
 
   set(PACKAGE_VERSION "${LLVM_PACKAGE_VERSION}")
-  set(BUG_REPORT_URL "${LLVM_PACKAGE_BUGREPORT}" CACHE STRING
-    "Default URL where bug reports are to be submitted.")
 
   if (NOT DEFINED LLVM_INCLUDE_TESTS)
     set(LLVM_INCLUDE_TESTS ON)
   endif()
 
-  include_directories(${LLVM_INCLUDE_DIRS})
+  include_directories("${LLVM_BINARY_DIR}/include" "${LLVM_MAIN_INCLUDE_DIR}")
   link_directories("${LLVM_LIBRARY_DIR}")
 
   set( CMAKE_RUNTIME_OUTPUT_DIRECTORY ${CMAKE_BINARY_DIR}/bin )
   set( CMAKE_LIBRARY_OUTPUT_DIRECTORY ${CMAKE_BINARY_DIR}/lib${LLVM_LIBDIR_SUFFIX} )
   set( CMAKE_ARCHIVE_OUTPUT_DIRECTORY ${CMAKE_BINARY_DIR}/lib${LLVM_LIBDIR_SUFFIX} )
 
-<<<<<<< HEAD
-  find_package(Python3 ${LLVM_MINIMUM_PYTHON_VERSION} REQUIRED
-    COMPONENTS Interpreter)
-=======
   if(LLVM_INCLUDE_TESTS)
     include(FindPythonInterp)
     if(NOT PYTHONINTERP_FOUND)
@@ -98,9 +140,7 @@
     if( ${PYTHON_VERSION_STRING} VERSION_LESS 2.7 )
       message(FATAL_ERROR "Python 2.7 or newer is required")
     endif()
->>>>>>> cb02aa7e
-
-  if(LLVM_INCLUDE_TESTS)
+
     # Check prebuilt llvm/utils.
     if(EXISTS ${LLVM_TOOLS_BINARY_DIR}/FileCheck${CMAKE_EXECUTABLE_SUFFIX}
         AND EXISTS ${LLVM_TOOLS_BINARY_DIR}/count${CMAKE_EXECUTABLE_SUFFIX}
@@ -108,14 +148,9 @@
       set(LLVM_UTILS_PROVIDED ON)
     endif()
 
-    # Seek installed Lit.
-    find_program(LLVM_LIT
-                 NAMES llvm-lit lit.py lit
-                 PATHS "${LLVM_MAIN_SRC_DIR}/utils/lit"
-                 DOC "Path to lit.py")
-
     if(EXISTS ${LLVM_MAIN_SRC_DIR}/utils/lit/lit.py)
       # Note: path not really used, except for checking if lit was found
+      set(LLVM_LIT ${LLVM_MAIN_SRC_DIR}/utils/lit/lit.py)
       if(EXISTS ${LLVM_MAIN_SRC_DIR}/utils/llvm-lit)
         add_subdirectory(${LLVM_MAIN_SRC_DIR}/utils/llvm-lit utils/llvm-lit)
       endif()
@@ -126,10 +161,18 @@
         set(LLVM_UTILS_PROVIDED ON)
         set(CLANG_TEST_DEPS FileCheck count not)
       endif()
-    endif()
-
-    if (NOT TARGET llvm_gtest)
-        message(FATAL_ERROR "llvm-gtest not found. Please install llvm-gtest or disable tests with -DLLVM_INCLUDE_TESTS=OFF")
+      set(UNITTEST_DIR ${LLVM_MAIN_SRC_DIR}/utils/unittest)
+      if(EXISTS ${UNITTEST_DIR}/googletest/include/gtest/gtest.h
+          AND NOT EXISTS ${LLVM_LIBRARY_DIR}/${CMAKE_STATIC_LIBRARY_PREFIX}gtest${CMAKE_STATIC_LIBRARY_SUFFIX}
+          AND EXISTS ${UNITTEST_DIR}/CMakeLists.txt)
+        add_subdirectory(${UNITTEST_DIR} utils/unittest)
+      endif()
+    else()
+      # Seek installed Lit.
+      find_program(LLVM_LIT
+                   NAMES llvm-lit lit.py lit
+                   PATHS "${LLVM_MAIN_SRC_DIR}/utils/lit"
+                   DOC "Path to lit.py")
     endif()
 
     if(LLVM_LIT)
@@ -141,8 +184,6 @@
       endif()
       set(LLVM_LIT_ARGS "${LIT_ARGS_DEFAULT}" CACHE STRING "Default options for lit")
 
-      get_errc_messages(LLVM_LIT_ERRC_MESSAGES)
-
       # On Win32 hosts, provide an option to specify the path to the GnuWin32 tools.
       if( WIN32 AND NOT CYGWIN )
         set(LLVM_LIT_TOOLS_DIR "" CACHE PATH "Path to GnuWin32 tools")
@@ -150,24 +191,19 @@
     else()
       set(LLVM_INCLUDE_TESTS OFF)
     endif()
-
-    umbrella_lit_testsuite_begin(check-all)
-  endif() # LLVM_INCLUDE_TESTS
-endif() # standalone
+  endif()
+
+  set( CLANG_BUILT_STANDALONE 1 )
+  set(BACKEND_PACKAGE_STRING "LLVM ${LLVM_PACKAGE_VERSION}")
+else()
+  set(BACKEND_PACKAGE_STRING "${PACKAGE_STRING}")
+endif()
 
 # Make sure that our source directory is on the current cmake module path so that
 # we can include cmake files from this directory.
-list(INSERT CMAKE_MODULE_PATH 0
-  "${CMAKE_CURRENT_SOURCE_DIR}/cmake/modules"
-  "${LLVM_COMMON_CMAKE_UTILS}/Modules"
-  )
-
-# This allows disabling clang's XML dependency even if LLVM finds libxml2.
-# By default, clang depends on libxml2 if LLVM does.
-option(CLANG_ENABLE_LIBXML2 "Whether libclang may depend on libxml2"
-       ${LLVM_ENABLE_LIBXML2})
-
-if(CLANG_ENABLE_LIBXML2)
+list(APPEND CMAKE_MODULE_PATH "${CMAKE_CURRENT_SOURCE_DIR}/cmake/modules")
+
+if(LLVM_ENABLE_LIBXML2)
   # Don't look for libxml if we're using MSan, since uninstrumented third party
   # code may call MSan interceptors like strlen, leading to false positives.
   if(NOT LLVM_USE_SANITIZER MATCHES "Memory.*")
@@ -189,21 +225,22 @@
   "Colon separated list of directories clang will search for headers.")
 
 set(GCC_INSTALL_PREFIX "" CACHE PATH "Directory where gcc is installed." )
-set(DEFAULT_SYSROOT "" CACHE STRING
+set(DEFAULT_SYSROOT "" CACHE PATH
   "Default <path> to all compiler invocations for --sysroot=<path>." )
 
 set(ENABLE_LINKER_BUILD_ID OFF CACHE BOOL "pass --build-id to ld")
 
-set(ENABLE_X86_RELAX_RELOCATIONS ON CACHE BOOL
+set(ENABLE_X86_RELAX_RELOCATIONS OFF CACHE BOOL
     "enable x86 relax relocations by default")
 
-set(PPC_LINUX_DEFAULT_IEEELONGDOUBLE OFF CACHE BOOL
-    "Enable IEEE binary128 as default long double format on PowerPC Linux.")
-
-set(CLANG_SPAWN_CC1 OFF CACHE BOOL
-    "Whether clang should use a new process for the CC1 invocation")
-
-option(CLANG_DEFAULT_PIE_ON_LINUX "Default to -fPIE and -pie on linux-gnu" ON)
+set(ENABLE_EXPERIMENTAL_NEW_PASS_MANAGER FALSE CACHE BOOL
+  "Enable the experimental new pass manager by default.")
+
+# TODO: verify the values against LangStandards.def?
+set(CLANG_DEFAULT_STD_C "" CACHE STRING
+  "Default standard to use for C/ObjC code (IDENT from LangStandards.def, empty for platform default)")
+set(CLANG_DEFAULT_STD_CXX "" CACHE STRING
+  "Default standard to use for C++/ObjC++ code (IDENT from LangStandards.def, empty for platform default)")
 
 set(CLANG_DEFAULT_LINKER "" CACHE STRING
   "Default linker to use (linker name or absolute path, empty for platform default)")
@@ -233,6 +270,8 @@
 if (CLANG_DEFAULT_UNWINDLIB STREQUAL "")
   if (CLANG_DEFAULT_RTLIB STREQUAL "libgcc")
     set (CLANG_DEFAULT_UNWINDLIB "libgcc" CACHE STRING "" FORCE)
+  elseif (CLANG_DEFAULT_RTLIBS STREQUAL "libunwind")
+    set (CLANG_DEFAULT_UNWINDLIB "none" CACHE STRING "" FORCE)
   endif()
 endif()
 
@@ -242,7 +281,7 @@
         CLANG_DEFAULT_UNWINDLIB STREQUAL "libunwind"))
   message(WARNING "Resetting default unwindlib to use platform default")
   set(CLANG_DEFAULT_UNWINDLIB "" CACHE STRING
-    "Default unwind library to use (\"none\" \"libgcc\" or \"libunwind\", empty to match runtime library.)" FORCE)
+    "Default unwind library to use (\"none\" \"libgcc\" or \"libunwind\", empty for none)" FORCE)
 endif()
 
 set(CLANG_DEFAULT_OBJCOPY "objcopy" CACHE STRING
@@ -251,10 +290,24 @@
 set(CLANG_DEFAULT_OPENMP_RUNTIME "libomp" CACHE STRING
   "Default OpenMP runtime used by -fopenmp.")
 
-set(CLANG_SYSTEMZ_DEFAULT_ARCH "z10" CACHE STRING "SystemZ Default Arch")
+# OpenMP offloading requires at least sm_35 because we use shuffle instructions
+# to generate efficient code for reductions and the atomicMax instruction on
+# 64-bit integers in the implementation of conditional lastprivate.
+set(CLANG_OPENMP_NVPTX_DEFAULT_ARCH "sm_35" CACHE STRING
+  "Default architecture for OpenMP offloading to Nvidia GPUs.")
+string(REGEX MATCH "^sm_([0-9]+)$" MATCHED_ARCH "${CLANG_OPENMP_NVPTX_DEFAULT_ARCH}")
+if (NOT DEFINED MATCHED_ARCH OR "${CMAKE_MATCH_1}" LESS 35)
+  message(WARNING "Resetting default architecture for OpenMP offloading to Nvidia GPUs to sm_35")
+  set(CLANG_OPENMP_NVPTX_DEFAULT_ARCH "sm_35" CACHE STRING
+    "Default architecture for OpenMP offloading to Nvidia GPUs." FORCE)
+endif()
 
 set(CLANG_VENDOR ${PACKAGE_VENDOR} CACHE STRING
   "Vendor-specific text for showing with version information.")
+
+if( CLANG_VENDOR )
+  add_definitions( -DCLANG_VENDOR="${CLANG_VENDOR} " )
+endif()
 
 set(CLANG_REPOSITORY_STRING "" CACHE STRING
   "Vendor-specific text for showing the repository the source is taken from.")
@@ -279,10 +332,6 @@
 
 # The libdir suffix must exactly match whatever LLVM's configuration used.
 set(CLANG_LIBDIR_SUFFIX "${LLVM_LIBDIR_SUFFIX}")
-
-set(CLANG_TOOLS_INSTALL_DIR "${CMAKE_INSTALL_BINDIR}" CACHE PATH
-    "Path for binary subdirectory (defaults to '${CMAKE_INSTALL_BINDIR}')")
-mark_as_advanced(CLANG_TOOLS_INSTALL_DIR)
 
 set(CLANG_SOURCE_DIR ${CMAKE_CURRENT_SOURCE_DIR})
 set(CLANG_BINARY_DIR ${CMAKE_CURRENT_BINARY_DIR})
@@ -334,22 +383,22 @@
 
 # Determine HOST_LINK_VERSION on Darwin.
 set(HOST_LINK_VERSION)
-if (APPLE AND NOT CMAKE_LINKER MATCHES ".*lld.*")
+if (APPLE)
   set(LD_V_OUTPUT)
   execute_process(
     COMMAND sh -c "${CMAKE_LINKER} -v 2>&1 | head -1"
     RESULT_VARIABLE HAD_ERROR
     OUTPUT_VARIABLE LD_V_OUTPUT
   )
-  if (HAD_ERROR)
+  if (NOT HAD_ERROR)
+    if ("${LD_V_OUTPUT}" MATCHES ".*ld64-([0-9.]+).*")
+      string(REGEX REPLACE ".*ld64-([0-9.]+).*" "\\1" HOST_LINK_VERSION ${LD_V_OUTPUT})
+    elseif ("${LD_V_OUTPUT}" MATCHES "[^0-9]*([0-9.]+).*")
+      string(REGEX REPLACE "[^0-9]*([0-9.]+).*" "\\1" HOST_LINK_VERSION ${LD_V_OUTPUT})
+    endif()
+  else()
     message(FATAL_ERROR "${CMAKE_LINKER} failed with status ${HAD_ERROR}")
   endif()
-  if ("${LD_V_OUTPUT}" MATCHES ".*ld64-([0-9.]+).*")
-    string(REGEX REPLACE ".*ld64-([0-9.]+).*" "\\1" HOST_LINK_VERSION ${LD_V_OUTPUT})
-  elseif ("${LD_V_OUTPUT}" MATCHES "[^0-9]*([0-9.]+).*")
-    string(REGEX REPLACE "[^0-9]*([0-9.]+).*" "\\1" HOST_LINK_VERSION ${LD_V_OUTPUT})
-  endif()
-  message(STATUS "Host linker version: ${HOST_LINK_VERSION}")
 endif()
 
 include(CMakeParseArguments)
@@ -364,16 +413,17 @@
 
 if (NOT LLVM_INSTALL_TOOLCHAIN_ONLY)
   install(DIRECTORY include/clang include/clang-c
-    DESTINATION "${CMAKE_INSTALL_INCLUDEDIR}"
+    DESTINATION include
     COMPONENT clang-headers
     FILES_MATCHING
     PATTERN "*.def"
     PATTERN "*.h"
     PATTERN "config.h" EXCLUDE
+    PATTERN ".svn" EXCLUDE
     )
 
   install(DIRECTORY ${CMAKE_CURRENT_BINARY_DIR}/include/clang
-    DESTINATION "${CMAKE_INSTALL_INCLUDEDIR}"
+    DESTINATION include
     COMPONENT clang-headers
     FILES_MATCHING
     PATTERN "CMakeFiles" EXCLUDE
@@ -391,39 +441,18 @@
                              COMPONENT clang-headers)
   endif()
 
-  add_custom_target(bash-autocomplete DEPENDS utils/bash-autocomplete.sh)
-  install(FILES utils/bash-autocomplete.sh
-          DESTINATION "${CMAKE_INSTALL_DATADIR}/clang"
-          COMPONENT bash-autocomplete)
-  if(NOT LLVM_ENABLE_IDE)
-    add_llvm_install_targets(install-bash-autocomplete
-                             DEPENDS bash-autocomplete
-                             COMPONENT bash-autocomplete)
-  endif()
-endif()
+  install(PROGRAMS utils/bash-autocomplete.sh
+    DESTINATION share/clang
+    )
+endif()
+
+add_definitions( -D_GNU_SOURCE )
 
 option(CLANG_BUILD_TOOLS
   "Build the Clang tools. If OFF, just generate build targets." ON)
 
-if(LLVM_ENABLE_PLUGINS OR LLVM_EXPORT_SYMBOLS_FOR_PLUGINS)
-  set(HAVE_CLANG_PLUGIN_SUPPORT ON)
-else()
-  set(HAVE_CLANG_PLUGIN_SUPPORT OFF)
-endif()
-CMAKE_DEPENDENT_OPTION(CLANG_PLUGIN_SUPPORT
-  "Build clang with plugin support" ON
-  "HAVE_CLANG_PLUGIN_SUPPORT" OFF)
-
-# If libstdc++ is statically linked, clang-repl needs to statically link libstdc++
-# itself, which is not possible in many platforms because of current limitations in
-# JIT stack. (more platforms need to be supported by JITLink)
-if(NOT LLVM_STATIC_LINK_CXX_STDLIB)
-  set(HAVE_CLANG_REPL_SUPPORT ON)
-endif()
-
 option(CLANG_ENABLE_ARCMT "Build ARCMT." ON)
-option(CLANG_ENABLE_STATIC_ANALYZER
-  "Include static analyzer in clang binary." ON)
+option(CLANG_ENABLE_STATIC_ANALYZER "Build static analyzer." ON)
 
 option(CLANG_ENABLE_PROTO_FUZZER "Build Clang protobuf fuzzer." OFF)
 
@@ -434,12 +463,6 @@
 if(CLANG_ENABLE_ARCMT)
   set(CLANG_ENABLE_OBJC_REWRITER ON)
 endif()
-
-# This option is a stop-gap, we should commit to removing this as
-# soon as possible. See discussion:
-# https://discourse.llvm.org/t/rationale-for-removing-versioned-libclang-middle-ground-to-keep-it-behind-option/
-option(CLANG_FORCE_MATCHING_LIBCLANG_SOVERSION
-  "Force the SOVERSION of libclang to be equal to CLANG_MAJOR" ON)
 
 # Clang version information
 set(CLANG_EXECUTABLE_VERSION
@@ -454,30 +477,20 @@
        "Generate build targets for the Clang unit tests."
        ${LLVM_INCLUDE_TESTS})
 
-option(CLANG_ENABLE_HLSL "Include HLSL build products" Off)
-# While HLSL support is experimental this should stay hidden.
-mark_as_advanced(CLANG_ENABLE_HLSL)
-
 add_subdirectory(utils/TableGen)
-
-# Export CLANG_TABLEGEN_EXE for use by flang docs.
-set(CLANG_TABLEGEN_EXE "${CLANG_TABLEGEN_EXE}" CACHE INTERNAL "")
 
 add_subdirectory(include)
 
 # All targets below may depend on all tablegen'd files.
 get_property(CLANG_TABLEGEN_TARGETS GLOBAL PROPERTY CLANG_TABLEGEN_TARGETS)
-add_custom_target(clang-tablegen-targets
-  DEPENDS
-  omp_gen
-  ${CLANG_TABLEGEN_TARGETS})
+add_custom_target(clang-tablegen-targets DEPENDS ${CLANG_TABLEGEN_TARGETS})
 set_target_properties(clang-tablegen-targets PROPERTIES FOLDER "Misc")
 list(APPEND LLVM_COMMON_DEPENDS clang-tablegen-targets)
 
 # Force target to be built as soon as possible. Clang modules builds depend
 # header-wise on it as they ship all headers from the umbrella folders. Building
 # an entire module might include header, which depends on intrinsics_gen.
-if(LLVM_ENABLE_MODULES)
+if(LLVM_ENABLE_MODULES AND NOT CLANG_BUILT_STANDALONE)
   list(APPEND LLVM_COMMON_DEPENDS intrinsics_gen)
 endif()
 
@@ -512,16 +525,32 @@
 
 
 if( CLANG_INCLUDE_TESTS )
-  add_subdirectory(unittests)
-  list(APPEND CLANG_TEST_DEPS ClangUnitTests)
-  list(APPEND CLANG_TEST_PARAMS
-    clang_unit_site_config=${CMAKE_CURRENT_BINARY_DIR}/test/Unit/lit.site.cfg
-  )
+  if(EXISTS ${LLVM_MAIN_SRC_DIR}/utils/unittest/googletest/include/gtest/gtest.h)
+    add_subdirectory(unittests)
+    list(APPEND CLANG_TEST_DEPS ClangUnitTests)
+    list(APPEND CLANG_TEST_PARAMS
+      clang_unit_site_config=${CMAKE_CURRENT_BINARY_DIR}/test/Unit/lit.site.cfg
+      )
+  endif()
   add_subdirectory(test)
   add_subdirectory(bindings/python/tests)
 
   if(CLANG_BUILT_STANDALONE)
-    umbrella_lit_testsuite_end(check-all)
+    # Add a global check rule now that all subdirectories have been traversed
+    # and we know the total set of lit testsuites.
+    get_property(LLVM_LIT_TESTSUITES GLOBAL PROPERTY LLVM_LIT_TESTSUITES)
+    get_property(LLVM_LIT_PARAMS GLOBAL PROPERTY LLVM_LIT_PARAMS)
+    get_property(LLVM_LIT_DEPENDS GLOBAL PROPERTY LLVM_LIT_DEPENDS)
+    get_property(LLVM_LIT_EXTRA_ARGS GLOBAL PROPERTY LLVM_LIT_EXTRA_ARGS)
+    get_property(LLVM_ADDITIONAL_TEST_TARGETS
+                 GLOBAL PROPERTY LLVM_ADDITIONAL_TEST_TARGETS)
+    add_lit_target(check-all
+      "Running all regression tests"
+      ${LLVM_LIT_TESTSUITES}
+      PARAMS ${LLVM_LIT_PARAMS}
+      DEPENDS ${LLVM_LIT_DEPENDS} ${LLVM_ADDITIONAL_TEST_TARGETS}
+      ARGS ${LLVM_LIT_EXTRA_ARGS}
+      )
   endif()
   add_subdirectory(utils/perf-training)
 endif()
@@ -549,7 +578,6 @@
     add_dependencies(clang-libraries ${lib})
     if(NOT LLVM_ENABLE_IDE)
       add_dependencies(install-clang-libraries install-${lib})
-      add_dependencies(install-clang-libraries-stripped install-${lib}-stripped)
     endif()
   endforeach()
 endif()
@@ -591,20 +619,7 @@
   set(BINARY_DIR ${CMAKE_CURRENT_BINARY_DIR}/${NEXT_CLANG_STAGE}-bins/)
 
   if(BOOTSTRAP_LLVM_ENABLE_LLD)
-    # adding lld to clang-bootstrap-deps without having it enabled in
-    # LLVM_ENABLE_PROJECTS just generates a cryptic error message.
-    if (NOT "lld" IN_LIST LLVM_ENABLE_PROJECTS)
-      message(FATAL_ERROR "LLD is enabled in the bootstrap build, but lld is not in LLVM_ENABLE_PROJECTS")
-    endif()
     add_dependencies(clang-bootstrap-deps lld)
-  endif()
-
-  if (WIN32)
-    # Build llvm-rc and llvm-mt which are needed by the Windows build.
-    add_dependencies(clang-bootstrap-deps llvm-rc)
-    if(LLVM_ENABLE_LIBXML2)
-      add_dependencies(clang-bootstrap-deps llvm-mt)
-    endif()
   endif()
 
   # If the next stage is LTO we need to depend on LTO and possibly lld or LLVMgold
@@ -621,9 +636,6 @@
       # variable, and have LLVM's CMake append the envar to the archiver calls.
       set(LTO_LIBRARY -DDARWIN_LTO_LIBRARY=${LLVM_SHLIB_OUTPUT_INTDIR}/libLTO.dylib
         -DDYLD_LIBRARY_PATH=${LLVM_LIBRARY_OUTPUT_INTDIR})
-    elseif(MSVC)
-      add_dependencies(clang-bootstrap-deps llvm-lib)
-      set(${CLANG_STAGE}_AR -DCMAKE_AR=${LLVM_RUNTIME_OUTPUT_INTDIR}/llvm-lib)
     elseif(NOT WIN32)
       add_dependencies(clang-bootstrap-deps llvm-ar llvm-ranlib)
       if(NOT BOOTSTRAP_LLVM_ENABLE_LLD AND LLVM_BINUTILS_INCDIR)
@@ -664,13 +676,13 @@
     CLANG_VERSION_MAJOR
     CLANG_VERSION_MINOR
     CLANG_VERSION_PATCHLEVEL
-    CLANG_VENDOR
     LLVM_VERSION_SUFFIX
     LLVM_BINUTILS_INCDIR
     CLANG_REPOSITORY_STRING
+    CMAKE_C_COMPILER_LAUNCHER
+    CMAKE_CXX_COMPILER_LAUNCHER
     CMAKE_MAKE_PROGRAM
     CMAKE_OSX_ARCHITECTURES
-    CMAKE_BUILD_TYPE
     LLVM_ENABLE_PROJECTS
     LLVM_ENABLE_RUNTIMES)
 
@@ -698,15 +710,8 @@
     -DCMAKE_ASM_COMPILER=${LLVM_RUNTIME_OUTPUT_INTDIR}/${C_COMPILER}
     -DCMAKE_ASM_COMPILER_ID=Clang)
 
-  # cmake requires CMAKE_LINKER to be specified if the compiler is MSVC-like,
-  # otherwise it defaults the linker to be link.exe.
-  if(BOOTSTRAP_LLVM_ENABLE_LLD)
-    if((WIN32 AND NOT BOOTSTRAP_CMAKE_SYSTEM_NAME) OR BOOTSTRAP_CMAKE_SYSTEM_NAME STREQUAL "Windows")
-      set(${CLANG_STAGE}_LINKER -DCMAKE_LINKER=${LLVM_RUNTIME_OUTPUT_INTDIR}/lld-link${CMAKE_EXECUTABLE_SUFFIX})
-    endif()
-  endif()
-
   if(BOOTSTRAP_CMAKE_SYSTEM_NAME)
+    set(${CLANG_STAGE}_CONFIG -DLLVM_CONFIG_PATH=${LLVM_RUNTIME_OUTPUT_INTDIR}/llvm-config)
     set(${CLANG_STAGE}_TABLEGEN
       -DLLVM_TABLEGEN=${LLVM_RUNTIME_OUTPUT_INTDIR}/llvm-tblgen
       -DCLANG_TABLEGEN=${LLVM_RUNTIME_OUTPUT_INTDIR}/clang-tblgen)
@@ -722,7 +727,6 @@
       add_dependencies(clang-bootstrap-deps llvm-objcopy llvm-strip)
       set(${CLANG_STAGE}_OBJCOPY -DCMAKE_OBJCOPY=${LLVM_RUNTIME_OUTPUT_INTDIR}/llvm-objcopy)
       set(${CLANG_STAGE}_STRIP -DCMAKE_STRIP=${LLVM_RUNTIME_OUTPUT_INTDIR}/llvm-strip)
-      set(${CLANG_STAGE}_READELF -DCMAKE_READELF=${LLVM_RUNTIME_OUTPUT_INTDIR}/llvm-readelf)
     endif()
   endif()
 
@@ -750,6 +754,22 @@
     set(LTO_RANLIB)
   endif()
 
+  # Find all variables that start with BOOTSTRAP_ and populate a variable with
+  # them.
+  get_cmake_property(variableNames VARIABLES)
+  foreach(variableName ${variableNames})
+    if(variableName MATCHES "^BOOTSTRAP_")
+      string(SUBSTRING ${variableName} 10 -1 varName)
+      string(REPLACE ";" "|" value "${${variableName}}")
+      list(APPEND PASSTHROUGH_VARIABLES
+        -D${varName}=${value})
+    endif()
+    if(${variableName} AND variableName MATCHES "LLVM_EXTERNAL_.*_SOURCE_DIR")
+      list(APPEND PASSTHROUGH_VARIABLES
+        -D${variableName}=${${variableName}})
+    endif()
+  endforeach()
+
   # Populate the passthrough variables
   foreach(variableName ${CLANG_BOOTSTRAP_PASSTHROUGH} ${_BOOTSTRAP_DEFAULT_PASSTHROUGH})
     if(DEFINED ${variableName})
@@ -762,30 +782,6 @@
         -D${variableName}=${value})
     endif()
   endforeach()
-
-  # Find all variables that start with BOOTSTRAP_ and populate a variable with
-  # them.
-  get_cmake_property(variableNames VARIABLES)
-  foreach(variableName ${variableNames})
-    if(variableName MATCHES "^BOOTSTRAP_")
-      string(SUBSTRING ${variableName} 10 -1 varName)
-      string(REPLACE ";" "|" value "${${variableName}}")
-      list(APPEND PASSTHROUGH_VARIABLES
-        -D${varName}=${value})
-    endif()
-    if(${variableName} AND variableName MATCHES "LLVM_EXTERNAL_.*_SOURCE_DIR")
-      list(APPEND PASSTHROUGH_VARIABLES
-        -D${variableName}=${${variableName}})
-    endif()
-  endforeach()
-
-  # Build arguments for native tool used in CMake.
-  set(build_configuration "$<CONFIG>")
-  set(build_tool_args "${LLVM_EXTERNAL_PROJECT_BUILD_TOOL_ARGS}")
-  if(NOT build_tool_args STREQUAL "")
-    string(PREPEND build_tool_args "-- ")
-    separate_arguments(build_tool_args UNIX_COMMAND "${build_tool_args}")
-  endif()
 
   ExternalProject_Add(${NEXT_CLANG_STAGE}
     DEPENDS clang-bootstrap-deps
@@ -798,10 +794,11 @@
                 # We shouldn't need to set this here, but INSTALL_DIR doesn't
                 # seem to work, so instead I'm passing this through
                 -DCMAKE_INSTALL_PREFIX=${CMAKE_INSTALL_PREFIX}
+                ${CLANG_BOOTSTRAP_CMAKE_ARGS}
                 ${PASSTHROUGH_VARIABLES}
-                ${CLANG_BOOTSTRAP_CMAKE_ARGS}
                  -DCLANG_STAGE=${NEXT_CLANG_STAGE}
                 ${COMPILER_OPTIONS}
+                ${${CLANG_STAGE}_CONFIG}
                 ${${CLANG_STAGE}_TABLEGEN}
                 ${LTO_LIBRARY} ${verbose} ${PGO_OPT}
                 ${${CLANG_STAGE}_LINKER}
@@ -809,9 +806,6 @@
                 ${${CLANG_STAGE}_RANLIB}
                 ${${CLANG_STAGE}_OBJCOPY}
                 ${${CLANG_STAGE}_STRIP}
-    BUILD_COMMAND ${CMAKE_COMMAND} --build ${BINARY_DIR}
-                                   --config ${build_configuration}
-                                   ${build_tool_args}
     INSTALL_COMMAND ""
     STEP_TARGETS configure build
     USES_TERMINAL_CONFIGURE 1
@@ -835,24 +829,13 @@
     set(CLANG_BOOTSTRAP_TARGETS check-llvm check-clang check-all)
   endif()
   foreach(target ${CLANG_BOOTSTRAP_TARGETS})
-    # Install targets have side effects, so we always want to execute them.
-    # "install" is reserved by CMake and can't be used as a step name for
-    # ExternalProject_Add_Step, so we can match against "^install-" instead of
-    # "^install" to get a tighter match. CMake's installation scripts already
-    # skip up-to-date files, so there's no behavior change if you install to the
-    # same destination multiple times.
-    if(target MATCHES "^install-")
-      set(step_always ON)
-    else()
-      set(step_always OFF)
-    endif()
+    # exclude from main target
+    set_target_properties(${NEXT_CLANG_STAGE} PROPERTIES _EP_${target}_EXCLUDE_FROM_MAIN On)
 
     ExternalProject_Add_Step(${NEXT_CLANG_STAGE} ${target}
       COMMAND ${CMAKE_COMMAND} --build <BINARY_DIR> --target ${target}
       COMMENT "Performing ${target} for '${NEXT_CLANG_STAGE}'"
       DEPENDEES configure
-      ALWAYS ${step_always}
-      EXCLUDE_FROM_MAIN ON
       USES_TERMINAL 1
     )
 
@@ -864,53 +847,10 @@
   endforeach()
 endif()
 
-if (CLANG_BOLT_INSTRUMENT AND NOT LLVM_BUILD_INSTRUMENTED)
-  set(CLANG_PATH ${LLVM_RUNTIME_OUTPUT_INTDIR}/clang)
-  set(CLANG_INSTRUMENTED ${CLANG_PATH}-bolt.inst)
-  set(BOLT_FDATA ${CMAKE_CURRENT_BINARY_DIR}/utils/perf-training/prof.fdata)
-
-  # Instrument clang with BOLT
-  add_custom_target(clang-instrumented
-    DEPENDS ${CLANG_INSTRUMENTED}
-  )
-  add_custom_command(OUTPUT ${CLANG_INSTRUMENTED}
-    DEPENDS clang llvm-bolt
-    COMMAND llvm-bolt ${CLANG_PATH} -o ${CLANG_INSTRUMENTED}
-      -instrument --instrumentation-file-append-pid
-      --instrumentation-file=${BOLT_FDATA}
-    COMMENT "Instrumenting clang binary with BOLT"
-    VERBATIM
-  )
-
-  # Optimize original (pre-bolt) Clang using the collected profile
-  set(CLANG_OPTIMIZED ${CMAKE_CURRENT_BINARY_DIR}/clang.bolt)
-  add_custom_target(clang-bolt
-    DEPENDS ${CLANG_OPTIMIZED}
-  )
-  add_custom_command(OUTPUT ${CLANG_OPTIMIZED}
-    DEPENDS clang-bolt-profile
-    COMMAND llvm-bolt ${CLANG_PATH}
-      -o ${CLANG_OPTIMIZED}
-      -data ${BOLT_FDATA}
-      -reorder-blocks=ext-tsp -reorder-functions=hfsort+ -split-functions
-      -split-all-cold -split-eh -dyno-stats -icf=1 -use-gnu-stack
-    COMMAND ${CMAKE_COMMAND} -E rename ${CLANG_OPTIMIZED} $<TARGET_FILE:clang>
-    COMMENT "Optimizing Clang with BOLT"
-    VERBATIM
-  )
-endif()
-
 if (LLVM_ADD_NATIVE_VISUALIZERS_TO_SOLUTION)
   add_subdirectory(utils/ClangVisualizers)
 endif()
 add_subdirectory(utils/hmaptool)
-
-if(CLANG_BUILT_STANDALONE)
-  llvm_distribution_add_targets()
-  process_llvm_pass_plugins()
-endif()
-
-set(CLANG_INSTALL_LIBDIR_BASENAME "lib${CLANG_LIBDIR_SUFFIX}")
 
 configure_file(
   ${CLANG_SOURCE_DIR}/include/clang/Config/config.h.cmake
