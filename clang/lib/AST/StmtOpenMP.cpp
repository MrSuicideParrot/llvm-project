//===--- StmtOpenMP.cpp - Classes for OpenMP directives -------------------===//
//
// Part of the LLVM Project, under the Apache License v2.0 with LLVM Exceptions.
// See https://llvm.org/LICENSE.txt for license information.
// SPDX-License-Identifier: Apache-2.0 WITH LLVM-exception
//
//===----------------------------------------------------------------------===//
//
// This file implements the subclasses of Stmt class declared in StmtOpenMP.h
//
//===----------------------------------------------------------------------===//

#include "clang/AST/ASTContext.h"
#include "clang/AST/StmtOpenMP.h"

using namespace clang;
using namespace llvm::omp;

size_t OMPChildren::size(unsigned NumClauses, bool HasAssociatedStmt,
                         unsigned NumChildren) {
  return llvm::alignTo(
      totalSizeToAlloc<OMPClause *, Stmt *>(
          NumClauses, NumChildren + (HasAssociatedStmt ? 1 : 0)),
      alignof(OMPChildren));
}

void OMPChildren::setClauses(ArrayRef<OMPClause *> Clauses) {
  assert(Clauses.size() == NumClauses &&
         "Number of clauses is not the same as the preallocated buffer");
  llvm::copy(Clauses, getTrailingObjects<OMPClause *>());
}

MutableArrayRef<Stmt *> OMPChildren::getChildren() {
  return llvm::MutableArrayRef(getTrailingObjects<Stmt *>(), NumChildren);
}

OMPChildren *OMPChildren::Create(void *Mem, ArrayRef<OMPClause *> Clauses) {
  auto *Data = CreateEmpty(Mem, Clauses.size());
  Data->setClauses(Clauses);
  return Data;
}

OMPChildren *OMPChildren::Create(void *Mem, ArrayRef<OMPClause *> Clauses,
                                 Stmt *S, unsigned NumChildren) {
  auto *Data = CreateEmpty(Mem, Clauses.size(), S, NumChildren);
  Data->setClauses(Clauses);
  if (S)
    Data->setAssociatedStmt(S);
  return Data;
}

OMPChildren *OMPChildren::CreateEmpty(void *Mem, unsigned NumClauses,
                                      bool HasAssociatedStmt,
                                      unsigned NumChildren) {
  return new (Mem) OMPChildren(NumClauses, NumChildren, HasAssociatedStmt);
}

bool OMPExecutableDirective::isStandaloneDirective() const {
  // Special case: 'omp target enter data', 'omp target exit data',
  // 'omp target update' are stand-alone directives, but for implementation
  // reasons they have empty synthetic structured block, to simplify codegen.
  if (isa<OMPTargetEnterDataDirective>(this) ||
      isa<OMPTargetExitDataDirective>(this) ||
      isa<OMPTargetUpdateDirective>(this))
    return true;
  return !hasAssociatedStmt();
}

Stmt *OMPExecutableDirective::getStructuredBlock() {
  assert(!isStandaloneDirective() &&
         "Standalone Executable Directives don't have Structured Blocks.");
  if (auto *LD = dyn_cast<OMPLoopDirective>(this))
    return LD->getBody();
  return getRawStmt();
}

Stmt *
OMPLoopBasedDirective::tryToFindNextInnerLoop(Stmt *CurStmt,
                                              bool TryImperfectlyNestedLoops) {
  Stmt *OrigStmt = CurStmt;
  CurStmt = CurStmt->IgnoreContainers();
  // Additional work for imperfectly nested loops, introduced in OpenMP 5.0.
  if (TryImperfectlyNestedLoops) {
    if (auto *CS = dyn_cast<CompoundStmt>(CurStmt)) {
      CurStmt = nullptr;
      SmallVector<CompoundStmt *, 4> Statements(1, CS);
      SmallVector<CompoundStmt *, 4> NextStatements;
      while (!Statements.empty()) {
        CS = Statements.pop_back_val();
        if (!CS)
          continue;
        for (Stmt *S : CS->body()) {
          if (!S)
            continue;
          if (auto *CanonLoop = dyn_cast<OMPCanonicalLoop>(S))
            S = CanonLoop->getLoopStmt();
          if (isa<ForStmt>(S) || isa<CXXForRangeStmt>(S) ||
              (isa<OMPLoopBasedDirective>(S) && !isa<OMPLoopDirective>(S))) {
            // Only single loop construct is allowed.
            if (CurStmt) {
              CurStmt = OrigStmt;
              break;
            }
            CurStmt = S;
            continue;
          }
          S = S->IgnoreContainers();
          if (auto *InnerCS = dyn_cast_or_null<CompoundStmt>(S))
            NextStatements.push_back(InnerCS);
        }
        if (Statements.empty()) {
          // Found single inner loop or multiple loops - exit.
          if (CurStmt)
            break;
          Statements.swap(NextStatements);
        }
      }
      if (!CurStmt)
        CurStmt = OrigStmt;
    }
  }
  return CurStmt;
}

bool OMPLoopBasedDirective::doForAllLoops(
    Stmt *CurStmt, bool TryImperfectlyNestedLoops, unsigned NumLoops,
    llvm::function_ref<bool(unsigned, Stmt *)> Callback,
    llvm::function_ref<void(OMPLoopTransformationDirective *)>
        OnTransformationCallback) {
  CurStmt = CurStmt->IgnoreContainers();
  for (unsigned Cnt = 0; Cnt < NumLoops; ++Cnt) {
    while (true) {
      auto *Dir = dyn_cast<OMPLoopTransformationDirective>(CurStmt);
      if (!Dir)
        break;

      OnTransformationCallback(Dir);

      Stmt *TransformedStmt = Dir->getTransformedStmt();
      if (!TransformedStmt) {
        unsigned NumGeneratedLoops = Dir->getNumGeneratedLoops();
        if (NumGeneratedLoops == 0) {
          // May happen if the loop transformation does not result in a
          // generated loop (such as full unrolling).
          break;
        }
        if (NumGeneratedLoops > 0) {
          // The loop transformation construct has generated loops, but these
          // may not have been generated yet due to being in a dependent
          // context.
          return true;
        }
      }

      CurStmt = TransformedStmt;
    }
    if (auto *CanonLoop = dyn_cast<OMPCanonicalLoop>(CurStmt))
      CurStmt = CanonLoop->getLoopStmt();
    if (Callback(Cnt, CurStmt))
      return false;
    // Move on to the next nested for loop, or to the loop body.
    // OpenMP [2.8.1, simd construct, Restrictions]
    // All loops associated with the construct must be perfectly nested; that
    // is, there must be no intervening code nor any OpenMP directive between
    // any two loops.
    if (auto *For = dyn_cast<ForStmt>(CurStmt)) {
      CurStmt = For->getBody();
    } else {
      assert(isa<CXXForRangeStmt>(CurStmt) &&
             "Expected canonical for or range-based for loops.");
      CurStmt = cast<CXXForRangeStmt>(CurStmt)->getBody();
    }
    CurStmt = OMPLoopBasedDirective::tryToFindNextInnerLoop(
        CurStmt, TryImperfectlyNestedLoops);
  }
  return true;
}

void OMPLoopBasedDirective::doForAllLoopsBodies(
    Stmt *CurStmt, bool TryImperfectlyNestedLoops, unsigned NumLoops,
    llvm::function_ref<void(unsigned, Stmt *, Stmt *)> Callback) {
  bool Res = OMPLoopBasedDirective::doForAllLoops(
      CurStmt, TryImperfectlyNestedLoops, NumLoops,
      [Callback](unsigned Cnt, Stmt *Loop) {
        Stmt *Body = nullptr;
        if (auto *For = dyn_cast<ForStmt>(Loop)) {
          Body = For->getBody();
        } else {
          assert(isa<CXXForRangeStmt>(Loop) &&
                 "Expected canonical for or range-based for loops.");
          Body = cast<CXXForRangeStmt>(Loop)->getBody();
        }
        if (auto *CanonLoop = dyn_cast<OMPCanonicalLoop>(Body))
          Body = CanonLoop->getLoopStmt();
        Callback(Cnt, Loop, Body);
        return false;
      });
  assert(Res && "Expected only loops");
  (void)Res;
}

Stmt *OMPLoopDirective::getBody() {
  // This relies on the loop form is already checked by Sema.
  Stmt *Body = nullptr;
  OMPLoopBasedDirective::doForAllLoopsBodies(
      Data->getRawStmt(), /*TryImperfectlyNestedLoops=*/true,
      NumAssociatedLoops,
      [&Body](unsigned, Stmt *, Stmt *BodyStmt) { Body = BodyStmt; });
  return Body;
}

void OMPLoopDirective::setCounters(ArrayRef<Expr *> A) {
  assert(A.size() == getLoopsNumber() &&
         "Number of loop counters is not the same as the collapsed number");
  llvm::copy(A, getCounters().begin());
}

void OMPLoopDirective::setPrivateCounters(ArrayRef<Expr *> A) {
  assert(A.size() == getLoopsNumber() && "Number of loop private counters "
                                         "is not the same as the collapsed "
                                         "number");
  llvm::copy(A, getPrivateCounters().begin());
}

void OMPLoopDirective::setInits(ArrayRef<Expr *> A) {
  assert(A.size() == getLoopsNumber() &&
         "Number of counter inits is not the same as the collapsed number");
  llvm::copy(A, getInits().begin());
}

void OMPLoopDirective::setUpdates(ArrayRef<Expr *> A) {
  assert(A.size() == getLoopsNumber() &&
         "Number of counter updates is not the same as the collapsed number");
  llvm::copy(A, getUpdates().begin());
}

void OMPLoopDirective::setFinals(ArrayRef<Expr *> A) {
  assert(A.size() == getLoopsNumber() &&
         "Number of counter finals is not the same as the collapsed number");
  llvm::copy(A, getFinals().begin());
}

void OMPLoopDirective::setDependentCounters(ArrayRef<Expr *> A) {
  assert(
      A.size() == getLoopsNumber() &&
      "Number of dependent counters is not the same as the collapsed number");
  llvm::copy(A, getDependentCounters().begin());
}

void OMPLoopDirective::setDependentInits(ArrayRef<Expr *> A) {
  assert(A.size() == getLoopsNumber() &&
         "Number of dependent inits is not the same as the collapsed number");
  llvm::copy(A, getDependentInits().begin());
}

void OMPLoopDirective::setFinalsConditions(ArrayRef<Expr *> A) {
  assert(A.size() == getLoopsNumber() &&
         "Number of finals conditions is not the same as the collapsed number");
  llvm::copy(A, getFinalsConditions().begin());
}

OMPMetaDirective *OMPMetaDirective::Create(const ASTContext &C,
                                           SourceLocation StartLoc,
                                           SourceLocation EndLoc,
                                           ArrayRef<OMPClause *> Clauses,
                                           Stmt *AssociatedStmt, Stmt *IfStmt) {
  auto *Dir = createDirective<OMPMetaDirective>(
      C, Clauses, AssociatedStmt, /*NumChildren=*/1, StartLoc, EndLoc);
  Dir->setIfStmt(IfStmt);
  return Dir;
}

OMPMetaDirective *OMPMetaDirective::CreateEmpty(const ASTContext &C,
                                                unsigned NumClauses,
                                                EmptyShell) {
  return createEmptyDirective<OMPMetaDirective>(C, NumClauses,
                                                /*HasAssociatedStmt=*/true,
                                                /*NumChildren=*/1);
}

OMPParallelDirective *OMPParallelDirective::Create(
    const ASTContext &C, SourceLocation StartLoc, SourceLocation EndLoc,
    ArrayRef<OMPClause *> Clauses, Stmt *AssociatedStmt, Expr *TaskRedRef,
    bool HasCancel) {
  auto *Dir = createDirective<OMPParallelDirective>(
      C, Clauses, AssociatedStmt, /*NumChildren=*/1, StartLoc, EndLoc);
  Dir->setTaskReductionRefExpr(TaskRedRef);
  Dir->setHasCancel(HasCancel);
  return Dir;
}

OMPParallelDirective *OMPParallelDirective::CreateEmpty(const ASTContext &C,
                                                        unsigned NumClauses,
                                                        EmptyShell) {
  return createEmptyDirective<OMPParallelDirective>(C, NumClauses,
                                                    /*HasAssociatedStmt=*/true,
                                                    /*NumChildren=*/1);
}

OMPSimdDirective *OMPSimdDirective::Create(
    const ASTContext &C, SourceLocation StartLoc, SourceLocation EndLoc,
    unsigned CollapsedNum, ArrayRef<OMPClause *> Clauses, Stmt *AssociatedStmt,
    const HelperExprs &Exprs, OpenMPDirectiveKind ParamPrevMappedDirective) {
  auto *Dir = createDirective<OMPSimdDirective>(
      C, Clauses, AssociatedStmt, numLoopChildren(CollapsedNum, OMPD_simd),
      StartLoc, EndLoc, CollapsedNum);
  Dir->setIterationVariable(Exprs.IterationVarRef);
  Dir->setLastIteration(Exprs.LastIteration);
  Dir->setCalcLastIteration(Exprs.CalcLastIteration);
  Dir->setPreCond(Exprs.PreCond);
  Dir->setCond(Exprs.Cond);
  Dir->setInit(Exprs.Init);
  Dir->setInc(Exprs.Inc);
  Dir->setCounters(Exprs.Counters);
  Dir->setPrivateCounters(Exprs.PrivateCounters);
  Dir->setInits(Exprs.Inits);
  Dir->setUpdates(Exprs.Updates);
  Dir->setFinals(Exprs.Finals);
  Dir->setDependentCounters(Exprs.DependentCounters);
  Dir->setDependentInits(Exprs.DependentInits);
  Dir->setFinalsConditions(Exprs.FinalsConditions);
  Dir->setPreInits(Exprs.PreInits);
  Dir->setMappedDirective(ParamPrevMappedDirective);
  return Dir;
}

OMPSimdDirective *OMPSimdDirective::CreateEmpty(const ASTContext &C,
                                                unsigned NumClauses,
                                                unsigned CollapsedNum,
                                                EmptyShell) {
  return createEmptyDirective<OMPSimdDirective>(
      C, NumClauses, /*HasAssociatedStmt=*/true,
      numLoopChildren(CollapsedNum, OMPD_simd), CollapsedNum);
}

OMPForDirective *OMPForDirective::Create(
    const ASTContext &C, SourceLocation StartLoc, SourceLocation EndLoc,
    unsigned CollapsedNum, ArrayRef<OMPClause *> Clauses, Stmt *AssociatedStmt,
    const HelperExprs &Exprs, Expr *TaskRedRef, bool HasCancel,
    OpenMPDirectiveKind ParamPrevMappedDirective) {
  auto *Dir = createDirective<OMPForDirective>(
      C, Clauses, AssociatedStmt, numLoopChildren(CollapsedNum, OMPD_for) + 1,
      StartLoc, EndLoc, CollapsedNum);
  Dir->setIterationVariable(Exprs.IterationVarRef);
  Dir->setLastIteration(Exprs.LastIteration);
  Dir->setCalcLastIteration(Exprs.CalcLastIteration);
  Dir->setPreCond(Exprs.PreCond);
  Dir->setCond(Exprs.Cond);
  Dir->setInit(Exprs.Init);
  Dir->setInc(Exprs.Inc);
  Dir->setIsLastIterVariable(Exprs.IL);
  Dir->setLowerBoundVariable(Exprs.LB);
  Dir->setUpperBoundVariable(Exprs.UB);
  Dir->setStrideVariable(Exprs.ST);
  Dir->setEnsureUpperBound(Exprs.EUB);
  Dir->setNextLowerBound(Exprs.NLB);
  Dir->setNextUpperBound(Exprs.NUB);
  Dir->setNumIterations(Exprs.NumIterations);
  Dir->setCounters(Exprs.Counters);
  Dir->setPrivateCounters(Exprs.PrivateCounters);
  Dir->setInits(Exprs.Inits);
  Dir->setUpdates(Exprs.Updates);
  Dir->setFinals(Exprs.Finals);
  Dir->setDependentCounters(Exprs.DependentCounters);
  Dir->setDependentInits(Exprs.DependentInits);
  Dir->setFinalsConditions(Exprs.FinalsConditions);
  Dir->setPreInits(Exprs.PreInits);
  Dir->setTaskReductionRefExpr(TaskRedRef);
  Dir->setHasCancel(HasCancel);
  Dir->setMappedDirective(ParamPrevMappedDirective);
  return Dir;
}

Stmt *OMPLoopTransformationDirective::getTransformedStmt() const {
  switch (getStmtClass()) {
#define STMT(CLASS, PARENT)
#define ABSTRACT_STMT(CLASS)
#define OMPLOOPTRANSFORMATIONDIRECTIVE(CLASS, PARENT)                          \
  case Stmt::CLASS##Class:                                                     \
    return static_cast<const CLASS *>(this)->getTransformedStmt();
#include "clang/AST/StmtNodes.inc"
  default:
    llvm_unreachable("Not a loop transformation");
  }
}

Stmt *OMPLoopTransformationDirective::getPreInits() const {
  switch (getStmtClass()) {
#define STMT(CLASS, PARENT)
#define ABSTRACT_STMT(CLASS)
#define OMPLOOPTRANSFORMATIONDIRECTIVE(CLASS, PARENT)                          \
  case Stmt::CLASS##Class:                                                     \
    return static_cast<const CLASS *>(this)->getPreInits();
#include "clang/AST/StmtNodes.inc"
  default:
    llvm_unreachable("Not a loop transformation");
  }
}

OMPForDirective *OMPForDirective::CreateEmpty(const ASTContext &C,
                                              unsigned NumClauses,
                                              unsigned CollapsedNum,
                                              EmptyShell) {
  return createEmptyDirective<OMPForDirective>(
      C, NumClauses, /*HasAssociatedStmt=*/true,
      numLoopChildren(CollapsedNum, OMPD_for) + 1, CollapsedNum);
}

OMPTileDirective *
OMPTileDirective::Create(const ASTContext &C, SourceLocation StartLoc,
                         SourceLocation EndLoc, ArrayRef<OMPClause *> Clauses,
                         unsigned NumLoops, Stmt *AssociatedStmt,
                         Stmt *TransformedStmt, Stmt *PreInits) {
  OMPTileDirective *Dir = createDirective<OMPTileDirective>(
      C, Clauses, AssociatedStmt, TransformedStmtOffset + 1, StartLoc, EndLoc,
      NumLoops);
  Dir->setTransformedStmt(TransformedStmt);
  Dir->setPreInits(PreInits);
  return Dir;
}

OMPTileDirective *OMPTileDirective::CreateEmpty(const ASTContext &C,
                                                unsigned NumClauses,
                                                unsigned NumLoops) {
  return createEmptyDirective<OMPTileDirective>(
      C, NumClauses, /*HasAssociatedStmt=*/true, TransformedStmtOffset + 1,
      SourceLocation(), SourceLocation(), NumLoops);
}

OMPUnrollDirective *
OMPUnrollDirective::Create(const ASTContext &C, SourceLocation StartLoc,
                           SourceLocation EndLoc, ArrayRef<OMPClause *> Clauses,
                           Stmt *AssociatedStmt, unsigned NumGeneratedLoops,
                           Stmt *TransformedStmt, Stmt *PreInits) {
  assert(NumGeneratedLoops <= 1 && "Unrolling generates at most one loop");

  auto *Dir = createDirective<OMPUnrollDirective>(
      C, Clauses, AssociatedStmt, TransformedStmtOffset + 1, StartLoc, EndLoc);
  Dir->setNumGeneratedLoops(NumGeneratedLoops);
  Dir->setTransformedStmt(TransformedStmt);
  Dir->setPreInits(PreInits);
  return Dir;
}

OMPUnrollDirective *OMPUnrollDirective::CreateEmpty(const ASTContext &C,
                                                    unsigned NumClauses) {
  return createEmptyDirective<OMPUnrollDirective>(
      C, NumClauses, /*HasAssociatedStmt=*/true, TransformedStmtOffset + 1,
      SourceLocation(), SourceLocation());
}

OMPReverseDirective *
OMPReverseDirective::Create(const ASTContext &C, SourceLocation StartLoc,
                            SourceLocation EndLoc, Stmt *AssociatedStmt,
                            Stmt *TransformedStmt, Stmt *PreInits) {
  OMPReverseDirective *Dir = createDirective<OMPReverseDirective>(
<<<<<<< HEAD
      C, {}, AssociatedStmt, TransformedStmtOffset + 1, StartLoc, EndLoc);
=======
      C, std::nullopt, AssociatedStmt, TransformedStmtOffset + 1, StartLoc,
      EndLoc);
>>>>>>> c661422d
  Dir->setTransformedStmt(TransformedStmt);
  Dir->setPreInits(PreInits);
  return Dir;
}

OMPReverseDirective *OMPReverseDirective::CreateEmpty(const ASTContext &C) {
  return createEmptyDirective<OMPReverseDirective>(
      C, /*NumClauses=*/0, /*HasAssociatedStmt=*/true,
      TransformedStmtOffset + 1, SourceLocation(), SourceLocation());
}

<<<<<<< HEAD
OMPInterchangeDirective *OMPInterchangeDirective::Create(
    const ASTContext &C, SourceLocation StartLoc, SourceLocation EndLoc,
    ArrayRef<OMPClause *> Clauses, unsigned NumLoops, Stmt *AssociatedStmt,
    Stmt *TransformedStmt, Stmt *PreInits) {
  OMPInterchangeDirective *Dir = createDirective<OMPInterchangeDirective>(
      C, Clauses, AssociatedStmt, TransformedStmtOffset + 1, StartLoc, EndLoc,
      NumLoops);
  Dir->setTransformedStmt(TransformedStmt);
  Dir->setPreInits(PreInits);
  return Dir;
}

OMPInterchangeDirective *
OMPInterchangeDirective::CreateEmpty(const ASTContext &C, unsigned NumClauses,
                                     unsigned NumLoops) {
  return createEmptyDirective<OMPInterchangeDirective>(
      C, NumClauses, /*HasAssociatedStmt=*/true, TransformedStmtOffset + 1,
      SourceLocation(), SourceLocation(), NumLoops);
}

=======
>>>>>>> c661422d
OMPForSimdDirective *
OMPForSimdDirective::Create(const ASTContext &C, SourceLocation StartLoc,
                            SourceLocation EndLoc, unsigned CollapsedNum,
                            ArrayRef<OMPClause *> Clauses, Stmt *AssociatedStmt,
                            const HelperExprs &Exprs) {
  auto *Dir = createDirective<OMPForSimdDirective>(
      C, Clauses, AssociatedStmt, numLoopChildren(CollapsedNum, OMPD_for_simd),
      StartLoc, EndLoc, CollapsedNum);
  Dir->setIterationVariable(Exprs.IterationVarRef);
  Dir->setLastIteration(Exprs.LastIteration);
  Dir->setCalcLastIteration(Exprs.CalcLastIteration);
  Dir->setPreCond(Exprs.PreCond);
  Dir->setCond(Exprs.Cond);
  Dir->setInit(Exprs.Init);
  Dir->setInc(Exprs.Inc);
  Dir->setIsLastIterVariable(Exprs.IL);
  Dir->setLowerBoundVariable(Exprs.LB);
  Dir->setUpperBoundVariable(Exprs.UB);
  Dir->setStrideVariable(Exprs.ST);
  Dir->setEnsureUpperBound(Exprs.EUB);
  Dir->setNextLowerBound(Exprs.NLB);
  Dir->setNextUpperBound(Exprs.NUB);
  Dir->setNumIterations(Exprs.NumIterations);
  Dir->setCounters(Exprs.Counters);
  Dir->setPrivateCounters(Exprs.PrivateCounters);
  Dir->setInits(Exprs.Inits);
  Dir->setUpdates(Exprs.Updates);
  Dir->setFinals(Exprs.Finals);
  Dir->setDependentCounters(Exprs.DependentCounters);
  Dir->setDependentInits(Exprs.DependentInits);
  Dir->setFinalsConditions(Exprs.FinalsConditions);
  Dir->setPreInits(Exprs.PreInits);
  return Dir;
}

OMPForSimdDirective *OMPForSimdDirective::CreateEmpty(const ASTContext &C,
                                                      unsigned NumClauses,
                                                      unsigned CollapsedNum,
                                                      EmptyShell) {
  return createEmptyDirective<OMPForSimdDirective>(
      C, NumClauses, /*HasAssociatedStmt=*/true,
      numLoopChildren(CollapsedNum, OMPD_for_simd), CollapsedNum);
}

OMPSectionsDirective *OMPSectionsDirective::Create(
    const ASTContext &C, SourceLocation StartLoc, SourceLocation EndLoc,
    ArrayRef<OMPClause *> Clauses, Stmt *AssociatedStmt, Expr *TaskRedRef,
    bool HasCancel) {
  auto *Dir = createDirective<OMPSectionsDirective>(C, Clauses, AssociatedStmt,
                                                    /*NumChildren=*/1, StartLoc,
                                                    EndLoc);
  Dir->setTaskReductionRefExpr(TaskRedRef);
  Dir->setHasCancel(HasCancel);
  return Dir;
}

OMPSectionsDirective *OMPSectionsDirective::CreateEmpty(const ASTContext &C,
                                                        unsigned NumClauses,
                                                        EmptyShell) {
  return createEmptyDirective<OMPSectionsDirective>(C, NumClauses,
                                                    /*HasAssociatedStmt=*/true,
                                                    /*NumChildren=*/1);
}

OMPSectionDirective *OMPSectionDirective::Create(const ASTContext &C,
                                                 SourceLocation StartLoc,
                                                 SourceLocation EndLoc,
                                                 Stmt *AssociatedStmt,
                                                 bool HasCancel) {
  auto *Dir =
      createDirective<OMPSectionDirective>(C, std::nullopt, AssociatedStmt,
                                           /*NumChildren=*/0, StartLoc, EndLoc);
  Dir->setHasCancel(HasCancel);
  return Dir;
}

OMPSectionDirective *OMPSectionDirective::CreateEmpty(const ASTContext &C,
                                                      EmptyShell) {
  return createEmptyDirective<OMPSectionDirective>(C, /*NumClauses=*/0,
                                                   /*HasAssociatedStmt=*/true);
}

OMPScopeDirective *OMPScopeDirective::Create(const ASTContext &C,
                                             SourceLocation StartLoc,
                                             SourceLocation EndLoc,
                                             ArrayRef<OMPClause *> Clauses,
                                             Stmt *AssociatedStmt) {
  return createDirective<OMPScopeDirective>(C, Clauses, AssociatedStmt,
                                            /*NumChildren=*/0, StartLoc,
                                            EndLoc);
}

OMPScopeDirective *OMPScopeDirective::CreateEmpty(const ASTContext &C,
                                                  unsigned NumClauses,
                                                  EmptyShell) {
  return createEmptyDirective<OMPScopeDirective>(C, NumClauses,
                                                 /*HasAssociatedStmt=*/true);
}

OMPSingleDirective *OMPSingleDirective::Create(const ASTContext &C,
                                               SourceLocation StartLoc,
                                               SourceLocation EndLoc,
                                               ArrayRef<OMPClause *> Clauses,
                                               Stmt *AssociatedStmt) {
  return createDirective<OMPSingleDirective>(C, Clauses, AssociatedStmt,
                                             /*NumChildren=*/0, StartLoc,
                                             EndLoc);
}

OMPSingleDirective *OMPSingleDirective::CreateEmpty(const ASTContext &C,
                                                    unsigned NumClauses,
                                                    EmptyShell) {
  return createEmptyDirective<OMPSingleDirective>(C, NumClauses,
                                                  /*HasAssociatedStmt=*/true);
}

OMPMasterDirective *OMPMasterDirective::Create(const ASTContext &C,
                                               SourceLocation StartLoc,
                                               SourceLocation EndLoc,
                                               Stmt *AssociatedStmt) {
  return createDirective<OMPMasterDirective>(C, std::nullopt, AssociatedStmt,
                                             /*NumChildren=*/0, StartLoc,
                                             EndLoc);
}

OMPMasterDirective *OMPMasterDirective::CreateEmpty(const ASTContext &C,
                                                    EmptyShell) {
  return createEmptyDirective<OMPMasterDirective>(C, /*NumClauses=*/0,
                                                  /*HasAssociatedStmt=*/true);
}

OMPCriticalDirective *OMPCriticalDirective::Create(
    const ASTContext &C, const DeclarationNameInfo &Name,
    SourceLocation StartLoc, SourceLocation EndLoc,
    ArrayRef<OMPClause *> Clauses, Stmt *AssociatedStmt) {
  return createDirective<OMPCriticalDirective>(C, Clauses, AssociatedStmt,
                                               /*NumChildren=*/0, Name,
                                               StartLoc, EndLoc);
}

OMPCriticalDirective *OMPCriticalDirective::CreateEmpty(const ASTContext &C,
                                                        unsigned NumClauses,
                                                        EmptyShell) {
  return createEmptyDirective<OMPCriticalDirective>(C, NumClauses,
                                                    /*HasAssociatedStmt=*/true);
}

OMPParallelForDirective *OMPParallelForDirective::Create(
    const ASTContext &C, SourceLocation StartLoc, SourceLocation EndLoc,
    unsigned CollapsedNum, ArrayRef<OMPClause *> Clauses, Stmt *AssociatedStmt,
    const HelperExprs &Exprs, Expr *TaskRedRef, bool HasCancel) {
  auto *Dir = createDirective<OMPParallelForDirective>(
      C, Clauses, AssociatedStmt,
      numLoopChildren(CollapsedNum, OMPD_parallel_for) + 1, StartLoc, EndLoc,
      CollapsedNum);
  Dir->setIterationVariable(Exprs.IterationVarRef);
  Dir->setLastIteration(Exprs.LastIteration);
  Dir->setCalcLastIteration(Exprs.CalcLastIteration);
  Dir->setPreCond(Exprs.PreCond);
  Dir->setCond(Exprs.Cond);
  Dir->setInit(Exprs.Init);
  Dir->setInc(Exprs.Inc);
  Dir->setIsLastIterVariable(Exprs.IL);
  Dir->setLowerBoundVariable(Exprs.LB);
  Dir->setUpperBoundVariable(Exprs.UB);
  Dir->setStrideVariable(Exprs.ST);
  Dir->setEnsureUpperBound(Exprs.EUB);
  Dir->setNextLowerBound(Exprs.NLB);
  Dir->setNextUpperBound(Exprs.NUB);
  Dir->setNumIterations(Exprs.NumIterations);
  Dir->setCounters(Exprs.Counters);
  Dir->setPrivateCounters(Exprs.PrivateCounters);
  Dir->setInits(Exprs.Inits);
  Dir->setUpdates(Exprs.Updates);
  Dir->setFinals(Exprs.Finals);
  Dir->setDependentCounters(Exprs.DependentCounters);
  Dir->setDependentInits(Exprs.DependentInits);
  Dir->setFinalsConditions(Exprs.FinalsConditions);
  Dir->setPreInits(Exprs.PreInits);
  Dir->setTaskReductionRefExpr(TaskRedRef);
  Dir->setHasCancel(HasCancel);
  return Dir;
}

OMPParallelForDirective *
OMPParallelForDirective::CreateEmpty(const ASTContext &C, unsigned NumClauses,
                                     unsigned CollapsedNum, EmptyShell) {
  return createEmptyDirective<OMPParallelForDirective>(
      C, NumClauses, /*HasAssociatedStmt=*/true,
      numLoopChildren(CollapsedNum, OMPD_parallel_for) + 1, CollapsedNum);
}

OMPParallelForSimdDirective *OMPParallelForSimdDirective::Create(
    const ASTContext &C, SourceLocation StartLoc, SourceLocation EndLoc,
    unsigned CollapsedNum, ArrayRef<OMPClause *> Clauses, Stmt *AssociatedStmt,
    const HelperExprs &Exprs) {
  auto *Dir = createDirective<OMPParallelForSimdDirective>(
      C, Clauses, AssociatedStmt,
      numLoopChildren(CollapsedNum, OMPD_parallel_for_simd), StartLoc, EndLoc,
      CollapsedNum);
  Dir->setIterationVariable(Exprs.IterationVarRef);
  Dir->setLastIteration(Exprs.LastIteration);
  Dir->setCalcLastIteration(Exprs.CalcLastIteration);
  Dir->setPreCond(Exprs.PreCond);
  Dir->setCond(Exprs.Cond);
  Dir->setInit(Exprs.Init);
  Dir->setInc(Exprs.Inc);
  Dir->setIsLastIterVariable(Exprs.IL);
  Dir->setLowerBoundVariable(Exprs.LB);
  Dir->setUpperBoundVariable(Exprs.UB);
  Dir->setStrideVariable(Exprs.ST);
  Dir->setEnsureUpperBound(Exprs.EUB);
  Dir->setNextLowerBound(Exprs.NLB);
  Dir->setNextUpperBound(Exprs.NUB);
  Dir->setNumIterations(Exprs.NumIterations);
  Dir->setCounters(Exprs.Counters);
  Dir->setPrivateCounters(Exprs.PrivateCounters);
  Dir->setInits(Exprs.Inits);
  Dir->setUpdates(Exprs.Updates);
  Dir->setFinals(Exprs.Finals);
  Dir->setDependentCounters(Exprs.DependentCounters);
  Dir->setDependentInits(Exprs.DependentInits);
  Dir->setFinalsConditions(Exprs.FinalsConditions);
  Dir->setPreInits(Exprs.PreInits);
  return Dir;
}

OMPParallelForSimdDirective *
OMPParallelForSimdDirective::CreateEmpty(const ASTContext &C,
                                         unsigned NumClauses,
                                         unsigned CollapsedNum, EmptyShell) {
  return createEmptyDirective<OMPParallelForSimdDirective>(
      C, NumClauses, /*HasAssociatedStmt=*/true,
      numLoopChildren(CollapsedNum, OMPD_parallel_for_simd), CollapsedNum);
}

OMPParallelMasterDirective *OMPParallelMasterDirective::Create(
    const ASTContext &C, SourceLocation StartLoc, SourceLocation EndLoc,
    ArrayRef<OMPClause *> Clauses, Stmt *AssociatedStmt, Expr *TaskRedRef) {
  auto *Dir = createDirective<OMPParallelMasterDirective>(
      C, Clauses, AssociatedStmt, /*NumChildren=*/1, StartLoc, EndLoc);
  Dir->setTaskReductionRefExpr(TaskRedRef);
  return Dir;
}

OMPParallelMasterDirective *
OMPParallelMasterDirective::CreateEmpty(const ASTContext &C,
                                        unsigned NumClauses, EmptyShell) {
  return createEmptyDirective<OMPParallelMasterDirective>(
      C, NumClauses, /*HasAssociatedStmt=*/true, /*NumChildren=*/1);
}

OMPParallelMaskedDirective *OMPParallelMaskedDirective::Create(
    const ASTContext &C, SourceLocation StartLoc, SourceLocation EndLoc,
    ArrayRef<OMPClause *> Clauses, Stmt *AssociatedStmt, Expr *TaskRedRef) {
  auto *Dir = createDirective<OMPParallelMaskedDirective>(
      C, Clauses, AssociatedStmt, /*NumChildren=*/1, StartLoc, EndLoc);
  Dir->setTaskReductionRefExpr(TaskRedRef);
  return Dir;
}

OMPParallelMaskedDirective *
OMPParallelMaskedDirective::CreateEmpty(const ASTContext &C,
                                        unsigned NumClauses, EmptyShell) {
  return createEmptyDirective<OMPParallelMaskedDirective>(
      C, NumClauses, /*HasAssociatedStmt=*/true, /*NumChildren=*/1);
}

OMPParallelSectionsDirective *OMPParallelSectionsDirective::Create(
    const ASTContext &C, SourceLocation StartLoc, SourceLocation EndLoc,
    ArrayRef<OMPClause *> Clauses, Stmt *AssociatedStmt, Expr *TaskRedRef,
    bool HasCancel) {
  auto *Dir = createDirective<OMPParallelSectionsDirective>(
      C, Clauses, AssociatedStmt, /*NumChildren=*/1, StartLoc, EndLoc);
  Dir->setTaskReductionRefExpr(TaskRedRef);
  Dir->setHasCancel(HasCancel);
  return Dir;
}

OMPParallelSectionsDirective *
OMPParallelSectionsDirective::CreateEmpty(const ASTContext &C,
                                          unsigned NumClauses, EmptyShell) {
  return createEmptyDirective<OMPParallelSectionsDirective>(
      C, NumClauses, /*HasAssociatedStmt=*/true, /*NumChildren=*/1);
}

OMPTaskDirective *
OMPTaskDirective::Create(const ASTContext &C, SourceLocation StartLoc,
                         SourceLocation EndLoc, ArrayRef<OMPClause *> Clauses,
                         Stmt *AssociatedStmt, bool HasCancel) {
  auto *Dir = createDirective<OMPTaskDirective>(
      C, Clauses, AssociatedStmt, /*NumChildren=*/0, StartLoc, EndLoc);
  Dir->setHasCancel(HasCancel);
  return Dir;
}

OMPTaskDirective *OMPTaskDirective::CreateEmpty(const ASTContext &C,
                                                unsigned NumClauses,
                                                EmptyShell) {
  return createEmptyDirective<OMPTaskDirective>(C, NumClauses,
                                                /*HasAssociatedStmt=*/true);
}

OMPTaskyieldDirective *OMPTaskyieldDirective::Create(const ASTContext &C,
                                                     SourceLocation StartLoc,
                                                     SourceLocation EndLoc) {
  return new (C) OMPTaskyieldDirective(StartLoc, EndLoc);
}

OMPTaskyieldDirective *OMPTaskyieldDirective::CreateEmpty(const ASTContext &C,
                                                          EmptyShell) {
  return new (C) OMPTaskyieldDirective();
}

OMPErrorDirective *OMPErrorDirective::Create(const ASTContext &C,
                                             SourceLocation StartLoc,
                                             SourceLocation EndLoc,
                                             ArrayRef<OMPClause *> Clauses) {
  return createDirective<OMPErrorDirective>(
      C, Clauses, /*AssociatedStmt=*/nullptr, /*NumChildren=*/0, StartLoc,
      EndLoc);
}

OMPErrorDirective *OMPErrorDirective::CreateEmpty(const ASTContext &C,
                                                  unsigned NumClauses,
                                                  EmptyShell) {
  return createEmptyDirective<OMPErrorDirective>(C, NumClauses);
}

OMPBarrierDirective *OMPBarrierDirective::Create(const ASTContext &C,
                                                 SourceLocation StartLoc,
                                                 SourceLocation EndLoc) {
  return new (C) OMPBarrierDirective(StartLoc, EndLoc);
}

OMPBarrierDirective *OMPBarrierDirective::CreateEmpty(const ASTContext &C,
                                                      EmptyShell) {
  return new (C) OMPBarrierDirective();
}

OMPTaskwaitDirective *
OMPTaskwaitDirective::Create(const ASTContext &C, SourceLocation StartLoc,
                             SourceLocation EndLoc,
                             ArrayRef<OMPClause *> Clauses) {
  return createDirective<OMPTaskwaitDirective>(
      C, Clauses, /*AssociatedStmt=*/nullptr, /*NumChildren=*/0, StartLoc,
      EndLoc);
}

OMPTaskwaitDirective *OMPTaskwaitDirective::CreateEmpty(const ASTContext &C,
                                                        unsigned NumClauses,
                                                        EmptyShell) {
  return createEmptyDirective<OMPTaskwaitDirective>(C, NumClauses);
}

OMPTaskgroupDirective *OMPTaskgroupDirective::Create(
    const ASTContext &C, SourceLocation StartLoc, SourceLocation EndLoc,
    ArrayRef<OMPClause *> Clauses, Stmt *AssociatedStmt, Expr *ReductionRef) {
  auto *Dir = createDirective<OMPTaskgroupDirective>(
      C, Clauses, AssociatedStmt, /*NumChildren=*/1, StartLoc, EndLoc);
  Dir->setReductionRef(ReductionRef);
  return Dir;
}

OMPTaskgroupDirective *OMPTaskgroupDirective::CreateEmpty(const ASTContext &C,
                                                          unsigned NumClauses,
                                                          EmptyShell) {
  return createEmptyDirective<OMPTaskgroupDirective>(
      C, NumClauses, /*HasAssociatedStmt=*/true, /*NumChildren=*/1);
}

OMPCancellationPointDirective *OMPCancellationPointDirective::Create(
    const ASTContext &C, SourceLocation StartLoc, SourceLocation EndLoc,
    OpenMPDirectiveKind CancelRegion) {
  auto *Dir = new (C) OMPCancellationPointDirective(StartLoc, EndLoc);
  Dir->setCancelRegion(CancelRegion);
  return Dir;
}

OMPCancellationPointDirective *
OMPCancellationPointDirective::CreateEmpty(const ASTContext &C, EmptyShell) {
  return new (C) OMPCancellationPointDirective();
}

OMPCancelDirective *
OMPCancelDirective::Create(const ASTContext &C, SourceLocation StartLoc,
                           SourceLocation EndLoc, ArrayRef<OMPClause *> Clauses,
                           OpenMPDirectiveKind CancelRegion) {
  auto *Dir = createDirective<OMPCancelDirective>(
      C, Clauses, /*AssociatedStmt=*/nullptr, /*NumChildren=*/0, StartLoc,
      EndLoc);
  Dir->setCancelRegion(CancelRegion);
  return Dir;
}

OMPCancelDirective *OMPCancelDirective::CreateEmpty(const ASTContext &C,
                                                    unsigned NumClauses,
                                                    EmptyShell) {
  return createEmptyDirective<OMPCancelDirective>(C, NumClauses);
}

OMPFlushDirective *OMPFlushDirective::Create(const ASTContext &C,
                                             SourceLocation StartLoc,
                                             SourceLocation EndLoc,
                                             ArrayRef<OMPClause *> Clauses) {
  return createDirective<OMPFlushDirective>(
      C, Clauses, /*AssociatedStmt=*/nullptr, /*NumChildren=*/0, StartLoc,
      EndLoc);
}

OMPFlushDirective *OMPFlushDirective::CreateEmpty(const ASTContext &C,
                                                  unsigned NumClauses,
                                                  EmptyShell) {
  return createEmptyDirective<OMPFlushDirective>(C, NumClauses);
}

OMPDepobjDirective *OMPDepobjDirective::Create(const ASTContext &C,
                                               SourceLocation StartLoc,
                                               SourceLocation EndLoc,
                                               ArrayRef<OMPClause *> Clauses) {
  return createDirective<OMPDepobjDirective>(
      C, Clauses, /*AssociatedStmt=*/nullptr,
      /*NumChildren=*/0, StartLoc, EndLoc);
}

OMPDepobjDirective *OMPDepobjDirective::CreateEmpty(const ASTContext &C,
                                                    unsigned NumClauses,
                                                    EmptyShell) {
  return createEmptyDirective<OMPDepobjDirective>(C, NumClauses);
}

OMPScanDirective *OMPScanDirective::Create(const ASTContext &C,
                                           SourceLocation StartLoc,
                                           SourceLocation EndLoc,
                                           ArrayRef<OMPClause *> Clauses) {
  return createDirective<OMPScanDirective>(C, Clauses,
                                           /*AssociatedStmt=*/nullptr,
                                           /*NumChildren=*/0, StartLoc, EndLoc);
}

OMPScanDirective *OMPScanDirective::CreateEmpty(const ASTContext &C,
                                                unsigned NumClauses,
                                                EmptyShell) {
  return createEmptyDirective<OMPScanDirective>(C, NumClauses);
}

OMPOrderedDirective *OMPOrderedDirective::Create(const ASTContext &C,
                                                 SourceLocation StartLoc,
                                                 SourceLocation EndLoc,
                                                 ArrayRef<OMPClause *> Clauses,
                                                 Stmt *AssociatedStmt) {
  return createDirective<OMPOrderedDirective>(
      C, Clauses, cast_or_null<CapturedStmt>(AssociatedStmt),
      /*NumChildren=*/0, StartLoc, EndLoc);
}

OMPOrderedDirective *OMPOrderedDirective::CreateEmpty(const ASTContext &C,
                                                      unsigned NumClauses,
                                                      bool IsStandalone,
                                                      EmptyShell) {
  return createEmptyDirective<OMPOrderedDirective>(C, NumClauses,
                                                   !IsStandalone);
}

OMPAtomicDirective *
OMPAtomicDirective::Create(const ASTContext &C, SourceLocation StartLoc,
                           SourceLocation EndLoc, ArrayRef<OMPClause *> Clauses,
                           Stmt *AssociatedStmt, Expressions Exprs) {
  auto *Dir = createDirective<OMPAtomicDirective>(
      C, Clauses, AssociatedStmt, /*NumChildren=*/7, StartLoc, EndLoc);
  Dir->setX(Exprs.X);
  Dir->setV(Exprs.V);
  Dir->setR(Exprs.R);
  Dir->setExpr(Exprs.E);
  Dir->setUpdateExpr(Exprs.UE);
  Dir->setD(Exprs.D);
  Dir->setCond(Exprs.Cond);
  Dir->Flags.IsXLHSInRHSPart = Exprs.IsXLHSInRHSPart ? 1 : 0;
  Dir->Flags.IsPostfixUpdate = Exprs.IsPostfixUpdate ? 1 : 0;
  Dir->Flags.IsFailOnly = Exprs.IsFailOnly ? 1 : 0;
  return Dir;
}

OMPAtomicDirective *OMPAtomicDirective::CreateEmpty(const ASTContext &C,
                                                    unsigned NumClauses,
                                                    EmptyShell) {
  return createEmptyDirective<OMPAtomicDirective>(
      C, NumClauses, /*HasAssociatedStmt=*/true, /*NumChildren=*/7);
}

OMPTargetDirective *OMPTargetDirective::Create(const ASTContext &C,
                                               SourceLocation StartLoc,
                                               SourceLocation EndLoc,
                                               ArrayRef<OMPClause *> Clauses,
                                               Stmt *AssociatedStmt) {
  return createDirective<OMPTargetDirective>(
      C, Clauses, AssociatedStmt, /*NumChildren=*/0, StartLoc, EndLoc);
}

OMPTargetDirective *OMPTargetDirective::CreateEmpty(const ASTContext &C,
                                                    unsigned NumClauses,
                                                    EmptyShell) {
  return createEmptyDirective<OMPTargetDirective>(C, NumClauses,
                                                  /*HasAssociatedStmt=*/true);
}

OMPTargetParallelDirective *OMPTargetParallelDirective::Create(
    const ASTContext &C, SourceLocation StartLoc, SourceLocation EndLoc,
    ArrayRef<OMPClause *> Clauses, Stmt *AssociatedStmt, Expr *TaskRedRef,
    bool HasCancel) {
  auto *Dir = createDirective<OMPTargetParallelDirective>(
      C, Clauses, AssociatedStmt, /*NumChildren=*/1, StartLoc, EndLoc);
  Dir->setTaskReductionRefExpr(TaskRedRef);
  Dir->setHasCancel(HasCancel);
  return Dir;
}

OMPTargetParallelDirective *
OMPTargetParallelDirective::CreateEmpty(const ASTContext &C,
                                        unsigned NumClauses, EmptyShell) {
  return createEmptyDirective<OMPTargetParallelDirective>(
      C, NumClauses, /*HasAssociatedStmt=*/true, /*NumChildren=*/1);
}

OMPTargetParallelForDirective *OMPTargetParallelForDirective::Create(
    const ASTContext &C, SourceLocation StartLoc, SourceLocation EndLoc,
    unsigned CollapsedNum, ArrayRef<OMPClause *> Clauses, Stmt *AssociatedStmt,
    const HelperExprs &Exprs, Expr *TaskRedRef, bool HasCancel) {
  auto *Dir = createDirective<OMPTargetParallelForDirective>(
      C, Clauses, AssociatedStmt,
      numLoopChildren(CollapsedNum, OMPD_target_parallel_for) + 1, StartLoc,
      EndLoc, CollapsedNum);
  Dir->setIterationVariable(Exprs.IterationVarRef);
  Dir->setLastIteration(Exprs.LastIteration);
  Dir->setCalcLastIteration(Exprs.CalcLastIteration);
  Dir->setPreCond(Exprs.PreCond);
  Dir->setCond(Exprs.Cond);
  Dir->setInit(Exprs.Init);
  Dir->setInc(Exprs.Inc);
  Dir->setIsLastIterVariable(Exprs.IL);
  Dir->setLowerBoundVariable(Exprs.LB);
  Dir->setUpperBoundVariable(Exprs.UB);
  Dir->setStrideVariable(Exprs.ST);
  Dir->setEnsureUpperBound(Exprs.EUB);
  Dir->setNextLowerBound(Exprs.NLB);
  Dir->setNextUpperBound(Exprs.NUB);
  Dir->setNumIterations(Exprs.NumIterations);
  Dir->setCounters(Exprs.Counters);
  Dir->setPrivateCounters(Exprs.PrivateCounters);
  Dir->setInits(Exprs.Inits);
  Dir->setUpdates(Exprs.Updates);
  Dir->setFinals(Exprs.Finals);
  Dir->setDependentCounters(Exprs.DependentCounters);
  Dir->setDependentInits(Exprs.DependentInits);
  Dir->setFinalsConditions(Exprs.FinalsConditions);
  Dir->setPreInits(Exprs.PreInits);
  Dir->setTaskReductionRefExpr(TaskRedRef);
  Dir->setHasCancel(HasCancel);
  return Dir;
}

OMPTargetParallelForDirective *
OMPTargetParallelForDirective::CreateEmpty(const ASTContext &C,
                                           unsigned NumClauses,
                                           unsigned CollapsedNum, EmptyShell) {
  return createEmptyDirective<OMPTargetParallelForDirective>(
      C, NumClauses, /*HasAssociatedStmt=*/true,
      numLoopChildren(CollapsedNum, OMPD_target_parallel_for) + 1,
      CollapsedNum);
}

OMPTargetDataDirective *OMPTargetDataDirective::Create(
    const ASTContext &C, SourceLocation StartLoc, SourceLocation EndLoc,
    ArrayRef<OMPClause *> Clauses, Stmt *AssociatedStmt) {
  return createDirective<OMPTargetDataDirective>(
      C, Clauses, AssociatedStmt, /*NumChildren=*/0, StartLoc, EndLoc);
}

OMPTargetDataDirective *OMPTargetDataDirective::CreateEmpty(const ASTContext &C,
                                                            unsigned N,
                                                            EmptyShell) {
  return createEmptyDirective<OMPTargetDataDirective>(
      C, N, /*HasAssociatedStmt=*/true);
}

OMPTargetEnterDataDirective *OMPTargetEnterDataDirective::Create(
    const ASTContext &C, SourceLocation StartLoc, SourceLocation EndLoc,
    ArrayRef<OMPClause *> Clauses, Stmt *AssociatedStmt) {
  return createDirective<OMPTargetEnterDataDirective>(
      C, Clauses, AssociatedStmt, /*NumChildren=*/0, StartLoc, EndLoc);
}

OMPTargetEnterDataDirective *
OMPTargetEnterDataDirective::CreateEmpty(const ASTContext &C, unsigned N,
                                         EmptyShell) {
  return createEmptyDirective<OMPTargetEnterDataDirective>(
      C, N, /*HasAssociatedStmt=*/true);
}

OMPTargetExitDataDirective *OMPTargetExitDataDirective::Create(
    const ASTContext &C, SourceLocation StartLoc, SourceLocation EndLoc,
    ArrayRef<OMPClause *> Clauses, Stmt *AssociatedStmt) {
  return createDirective<OMPTargetExitDataDirective>(
      C, Clauses, AssociatedStmt, /*NumChildren=*/0, StartLoc, EndLoc);
}

OMPTargetExitDataDirective *
OMPTargetExitDataDirective::CreateEmpty(const ASTContext &C, unsigned N,
                                        EmptyShell) {
  return createEmptyDirective<OMPTargetExitDataDirective>(
      C, N, /*HasAssociatedStmt=*/true);
}

OMPTeamsDirective *OMPTeamsDirective::Create(const ASTContext &C,
                                             SourceLocation StartLoc,
                                             SourceLocation EndLoc,
                                             ArrayRef<OMPClause *> Clauses,
                                             Stmt *AssociatedStmt) {
  return createDirective<OMPTeamsDirective>(
      C, Clauses, AssociatedStmt, /*NumChildren=*/0, StartLoc, EndLoc);
}

OMPTeamsDirective *OMPTeamsDirective::CreateEmpty(const ASTContext &C,
                                                  unsigned NumClauses,
                                                  EmptyShell) {
  return createEmptyDirective<OMPTeamsDirective>(C, NumClauses,
                                                 /*HasAssociatedStmt=*/true);
}

OMPTaskLoopDirective *OMPTaskLoopDirective::Create(
    const ASTContext &C, SourceLocation StartLoc, SourceLocation EndLoc,
    unsigned CollapsedNum, ArrayRef<OMPClause *> Clauses, Stmt *AssociatedStmt,
    const HelperExprs &Exprs, bool HasCancel) {
  auto *Dir = createDirective<OMPTaskLoopDirective>(
      C, Clauses, AssociatedStmt, numLoopChildren(CollapsedNum, OMPD_taskloop),
      StartLoc, EndLoc, CollapsedNum);
  Dir->setIterationVariable(Exprs.IterationVarRef);
  Dir->setLastIteration(Exprs.LastIteration);
  Dir->setCalcLastIteration(Exprs.CalcLastIteration);
  Dir->setPreCond(Exprs.PreCond);
  Dir->setCond(Exprs.Cond);
  Dir->setInit(Exprs.Init);
  Dir->setInc(Exprs.Inc);
  Dir->setIsLastIterVariable(Exprs.IL);
  Dir->setLowerBoundVariable(Exprs.LB);
  Dir->setUpperBoundVariable(Exprs.UB);
  Dir->setStrideVariable(Exprs.ST);
  Dir->setEnsureUpperBound(Exprs.EUB);
  Dir->setNextLowerBound(Exprs.NLB);
  Dir->setNextUpperBound(Exprs.NUB);
  Dir->setNumIterations(Exprs.NumIterations);
  Dir->setCounters(Exprs.Counters);
  Dir->setPrivateCounters(Exprs.PrivateCounters);
  Dir->setInits(Exprs.Inits);
  Dir->setUpdates(Exprs.Updates);
  Dir->setFinals(Exprs.Finals);
  Dir->setDependentCounters(Exprs.DependentCounters);
  Dir->setDependentInits(Exprs.DependentInits);
  Dir->setFinalsConditions(Exprs.FinalsConditions);
  Dir->setPreInits(Exprs.PreInits);
  Dir->setHasCancel(HasCancel);
  return Dir;
}

OMPTaskLoopDirective *OMPTaskLoopDirective::CreateEmpty(const ASTContext &C,
                                                        unsigned NumClauses,
                                                        unsigned CollapsedNum,
                                                        EmptyShell) {
  return createEmptyDirective<OMPTaskLoopDirective>(
      C, NumClauses, /*HasAssociatedStmt=*/true,
      numLoopChildren(CollapsedNum, OMPD_taskloop), CollapsedNum);
}

OMPTaskLoopSimdDirective *OMPTaskLoopSimdDirective::Create(
    const ASTContext &C, SourceLocation StartLoc, SourceLocation EndLoc,
    unsigned CollapsedNum, ArrayRef<OMPClause *> Clauses, Stmt *AssociatedStmt,
    const HelperExprs &Exprs) {
  auto *Dir = createDirective<OMPTaskLoopSimdDirective>(
      C, Clauses, AssociatedStmt,
      numLoopChildren(CollapsedNum, OMPD_taskloop_simd), StartLoc, EndLoc,
      CollapsedNum);
  Dir->setIterationVariable(Exprs.IterationVarRef);
  Dir->setLastIteration(Exprs.LastIteration);
  Dir->setCalcLastIteration(Exprs.CalcLastIteration);
  Dir->setPreCond(Exprs.PreCond);
  Dir->setCond(Exprs.Cond);
  Dir->setInit(Exprs.Init);
  Dir->setInc(Exprs.Inc);
  Dir->setIsLastIterVariable(Exprs.IL);
  Dir->setLowerBoundVariable(Exprs.LB);
  Dir->setUpperBoundVariable(Exprs.UB);
  Dir->setStrideVariable(Exprs.ST);
  Dir->setEnsureUpperBound(Exprs.EUB);
  Dir->setNextLowerBound(Exprs.NLB);
  Dir->setNextUpperBound(Exprs.NUB);
  Dir->setNumIterations(Exprs.NumIterations);
  Dir->setCounters(Exprs.Counters);
  Dir->setPrivateCounters(Exprs.PrivateCounters);
  Dir->setInits(Exprs.Inits);
  Dir->setUpdates(Exprs.Updates);
  Dir->setFinals(Exprs.Finals);
  Dir->setDependentCounters(Exprs.DependentCounters);
  Dir->setDependentInits(Exprs.DependentInits);
  Dir->setFinalsConditions(Exprs.FinalsConditions);
  Dir->setPreInits(Exprs.PreInits);
  return Dir;
}

OMPTaskLoopSimdDirective *
OMPTaskLoopSimdDirective::CreateEmpty(const ASTContext &C, unsigned NumClauses,
                                      unsigned CollapsedNum, EmptyShell) {
  return createEmptyDirective<OMPTaskLoopSimdDirective>(
      C, NumClauses, /*HasAssociatedStmt=*/true,
      numLoopChildren(CollapsedNum, OMPD_taskloop_simd), CollapsedNum);
}

OMPMasterTaskLoopDirective *OMPMasterTaskLoopDirective::Create(
    const ASTContext &C, SourceLocation StartLoc, SourceLocation EndLoc,
    unsigned CollapsedNum, ArrayRef<OMPClause *> Clauses, Stmt *AssociatedStmt,
    const HelperExprs &Exprs, bool HasCancel) {
  auto *Dir = createDirective<OMPMasterTaskLoopDirective>(
      C, Clauses, AssociatedStmt,
      numLoopChildren(CollapsedNum, OMPD_master_taskloop), StartLoc, EndLoc,
      CollapsedNum);
  Dir->setIterationVariable(Exprs.IterationVarRef);
  Dir->setLastIteration(Exprs.LastIteration);
  Dir->setCalcLastIteration(Exprs.CalcLastIteration);
  Dir->setPreCond(Exprs.PreCond);
  Dir->setCond(Exprs.Cond);
  Dir->setInit(Exprs.Init);
  Dir->setInc(Exprs.Inc);
  Dir->setIsLastIterVariable(Exprs.IL);
  Dir->setLowerBoundVariable(Exprs.LB);
  Dir->setUpperBoundVariable(Exprs.UB);
  Dir->setStrideVariable(Exprs.ST);
  Dir->setEnsureUpperBound(Exprs.EUB);
  Dir->setNextLowerBound(Exprs.NLB);
  Dir->setNextUpperBound(Exprs.NUB);
  Dir->setNumIterations(Exprs.NumIterations);
  Dir->setCounters(Exprs.Counters);
  Dir->setPrivateCounters(Exprs.PrivateCounters);
  Dir->setInits(Exprs.Inits);
  Dir->setUpdates(Exprs.Updates);
  Dir->setFinals(Exprs.Finals);
  Dir->setDependentCounters(Exprs.DependentCounters);
  Dir->setDependentInits(Exprs.DependentInits);
  Dir->setFinalsConditions(Exprs.FinalsConditions);
  Dir->setPreInits(Exprs.PreInits);
  Dir->setHasCancel(HasCancel);
  return Dir;
}

OMPMasterTaskLoopDirective *
OMPMasterTaskLoopDirective::CreateEmpty(const ASTContext &C,
                                        unsigned NumClauses,
                                        unsigned CollapsedNum, EmptyShell) {
  return createEmptyDirective<OMPMasterTaskLoopDirective>(
      C, NumClauses, /*HasAssociatedStmt=*/true,
      numLoopChildren(CollapsedNum, OMPD_master_taskloop), CollapsedNum);
}

OMPMaskedTaskLoopDirective *OMPMaskedTaskLoopDirective::Create(
    const ASTContext &C, SourceLocation StartLoc, SourceLocation EndLoc,
    unsigned CollapsedNum, ArrayRef<OMPClause *> Clauses, Stmt *AssociatedStmt,
    const HelperExprs &Exprs, bool HasCancel) {
  auto *Dir = createDirective<OMPMaskedTaskLoopDirective>(
      C, Clauses, AssociatedStmt,
      numLoopChildren(CollapsedNum, OMPD_masked_taskloop), StartLoc, EndLoc,
      CollapsedNum);
  Dir->setIterationVariable(Exprs.IterationVarRef);
  Dir->setLastIteration(Exprs.LastIteration);
  Dir->setCalcLastIteration(Exprs.CalcLastIteration);
  Dir->setPreCond(Exprs.PreCond);
  Dir->setCond(Exprs.Cond);
  Dir->setInit(Exprs.Init);
  Dir->setInc(Exprs.Inc);
  Dir->setIsLastIterVariable(Exprs.IL);
  Dir->setLowerBoundVariable(Exprs.LB);
  Dir->setUpperBoundVariable(Exprs.UB);
  Dir->setStrideVariable(Exprs.ST);
  Dir->setEnsureUpperBound(Exprs.EUB);
  Dir->setNextLowerBound(Exprs.NLB);
  Dir->setNextUpperBound(Exprs.NUB);
  Dir->setNumIterations(Exprs.NumIterations);
  Dir->setCounters(Exprs.Counters);
  Dir->setPrivateCounters(Exprs.PrivateCounters);
  Dir->setInits(Exprs.Inits);
  Dir->setUpdates(Exprs.Updates);
  Dir->setFinals(Exprs.Finals);
  Dir->setDependentCounters(Exprs.DependentCounters);
  Dir->setDependentInits(Exprs.DependentInits);
  Dir->setFinalsConditions(Exprs.FinalsConditions);
  Dir->setPreInits(Exprs.PreInits);
  Dir->setHasCancel(HasCancel);
  return Dir;
}

OMPMaskedTaskLoopDirective *
OMPMaskedTaskLoopDirective::CreateEmpty(const ASTContext &C,
                                        unsigned NumClauses,
                                        unsigned CollapsedNum, EmptyShell) {
  return createEmptyDirective<OMPMaskedTaskLoopDirective>(
      C, NumClauses, /*HasAssociatedStmt=*/true,
      numLoopChildren(CollapsedNum, OMPD_masked_taskloop), CollapsedNum);
}

OMPMasterTaskLoopSimdDirective *OMPMasterTaskLoopSimdDirective::Create(
    const ASTContext &C, SourceLocation StartLoc, SourceLocation EndLoc,
    unsigned CollapsedNum, ArrayRef<OMPClause *> Clauses, Stmt *AssociatedStmt,
    const HelperExprs &Exprs) {
  auto *Dir = createDirective<OMPMasterTaskLoopSimdDirective>(
      C, Clauses, AssociatedStmt,
      numLoopChildren(CollapsedNum, OMPD_master_taskloop_simd), StartLoc,
      EndLoc, CollapsedNum);
  Dir->setIterationVariable(Exprs.IterationVarRef);
  Dir->setLastIteration(Exprs.LastIteration);
  Dir->setCalcLastIteration(Exprs.CalcLastIteration);
  Dir->setPreCond(Exprs.PreCond);
  Dir->setCond(Exprs.Cond);
  Dir->setInit(Exprs.Init);
  Dir->setInc(Exprs.Inc);
  Dir->setIsLastIterVariable(Exprs.IL);
  Dir->setLowerBoundVariable(Exprs.LB);
  Dir->setUpperBoundVariable(Exprs.UB);
  Dir->setStrideVariable(Exprs.ST);
  Dir->setEnsureUpperBound(Exprs.EUB);
  Dir->setNextLowerBound(Exprs.NLB);
  Dir->setNextUpperBound(Exprs.NUB);
  Dir->setNumIterations(Exprs.NumIterations);
  Dir->setCounters(Exprs.Counters);
  Dir->setPrivateCounters(Exprs.PrivateCounters);
  Dir->setInits(Exprs.Inits);
  Dir->setUpdates(Exprs.Updates);
  Dir->setFinals(Exprs.Finals);
  Dir->setDependentCounters(Exprs.DependentCounters);
  Dir->setDependentInits(Exprs.DependentInits);
  Dir->setFinalsConditions(Exprs.FinalsConditions);
  Dir->setPreInits(Exprs.PreInits);
  return Dir;
}

OMPMasterTaskLoopSimdDirective *
OMPMasterTaskLoopSimdDirective::CreateEmpty(const ASTContext &C,
                                            unsigned NumClauses,
                                            unsigned CollapsedNum, EmptyShell) {
  return createEmptyDirective<OMPMasterTaskLoopSimdDirective>(
      C, NumClauses, /*HasAssociatedStmt=*/true,
      numLoopChildren(CollapsedNum, OMPD_master_taskloop_simd), CollapsedNum);
}

OMPMaskedTaskLoopSimdDirective *OMPMaskedTaskLoopSimdDirective::Create(
    const ASTContext &C, SourceLocation StartLoc, SourceLocation EndLoc,
    unsigned CollapsedNum, ArrayRef<OMPClause *> Clauses, Stmt *AssociatedStmt,
    const HelperExprs &Exprs) {
  auto *Dir = createDirective<OMPMaskedTaskLoopSimdDirective>(
      C, Clauses, AssociatedStmt,
      numLoopChildren(CollapsedNum, OMPD_masked_taskloop_simd), StartLoc,
      EndLoc, CollapsedNum);
  Dir->setIterationVariable(Exprs.IterationVarRef);
  Dir->setLastIteration(Exprs.LastIteration);
  Dir->setCalcLastIteration(Exprs.CalcLastIteration);
  Dir->setPreCond(Exprs.PreCond);
  Dir->setCond(Exprs.Cond);
  Dir->setInit(Exprs.Init);
  Dir->setInc(Exprs.Inc);
  Dir->setIsLastIterVariable(Exprs.IL);
  Dir->setLowerBoundVariable(Exprs.LB);
  Dir->setUpperBoundVariable(Exprs.UB);
  Dir->setStrideVariable(Exprs.ST);
  Dir->setEnsureUpperBound(Exprs.EUB);
  Dir->setNextLowerBound(Exprs.NLB);
  Dir->setNextUpperBound(Exprs.NUB);
  Dir->setNumIterations(Exprs.NumIterations);
  Dir->setCounters(Exprs.Counters);
  Dir->setPrivateCounters(Exprs.PrivateCounters);
  Dir->setInits(Exprs.Inits);
  Dir->setUpdates(Exprs.Updates);
  Dir->setFinals(Exprs.Finals);
  Dir->setDependentCounters(Exprs.DependentCounters);
  Dir->setDependentInits(Exprs.DependentInits);
  Dir->setFinalsConditions(Exprs.FinalsConditions);
  Dir->setPreInits(Exprs.PreInits);
  return Dir;
}

OMPMaskedTaskLoopSimdDirective *
OMPMaskedTaskLoopSimdDirective::CreateEmpty(const ASTContext &C,
                                            unsigned NumClauses,
                                            unsigned CollapsedNum, EmptyShell) {
  return createEmptyDirective<OMPMaskedTaskLoopSimdDirective>(
      C, NumClauses, /*HasAssociatedStmt=*/true,
      numLoopChildren(CollapsedNum, OMPD_masked_taskloop_simd), CollapsedNum);
}

OMPParallelMasterTaskLoopDirective *OMPParallelMasterTaskLoopDirective::Create(
    const ASTContext &C, SourceLocation StartLoc, SourceLocation EndLoc,
    unsigned CollapsedNum, ArrayRef<OMPClause *> Clauses, Stmt *AssociatedStmt,
    const HelperExprs &Exprs, bool HasCancel) {
  auto *Dir = createDirective<OMPParallelMasterTaskLoopDirective>(
      C, Clauses, AssociatedStmt,
      numLoopChildren(CollapsedNum, OMPD_parallel_master_taskloop), StartLoc,
      EndLoc, CollapsedNum);
  Dir->setIterationVariable(Exprs.IterationVarRef);
  Dir->setLastIteration(Exprs.LastIteration);
  Dir->setCalcLastIteration(Exprs.CalcLastIteration);
  Dir->setPreCond(Exprs.PreCond);
  Dir->setCond(Exprs.Cond);
  Dir->setInit(Exprs.Init);
  Dir->setInc(Exprs.Inc);
  Dir->setIsLastIterVariable(Exprs.IL);
  Dir->setLowerBoundVariable(Exprs.LB);
  Dir->setUpperBoundVariable(Exprs.UB);
  Dir->setStrideVariable(Exprs.ST);
  Dir->setEnsureUpperBound(Exprs.EUB);
  Dir->setNextLowerBound(Exprs.NLB);
  Dir->setNextUpperBound(Exprs.NUB);
  Dir->setNumIterations(Exprs.NumIterations);
  Dir->setCounters(Exprs.Counters);
  Dir->setPrivateCounters(Exprs.PrivateCounters);
  Dir->setInits(Exprs.Inits);
  Dir->setUpdates(Exprs.Updates);
  Dir->setFinals(Exprs.Finals);
  Dir->setDependentCounters(Exprs.DependentCounters);
  Dir->setDependentInits(Exprs.DependentInits);
  Dir->setFinalsConditions(Exprs.FinalsConditions);
  Dir->setPreInits(Exprs.PreInits);
  Dir->setHasCancel(HasCancel);
  return Dir;
}

OMPParallelMasterTaskLoopDirective *
OMPParallelMasterTaskLoopDirective::CreateEmpty(const ASTContext &C,
                                                unsigned NumClauses,
                                                unsigned CollapsedNum,
                                                EmptyShell) {
  return createEmptyDirective<OMPParallelMasterTaskLoopDirective>(
      C, NumClauses, /*HasAssociatedStmt=*/true,
      numLoopChildren(CollapsedNum, OMPD_parallel_master_taskloop),
      CollapsedNum);
}

OMPParallelMaskedTaskLoopDirective *OMPParallelMaskedTaskLoopDirective::Create(
    const ASTContext &C, SourceLocation StartLoc, SourceLocation EndLoc,
    unsigned CollapsedNum, ArrayRef<OMPClause *> Clauses, Stmt *AssociatedStmt,
    const HelperExprs &Exprs, bool HasCancel) {
  auto *Dir = createDirective<OMPParallelMaskedTaskLoopDirective>(
      C, Clauses, AssociatedStmt,
      numLoopChildren(CollapsedNum, OMPD_parallel_masked_taskloop), StartLoc,
      EndLoc, CollapsedNum);
  Dir->setIterationVariable(Exprs.IterationVarRef);
  Dir->setLastIteration(Exprs.LastIteration);
  Dir->setCalcLastIteration(Exprs.CalcLastIteration);
  Dir->setPreCond(Exprs.PreCond);
  Dir->setCond(Exprs.Cond);
  Dir->setInit(Exprs.Init);
  Dir->setInc(Exprs.Inc);
  Dir->setIsLastIterVariable(Exprs.IL);
  Dir->setLowerBoundVariable(Exprs.LB);
  Dir->setUpperBoundVariable(Exprs.UB);
  Dir->setStrideVariable(Exprs.ST);
  Dir->setEnsureUpperBound(Exprs.EUB);
  Dir->setNextLowerBound(Exprs.NLB);
  Dir->setNextUpperBound(Exprs.NUB);
  Dir->setNumIterations(Exprs.NumIterations);
  Dir->setCounters(Exprs.Counters);
  Dir->setPrivateCounters(Exprs.PrivateCounters);
  Dir->setInits(Exprs.Inits);
  Dir->setUpdates(Exprs.Updates);
  Dir->setFinals(Exprs.Finals);
  Dir->setDependentCounters(Exprs.DependentCounters);
  Dir->setDependentInits(Exprs.DependentInits);
  Dir->setFinalsConditions(Exprs.FinalsConditions);
  Dir->setPreInits(Exprs.PreInits);
  Dir->setHasCancel(HasCancel);
  return Dir;
}

OMPParallelMaskedTaskLoopDirective *
OMPParallelMaskedTaskLoopDirective::CreateEmpty(const ASTContext &C,
                                                unsigned NumClauses,
                                                unsigned CollapsedNum,
                                                EmptyShell) {
  return createEmptyDirective<OMPParallelMaskedTaskLoopDirective>(
      C, NumClauses, /*HasAssociatedStmt=*/true,
      numLoopChildren(CollapsedNum, OMPD_parallel_masked_taskloop),
      CollapsedNum);
}

OMPParallelMasterTaskLoopSimdDirective *
OMPParallelMasterTaskLoopSimdDirective::Create(
    const ASTContext &C, SourceLocation StartLoc, SourceLocation EndLoc,
    unsigned CollapsedNum, ArrayRef<OMPClause *> Clauses, Stmt *AssociatedStmt,
    const HelperExprs &Exprs) {
  auto *Dir = createDirective<OMPParallelMasterTaskLoopSimdDirective>(
      C, Clauses, AssociatedStmt,
      numLoopChildren(CollapsedNum, OMPD_parallel_master_taskloop_simd),
      StartLoc, EndLoc, CollapsedNum);
  Dir->setIterationVariable(Exprs.IterationVarRef);
  Dir->setLastIteration(Exprs.LastIteration);
  Dir->setCalcLastIteration(Exprs.CalcLastIteration);
  Dir->setPreCond(Exprs.PreCond);
  Dir->setCond(Exprs.Cond);
  Dir->setInit(Exprs.Init);
  Dir->setInc(Exprs.Inc);
  Dir->setIsLastIterVariable(Exprs.IL);
  Dir->setLowerBoundVariable(Exprs.LB);
  Dir->setUpperBoundVariable(Exprs.UB);
  Dir->setStrideVariable(Exprs.ST);
  Dir->setEnsureUpperBound(Exprs.EUB);
  Dir->setNextLowerBound(Exprs.NLB);
  Dir->setNextUpperBound(Exprs.NUB);
  Dir->setNumIterations(Exprs.NumIterations);
  Dir->setCounters(Exprs.Counters);
  Dir->setPrivateCounters(Exprs.PrivateCounters);
  Dir->setInits(Exprs.Inits);
  Dir->setUpdates(Exprs.Updates);
  Dir->setFinals(Exprs.Finals);
  Dir->setDependentCounters(Exprs.DependentCounters);
  Dir->setDependentInits(Exprs.DependentInits);
  Dir->setFinalsConditions(Exprs.FinalsConditions);
  Dir->setPreInits(Exprs.PreInits);
  return Dir;
}

OMPParallelMasterTaskLoopSimdDirective *
OMPParallelMasterTaskLoopSimdDirective::CreateEmpty(const ASTContext &C,
                                                    unsigned NumClauses,
                                                    unsigned CollapsedNum,
                                                    EmptyShell) {
  return createEmptyDirective<OMPParallelMasterTaskLoopSimdDirective>(
      C, NumClauses, /*HasAssociatedStmt=*/true,
      numLoopChildren(CollapsedNum, OMPD_parallel_master_taskloop_simd),
      CollapsedNum);
}

OMPParallelMaskedTaskLoopSimdDirective *
OMPParallelMaskedTaskLoopSimdDirective::Create(
    const ASTContext &C, SourceLocation StartLoc, SourceLocation EndLoc,
    unsigned CollapsedNum, ArrayRef<OMPClause *> Clauses, Stmt *AssociatedStmt,
    const HelperExprs &Exprs) {
  auto *Dir = createDirective<OMPParallelMaskedTaskLoopSimdDirective>(
      C, Clauses, AssociatedStmt,
      numLoopChildren(CollapsedNum, OMPD_parallel_masked_taskloop_simd),
      StartLoc, EndLoc, CollapsedNum);
  Dir->setIterationVariable(Exprs.IterationVarRef);
  Dir->setLastIteration(Exprs.LastIteration);
  Dir->setCalcLastIteration(Exprs.CalcLastIteration);
  Dir->setPreCond(Exprs.PreCond);
  Dir->setCond(Exprs.Cond);
  Dir->setInit(Exprs.Init);
  Dir->setInc(Exprs.Inc);
  Dir->setIsLastIterVariable(Exprs.IL);
  Dir->setLowerBoundVariable(Exprs.LB);
  Dir->setUpperBoundVariable(Exprs.UB);
  Dir->setStrideVariable(Exprs.ST);
  Dir->setEnsureUpperBound(Exprs.EUB);
  Dir->setNextLowerBound(Exprs.NLB);
  Dir->setNextUpperBound(Exprs.NUB);
  Dir->setNumIterations(Exprs.NumIterations);
  Dir->setCounters(Exprs.Counters);
  Dir->setPrivateCounters(Exprs.PrivateCounters);
  Dir->setInits(Exprs.Inits);
  Dir->setUpdates(Exprs.Updates);
  Dir->setFinals(Exprs.Finals);
  Dir->setDependentCounters(Exprs.DependentCounters);
  Dir->setDependentInits(Exprs.DependentInits);
  Dir->setFinalsConditions(Exprs.FinalsConditions);
  Dir->setPreInits(Exprs.PreInits);
  return Dir;
}

OMPParallelMaskedTaskLoopSimdDirective *
OMPParallelMaskedTaskLoopSimdDirective::CreateEmpty(const ASTContext &C,
                                                    unsigned NumClauses,
                                                    unsigned CollapsedNum,
                                                    EmptyShell) {
  return createEmptyDirective<OMPParallelMaskedTaskLoopSimdDirective>(
      C, NumClauses, /*HasAssociatedStmt=*/true,
      numLoopChildren(CollapsedNum, OMPD_parallel_masked_taskloop_simd),
      CollapsedNum);
}

OMPDistributeDirective *OMPDistributeDirective::Create(
    const ASTContext &C, SourceLocation StartLoc, SourceLocation EndLoc,
    unsigned CollapsedNum, ArrayRef<OMPClause *> Clauses, Stmt *AssociatedStmt,
    const HelperExprs &Exprs, OpenMPDirectiveKind ParamPrevMappedDirective) {
  auto *Dir = createDirective<OMPDistributeDirective>(
      C, Clauses, AssociatedStmt,
      numLoopChildren(CollapsedNum, OMPD_distribute), StartLoc, EndLoc,
      CollapsedNum);
  Dir->setIterationVariable(Exprs.IterationVarRef);
  Dir->setLastIteration(Exprs.LastIteration);
  Dir->setCalcLastIteration(Exprs.CalcLastIteration);
  Dir->setPreCond(Exprs.PreCond);
  Dir->setCond(Exprs.Cond);
  Dir->setInit(Exprs.Init);
  Dir->setInc(Exprs.Inc);
  Dir->setIsLastIterVariable(Exprs.IL);
  Dir->setLowerBoundVariable(Exprs.LB);
  Dir->setUpperBoundVariable(Exprs.UB);
  Dir->setStrideVariable(Exprs.ST);
  Dir->setEnsureUpperBound(Exprs.EUB);
  Dir->setNextLowerBound(Exprs.NLB);
  Dir->setNextUpperBound(Exprs.NUB);
  Dir->setNumIterations(Exprs.NumIterations);
  Dir->setCounters(Exprs.Counters);
  Dir->setPrivateCounters(Exprs.PrivateCounters);
  Dir->setInits(Exprs.Inits);
  Dir->setUpdates(Exprs.Updates);
  Dir->setFinals(Exprs.Finals);
  Dir->setDependentCounters(Exprs.DependentCounters);
  Dir->setDependentInits(Exprs.DependentInits);
  Dir->setFinalsConditions(Exprs.FinalsConditions);
  Dir->setPreInits(Exprs.PreInits);
  Dir->setMappedDirective(ParamPrevMappedDirective);
  return Dir;
}

OMPDistributeDirective *
OMPDistributeDirective::CreateEmpty(const ASTContext &C, unsigned NumClauses,
                                    unsigned CollapsedNum, EmptyShell) {
  return createEmptyDirective<OMPDistributeDirective>(
      C, NumClauses, /*HasAssociatedStmt=*/true,
      numLoopChildren(CollapsedNum, OMPD_distribute), CollapsedNum);
}

OMPTargetUpdateDirective *OMPTargetUpdateDirective::Create(
    const ASTContext &C, SourceLocation StartLoc, SourceLocation EndLoc,
    ArrayRef<OMPClause *> Clauses, Stmt *AssociatedStmt) {
  return createDirective<OMPTargetUpdateDirective>(C, Clauses, AssociatedStmt,
                                                   /*NumChildren=*/0, StartLoc,
                                                   EndLoc);
}

OMPTargetUpdateDirective *
OMPTargetUpdateDirective::CreateEmpty(const ASTContext &C, unsigned NumClauses,
                                      EmptyShell) {
  return createEmptyDirective<OMPTargetUpdateDirective>(
      C, NumClauses, /*HasAssociatedStmt=*/true);
}

OMPDistributeParallelForDirective *OMPDistributeParallelForDirective::Create(
    const ASTContext &C, SourceLocation StartLoc, SourceLocation EndLoc,
    unsigned CollapsedNum, ArrayRef<OMPClause *> Clauses, Stmt *AssociatedStmt,
    const HelperExprs &Exprs, Expr *TaskRedRef, bool HasCancel) {
  auto *Dir = createDirective<OMPDistributeParallelForDirective>(
      C, Clauses, AssociatedStmt,
      numLoopChildren(CollapsedNum, OMPD_distribute_parallel_for) + 1, StartLoc,
      EndLoc, CollapsedNum);
  Dir->setIterationVariable(Exprs.IterationVarRef);
  Dir->setLastIteration(Exprs.LastIteration);
  Dir->setCalcLastIteration(Exprs.CalcLastIteration);
  Dir->setPreCond(Exprs.PreCond);
  Dir->setCond(Exprs.Cond);
  Dir->setInit(Exprs.Init);
  Dir->setInc(Exprs.Inc);
  Dir->setIsLastIterVariable(Exprs.IL);
  Dir->setLowerBoundVariable(Exprs.LB);
  Dir->setUpperBoundVariable(Exprs.UB);
  Dir->setStrideVariable(Exprs.ST);
  Dir->setEnsureUpperBound(Exprs.EUB);
  Dir->setNextLowerBound(Exprs.NLB);
  Dir->setNextUpperBound(Exprs.NUB);
  Dir->setNumIterations(Exprs.NumIterations);
  Dir->setPrevLowerBoundVariable(Exprs.PrevLB);
  Dir->setPrevUpperBoundVariable(Exprs.PrevUB);
  Dir->setDistInc(Exprs.DistInc);
  Dir->setPrevEnsureUpperBound(Exprs.PrevEUB);
  Dir->setCounters(Exprs.Counters);
  Dir->setPrivateCounters(Exprs.PrivateCounters);
  Dir->setInits(Exprs.Inits);
  Dir->setUpdates(Exprs.Updates);
  Dir->setFinals(Exprs.Finals);
  Dir->setDependentCounters(Exprs.DependentCounters);
  Dir->setDependentInits(Exprs.DependentInits);
  Dir->setFinalsConditions(Exprs.FinalsConditions);
  Dir->setPreInits(Exprs.PreInits);
  Dir->setCombinedLowerBoundVariable(Exprs.DistCombinedFields.LB);
  Dir->setCombinedUpperBoundVariable(Exprs.DistCombinedFields.UB);
  Dir->setCombinedEnsureUpperBound(Exprs.DistCombinedFields.EUB);
  Dir->setCombinedInit(Exprs.DistCombinedFields.Init);
  Dir->setCombinedCond(Exprs.DistCombinedFields.Cond);
  Dir->setCombinedNextLowerBound(Exprs.DistCombinedFields.NLB);
  Dir->setCombinedNextUpperBound(Exprs.DistCombinedFields.NUB);
  Dir->setCombinedDistCond(Exprs.DistCombinedFields.DistCond);
  Dir->setCombinedParForInDistCond(Exprs.DistCombinedFields.ParForInDistCond);
  Dir->setTaskReductionRefExpr(TaskRedRef);
  Dir->HasCancel = HasCancel;
  return Dir;
}

OMPDistributeParallelForDirective *
OMPDistributeParallelForDirective::CreateEmpty(const ASTContext &C,
                                               unsigned NumClauses,
                                               unsigned CollapsedNum,
                                               EmptyShell) {
  return createEmptyDirective<OMPDistributeParallelForDirective>(
      C, NumClauses, /*HasAssociatedStmt=*/true,
      numLoopChildren(CollapsedNum, OMPD_distribute_parallel_for) + 1,
      CollapsedNum);
}

OMPDistributeParallelForSimdDirective *
OMPDistributeParallelForSimdDirective::Create(
    const ASTContext &C, SourceLocation StartLoc, SourceLocation EndLoc,
    unsigned CollapsedNum, ArrayRef<OMPClause *> Clauses, Stmt *AssociatedStmt,
    const HelperExprs &Exprs) {
  auto *Dir = createDirective<OMPDistributeParallelForSimdDirective>(
      C, Clauses, AssociatedStmt,
      numLoopChildren(CollapsedNum, OMPD_distribute_parallel_for_simd),
      StartLoc, EndLoc, CollapsedNum);
  Dir->setIterationVariable(Exprs.IterationVarRef);
  Dir->setLastIteration(Exprs.LastIteration);
  Dir->setCalcLastIteration(Exprs.CalcLastIteration);
  Dir->setPreCond(Exprs.PreCond);
  Dir->setCond(Exprs.Cond);
  Dir->setInit(Exprs.Init);
  Dir->setInc(Exprs.Inc);
  Dir->setIsLastIterVariable(Exprs.IL);
  Dir->setLowerBoundVariable(Exprs.LB);
  Dir->setUpperBoundVariable(Exprs.UB);
  Dir->setStrideVariable(Exprs.ST);
  Dir->setEnsureUpperBound(Exprs.EUB);
  Dir->setNextLowerBound(Exprs.NLB);
  Dir->setNextUpperBound(Exprs.NUB);
  Dir->setNumIterations(Exprs.NumIterations);
  Dir->setPrevLowerBoundVariable(Exprs.PrevLB);
  Dir->setPrevUpperBoundVariable(Exprs.PrevUB);
  Dir->setDistInc(Exprs.DistInc);
  Dir->setPrevEnsureUpperBound(Exprs.PrevEUB);
  Dir->setCounters(Exprs.Counters);
  Dir->setPrivateCounters(Exprs.PrivateCounters);
  Dir->setInits(Exprs.Inits);
  Dir->setUpdates(Exprs.Updates);
  Dir->setFinals(Exprs.Finals);
  Dir->setDependentCounters(Exprs.DependentCounters);
  Dir->setDependentInits(Exprs.DependentInits);
  Dir->setFinalsConditions(Exprs.FinalsConditions);
  Dir->setPreInits(Exprs.PreInits);
  Dir->setCombinedLowerBoundVariable(Exprs.DistCombinedFields.LB);
  Dir->setCombinedUpperBoundVariable(Exprs.DistCombinedFields.UB);
  Dir->setCombinedEnsureUpperBound(Exprs.DistCombinedFields.EUB);
  Dir->setCombinedInit(Exprs.DistCombinedFields.Init);
  Dir->setCombinedCond(Exprs.DistCombinedFields.Cond);
  Dir->setCombinedNextLowerBound(Exprs.DistCombinedFields.NLB);
  Dir->setCombinedNextUpperBound(Exprs.DistCombinedFields.NUB);
  Dir->setCombinedDistCond(Exprs.DistCombinedFields.DistCond);
  Dir->setCombinedParForInDistCond(Exprs.DistCombinedFields.ParForInDistCond);
  return Dir;
}

OMPDistributeParallelForSimdDirective *
OMPDistributeParallelForSimdDirective::CreateEmpty(const ASTContext &C,
                                                   unsigned NumClauses,
                                                   unsigned CollapsedNum,
                                                   EmptyShell) {
  return createEmptyDirective<OMPDistributeParallelForSimdDirective>(
      C, NumClauses, /*HasAssociatedStmt=*/true,
      numLoopChildren(CollapsedNum, OMPD_distribute_parallel_for_simd),
      CollapsedNum);
}

OMPDistributeSimdDirective *OMPDistributeSimdDirective::Create(
    const ASTContext &C, SourceLocation StartLoc, SourceLocation EndLoc,
    unsigned CollapsedNum, ArrayRef<OMPClause *> Clauses, Stmt *AssociatedStmt,
    const HelperExprs &Exprs) {
  auto *Dir = createDirective<OMPDistributeSimdDirective>(
      C, Clauses, AssociatedStmt,
      numLoopChildren(CollapsedNum, OMPD_distribute_simd), StartLoc, EndLoc,
      CollapsedNum);
  Dir->setIterationVariable(Exprs.IterationVarRef);
  Dir->setLastIteration(Exprs.LastIteration);
  Dir->setCalcLastIteration(Exprs.CalcLastIteration);
  Dir->setPreCond(Exprs.PreCond);
  Dir->setCond(Exprs.Cond);
  Dir->setInit(Exprs.Init);
  Dir->setInc(Exprs.Inc);
  Dir->setIsLastIterVariable(Exprs.IL);
  Dir->setLowerBoundVariable(Exprs.LB);
  Dir->setUpperBoundVariable(Exprs.UB);
  Dir->setStrideVariable(Exprs.ST);
  Dir->setEnsureUpperBound(Exprs.EUB);
  Dir->setNextLowerBound(Exprs.NLB);
  Dir->setNextUpperBound(Exprs.NUB);
  Dir->setNumIterations(Exprs.NumIterations);
  Dir->setCounters(Exprs.Counters);
  Dir->setPrivateCounters(Exprs.PrivateCounters);
  Dir->setInits(Exprs.Inits);
  Dir->setUpdates(Exprs.Updates);
  Dir->setFinals(Exprs.Finals);
  Dir->setDependentCounters(Exprs.DependentCounters);
  Dir->setDependentInits(Exprs.DependentInits);
  Dir->setFinalsConditions(Exprs.FinalsConditions);
  Dir->setPreInits(Exprs.PreInits);
  return Dir;
}

OMPDistributeSimdDirective *
OMPDistributeSimdDirective::CreateEmpty(const ASTContext &C,
                                        unsigned NumClauses,
                                        unsigned CollapsedNum, EmptyShell) {
  return createEmptyDirective<OMPDistributeSimdDirective>(
      C, NumClauses, /*HasAssociatedStmt=*/true,
      numLoopChildren(CollapsedNum, OMPD_distribute_simd), CollapsedNum);
}

OMPTargetParallelForSimdDirective *OMPTargetParallelForSimdDirective::Create(
    const ASTContext &C, SourceLocation StartLoc, SourceLocation EndLoc,
    unsigned CollapsedNum, ArrayRef<OMPClause *> Clauses, Stmt *AssociatedStmt,
    const HelperExprs &Exprs) {
  auto *Dir = createDirective<OMPTargetParallelForSimdDirective>(
      C, Clauses, AssociatedStmt,
      numLoopChildren(CollapsedNum, OMPD_target_parallel_for_simd), StartLoc,
      EndLoc, CollapsedNum);
  Dir->setIterationVariable(Exprs.IterationVarRef);
  Dir->setLastIteration(Exprs.LastIteration);
  Dir->setCalcLastIteration(Exprs.CalcLastIteration);
  Dir->setPreCond(Exprs.PreCond);
  Dir->setCond(Exprs.Cond);
  Dir->setInit(Exprs.Init);
  Dir->setInc(Exprs.Inc);
  Dir->setIsLastIterVariable(Exprs.IL);
  Dir->setLowerBoundVariable(Exprs.LB);
  Dir->setUpperBoundVariable(Exprs.UB);
  Dir->setStrideVariable(Exprs.ST);
  Dir->setEnsureUpperBound(Exprs.EUB);
  Dir->setNextLowerBound(Exprs.NLB);
  Dir->setNextUpperBound(Exprs.NUB);
  Dir->setNumIterations(Exprs.NumIterations);
  Dir->setCounters(Exprs.Counters);
  Dir->setPrivateCounters(Exprs.PrivateCounters);
  Dir->setInits(Exprs.Inits);
  Dir->setUpdates(Exprs.Updates);
  Dir->setFinals(Exprs.Finals);
  Dir->setDependentCounters(Exprs.DependentCounters);
  Dir->setDependentInits(Exprs.DependentInits);
  Dir->setFinalsConditions(Exprs.FinalsConditions);
  Dir->setPreInits(Exprs.PreInits);
  return Dir;
}

OMPTargetParallelForSimdDirective *
OMPTargetParallelForSimdDirective::CreateEmpty(const ASTContext &C,
                                               unsigned NumClauses,
                                               unsigned CollapsedNum,
                                               EmptyShell) {
  return createEmptyDirective<OMPTargetParallelForSimdDirective>(
      C, NumClauses, /*HasAssociatedStmt=*/true,
      numLoopChildren(CollapsedNum, OMPD_target_parallel_for_simd),
      CollapsedNum);
}

OMPTargetSimdDirective *
OMPTargetSimdDirective::Create(const ASTContext &C, SourceLocation StartLoc,
                               SourceLocation EndLoc, unsigned CollapsedNum,
                               ArrayRef<OMPClause *> Clauses,
                               Stmt *AssociatedStmt, const HelperExprs &Exprs) {
  auto *Dir = createDirective<OMPTargetSimdDirective>(
      C, Clauses, AssociatedStmt,
      numLoopChildren(CollapsedNum, OMPD_target_simd), StartLoc, EndLoc,
      CollapsedNum);
  Dir->setIterationVariable(Exprs.IterationVarRef);
  Dir->setLastIteration(Exprs.LastIteration);
  Dir->setCalcLastIteration(Exprs.CalcLastIteration);
  Dir->setPreCond(Exprs.PreCond);
  Dir->setCond(Exprs.Cond);
  Dir->setInit(Exprs.Init);
  Dir->setInc(Exprs.Inc);
  Dir->setCounters(Exprs.Counters);
  Dir->setPrivateCounters(Exprs.PrivateCounters);
  Dir->setInits(Exprs.Inits);
  Dir->setUpdates(Exprs.Updates);
  Dir->setFinals(Exprs.Finals);
  Dir->setDependentCounters(Exprs.DependentCounters);
  Dir->setDependentInits(Exprs.DependentInits);
  Dir->setFinalsConditions(Exprs.FinalsConditions);
  Dir->setPreInits(Exprs.PreInits);
  return Dir;
}

OMPTargetSimdDirective *
OMPTargetSimdDirective::CreateEmpty(const ASTContext &C, unsigned NumClauses,
                                    unsigned CollapsedNum, EmptyShell) {
  return createEmptyDirective<OMPTargetSimdDirective>(
      C, NumClauses, /*HasAssociatedStmt=*/true,
      numLoopChildren(CollapsedNum, OMPD_target_simd), CollapsedNum);
}

OMPTeamsDistributeDirective *OMPTeamsDistributeDirective::Create(
    const ASTContext &C, SourceLocation StartLoc, SourceLocation EndLoc,
    unsigned CollapsedNum, ArrayRef<OMPClause *> Clauses, Stmt *AssociatedStmt,
    const HelperExprs &Exprs) {
  auto *Dir = createDirective<OMPTeamsDistributeDirective>(
      C, Clauses, AssociatedStmt,
      numLoopChildren(CollapsedNum, OMPD_teams_distribute), StartLoc, EndLoc,
      CollapsedNum);
  Dir->setIterationVariable(Exprs.IterationVarRef);
  Dir->setLastIteration(Exprs.LastIteration);
  Dir->setCalcLastIteration(Exprs.CalcLastIteration);
  Dir->setPreCond(Exprs.PreCond);
  Dir->setCond(Exprs.Cond);
  Dir->setInit(Exprs.Init);
  Dir->setInc(Exprs.Inc);
  Dir->setIsLastIterVariable(Exprs.IL);
  Dir->setLowerBoundVariable(Exprs.LB);
  Dir->setUpperBoundVariable(Exprs.UB);
  Dir->setStrideVariable(Exprs.ST);
  Dir->setEnsureUpperBound(Exprs.EUB);
  Dir->setNextLowerBound(Exprs.NLB);
  Dir->setNextUpperBound(Exprs.NUB);
  Dir->setNumIterations(Exprs.NumIterations);
  Dir->setCounters(Exprs.Counters);
  Dir->setPrivateCounters(Exprs.PrivateCounters);
  Dir->setInits(Exprs.Inits);
  Dir->setUpdates(Exprs.Updates);
  Dir->setFinals(Exprs.Finals);
  Dir->setDependentCounters(Exprs.DependentCounters);
  Dir->setDependentInits(Exprs.DependentInits);
  Dir->setFinalsConditions(Exprs.FinalsConditions);
  Dir->setPreInits(Exprs.PreInits);
  return Dir;
}

OMPTeamsDistributeDirective *
OMPTeamsDistributeDirective::CreateEmpty(const ASTContext &C,
                                         unsigned NumClauses,
                                         unsigned CollapsedNum, EmptyShell) {
  return createEmptyDirective<OMPTeamsDistributeDirective>(
      C, NumClauses, /*HasAssociatedStmt=*/true,
      numLoopChildren(CollapsedNum, OMPD_teams_distribute), CollapsedNum);
}

OMPTeamsDistributeSimdDirective *OMPTeamsDistributeSimdDirective::Create(
    const ASTContext &C, SourceLocation StartLoc, SourceLocation EndLoc,
    unsigned CollapsedNum, ArrayRef<OMPClause *> Clauses, Stmt *AssociatedStmt,
    const HelperExprs &Exprs) {
  auto *Dir = createDirective<OMPTeamsDistributeSimdDirective>(
      C, Clauses, AssociatedStmt,
      numLoopChildren(CollapsedNum, OMPD_teams_distribute_simd), StartLoc,
      EndLoc, CollapsedNum);
  Dir->setIterationVariable(Exprs.IterationVarRef);
  Dir->setLastIteration(Exprs.LastIteration);
  Dir->setCalcLastIteration(Exprs.CalcLastIteration);
  Dir->setPreCond(Exprs.PreCond);
  Dir->setCond(Exprs.Cond);
  Dir->setInit(Exprs.Init);
  Dir->setInc(Exprs.Inc);
  Dir->setIsLastIterVariable(Exprs.IL);
  Dir->setLowerBoundVariable(Exprs.LB);
  Dir->setUpperBoundVariable(Exprs.UB);
  Dir->setStrideVariable(Exprs.ST);
  Dir->setEnsureUpperBound(Exprs.EUB);
  Dir->setNextLowerBound(Exprs.NLB);
  Dir->setNextUpperBound(Exprs.NUB);
  Dir->setNumIterations(Exprs.NumIterations);
  Dir->setCounters(Exprs.Counters);
  Dir->setPrivateCounters(Exprs.PrivateCounters);
  Dir->setInits(Exprs.Inits);
  Dir->setUpdates(Exprs.Updates);
  Dir->setFinals(Exprs.Finals);
  Dir->setDependentCounters(Exprs.DependentCounters);
  Dir->setDependentInits(Exprs.DependentInits);
  Dir->setFinalsConditions(Exprs.FinalsConditions);
  Dir->setPreInits(Exprs.PreInits);
  return Dir;
}

OMPTeamsDistributeSimdDirective *OMPTeamsDistributeSimdDirective::CreateEmpty(
    const ASTContext &C, unsigned NumClauses, unsigned CollapsedNum,
    EmptyShell) {
  return createEmptyDirective<OMPTeamsDistributeSimdDirective>(
      C, NumClauses, /*HasAssociatedStmt=*/true,
      numLoopChildren(CollapsedNum, OMPD_teams_distribute_simd), CollapsedNum);
}

OMPTeamsDistributeParallelForSimdDirective *
OMPTeamsDistributeParallelForSimdDirective::Create(
    const ASTContext &C, SourceLocation StartLoc, SourceLocation EndLoc,
    unsigned CollapsedNum, ArrayRef<OMPClause *> Clauses, Stmt *AssociatedStmt,
    const HelperExprs &Exprs) {
  auto *Dir = createDirective<OMPTeamsDistributeParallelForSimdDirective>(
      C, Clauses, AssociatedStmt,
      numLoopChildren(CollapsedNum, OMPD_teams_distribute_parallel_for_simd),
      StartLoc, EndLoc, CollapsedNum);
  Dir->setIterationVariable(Exprs.IterationVarRef);
  Dir->setLastIteration(Exprs.LastIteration);
  Dir->setCalcLastIteration(Exprs.CalcLastIteration);
  Dir->setPreCond(Exprs.PreCond);
  Dir->setCond(Exprs.Cond);
  Dir->setInit(Exprs.Init);
  Dir->setInc(Exprs.Inc);
  Dir->setIsLastIterVariable(Exprs.IL);
  Dir->setLowerBoundVariable(Exprs.LB);
  Dir->setUpperBoundVariable(Exprs.UB);
  Dir->setStrideVariable(Exprs.ST);
  Dir->setEnsureUpperBound(Exprs.EUB);
  Dir->setNextLowerBound(Exprs.NLB);
  Dir->setNextUpperBound(Exprs.NUB);
  Dir->setNumIterations(Exprs.NumIterations);
  Dir->setPrevLowerBoundVariable(Exprs.PrevLB);
  Dir->setPrevUpperBoundVariable(Exprs.PrevUB);
  Dir->setDistInc(Exprs.DistInc);
  Dir->setPrevEnsureUpperBound(Exprs.PrevEUB);
  Dir->setCounters(Exprs.Counters);
  Dir->setPrivateCounters(Exprs.PrivateCounters);
  Dir->setInits(Exprs.Inits);
  Dir->setUpdates(Exprs.Updates);
  Dir->setFinals(Exprs.Finals);
  Dir->setDependentCounters(Exprs.DependentCounters);
  Dir->setDependentInits(Exprs.DependentInits);
  Dir->setFinalsConditions(Exprs.FinalsConditions);
  Dir->setPreInits(Exprs.PreInits);
  Dir->setCombinedLowerBoundVariable(Exprs.DistCombinedFields.LB);
  Dir->setCombinedUpperBoundVariable(Exprs.DistCombinedFields.UB);
  Dir->setCombinedEnsureUpperBound(Exprs.DistCombinedFields.EUB);
  Dir->setCombinedInit(Exprs.DistCombinedFields.Init);
  Dir->setCombinedCond(Exprs.DistCombinedFields.Cond);
  Dir->setCombinedNextLowerBound(Exprs.DistCombinedFields.NLB);
  Dir->setCombinedNextUpperBound(Exprs.DistCombinedFields.NUB);
  Dir->setCombinedDistCond(Exprs.DistCombinedFields.DistCond);
  Dir->setCombinedParForInDistCond(Exprs.DistCombinedFields.ParForInDistCond);
  return Dir;
}

OMPTeamsDistributeParallelForSimdDirective *
OMPTeamsDistributeParallelForSimdDirective::CreateEmpty(const ASTContext &C,
                                                        unsigned NumClauses,
                                                        unsigned CollapsedNum,
                                                        EmptyShell) {
  return createEmptyDirective<OMPTeamsDistributeParallelForSimdDirective>(
      C, NumClauses, /*HasAssociatedStmt=*/true,
      numLoopChildren(CollapsedNum, OMPD_teams_distribute_parallel_for_simd),
      CollapsedNum);
}

OMPTeamsDistributeParallelForDirective *
OMPTeamsDistributeParallelForDirective::Create(
    const ASTContext &C, SourceLocation StartLoc, SourceLocation EndLoc,
    unsigned CollapsedNum, ArrayRef<OMPClause *> Clauses, Stmt *AssociatedStmt,
    const HelperExprs &Exprs, Expr *TaskRedRef, bool HasCancel) {
  auto *Dir = createDirective<OMPTeamsDistributeParallelForDirective>(
      C, Clauses, AssociatedStmt,
      numLoopChildren(CollapsedNum, OMPD_teams_distribute_parallel_for) + 1,
      StartLoc, EndLoc, CollapsedNum);
  Dir->setIterationVariable(Exprs.IterationVarRef);
  Dir->setLastIteration(Exprs.LastIteration);
  Dir->setCalcLastIteration(Exprs.CalcLastIteration);
  Dir->setPreCond(Exprs.PreCond);
  Dir->setCond(Exprs.Cond);
  Dir->setInit(Exprs.Init);
  Dir->setInc(Exprs.Inc);
  Dir->setIsLastIterVariable(Exprs.IL);
  Dir->setLowerBoundVariable(Exprs.LB);
  Dir->setUpperBoundVariable(Exprs.UB);
  Dir->setStrideVariable(Exprs.ST);
  Dir->setEnsureUpperBound(Exprs.EUB);
  Dir->setNextLowerBound(Exprs.NLB);
  Dir->setNextUpperBound(Exprs.NUB);
  Dir->setNumIterations(Exprs.NumIterations);
  Dir->setPrevLowerBoundVariable(Exprs.PrevLB);
  Dir->setPrevUpperBoundVariable(Exprs.PrevUB);
  Dir->setDistInc(Exprs.DistInc);
  Dir->setPrevEnsureUpperBound(Exprs.PrevEUB);
  Dir->setCounters(Exprs.Counters);
  Dir->setPrivateCounters(Exprs.PrivateCounters);
  Dir->setInits(Exprs.Inits);
  Dir->setUpdates(Exprs.Updates);
  Dir->setFinals(Exprs.Finals);
  Dir->setDependentCounters(Exprs.DependentCounters);
  Dir->setDependentInits(Exprs.DependentInits);
  Dir->setFinalsConditions(Exprs.FinalsConditions);
  Dir->setPreInits(Exprs.PreInits);
  Dir->setCombinedLowerBoundVariable(Exprs.DistCombinedFields.LB);
  Dir->setCombinedUpperBoundVariable(Exprs.DistCombinedFields.UB);
  Dir->setCombinedEnsureUpperBound(Exprs.DistCombinedFields.EUB);
  Dir->setCombinedInit(Exprs.DistCombinedFields.Init);
  Dir->setCombinedCond(Exprs.DistCombinedFields.Cond);
  Dir->setCombinedNextLowerBound(Exprs.DistCombinedFields.NLB);
  Dir->setCombinedNextUpperBound(Exprs.DistCombinedFields.NUB);
  Dir->setCombinedDistCond(Exprs.DistCombinedFields.DistCond);
  Dir->setCombinedParForInDistCond(Exprs.DistCombinedFields.ParForInDistCond);
  Dir->setTaskReductionRefExpr(TaskRedRef);
  Dir->HasCancel = HasCancel;
  return Dir;
}

OMPTeamsDistributeParallelForDirective *
OMPTeamsDistributeParallelForDirective::CreateEmpty(const ASTContext &C,
                                                    unsigned NumClauses,
                                                    unsigned CollapsedNum,
                                                    EmptyShell) {
  return createEmptyDirective<OMPTeamsDistributeParallelForDirective>(
      C, NumClauses, /*HasAssociatedStmt=*/true,
      numLoopChildren(CollapsedNum, OMPD_teams_distribute_parallel_for) + 1,
      CollapsedNum);
}

OMPTargetTeamsDirective *OMPTargetTeamsDirective::Create(
    const ASTContext &C, SourceLocation StartLoc, SourceLocation EndLoc,
    ArrayRef<OMPClause *> Clauses, Stmt *AssociatedStmt) {
  return createDirective<OMPTargetTeamsDirective>(C, Clauses, AssociatedStmt,
                                                  /*NumChildren=*/0, StartLoc,
                                                  EndLoc);
}

OMPTargetTeamsDirective *
OMPTargetTeamsDirective::CreateEmpty(const ASTContext &C, unsigned NumClauses,
                                     EmptyShell) {
  return createEmptyDirective<OMPTargetTeamsDirective>(
      C, NumClauses, /*HasAssociatedStmt=*/true);
}

OMPTargetTeamsDistributeDirective *OMPTargetTeamsDistributeDirective::Create(
    const ASTContext &C, SourceLocation StartLoc, SourceLocation EndLoc,
    unsigned CollapsedNum, ArrayRef<OMPClause *> Clauses, Stmt *AssociatedStmt,
    const HelperExprs &Exprs) {
  auto *Dir = createDirective<OMPTargetTeamsDistributeDirective>(
      C, Clauses, AssociatedStmt,
      numLoopChildren(CollapsedNum, OMPD_target_teams_distribute), StartLoc,
      EndLoc, CollapsedNum);
  Dir->setIterationVariable(Exprs.IterationVarRef);
  Dir->setLastIteration(Exprs.LastIteration);
  Dir->setCalcLastIteration(Exprs.CalcLastIteration);
  Dir->setPreCond(Exprs.PreCond);
  Dir->setCond(Exprs.Cond);
  Dir->setInit(Exprs.Init);
  Dir->setInc(Exprs.Inc);
  Dir->setIsLastIterVariable(Exprs.IL);
  Dir->setLowerBoundVariable(Exprs.LB);
  Dir->setUpperBoundVariable(Exprs.UB);
  Dir->setStrideVariable(Exprs.ST);
  Dir->setEnsureUpperBound(Exprs.EUB);
  Dir->setNextLowerBound(Exprs.NLB);
  Dir->setNextUpperBound(Exprs.NUB);
  Dir->setNumIterations(Exprs.NumIterations);
  Dir->setCounters(Exprs.Counters);
  Dir->setPrivateCounters(Exprs.PrivateCounters);
  Dir->setInits(Exprs.Inits);
  Dir->setUpdates(Exprs.Updates);
  Dir->setFinals(Exprs.Finals);
  Dir->setDependentCounters(Exprs.DependentCounters);
  Dir->setDependentInits(Exprs.DependentInits);
  Dir->setFinalsConditions(Exprs.FinalsConditions);
  Dir->setPreInits(Exprs.PreInits);
  return Dir;
}

OMPTargetTeamsDistributeDirective *
OMPTargetTeamsDistributeDirective::CreateEmpty(const ASTContext &C,
                                               unsigned NumClauses,
                                               unsigned CollapsedNum,
                                               EmptyShell) {
  return createEmptyDirective<OMPTargetTeamsDistributeDirective>(
      C, NumClauses, /*HasAssociatedStmt=*/true,
      numLoopChildren(CollapsedNum, OMPD_target_teams_distribute),
      CollapsedNum);
}

OMPTargetTeamsDistributeParallelForDirective *
OMPTargetTeamsDistributeParallelForDirective::Create(
    const ASTContext &C, SourceLocation StartLoc, SourceLocation EndLoc,
    unsigned CollapsedNum, ArrayRef<OMPClause *> Clauses, Stmt *AssociatedStmt,
    const HelperExprs &Exprs, Expr *TaskRedRef, bool HasCancel) {
  auto *Dir = createDirective<OMPTargetTeamsDistributeParallelForDirective>(
      C, Clauses, AssociatedStmt,
      numLoopChildren(CollapsedNum, OMPD_target_teams_distribute_parallel_for) +
          1,
      StartLoc, EndLoc, CollapsedNum);
  Dir->setIterationVariable(Exprs.IterationVarRef);
  Dir->setLastIteration(Exprs.LastIteration);
  Dir->setCalcLastIteration(Exprs.CalcLastIteration);
  Dir->setPreCond(Exprs.PreCond);
  Dir->setCond(Exprs.Cond);
  Dir->setInit(Exprs.Init);
  Dir->setInc(Exprs.Inc);
  Dir->setIsLastIterVariable(Exprs.IL);
  Dir->setLowerBoundVariable(Exprs.LB);
  Dir->setUpperBoundVariable(Exprs.UB);
  Dir->setStrideVariable(Exprs.ST);
  Dir->setEnsureUpperBound(Exprs.EUB);
  Dir->setNextLowerBound(Exprs.NLB);
  Dir->setNextUpperBound(Exprs.NUB);
  Dir->setNumIterations(Exprs.NumIterations);
  Dir->setPrevLowerBoundVariable(Exprs.PrevLB);
  Dir->setPrevUpperBoundVariable(Exprs.PrevUB);
  Dir->setDistInc(Exprs.DistInc);
  Dir->setPrevEnsureUpperBound(Exprs.PrevEUB);
  Dir->setCounters(Exprs.Counters);
  Dir->setPrivateCounters(Exprs.PrivateCounters);
  Dir->setInits(Exprs.Inits);
  Dir->setUpdates(Exprs.Updates);
  Dir->setFinals(Exprs.Finals);
  Dir->setDependentCounters(Exprs.DependentCounters);
  Dir->setDependentInits(Exprs.DependentInits);
  Dir->setFinalsConditions(Exprs.FinalsConditions);
  Dir->setPreInits(Exprs.PreInits);
  Dir->setCombinedLowerBoundVariable(Exprs.DistCombinedFields.LB);
  Dir->setCombinedUpperBoundVariable(Exprs.DistCombinedFields.UB);
  Dir->setCombinedEnsureUpperBound(Exprs.DistCombinedFields.EUB);
  Dir->setCombinedInit(Exprs.DistCombinedFields.Init);
  Dir->setCombinedCond(Exprs.DistCombinedFields.Cond);
  Dir->setCombinedNextLowerBound(Exprs.DistCombinedFields.NLB);
  Dir->setCombinedNextUpperBound(Exprs.DistCombinedFields.NUB);
  Dir->setCombinedDistCond(Exprs.DistCombinedFields.DistCond);
  Dir->setCombinedParForInDistCond(Exprs.DistCombinedFields.ParForInDistCond);
  Dir->setTaskReductionRefExpr(TaskRedRef);
  Dir->HasCancel = HasCancel;
  return Dir;
}

OMPTargetTeamsDistributeParallelForDirective *
OMPTargetTeamsDistributeParallelForDirective::CreateEmpty(const ASTContext &C,
                                                          unsigned NumClauses,
                                                          unsigned CollapsedNum,
                                                          EmptyShell) {
  return createEmptyDirective<OMPTargetTeamsDistributeParallelForDirective>(
      C, NumClauses, /*HasAssociatedStmt=*/true,
      numLoopChildren(CollapsedNum, OMPD_target_teams_distribute_parallel_for) +
          1,
      CollapsedNum);
}

OMPTargetTeamsDistributeParallelForSimdDirective *
OMPTargetTeamsDistributeParallelForSimdDirective::Create(
    const ASTContext &C, SourceLocation StartLoc, SourceLocation EndLoc,
    unsigned CollapsedNum, ArrayRef<OMPClause *> Clauses, Stmt *AssociatedStmt,
    const HelperExprs &Exprs) {
  auto *Dir = createDirective<OMPTargetTeamsDistributeParallelForSimdDirective>(
      C, Clauses, AssociatedStmt,
      numLoopChildren(CollapsedNum,
                      OMPD_target_teams_distribute_parallel_for_simd),
      StartLoc, EndLoc, CollapsedNum);
  Dir->setIterationVariable(Exprs.IterationVarRef);
  Dir->setLastIteration(Exprs.LastIteration);
  Dir->setCalcLastIteration(Exprs.CalcLastIteration);
  Dir->setPreCond(Exprs.PreCond);
  Dir->setCond(Exprs.Cond);
  Dir->setInit(Exprs.Init);
  Dir->setInc(Exprs.Inc);
  Dir->setIsLastIterVariable(Exprs.IL);
  Dir->setLowerBoundVariable(Exprs.LB);
  Dir->setUpperBoundVariable(Exprs.UB);
  Dir->setStrideVariable(Exprs.ST);
  Dir->setEnsureUpperBound(Exprs.EUB);
  Dir->setNextLowerBound(Exprs.NLB);
  Dir->setNextUpperBound(Exprs.NUB);
  Dir->setNumIterations(Exprs.NumIterations);
  Dir->setPrevLowerBoundVariable(Exprs.PrevLB);
  Dir->setPrevUpperBoundVariable(Exprs.PrevUB);
  Dir->setDistInc(Exprs.DistInc);
  Dir->setPrevEnsureUpperBound(Exprs.PrevEUB);
  Dir->setCounters(Exprs.Counters);
  Dir->setPrivateCounters(Exprs.PrivateCounters);
  Dir->setInits(Exprs.Inits);
  Dir->setUpdates(Exprs.Updates);
  Dir->setFinals(Exprs.Finals);
  Dir->setDependentCounters(Exprs.DependentCounters);
  Dir->setDependentInits(Exprs.DependentInits);
  Dir->setFinalsConditions(Exprs.FinalsConditions);
  Dir->setPreInits(Exprs.PreInits);
  Dir->setCombinedLowerBoundVariable(Exprs.DistCombinedFields.LB);
  Dir->setCombinedUpperBoundVariable(Exprs.DistCombinedFields.UB);
  Dir->setCombinedEnsureUpperBound(Exprs.DistCombinedFields.EUB);
  Dir->setCombinedInit(Exprs.DistCombinedFields.Init);
  Dir->setCombinedCond(Exprs.DistCombinedFields.Cond);
  Dir->setCombinedNextLowerBound(Exprs.DistCombinedFields.NLB);
  Dir->setCombinedNextUpperBound(Exprs.DistCombinedFields.NUB);
  Dir->setCombinedDistCond(Exprs.DistCombinedFields.DistCond);
  Dir->setCombinedParForInDistCond(Exprs.DistCombinedFields.ParForInDistCond);
  return Dir;
}

OMPTargetTeamsDistributeParallelForSimdDirective *
OMPTargetTeamsDistributeParallelForSimdDirective::CreateEmpty(
    const ASTContext &C, unsigned NumClauses, unsigned CollapsedNum,
    EmptyShell) {
  return createEmptyDirective<OMPTargetTeamsDistributeParallelForSimdDirective>(
      C, NumClauses, /*HasAssociatedStmt=*/true,
      numLoopChildren(CollapsedNum,
                      OMPD_target_teams_distribute_parallel_for_simd),
      CollapsedNum);
}

OMPTargetTeamsDistributeSimdDirective *
OMPTargetTeamsDistributeSimdDirective::Create(
    const ASTContext &C, SourceLocation StartLoc, SourceLocation EndLoc,
    unsigned CollapsedNum, ArrayRef<OMPClause *> Clauses, Stmt *AssociatedStmt,
    const HelperExprs &Exprs) {
  auto *Dir = createDirective<OMPTargetTeamsDistributeSimdDirective>(
      C, Clauses, AssociatedStmt,
      numLoopChildren(CollapsedNum, OMPD_target_teams_distribute_simd),
      StartLoc, EndLoc, CollapsedNum);
  Dir->setIterationVariable(Exprs.IterationVarRef);
  Dir->setLastIteration(Exprs.LastIteration);
  Dir->setCalcLastIteration(Exprs.CalcLastIteration);
  Dir->setPreCond(Exprs.PreCond);
  Dir->setCond(Exprs.Cond);
  Dir->setInit(Exprs.Init);
  Dir->setInc(Exprs.Inc);
  Dir->setIsLastIterVariable(Exprs.IL);
  Dir->setLowerBoundVariable(Exprs.LB);
  Dir->setUpperBoundVariable(Exprs.UB);
  Dir->setStrideVariable(Exprs.ST);
  Dir->setEnsureUpperBound(Exprs.EUB);
  Dir->setNextLowerBound(Exprs.NLB);
  Dir->setNextUpperBound(Exprs.NUB);
  Dir->setNumIterations(Exprs.NumIterations);
  Dir->setCounters(Exprs.Counters);
  Dir->setPrivateCounters(Exprs.PrivateCounters);
  Dir->setInits(Exprs.Inits);
  Dir->setUpdates(Exprs.Updates);
  Dir->setFinals(Exprs.Finals);
  Dir->setDependentCounters(Exprs.DependentCounters);
  Dir->setDependentInits(Exprs.DependentInits);
  Dir->setFinalsConditions(Exprs.FinalsConditions);
  Dir->setPreInits(Exprs.PreInits);
  return Dir;
}

OMPTargetTeamsDistributeSimdDirective *
OMPTargetTeamsDistributeSimdDirective::CreateEmpty(const ASTContext &C,
                                                   unsigned NumClauses,
                                                   unsigned CollapsedNum,
                                                   EmptyShell) {
  return createEmptyDirective<OMPTargetTeamsDistributeSimdDirective>(
      C, NumClauses, /*HasAssociatedStmt=*/true,
      numLoopChildren(CollapsedNum, OMPD_target_teams_distribute_simd),
      CollapsedNum);
}

OMPInteropDirective *
OMPInteropDirective::Create(const ASTContext &C, SourceLocation StartLoc,
                            SourceLocation EndLoc,
                            ArrayRef<OMPClause *> Clauses) {
  return createDirective<OMPInteropDirective>(
      C, Clauses, /*AssociatedStmt=*/nullptr, /*NumChildren=*/0, StartLoc,
      EndLoc);
}

OMPInteropDirective *OMPInteropDirective::CreateEmpty(const ASTContext &C,
                                                      unsigned NumClauses,
                                                      EmptyShell) {
  return createEmptyDirective<OMPInteropDirective>(C, NumClauses);
}

OMPDispatchDirective *OMPDispatchDirective::Create(
    const ASTContext &C, SourceLocation StartLoc, SourceLocation EndLoc,
    ArrayRef<OMPClause *> Clauses, Stmt *AssociatedStmt,
    SourceLocation TargetCallLoc) {
  auto *Dir = createDirective<OMPDispatchDirective>(
      C, Clauses, AssociatedStmt, /*NumChildren=*/0, StartLoc, EndLoc);
  Dir->setTargetCallLoc(TargetCallLoc);
  return Dir;
}

OMPDispatchDirective *OMPDispatchDirective::CreateEmpty(const ASTContext &C,
                                                        unsigned NumClauses,
                                                        EmptyShell) {
  return createEmptyDirective<OMPDispatchDirective>(C, NumClauses,
                                                    /*HasAssociatedStmt=*/true,
                                                    /*NumChildren=*/0);
}

OMPMaskedDirective *OMPMaskedDirective::Create(const ASTContext &C,
                                               SourceLocation StartLoc,
                                               SourceLocation EndLoc,
                                               ArrayRef<OMPClause *> Clauses,
                                               Stmt *AssociatedStmt) {
  return createDirective<OMPMaskedDirective>(C, Clauses, AssociatedStmt,
                                             /*NumChildren=*/0, StartLoc,
                                             EndLoc);
}

OMPMaskedDirective *OMPMaskedDirective::CreateEmpty(const ASTContext &C,
                                                    unsigned NumClauses,
                                                    EmptyShell) {
  return createEmptyDirective<OMPMaskedDirective>(C, NumClauses,
                                                  /*HasAssociatedStmt=*/true);
}

OMPGenericLoopDirective *OMPGenericLoopDirective::Create(
    const ASTContext &C, SourceLocation StartLoc, SourceLocation EndLoc,
    unsigned CollapsedNum, ArrayRef<OMPClause *> Clauses, Stmt *AssociatedStmt,
    const HelperExprs &Exprs) {
  auto *Dir = createDirective<OMPGenericLoopDirective>(
      C, Clauses, AssociatedStmt, numLoopChildren(CollapsedNum, OMPD_loop),
      StartLoc, EndLoc, CollapsedNum);
  Dir->setIterationVariable(Exprs.IterationVarRef);
  Dir->setLastIteration(Exprs.LastIteration);
  Dir->setCalcLastIteration(Exprs.CalcLastIteration);
  Dir->setPreCond(Exprs.PreCond);
  Dir->setCond(Exprs.Cond);
  Dir->setInit(Exprs.Init);
  Dir->setInc(Exprs.Inc);
  Dir->setIsLastIterVariable(Exprs.IL);
  Dir->setLowerBoundVariable(Exprs.LB);
  Dir->setUpperBoundVariable(Exprs.UB);
  Dir->setStrideVariable(Exprs.ST);
  Dir->setEnsureUpperBound(Exprs.EUB);
  Dir->setNextLowerBound(Exprs.NLB);
  Dir->setNextUpperBound(Exprs.NUB);
  Dir->setNumIterations(Exprs.NumIterations);
  Dir->setCounters(Exprs.Counters);
  Dir->setPrivateCounters(Exprs.PrivateCounters);
  Dir->setInits(Exprs.Inits);
  Dir->setUpdates(Exprs.Updates);
  Dir->setFinals(Exprs.Finals);
  Dir->setDependentCounters(Exprs.DependentCounters);
  Dir->setDependentInits(Exprs.DependentInits);
  Dir->setFinalsConditions(Exprs.FinalsConditions);
  Dir->setPreInits(Exprs.PreInits);
  return Dir;
}

OMPGenericLoopDirective *
OMPGenericLoopDirective::CreateEmpty(const ASTContext &C, unsigned NumClauses,
                                     unsigned CollapsedNum, EmptyShell) {
  return createEmptyDirective<OMPGenericLoopDirective>(
      C, NumClauses, /*HasAssociatedStmt=*/true,
      numLoopChildren(CollapsedNum, OMPD_loop), CollapsedNum);
}

OMPTeamsGenericLoopDirective *OMPTeamsGenericLoopDirective::Create(
    const ASTContext &C, SourceLocation StartLoc, SourceLocation EndLoc,
    unsigned CollapsedNum, ArrayRef<OMPClause *> Clauses, Stmt *AssociatedStmt,
    const HelperExprs &Exprs) {
  auto *Dir = createDirective<OMPTeamsGenericLoopDirective>(
      C, Clauses, AssociatedStmt,
      numLoopChildren(CollapsedNum, OMPD_teams_loop), StartLoc, EndLoc,
      CollapsedNum);
  Dir->setIterationVariable(Exprs.IterationVarRef);
  Dir->setLastIteration(Exprs.LastIteration);
  Dir->setCalcLastIteration(Exprs.CalcLastIteration);
  Dir->setPreCond(Exprs.PreCond);
  Dir->setCond(Exprs.Cond);
  Dir->setInit(Exprs.Init);
  Dir->setInc(Exprs.Inc);
  Dir->setIsLastIterVariable(Exprs.IL);
  Dir->setLowerBoundVariable(Exprs.LB);
  Dir->setUpperBoundVariable(Exprs.UB);
  Dir->setStrideVariable(Exprs.ST);
  Dir->setEnsureUpperBound(Exprs.EUB);
  Dir->setNextLowerBound(Exprs.NLB);
  Dir->setNextUpperBound(Exprs.NUB);
  Dir->setNumIterations(Exprs.NumIterations);
  Dir->setPrevLowerBoundVariable(Exprs.PrevLB);
  Dir->setPrevUpperBoundVariable(Exprs.PrevUB);
  Dir->setDistInc(Exprs.DistInc);
  Dir->setPrevEnsureUpperBound(Exprs.PrevEUB);
  Dir->setCounters(Exprs.Counters);
  Dir->setPrivateCounters(Exprs.PrivateCounters);
  Dir->setInits(Exprs.Inits);
  Dir->setUpdates(Exprs.Updates);
  Dir->setFinals(Exprs.Finals);
  Dir->setDependentCounters(Exprs.DependentCounters);
  Dir->setDependentInits(Exprs.DependentInits);
  Dir->setFinalsConditions(Exprs.FinalsConditions);
  Dir->setPreInits(Exprs.PreInits);
  Dir->setCombinedLowerBoundVariable(Exprs.DistCombinedFields.LB);
  Dir->setCombinedUpperBoundVariable(Exprs.DistCombinedFields.UB);
  Dir->setCombinedEnsureUpperBound(Exprs.DistCombinedFields.EUB);
  Dir->setCombinedInit(Exprs.DistCombinedFields.Init);
  Dir->setCombinedCond(Exprs.DistCombinedFields.Cond);
  Dir->setCombinedNextLowerBound(Exprs.DistCombinedFields.NLB);
  Dir->setCombinedNextUpperBound(Exprs.DistCombinedFields.NUB);
  Dir->setCombinedDistCond(Exprs.DistCombinedFields.DistCond);
  Dir->setCombinedParForInDistCond(Exprs.DistCombinedFields.ParForInDistCond);
  return Dir;
}

OMPTeamsGenericLoopDirective *
OMPTeamsGenericLoopDirective::CreateEmpty(const ASTContext &C,
                                          unsigned NumClauses,
                                          unsigned CollapsedNum, EmptyShell) {
  return createEmptyDirective<OMPTeamsGenericLoopDirective>(
      C, NumClauses, /*HasAssociatedStmt=*/true,
      numLoopChildren(CollapsedNum, OMPD_teams_loop), CollapsedNum);
}

OMPTargetTeamsGenericLoopDirective *OMPTargetTeamsGenericLoopDirective::Create(
    const ASTContext &C, SourceLocation StartLoc, SourceLocation EndLoc,
    unsigned CollapsedNum, ArrayRef<OMPClause *> Clauses, Stmt *AssociatedStmt,
    const HelperExprs &Exprs, bool CanBeParallelFor) {
  auto *Dir = createDirective<OMPTargetTeamsGenericLoopDirective>(
      C, Clauses, AssociatedStmt,
      numLoopChildren(CollapsedNum, OMPD_target_teams_loop), StartLoc, EndLoc,
      CollapsedNum);
  Dir->setIterationVariable(Exprs.IterationVarRef);
  Dir->setLastIteration(Exprs.LastIteration);
  Dir->setCalcLastIteration(Exprs.CalcLastIteration);
  Dir->setPreCond(Exprs.PreCond);
  Dir->setCond(Exprs.Cond);
  Dir->setInit(Exprs.Init);
  Dir->setInc(Exprs.Inc);
  Dir->setIsLastIterVariable(Exprs.IL);
  Dir->setLowerBoundVariable(Exprs.LB);
  Dir->setUpperBoundVariable(Exprs.UB);
  Dir->setStrideVariable(Exprs.ST);
  Dir->setEnsureUpperBound(Exprs.EUB);
  Dir->setNextLowerBound(Exprs.NLB);
  Dir->setNextUpperBound(Exprs.NUB);
  Dir->setNumIterations(Exprs.NumIterations);
  Dir->setPrevLowerBoundVariable(Exprs.PrevLB);
  Dir->setPrevUpperBoundVariable(Exprs.PrevUB);
  Dir->setDistInc(Exprs.DistInc);
  Dir->setPrevEnsureUpperBound(Exprs.PrevEUB);
  Dir->setCounters(Exprs.Counters);
  Dir->setPrivateCounters(Exprs.PrivateCounters);
  Dir->setInits(Exprs.Inits);
  Dir->setUpdates(Exprs.Updates);
  Dir->setFinals(Exprs.Finals);
  Dir->setDependentCounters(Exprs.DependentCounters);
  Dir->setDependentInits(Exprs.DependentInits);
  Dir->setFinalsConditions(Exprs.FinalsConditions);
  Dir->setPreInits(Exprs.PreInits);
  Dir->setCombinedLowerBoundVariable(Exprs.DistCombinedFields.LB);
  Dir->setCombinedUpperBoundVariable(Exprs.DistCombinedFields.UB);
  Dir->setCombinedEnsureUpperBound(Exprs.DistCombinedFields.EUB);
  Dir->setCombinedInit(Exprs.DistCombinedFields.Init);
  Dir->setCombinedCond(Exprs.DistCombinedFields.Cond);
  Dir->setCombinedNextLowerBound(Exprs.DistCombinedFields.NLB);
  Dir->setCombinedNextUpperBound(Exprs.DistCombinedFields.NUB);
  Dir->setCombinedDistCond(Exprs.DistCombinedFields.DistCond);
  Dir->setCombinedParForInDistCond(Exprs.DistCombinedFields.ParForInDistCond);
  Dir->setCanBeParallelFor(CanBeParallelFor);
  return Dir;
}

OMPTargetTeamsGenericLoopDirective *
OMPTargetTeamsGenericLoopDirective::CreateEmpty(const ASTContext &C,
                                                unsigned NumClauses,
                                                unsigned CollapsedNum,
                                                EmptyShell) {
  return createEmptyDirective<OMPTargetTeamsGenericLoopDirective>(
      C, NumClauses, /*HasAssociatedStmt=*/true,
      numLoopChildren(CollapsedNum, OMPD_target_teams_loop), CollapsedNum);
}

OMPParallelGenericLoopDirective *OMPParallelGenericLoopDirective::Create(
    const ASTContext &C, SourceLocation StartLoc, SourceLocation EndLoc,
    unsigned CollapsedNum, ArrayRef<OMPClause *> Clauses, Stmt *AssociatedStmt,
    const HelperExprs &Exprs) {
  auto *Dir = createDirective<OMPParallelGenericLoopDirective>(
      C, Clauses, AssociatedStmt,
      numLoopChildren(CollapsedNum, OMPD_parallel_loop), StartLoc, EndLoc,
      CollapsedNum);
  Dir->setIterationVariable(Exprs.IterationVarRef);
  Dir->setLastIteration(Exprs.LastIteration);
  Dir->setCalcLastIteration(Exprs.CalcLastIteration);
  Dir->setPreCond(Exprs.PreCond);
  Dir->setCond(Exprs.Cond);
  Dir->setInit(Exprs.Init);
  Dir->setInc(Exprs.Inc);
  Dir->setIsLastIterVariable(Exprs.IL);
  Dir->setLowerBoundVariable(Exprs.LB);
  Dir->setUpperBoundVariable(Exprs.UB);
  Dir->setStrideVariable(Exprs.ST);
  Dir->setEnsureUpperBound(Exprs.EUB);
  Dir->setNextLowerBound(Exprs.NLB);
  Dir->setNextUpperBound(Exprs.NUB);
  Dir->setNumIterations(Exprs.NumIterations);
  Dir->setCounters(Exprs.Counters);
  Dir->setPrivateCounters(Exprs.PrivateCounters);
  Dir->setInits(Exprs.Inits);
  Dir->setUpdates(Exprs.Updates);
  Dir->setFinals(Exprs.Finals);
  Dir->setDependentCounters(Exprs.DependentCounters);
  Dir->setDependentInits(Exprs.DependentInits);
  Dir->setFinalsConditions(Exprs.FinalsConditions);
  Dir->setPreInits(Exprs.PreInits);
  return Dir;
}

OMPParallelGenericLoopDirective *OMPParallelGenericLoopDirective::CreateEmpty(
    const ASTContext &C, unsigned NumClauses, unsigned CollapsedNum,
    EmptyShell) {
  return createEmptyDirective<OMPParallelGenericLoopDirective>(
      C, NumClauses, /*HasAssociatedStmt=*/true,
      numLoopChildren(CollapsedNum, OMPD_parallel_loop), CollapsedNum);
}

OMPTargetParallelGenericLoopDirective *
OMPTargetParallelGenericLoopDirective::Create(
    const ASTContext &C, SourceLocation StartLoc, SourceLocation EndLoc,
    unsigned CollapsedNum, ArrayRef<OMPClause *> Clauses, Stmt *AssociatedStmt,
    const HelperExprs &Exprs) {
  auto *Dir = createDirective<OMPTargetParallelGenericLoopDirective>(
      C, Clauses, AssociatedStmt,
      numLoopChildren(CollapsedNum, OMPD_target_parallel_loop), StartLoc,
      EndLoc, CollapsedNum);
  Dir->setIterationVariable(Exprs.IterationVarRef);
  Dir->setLastIteration(Exprs.LastIteration);
  Dir->setCalcLastIteration(Exprs.CalcLastIteration);
  Dir->setPreCond(Exprs.PreCond);
  Dir->setCond(Exprs.Cond);
  Dir->setInit(Exprs.Init);
  Dir->setInc(Exprs.Inc);
  Dir->setIsLastIterVariable(Exprs.IL);
  Dir->setLowerBoundVariable(Exprs.LB);
  Dir->setUpperBoundVariable(Exprs.UB);
  Dir->setStrideVariable(Exprs.ST);
  Dir->setEnsureUpperBound(Exprs.EUB);
  Dir->setNextLowerBound(Exprs.NLB);
  Dir->setNextUpperBound(Exprs.NUB);
  Dir->setNumIterations(Exprs.NumIterations);
  Dir->setCounters(Exprs.Counters);
  Dir->setPrivateCounters(Exprs.PrivateCounters);
  Dir->setInits(Exprs.Inits);
  Dir->setUpdates(Exprs.Updates);
  Dir->setFinals(Exprs.Finals);
  Dir->setDependentCounters(Exprs.DependentCounters);
  Dir->setDependentInits(Exprs.DependentInits);
  Dir->setFinalsConditions(Exprs.FinalsConditions);
  Dir->setPreInits(Exprs.PreInits);
  return Dir;
}

OMPTargetParallelGenericLoopDirective *
OMPTargetParallelGenericLoopDirective::CreateEmpty(const ASTContext &C,
                                                   unsigned NumClauses,
                                                   unsigned CollapsedNum,
                                                   EmptyShell) {
  return createEmptyDirective<OMPTargetParallelGenericLoopDirective>(
      C, NumClauses, /*HasAssociatedStmt=*/true,
      numLoopChildren(CollapsedNum, OMPD_target_parallel_loop), CollapsedNum);
}<|MERGE_RESOLUTION|>--- conflicted
+++ resolved
@@ -454,12 +454,8 @@
                             SourceLocation EndLoc, Stmt *AssociatedStmt,
                             Stmt *TransformedStmt, Stmt *PreInits) {
   OMPReverseDirective *Dir = createDirective<OMPReverseDirective>(
-<<<<<<< HEAD
-      C, {}, AssociatedStmt, TransformedStmtOffset + 1, StartLoc, EndLoc);
-=======
       C, std::nullopt, AssociatedStmt, TransformedStmtOffset + 1, StartLoc,
       EndLoc);
->>>>>>> c661422d
   Dir->setTransformedStmt(TransformedStmt);
   Dir->setPreInits(PreInits);
   return Dir;
@@ -471,7 +467,6 @@
       TransformedStmtOffset + 1, SourceLocation(), SourceLocation());
 }
 
-<<<<<<< HEAD
 OMPInterchangeDirective *OMPInterchangeDirective::Create(
     const ASTContext &C, SourceLocation StartLoc, SourceLocation EndLoc,
     ArrayRef<OMPClause *> Clauses, unsigned NumLoops, Stmt *AssociatedStmt,
@@ -492,8 +487,6 @@
       SourceLocation(), SourceLocation(), NumLoops);
 }
 
-=======
->>>>>>> c661422d
 OMPForSimdDirective *
 OMPForSimdDirective::Create(const ASTContext &C, SourceLocation StartLoc,
                             SourceLocation EndLoc, unsigned CollapsedNum,
