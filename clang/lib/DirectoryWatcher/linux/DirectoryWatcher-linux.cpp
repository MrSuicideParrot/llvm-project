//===- DirectoryWatcher-linux.cpp - Linux-platform directory watching -----===//
//
// Part of the LLVM Project, under the Apache License v2.0 with LLVM Exceptions.
// See https://llvm.org/LICENSE.txt for license information.
// SPDX-License-Identifier: Apache-2.0 WITH LLVM-exception
//
//===----------------------------------------------------------------------===//

#include "DirectoryScanner.h"
#include "clang/DirectoryWatcher/DirectoryWatcher.h"

#include "llvm/ADT/STLExtras.h"
#include "llvm/ADT/ScopeExit.h"
#include "llvm/Support/AlignOf.h"
#include "llvm/Support/Errno.h"
#include "llvm/Support/Error.h"
#include "llvm/Support/MathExtras.h"
#include "llvm/Support/Path.h"
#include <atomic>
#include <condition_variable>
#include <mutex>
#include <queue>
#include <string>
#include <thread>
#include <vector>

#include <fcntl.h>
<<<<<<< HEAD
#include <optional>
=======
>>>>>>> cb02aa7e
#include <sys/epoll.h>
#include <sys/inotify.h>
#include <unistd.h>

namespace {

using namespace llvm;
using namespace clang;

/// Pipe for inter-thread synchronization - for epoll-ing on multiple
/// conditions. It is meant for uni-directional 1:1 signalling - specifically:
/// no multiple consumers, no data passing. Thread waiting for signal should
/// poll the FDRead. Signalling thread should call signal() which writes single
/// character to FDRead.
struct SemaphorePipe {
  // Expects two file-descriptors opened as a pipe in the canonical POSIX
  // order: pipefd[0] refers to the read end of the pipe. pipefd[1] refers to
  // the write end of the pipe.
  SemaphorePipe(int pipefd[2])
      : FDRead(pipefd[0]), FDWrite(pipefd[1]), OwnsFDs(true) {}
  SemaphorePipe(const SemaphorePipe &) = delete;
  void operator=(const SemaphorePipe &) = delete;
  SemaphorePipe(SemaphorePipe &&other)
      : FDRead(other.FDRead), FDWrite(other.FDWrite),
        OwnsFDs(other.OwnsFDs) // Someone could have moved from the other
                               // instance before.
  {
    other.OwnsFDs = false;
  };

  void signal() {
#ifndef NDEBUG
    ssize_t Result =
#endif
    llvm::sys::RetryAfterSignal(-1, write, FDWrite, "A", 1);
    assert(Result != -1);
  }
  ~SemaphorePipe() {
    if (OwnsFDs) {
      close(FDWrite);
      close(FDRead);
    }
  }
  const int FDRead;
  const int FDWrite;
  bool OwnsFDs;

  static std::optional<SemaphorePipe> create() {
    int InotifyPollingStopperFDs[2];
    if (pipe2(InotifyPollingStopperFDs, O_CLOEXEC) == -1)
      return std::nullopt;
    return SemaphorePipe(InotifyPollingStopperFDs);
  }
};

/// Mutex-protected queue of Events.
class EventQueue {
  std::mutex Mtx;
  std::condition_variable NonEmpty;
  std::queue<DirectoryWatcher::Event> Events;

public:
  void push_back(const DirectoryWatcher::Event::EventKind K,
                 StringRef Filename) {
    {
      std::unique_lock<std::mutex> L(Mtx);
      Events.emplace(K, Filename);
    }
    NonEmpty.notify_one();
  }

  // Blocks on caller thread and uses codition_variable to wait until there's an
  // event to return.
  DirectoryWatcher::Event pop_front_blocking() {
    std::unique_lock<std::mutex> L(Mtx);
    while (true) {
      // Since we might have missed all the prior notifications on NonEmpty we
      // have to check the queue first (under lock).
      if (!Events.empty()) {
        DirectoryWatcher::Event Front = Events.front();
        Events.pop();
        return Front;
      }
      NonEmpty.wait(L, [this]() { return !Events.empty(); });
    }
  }
};

class DirectoryWatcherLinux : public clang::DirectoryWatcher {
public:
  DirectoryWatcherLinux(
      llvm::StringRef WatchedDirPath,
      std::function<void(llvm::ArrayRef<Event>, bool)> Receiver,
      bool WaitForInitialSync, int InotifyFD, int InotifyWD,
      SemaphorePipe &&InotifyPollingStopSignal);

  ~DirectoryWatcherLinux() override {
    StopWork();
    InotifyPollingThread.join();
    EventsReceivingThread.join();
    inotify_rm_watch(InotifyFD, InotifyWD);
    llvm::sys::RetryAfterSignal(-1, close, InotifyFD);
  }

private:
  const std::string WatchedDirPath;
  // inotify file descriptor
  int InotifyFD = -1;
  // inotify watch descriptor
  int InotifyWD = -1;

  EventQueue Queue;

  // Make sure lifetime of Receiver fully contains lifetime of
  // EventsReceivingThread.
  std::function<void(llvm::ArrayRef<Event>, bool)> Receiver;

  // Consumes inotify events and pushes directory watcher events to the Queue.
  void InotifyPollingLoop();
  std::thread InotifyPollingThread;
  // Using pipe so we can epoll two file descriptors at once - inotify and
  // stopping condition.
  SemaphorePipe InotifyPollingStopSignal;

  // Does the initial scan of the directory - directly calling Receiver,
  // bypassing the Queue. Both InitialScan and EventReceivingLoop use Receiver
  // which isn't necessarily thread-safe.
  void InitialScan();

  // Processing events from the Queue.
  // In case client doesn't want to do the initial scan synchronously
  // (WaitForInitialSync=false in ctor) we do the initial scan at the beginning
  // of this thread.
  std::thread EventsReceivingThread;
  // Push event of WatcherGotInvalidated kind to the Queue to stop the loop.
  // Both InitialScan and EventReceivingLoop use Receiver which isn't
  // necessarily thread-safe.
  void EventReceivingLoop();

  // Stops all the async work. Reentrant.
  void StopWork() {
    Queue.push_back(DirectoryWatcher::Event::EventKind::WatcherGotInvalidated,
                    "");
    InotifyPollingStopSignal.signal();
  }
};

void DirectoryWatcherLinux::InotifyPollingLoop() {
  // We want to be able to read ~30 events at once even in the worst case
  // (obscenely long filenames).
  constexpr size_t EventBufferLength =
      30 * (sizeof(struct inotify_event) + NAME_MAX + 1);
  // http://man7.org/linux/man-pages/man7/inotify.7.html
  // Some systems cannot read integer variables if they are not
  // properly aligned. On other systems, incorrect alignment may
  // decrease performance. Hence, the buffer used for reading from
  // the inotify file descriptor should have the same alignment as
  // struct inotify_event.

  struct Buffer {
    alignas(struct inotify_event) char buffer[EventBufferLength];
  };
  auto ManagedBuffer = std::make_unique<Buffer>();
  char *const Buf = ManagedBuffer->buffer;

  const int EpollFD = epoll_create1(EPOLL_CLOEXEC);
  if (EpollFD == -1) {
    StopWork();
    return;
  }
  auto EpollFDGuard = llvm::make_scope_exit([EpollFD]() { close(EpollFD); });

  struct epoll_event EventSpec;
  EventSpec.events = EPOLLIN;
  EventSpec.data.fd = InotifyFD;
  if (epoll_ctl(EpollFD, EPOLL_CTL_ADD, InotifyFD, &EventSpec) == -1) {
    StopWork();
    return;
  }

  EventSpec.data.fd = InotifyPollingStopSignal.FDRead;
  if (epoll_ctl(EpollFD, EPOLL_CTL_ADD, InotifyPollingStopSignal.FDRead,
                &EventSpec) == -1) {
    StopWork();
    return;
  }

  std::array<struct epoll_event, 2> EpollEventBuffer;

  while (true) {
    const int EpollWaitResult = llvm::sys::RetryAfterSignal(
        -1, epoll_wait, EpollFD, EpollEventBuffer.data(),
        EpollEventBuffer.size(), /*timeout=*/-1 /*== infinity*/);
    if (EpollWaitResult == -1) {
      StopWork();
      return;
    }

    // Multiple epoll_events can be received for a single file descriptor per
    // epoll_wait call.
    for (int i = 0; i < EpollWaitResult; ++i) {
      if (EpollEventBuffer[i].data.fd == InotifyPollingStopSignal.FDRead) {
        StopWork();
        return;
      }
    }

    // epoll_wait() always return either error or >0 events. Since there was no
    // event for stopping, it must be an inotify event ready for reading.
    ssize_t NumRead = llvm::sys::RetryAfterSignal(-1, read, InotifyFD, Buf,
                                                  EventBufferLength);
    for (char *P = Buf; P < Buf + NumRead;) {
      if (P + sizeof(struct inotify_event) > Buf + NumRead) {
        StopWork();
        llvm_unreachable("an incomplete inotify_event was read");
        return;
      }

      struct inotify_event *Event = reinterpret_cast<struct inotify_event *>(P);
      P += sizeof(struct inotify_event) + Event->len;

      if (Event->mask & (IN_CREATE | IN_MODIFY | IN_MOVED_TO | IN_DELETE) &&
          Event->len <= 0) {
        StopWork();
        llvm_unreachable("expected a filename from inotify");
        return;
      }

      if (Event->mask & (IN_CREATE | IN_MOVED_TO | IN_MODIFY)) {
        Queue.push_back(DirectoryWatcher::Event::EventKind::Modified,
                        Event->name);
      } else if (Event->mask & (IN_DELETE | IN_MOVED_FROM)) {
        Queue.push_back(DirectoryWatcher::Event::EventKind::Removed,
                        Event->name);
      } else if (Event->mask & (IN_DELETE_SELF | IN_MOVE_SELF)) {
        Queue.push_back(DirectoryWatcher::Event::EventKind::WatchedDirRemoved,
                        "");
        StopWork();
        return;
      } else if (Event->mask & IN_IGNORED) {
        StopWork();
        return;
      } else {
        StopWork();
        llvm_unreachable("Unknown event type.");
        return;
      }
    }
  }
}

void DirectoryWatcherLinux::InitialScan() {
  this->Receiver(getAsFileEvents(scanDirectory(WatchedDirPath)),
                 /*IsInitial=*/true);
}

void DirectoryWatcherLinux::EventReceivingLoop() {
  while (true) {
    DirectoryWatcher::Event Event = this->Queue.pop_front_blocking();
    this->Receiver(Event, false);
    if (Event.Kind ==
        DirectoryWatcher::Event::EventKind::WatcherGotInvalidated) {
      StopWork();
      return;
    }
  }
}

DirectoryWatcherLinux::DirectoryWatcherLinux(
    StringRef WatchedDirPath,
    std::function<void(llvm::ArrayRef<Event>, bool)> Receiver,
    bool WaitForInitialSync, int InotifyFD, int InotifyWD,
    SemaphorePipe &&InotifyPollingStopSignal)
    : WatchedDirPath(WatchedDirPath), InotifyFD(InotifyFD),
      InotifyWD(InotifyWD), Receiver(Receiver),
      InotifyPollingStopSignal(std::move(InotifyPollingStopSignal)) {

  InotifyPollingThread = std::thread([this]() { InotifyPollingLoop(); });
  // We have no guarantees about thread safety of the Receiver which is being
  // used in both InitialScan and EventReceivingLoop. We shouldn't run these
  // only synchronously.
  if (WaitForInitialSync) {
    InitialScan();
    EventsReceivingThread = std::thread([this]() { EventReceivingLoop(); });
  } else {
    EventsReceivingThread = std::thread([this]() {
      // FIXME: We might want to terminate an async initial scan early in case
      // of a failure in EventsReceivingThread.
      InitialScan();
      EventReceivingLoop();
    });
  }
}

} // namespace

llvm::Expected<std::unique_ptr<DirectoryWatcher>> clang::DirectoryWatcher::create(
    StringRef Path,
    std::function<void(llvm::ArrayRef<DirectoryWatcher::Event>, bool)> Receiver,
    bool WaitForInitialSync) {
  if (Path.empty())
    llvm::report_fatal_error(
        "DirectoryWatcher::create can not accept an empty Path.");

  const int InotifyFD = inotify_init1(IN_CLOEXEC);
  if (InotifyFD == -1)
    return llvm::make_error<llvm::StringError>(
        std::string("inotify_init1() error: ") + strerror(errno),
        llvm::inconvertibleErrorCode());

  const int InotifyWD = inotify_add_watch(
      InotifyFD, Path.str().c_str(),
      IN_CREATE | IN_DELETE | IN_DELETE_SELF | IN_MODIFY |
      IN_MOVED_FROM | IN_MOVE_SELF | IN_MOVED_TO | IN_ONLYDIR | IN_IGNORED
#ifdef IN_EXCL_UNLINK
      | IN_EXCL_UNLINK
#endif
      );
  if (InotifyWD == -1)
    return llvm::make_error<llvm::StringError>(
        std::string("inotify_add_watch() error: ") + strerror(errno),
        llvm::inconvertibleErrorCode());

  auto InotifyPollingStopper = SemaphorePipe::create();

  if (!InotifyPollingStopper)
    return llvm::make_error<llvm::StringError>(
        std::string("SemaphorePipe::create() error: ") + strerror(errno),
        llvm::inconvertibleErrorCode());

  return std::make_unique<DirectoryWatcherLinux>(
      Path, Receiver, WaitForInitialSync, InotifyFD, InotifyWD,
      std::move(*InotifyPollingStopper));
}<|MERGE_RESOLUTION|>--- conflicted
+++ resolved
@@ -13,8 +13,7 @@
 #include "llvm/ADT/ScopeExit.h"
 #include "llvm/Support/AlignOf.h"
 #include "llvm/Support/Errno.h"
-#include "llvm/Support/Error.h"
-#include "llvm/Support/MathExtras.h"
+#include "llvm/Support/Mutex.h"
 #include "llvm/Support/Path.h"
 #include <atomic>
 #include <condition_variable>
@@ -25,10 +24,6 @@
 #include <vector>
 
 #include <fcntl.h>
-<<<<<<< HEAD
-#include <optional>
-=======
->>>>>>> cb02aa7e
 #include <sys/epoll.h>
 #include <sys/inotify.h>
 #include <unistd.h>
@@ -76,10 +71,10 @@
   const int FDWrite;
   bool OwnsFDs;
 
-  static std::optional<SemaphorePipe> create() {
+  static llvm::Optional<SemaphorePipe> create() {
     int InotifyPollingStopperFDs[2];
     if (pipe2(InotifyPollingStopperFDs, O_CLOEXEC) == -1)
-      return std::nullopt;
+      return llvm::None;
     return SemaphorePipe(InotifyPollingStopperFDs);
   }
 };
@@ -188,10 +183,9 @@
   // the inotify file descriptor should have the same alignment as
   // struct inotify_event.
 
-  struct Buffer {
-    alignas(struct inotify_event) char buffer[EventBufferLength];
-  };
-  auto ManagedBuffer = std::make_unique<Buffer>();
+  auto ManagedBuffer =
+      llvm::make_unique<llvm::AlignedCharArray<alignof(struct inotify_event),
+                                               EventBufferLength>>();
   char *const Buf = ManagedBuffer->buffer;
 
   const int EpollFD = epoll_create1(EPOLL_CLOEXEC);
@@ -325,19 +319,16 @@
 
 } // namespace
 
-llvm::Expected<std::unique_ptr<DirectoryWatcher>> clang::DirectoryWatcher::create(
+std::unique_ptr<DirectoryWatcher> clang::DirectoryWatcher::create(
     StringRef Path,
     std::function<void(llvm::ArrayRef<DirectoryWatcher::Event>, bool)> Receiver,
     bool WaitForInitialSync) {
   if (Path.empty())
-    llvm::report_fatal_error(
-        "DirectoryWatcher::create can not accept an empty Path.");
+    return nullptr;
 
   const int InotifyFD = inotify_init1(IN_CLOEXEC);
   if (InotifyFD == -1)
-    return llvm::make_error<llvm::StringError>(
-        std::string("inotify_init1() error: ") + strerror(errno),
-        llvm::inconvertibleErrorCode());
+    return nullptr;
 
   const int InotifyWD = inotify_add_watch(
       InotifyFD, Path.str().c_str(),
@@ -348,18 +339,14 @@
 #endif
       );
   if (InotifyWD == -1)
-    return llvm::make_error<llvm::StringError>(
-        std::string("inotify_add_watch() error: ") + strerror(errno),
-        llvm::inconvertibleErrorCode());
+    return nullptr;
 
   auto InotifyPollingStopper = SemaphorePipe::create();
 
   if (!InotifyPollingStopper)
-    return llvm::make_error<llvm::StringError>(
-        std::string("SemaphorePipe::create() error: ") + strerror(errno),
-        llvm::inconvertibleErrorCode());
-
-  return std::make_unique<DirectoryWatcherLinux>(
+    return nullptr;
+
+  return llvm::make_unique<DirectoryWatcherLinux>(
       Path, Receiver, WaitForInitialSync, InotifyFD, InotifyWD,
       std::move(*InotifyPollingStopper));
 }