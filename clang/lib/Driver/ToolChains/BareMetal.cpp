--- conflicted
+++ resolved
@@ -370,7 +370,6 @@
 
 void BareMetal::AddLinkRuntimeLib(const ArgList &Args,
                                   ArgStringList &CmdArgs) const {
-<<<<<<< HEAD
   ToolChain::RuntimeLibType RLT = GetRuntimeLibType(Args);
   switch (RLT) {
   case ToolChain::RLT_CompilerRT: {
@@ -431,12 +430,6 @@
   C.addCommand(std::make_unique<Command>(JA, *this,
                                          ResponseFileSupport::AtFileCurCP(),
                                          Exec, CmdArgs, Inputs, Output));
-=======
-#if 0
-  CmdArgs.push_back(Args.MakeArgString("-lclang_rt.builtins-" +
-                                       getTriple().getArchName() + ".a"));
-#endif
->>>>>>> cb02aa7e
 }
 
 void baremetal::Linker::ConstructJob(Compilation &C, const JobAction &JA,
