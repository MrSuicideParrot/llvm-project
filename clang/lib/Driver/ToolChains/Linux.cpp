--- conflicted
+++ resolved
@@ -8,7 +8,6 @@
 
 #include "Linux.h"
 #include "Arch/ARM.h"
-#include "Arch/LoongArch.h"
 #include "Arch/Mips.h"
 #include "Arch/PPC.h"
 #include "Arch/RISCV.h"
@@ -38,9 +37,9 @@
 /// a target-triple directory in the library and header search paths.
 /// Unfortunately, this triple does not align with the vanilla target triple,
 /// so we provide a rough mapping here.
-std::string Linux::getMultiarchTriple(const Driver &D,
+static std::string getMultiarchTriple(const Driver &D,
                                       const llvm::Triple &TargetTriple,
-                                      StringRef SysRoot) const {
+                                      StringRef SysRoot) {
   llvm::Triple::EnvironmentType TargetEnvironment =
       TargetTriple.getEnvironment();
   bool IsAndroid = TargetTriple.isAndroid();
@@ -59,111 +58,110 @@
   // regardless of what the actual target triple is.
   case llvm::Triple::arm:
   case llvm::Triple::thumb:
-    if (IsAndroid)
+    if (IsAndroid) {
       return "arm-linux-androideabi";
-    if (TargetEnvironment == llvm::Triple::GNUEABIHF)
-      return "arm-linux-gnueabihf";
-    return "arm-linux-gnueabi";
+    } else if (TargetEnvironment == llvm::Triple::GNUEABIHF) {
+      if (D.getVFS().exists(SysRoot + "/lib/arm-linux-gnueabihf"))
+        return "arm-linux-gnueabihf";
+    } else {
+      if (D.getVFS().exists(SysRoot + "/lib/arm-linux-gnueabi"))
+        return "arm-linux-gnueabi";
+    }
+    break;
   case llvm::Triple::armeb:
   case llvm::Triple::thumbeb:
-    if (TargetEnvironment == llvm::Triple::GNUEABIHF)
-      return "armeb-linux-gnueabihf";
-    return "armeb-linux-gnueabi";
+    if (TargetEnvironment == llvm::Triple::GNUEABIHF) {
+      if (D.getVFS().exists(SysRoot + "/lib/armeb-linux-gnueabihf"))
+        return "armeb-linux-gnueabihf";
+    } else {
+      if (D.getVFS().exists(SysRoot + "/lib/armeb-linux-gnueabi"))
+        return "armeb-linux-gnueabi";
+    }
+    break;
   case llvm::Triple::x86:
     if (IsAndroid)
       return "i686-linux-android";
-    return "i386-linux-gnu";
+    if (D.getVFS().exists(SysRoot + "/lib/i386-linux-gnu"))
+      return "i386-linux-gnu";
+    break;
   case llvm::Triple::x86_64:
     if (IsAndroid)
       return "x86_64-linux-android";
-    if (TargetEnvironment == llvm::Triple::GNUX32)
-      return "x86_64-linux-gnux32";
-    return "x86_64-linux-gnu";
+    // We don't want this for x32, otherwise it will match x86_64 libs
+    if (TargetEnvironment != llvm::Triple::GNUX32 &&
+        D.getVFS().exists(SysRoot + "/lib/x86_64-linux-gnu"))
+      return "x86_64-linux-gnu";
+    break;
   case llvm::Triple::aarch64:
     if (IsAndroid)
       return "aarch64-linux-android";
-    return "aarch64-linux-gnu";
+    if (D.getVFS().exists(SysRoot + "/lib/aarch64-linux-gnu"))
+      return "aarch64-linux-gnu";
+    break;
   case llvm::Triple::aarch64_be:
-    return "aarch64_be-linux-gnu";
-
-  case llvm::Triple::loongarch64: {
-    const char *Libc;
-    const char *FPFlavor;
-
-    if (TargetTriple.isGNUEnvironment()) {
-      Libc = "gnu";
-    } else if (TargetTriple.isMusl()) {
-      Libc = "musl";
-    } else {
-      return TargetTriple.str();
-    }
-
-    switch (TargetEnvironment) {
-    default:
-      return TargetTriple.str();
-    case llvm::Triple::GNUSF:
-      FPFlavor = "sf";
-      break;
-    case llvm::Triple::GNUF32:
-      FPFlavor = "f32";
-      break;
-    case llvm::Triple::GNU:
-    case llvm::Triple::GNUF64:
-      // This was going to be "f64" in an earlier Toolchain Conventions
-      // revision, but starting from Feb 2023 the F64 ABI variants are
-      // unmarked in their canonical forms.
-      FPFlavor = "";
-      break;
-    }
-
-    return (Twine("loongarch64-linux-") + Libc + FPFlavor).str();
-  }
-
-  case llvm::Triple::m68k:
-    return "m68k-linux-gnu";
-
-  case llvm::Triple::mips:
-    return IsMipsR6 ? "mipsisa32r6-linux-gnu" : "mips-linux-gnu";
-  case llvm::Triple::mipsel:
-    return IsMipsR6 ? "mipsisa32r6el-linux-gnu" : "mipsel-linux-gnu";
+    if (D.getVFS().exists(SysRoot + "/lib/aarch64_be-linux-gnu"))
+      return "aarch64_be-linux-gnu";
+    break;
+  case llvm::Triple::mips: {
+    std::string MT = IsMipsR6 ? "mipsisa32r6-linux-gnu" : "mips-linux-gnu";
+    if (D.getVFS().exists(SysRoot + "/lib/" + MT))
+      return MT;
+    break;
+  }
+  case llvm::Triple::mipsel: {
+    if (IsAndroid)
+      return "mipsel-linux-android";
+    std::string MT = IsMipsR6 ? "mipsisa32r6el-linux-gnu" : "mipsel-linux-gnu";
+    if (D.getVFS().exists(SysRoot + "/lib/" + MT))
+      return MT;
+    break;
+  }
   case llvm::Triple::mips64: {
     std::string MT = std::string(IsMipsR6 ? "mipsisa64r6" : "mips64") +
                      "-linux-" + (IsMipsN32Abi ? "gnuabin32" : "gnuabi64");
-    if (D.getVFS().exists(concat(SysRoot, "/lib", MT)))
+    if (D.getVFS().exists(SysRoot + "/lib/" + MT))
       return MT;
-    if (D.getVFS().exists(concat(SysRoot, "/lib/mips64-linux-gnu")))
+    if (D.getVFS().exists(SysRoot + "/lib/mips64-linux-gnu"))
       return "mips64-linux-gnu";
     break;
   }
   case llvm::Triple::mips64el: {
+    if (IsAndroid)
+      return "mips64el-linux-android";
     std::string MT = std::string(IsMipsR6 ? "mipsisa64r6el" : "mips64el") +
                      "-linux-" + (IsMipsN32Abi ? "gnuabin32" : "gnuabi64");
-    if (D.getVFS().exists(concat(SysRoot, "/lib", MT)))
+    if (D.getVFS().exists(SysRoot + "/lib/" + MT))
       return MT;
-    if (D.getVFS().exists(concat(SysRoot, "/lib/mips64el-linux-gnu")))
+    if (D.getVFS().exists(SysRoot + "/lib/mips64el-linux-gnu"))
       return "mips64el-linux-gnu";
     break;
   }
   case llvm::Triple::ppc:
-    if (D.getVFS().exists(concat(SysRoot, "/lib/powerpc-linux-gnuspe")))
+    if (D.getVFS().exists(SysRoot + "/lib/powerpc-linux-gnuspe"))
       return "powerpc-linux-gnuspe";
-    return "powerpc-linux-gnu";
-  case llvm::Triple::ppcle:
-    return "powerpcle-linux-gnu";
+    if (D.getVFS().exists(SysRoot + "/lib/powerpc-linux-gnu"))
+      return "powerpc-linux-gnu";
+    break;
   case llvm::Triple::ppc64:
-    return "powerpc64-linux-gnu";
+    if (D.getVFS().exists(SysRoot + "/lib/powerpc64-linux-gnu"))
+      return "powerpc64-linux-gnu";
+    break;
   case llvm::Triple::ppc64le:
-    return "powerpc64le-linux-gnu";
-  case llvm::Triple::riscv64:
-    if (IsAndroid)
-      return "riscv64-linux-android";
-    return "riscv64-linux-gnu";
+    if (D.getVFS().exists(SysRoot + "/lib/powerpc64le-linux-gnu"))
+      return "powerpc64le-linux-gnu";
+    break;
   case llvm::Triple::sparc:
-    return "sparc-linux-gnu";
+    if (D.getVFS().exists(SysRoot + "/lib/sparc-linux-gnu"))
+      return "sparc-linux-gnu";
+    break;
   case llvm::Triple::sparcv9:
-    return "sparc64-linux-gnu";
+    if (D.getVFS().exists(SysRoot + "/lib/sparc64-linux-gnu"))
+      return "sparc64-linux-gnu";
+    break;
   case llvm::Triple::systemz:
-    return "s390x-linux-gnu";
+    if (D.getVFS().exists(SysRoot + "/lib/s390x-linux-gnu"))
+      return "s390x-linux-gnu";
+    break;
   }
   return TargetTriple.str();
 }
@@ -187,40 +185,62 @@
     return Triple.isArch32Bit() ? "lib" : "lib64";
   }
 
-  // It happens that only x86, PPC and SPARC use the 'lib32' variant of
-  // oslibdir, and using that variant while targeting other architectures causes
-  // problems because the libraries are laid out in shared system roots that
-  // can't cope with a 'lib32' library search path being considered. So we only
-  // enable them when we know we may need it.
+  // It happens that only x86 and PPC use the 'lib32' variant of oslibdir, and
+  // using that variant while targeting other architectures causes problems
+  // because the libraries are laid out in shared system roots that can't cope
+  // with a 'lib32' library search path being considered. So we only enable
+  // them when we know we may need it.
   //
   // FIXME: This is a bit of a hack. We should really unify this code for
   // reasoning about oslibdir spellings with the lib dir spellings in the
   // GCCInstallationDetector, but that is a more significant refactoring.
-  if (Triple.getArch() == llvm::Triple::x86 || Triple.isPPC32() ||
-      Triple.getArch() == llvm::Triple::sparc)
+  if (Triple.getArch() == llvm::Triple::x86 ||
+      Triple.getArch() == llvm::Triple::ppc)
     return "lib32";
 
-  if (Triple.getArch() == llvm::Triple::x86_64 && Triple.isX32())
+  if (Triple.getArch() == llvm::Triple::x86_64 &&
+      Triple.getEnvironment() == llvm::Triple::GNUX32)
     return "libx32";
 
   if (Triple.getArch() == llvm::Triple::riscv32)
     return "lib32";
 
   return Triple.isArch32Bit() ? "lib" : "lib64";
+}
+
+static void addMultilibsFilePaths(const Driver &D, const MultilibSet &Multilibs,
+                                  const Multilib &Multilib,
+                                  StringRef InstallPath,
+                                  ToolChain::path_list &Paths) {
+  if (const auto &PathsCallback = Multilibs.filePathsCallback())
+    for (const auto &Path : PathsCallback(Multilib))
+      addPathIfExists(D, InstallPath + Path, Paths);
 }
 
 Linux::Linux(const Driver &D, const llvm::Triple &Triple, const ArgList &Args)
     : Generic_ELF(D, Triple, Args) {
   GCCInstallation.init(Triple, Args);
   Multilibs = GCCInstallation.getMultilibs();
-  SelectedMultilibs.assign({GCCInstallation.getMultilib()});
+  SelectedMultilib = GCCInstallation.getMultilib();
   llvm::Triple::ArchType Arch = Triple.getArch();
   std::string SysRoot = computeSysRoot();
+
+  // Cross-compiling binutils and GCC installations (vanilla and openSUSE at
+  // least) put various tools in a triple-prefixed directory off of the parent
+  // of the GCC installation. We use the GCC triple here to ensure that we end
+  // up with tools that support the same amount of cross compiling as the
+  // detected GCC installation. For example, if we find a GCC installation
+  // targeting x86_64, but it is a bi-arch GCC installation, it can also be
+  // used to target i386.
+  // FIXME: This seems unlikely to be Linux-specific.
   ToolChain::path_list &PPaths = getProgramPaths();
-
-  Generic_GCC::PushPPaths(PPaths);
-
-  Distro Distro(D.getVFS(), Triple);
+  if (GCCInstallation.isValid()) {
+    PPaths.push_back(Twine(GCCInstallation.getParentLibPath() + "/../" +
+                           GCCInstallation.getTriple().str() + "/bin")
+                         .str());
+  }
+
+  Distro Distro(D.getVFS());
 
   if (Distro.IsAlpineLinux() || Triple.isAndroid()) {
     ExtraOpts.push_back("-z");
@@ -233,14 +253,16 @@
     ExtraOpts.push_back("relro");
   }
 
-  // Android ARM/AArch64 use max-page-size=4096 to reduce VMA usage. Note, lld
-  // from 11 onwards default max-page-size to 65536 for both ARM and AArch64.
-  if ((Triple.isARM() || Triple.isAArch64()) && Triple.isAndroid()) {
+  // The lld default page size is too large for Aarch64, which produces much
+  // larger .so files and images for arm64 device targets. Use 4KB page size
+  // for Android arm64 targets instead.
+  if (Triple.isAArch64() && Triple.isAndroid()) {
     ExtraOpts.push_back("-z");
     ExtraOpts.push_back("max-page-size=4096");
   }
 
-  if (GCCInstallation.getParentLibPath().contains("opt/rh/"))
+  if (GCCInstallation.getParentLibPath().find("opt/rh/devtoolset") !=
+      StringRef::npos)
     // With devtoolset on RHEL, we want to add a bin directory that is relative
     // to the detected gcc install, because if we are using devtoolset gcc then
     // we want to use other tools from devtoolset (e.g. ld) instead of the
@@ -255,12 +277,8 @@
   const bool IsMips = Triple.isMIPS();
   const bool IsHexagon = Arch == llvm::Triple::hexagon;
   const bool IsRISCV = Triple.isRISCV();
-  const bool IsCSKY = Triple.isCSKY();
-
-  if (IsCSKY && !SelectedMultilibs.empty())
-    SysRoot = SysRoot + SelectedMultilibs.back().osSuffix();
-
-  if ((IsMips || IsCSKY) && !SysRoot.empty())
+
+  if (IsMips && !SysRoot.empty())
     ExtraOpts.push_back("--sysroot=" + SysRoot);
 
   // Do not use 'gnu' hash style for Mips targets because .gnu.hash
@@ -270,17 +288,24 @@
   // Android loader does not support .gnu.hash until API 23.
   // Hexagon linker/loader does not support .gnu.hash
   if (!IsMips && !IsHexagon) {
-    if (Distro.IsOpenSUSE() || Distro == Distro::UbuntuLucid ||
-        Distro == Distro::UbuntuJaunty || Distro == Distro::UbuntuKarmic ||
+    if (Distro.IsRedhat() || Distro.IsOpenSUSE() || Distro.IsAlpineLinux() ||
+        (Distro.IsUbuntu() && Distro >= Distro::UbuntuMaverick) ||
+        (IsAndroid && !Triple.isAndroidVersionLT(23)))
+      ExtraOpts.push_back("--hash-style=gnu");
+
+    if (Distro.IsDebian() || Distro.IsOpenSUSE() ||
+        Distro == Distro::UbuntuLucid || Distro == Distro::UbuntuJaunty ||
+        Distro == Distro::UbuntuKarmic ||
         (IsAndroid && Triple.isAndroidVersionLT(23)))
       ExtraOpts.push_back("--hash-style=both");
-    else
-      ExtraOpts.push_back("--hash-style=gnu");
   }
 
 #ifdef ENABLE_LINKER_BUILD_ID
   ExtraOpts.push_back("--build-id");
 #endif
+
+  if (IsAndroid || Distro.IsOpenSUSE())
+    ExtraOpts.push_back("--enable-new-dtags");
 
   // The selection of paths to try here is designed to match the patterns which
   // the GCC driver itself uses, as this is part of the GCC-compatible driver.
@@ -289,63 +314,144 @@
   // to the link paths.
   path_list &Paths = getFilePaths();
 
-  const std::string OSLibDir = std::string(getOSLibDir(Triple, Args));
+  const std::string OSLibDir = getOSLibDir(Triple, Args);
   const std::string MultiarchTriple = getMultiarchTriple(D, Triple, SysRoot);
 
-  // mips32: Debian multilib, we use /libo32, while in other case, /lib is
-  // used. We need add both libo32 and /lib.
-  if (Arch == llvm::Triple::mips || Arch == llvm::Triple::mipsel) {
-    Generic_GCC::AddMultilibPaths(D, SysRoot, "libo32", MultiarchTriple, Paths);
-    addPathIfExists(D, concat(SysRoot, "/libo32"), Paths);
-    addPathIfExists(D, concat(SysRoot, "/usr/libo32"), Paths);
-  }
-  Generic_GCC::AddMultilibPaths(D, SysRoot, OSLibDir, MultiarchTriple, Paths);
-
-  addPathIfExists(D, concat(SysRoot, "/lib", MultiarchTriple), Paths);
-  addPathIfExists(D, concat(SysRoot, "/lib/..", OSLibDir), Paths);
+  // Add the multilib suffixed paths where they are available.
+  if (GCCInstallation.isValid()) {
+    const llvm::Triple &GCCTriple = GCCInstallation.getTriple();
+    const std::string &LibPath = GCCInstallation.getParentLibPath();
+
+    // Add toolchain / multilib specific file paths.
+    addMultilibsFilePaths(D, Multilibs, SelectedMultilib,
+                          GCCInstallation.getInstallPath(), Paths);
+
+    // Sourcery CodeBench MIPS toolchain holds some libraries under
+    // a biarch-like suffix of the GCC installation.
+    addPathIfExists(
+        D, GCCInstallation.getInstallPath() + SelectedMultilib.gccSuffix(),
+        Paths);
+
+    // GCC cross compiling toolchains will install target libraries which ship
+    // as part of the toolchain under <prefix>/<triple>/<libdir> rather than as
+    // any part of the GCC installation in
+    // <prefix>/<libdir>/gcc/<triple>/<version>. This decision is somewhat
+    // debatable, but is the reality today. We need to search this tree even
+    // when we have a sysroot somewhere else. It is the responsibility of
+    // whomever is doing the cross build targeting a sysroot using a GCC
+    // installation that is *not* within the system root to ensure two things:
+    //
+    //  1) Any DSOs that are linked in from this tree or from the install path
+    //     above must be present on the system root and found via an
+    //     appropriate rpath.
+    //  2) There must not be libraries installed into
+    //     <prefix>/<triple>/<libdir> unless they should be preferred over
+    //     those within the system root.
+    //
+    // Note that this matches the GCC behavior. See the below comment for where
+    // Clang diverges from GCC's behavior.
+    addPathIfExists(D, LibPath + "/../" + GCCTriple.str() + "/lib/../" +
+                           OSLibDir + SelectedMultilib.osSuffix(),
+                    Paths);
+
+    // If the GCC installation we found is inside of the sysroot, we want to
+    // prefer libraries installed in the parent prefix of the GCC installation.
+    // It is important to *not* use these paths when the GCC installation is
+    // outside of the system root as that can pick up unintended libraries.
+    // This usually happens when there is an external cross compiler on the
+    // host system, and a more minimal sysroot available that is the target of
+    // the cross. Note that GCC does include some of these directories in some
+    // configurations but this seems somewhere between questionable and simply
+    // a bug.
+    if (StringRef(LibPath).startswith(SysRoot)) {
+      addPathIfExists(D, LibPath + "/" + MultiarchTriple, Paths);
+      addPathIfExists(D, LibPath + "/../" + OSLibDir, Paths);
+    }
+  }
+
+  // Similar to the logic for GCC above, if we currently running Clang inside
+  // of the requested system root, add its parent library paths to
+  // those searched.
+  // FIXME: It's not clear whether we should use the driver's installed
+  // directory ('Dir' below) or the ResourceDir.
+  if (StringRef(D.Dir).startswith(SysRoot)) {
+    addPathIfExists(D, D.Dir + "/../lib/" + MultiarchTriple, Paths);
+    addPathIfExists(D, D.Dir + "/../" + OSLibDir, Paths);
+  }
+
+  addPathIfExists(D, SysRoot + "/lib/" + MultiarchTriple, Paths);
+  addPathIfExists(D, SysRoot + "/lib/../" + OSLibDir, Paths);
 
   if (IsAndroid) {
     // Android sysroots contain a library directory for each supported OS
     // version as well as some unversioned libraries in the usual multiarch
     // directory.
-    addPathIfExists(
-        D,
-        concat(SysRoot, "/usr/lib", MultiarchTriple,
-               llvm::to_string(Triple.getEnvironmentVersion().getMajor())),
-        Paths);
-  }
-
-  addPathIfExists(D, concat(SysRoot, "/usr/lib", MultiarchTriple), Paths);
+    unsigned Major;
+    unsigned Minor;
+    unsigned Micro;
+    Triple.getEnvironmentVersion(Major, Minor, Micro);
+    addPathIfExists(D,
+                    SysRoot + "/usr/lib/" + MultiarchTriple + "/" +
+                        llvm::to_string(Major),
+                    Paths);
+  }
+
+  addPathIfExists(D, SysRoot + "/usr/lib/" + MultiarchTriple, Paths);
   // 64-bit OpenEmbedded sysroots may not have a /usr/lib dir. So they cannot
   // find /usr/lib64 as it is referenced as /usr/lib/../lib64. So we handle
   // this here.
   if (Triple.getVendor() == llvm::Triple::OpenEmbedded &&
       Triple.isArch64Bit())
-    addPathIfExists(D, concat(SysRoot, "/usr", OSLibDir), Paths);
+    addPathIfExists(D, SysRoot + "/usr/" + OSLibDir, Paths);
   else
-    addPathIfExists(D, concat(SysRoot, "/usr/lib/..", OSLibDir), Paths);
+    addPathIfExists(D, SysRoot + "/usr/lib/../" + OSLibDir, Paths);
   if (IsRISCV) {
     StringRef ABIName = tools::riscv::getRISCVABI(Args, Triple);
-    addPathIfExists(D, concat(SysRoot, "/", OSLibDir, ABIName), Paths);
-    addPathIfExists(D, concat(SysRoot, "/usr", OSLibDir, ABIName), Paths);
-  }
-
-  Generic_GCC::AddMultiarchPaths(D, SysRoot, OSLibDir, Paths);
-
-  addPathIfExists(D, concat(SysRoot, "/lib"), Paths);
-  addPathIfExists(D, concat(SysRoot, "/usr/lib"), Paths);
-}
-
-ToolChain::RuntimeLibType Linux::GetDefaultRuntimeLibType() const {
-  if (getTriple().isAndroid())
-    return ToolChain::RLT_CompilerRT;
-  return Generic_ELF::GetDefaultRuntimeLibType();
-}
-
-unsigned Linux::GetDefaultDwarfVersion() const {
-  if (getTriple().isAndroid())
-    return 4;
-  return ToolChain::GetDefaultDwarfVersion();
+    addPathIfExists(D, SysRoot + "/" + OSLibDir + "/" + ABIName, Paths);
+    addPathIfExists(D, SysRoot + "/usr/" + OSLibDir + "/" + ABIName, Paths);
+  }
+
+  // Try walking via the GCC triple path in case of biarch or multiarch GCC
+  // installations with strange symlinks.
+  if (GCCInstallation.isValid()) {
+    addPathIfExists(D,
+                    SysRoot + "/usr/lib/" + GCCInstallation.getTriple().str() +
+                        "/../../" + OSLibDir,
+                    Paths);
+
+    // Add the 'other' biarch variant path
+    Multilib BiarchSibling;
+    if (GCCInstallation.getBiarchSibling(BiarchSibling)) {
+      addPathIfExists(D, GCCInstallation.getInstallPath() +
+                             BiarchSibling.gccSuffix(),
+                      Paths);
+    }
+
+    // See comments above on the multilib variant for details of why this is
+    // included even from outside the sysroot.
+    const std::string &LibPath = GCCInstallation.getParentLibPath();
+    const llvm::Triple &GCCTriple = GCCInstallation.getTriple();
+    const Multilib &Multilib = GCCInstallation.getMultilib();
+    addPathIfExists(D, LibPath + "/../" + GCCTriple.str() + "/lib" +
+                           Multilib.osSuffix(),
+                    Paths);
+
+    // See comments above on the multilib variant for details of why this is
+    // only included from within the sysroot.
+    if (StringRef(LibPath).startswith(SysRoot))
+      addPathIfExists(D, LibPath, Paths);
+  }
+
+  // Similar to the logic for GCC above, if we are currently running Clang
+  // inside of the requested system root, add its parent library path to those
+  // searched.
+  // FIXME: It's not clear whether we should use the driver's installed
+  // directory ('Dir' below) or the ResourceDir.
+  if (StringRef(D.Dir).startswith(SysRoot))
+    addPathIfExists(D, D.Dir + "/../lib", Paths);
+
+  addPathIfExists(D, SysRoot + "/lib", Paths);
+  addPathIfExists(D, SysRoot + "/usr/lib", Paths);
 }
 
 ToolChain::CXXStdlibType Linux::GetDefaultCXXStdlibType() const {
@@ -357,10 +463,6 @@
 bool Linux::HasNativeLLVMSupport() const { return true; }
 
 Tool *Linux::buildLinker() const { return new tools::gnutools::Linker(*this); }
-
-Tool *Linux::buildStaticLibTool() const {
-  return new tools::gnutools::StaticLibTool(*this);
-}
 
 Tool *Linux::buildAssembler() const {
   return new tools::gnutools::Assembler(*this);
@@ -379,21 +481,6 @@
       return AndroidSysRootPath;
   }
 
-  if (getTriple().isCSKY()) {
-    // CSKY toolchains use different names for sysroot folder.
-    if (!GCCInstallation.isValid())
-      return std::string();
-    // GCCInstallation.getInstallPath() =
-    //   $GCCToolchainPath/lib/gcc/csky-linux-gnuabiv2/6.3.0
-    // Path = $GCCToolchainPath/csky-linux-gnuabiv2/libc
-    std::string Path = (GCCInstallation.getInstallPath() + "/../../../../" +
-                        GCCInstallation.getTriple().str() + "/libc")
-                           .str();
-    if (getVFS().exists(Path))
-      return Path;
-    return std::string();
-  }
-
   if (!GCCInstallation.isValid() || !getTriple().isMIPS())
     return std::string();
 
@@ -424,19 +511,11 @@
   const llvm::Triple::ArchType Arch = getArch();
   const llvm::Triple &Triple = getTriple();
 
-  const Distro Distro(getDriver().getVFS(), Triple);
-
-  if (Triple.isAndroid()) {
-    if (getSanitizerArgs(Args).needsHwasanRt() &&
-        !Triple.isAndroidVersionLT(34) && Triple.isArch64Bit()) {
-      // On Android 14 and newer, there is a special linker_hwasan64 that
-      // allows to run HWASan binaries on non-HWASan system images. This
-      // is also available on HWASan system images, so we can just always
-      // use that instead.
-      return "/system/bin/linker_hwasan64";
-    }
+  const Distro Distro(getDriver().getVFS());
+
+  if (Triple.isAndroid())
     return Triple.isArch64Bit() ? "/system/bin/linker64" : "/system/bin/linker";
-  }
+
   if (Triple.isMusl()) {
     std::string ArchName;
     bool IsArm = false;
@@ -452,12 +531,6 @@
       ArchName = "armeb";
       IsArm = true;
       break;
-    case llvm::Triple::x86:
-      ArchName = "i386";
-      break;
-    case llvm::Triple::x86_64:
-      ArchName = Triple.isX32() ? "x32" : Triple.getArchName().str();
-      break;
     default:
       ArchName = Triple.getArchName().str();
     }
@@ -465,9 +538,6 @@
         (Triple.getEnvironment() == llvm::Triple::MuslEABIHF ||
          tools::arm::getARMFloatABI(*this, Args) == tools::arm::FloatABI::Hard))
       ArchName += "hf";
-    if (Arch == llvm::Triple::ppc &&
-        Triple.getSubArch() == llvm::Triple::PPCSubArch_spe)
-      ArchName = "powerpc-sf";
 
     return "/lib/ld-musl-" + ArchName + ".so.1";
   }
@@ -499,31 +569,11 @@
     Loader = HF ? "ld-linux-armhf.so.3" : "ld-linux.so.3";
     break;
   }
-  case llvm::Triple::loongarch32: {
-    LibDir = "lib32";
-    Loader =
-        ("ld-linux-loongarch-" +
-         tools::loongarch::getLoongArchABI(getDriver(), Args, Triple) + ".so.1")
-            .str();
-    break;
-  }
-  case llvm::Triple::loongarch64: {
-    LibDir = "lib64";
-    Loader =
-        ("ld-linux-loongarch-" +
-         tools::loongarch::getLoongArchABI(getDriver(), Args, Triple) + ".so.1")
-            .str();
-    break;
-  }
-  case llvm::Triple::m68k:
-    LibDir = "lib";
-    Loader = "ld.so.1";
-    break;
   case llvm::Triple::mips:
   case llvm::Triple::mipsel:
   case llvm::Triple::mips64:
   case llvm::Triple::mips64el: {
-    bool IsNaN2008 = tools::mips::isNaN2008(getDriver(), Args, Triple);
+    bool IsNaN2008 = tools::mips::isNaN2008(Args, Triple);
 
     LibDir = "lib" + tools::mips::getMipsABILibSuffix(Args, Triple);
 
@@ -542,10 +592,6 @@
     LibDir = "lib";
     Loader = "ld.so.1";
     break;
-  case llvm::Triple::ppcle:
-    LibDir = "lib";
-    Loader = "ld.so.1";
-    break;
   case llvm::Triple::ppc64:
     LibDir = "lib64";
     Loader =
@@ -586,17 +632,10 @@
     Loader = "ld-linux.so.2";
     break;
   case llvm::Triple::x86_64: {
-    bool X32 = Triple.isX32();
+    bool X32 = Triple.getEnvironment() == llvm::Triple::GNUX32;
 
     LibDir = X32 ? "libx32" : "lib64";
     Loader = X32 ? "ld-linux-x32.so.2" : "ld-linux-x86-64.so.2";
-    break;
-  }
-  case llvm::Triple::ve:
-    return "/opt/nec/ve/lib/ld-linux-ve.so.1";
-  case llvm::Triple::csky: {
-    LibDir = "lib";
-    Loader = "ld.so.1";
     break;
   }
   }
@@ -616,16 +655,9 @@
   if (DriverArgs.hasArg(clang::driver::options::OPT_nostdinc))
     return;
 
-<<<<<<< HEAD
-  // Add 'include' in the resource directory, which is similar to
-  // GCC_INCLUDE_DIR (private headers) in GCC. Note: the include directory
-  // contains some files conflicting with system /usr/include. musl systems
-  // prefer the /usr/include copies which are more relevant.
-=======
   if (!DriverArgs.hasArg(options::OPT_nostdlibinc))
     addSystemInclude(DriverArgs, CC1Args, SysRoot + "/usr/local/include");
 
->>>>>>> cb02aa7e
   SmallString<128> ResourceDirInclude(D.ResourceDir);
   llvm::sys::path::append(ResourceDirInclude, "include");
   if (!DriverArgs.hasArg(options::OPT_nobuiltininc) &&
@@ -634,11 +666,6 @@
 
   if (DriverArgs.hasArg(options::OPT_nostdlibinc))
     return;
-
-  // LOCAL_INCLUDE_DIR
-  addSystemInclude(DriverArgs, CC1Args, concat(SysRoot, "/usr/local/include"));
-  // TOOL_INCLUDE_DIR
-  AddMultilibIncludeArgs(DriverArgs, CC1Args);
 
   // Check for configure-time C include directories.
   StringRef CIncludeDirs(C_INCLUDE_DIRS);
@@ -647,20 +674,182 @@
     CIncludeDirs.split(dirs, ":");
     for (StringRef dir : dirs) {
       StringRef Prefix =
-          llvm::sys::path::is_absolute(dir) ? "" : StringRef(SysRoot);
+          llvm::sys::path::is_absolute(dir) ? StringRef(SysRoot) : "";
       addExternCSystemInclude(DriverArgs, CC1Args, Prefix + dir);
     }
     return;
   }
 
-  // On systems using multiarch and Android, add /usr/include/$triple before
-  // /usr/include.
-  std::string MultiarchIncludeDir = getMultiarchTriple(D, getTriple(), SysRoot);
-  if (!MultiarchIncludeDir.empty() &&
-      D.getVFS().exists(concat(SysRoot, "/usr/include", MultiarchIncludeDir)))
-    addExternCSystemInclude(
-        DriverArgs, CC1Args,
-        concat(SysRoot, "/usr/include", MultiarchIncludeDir));
+  // Lacking those, try to detect the correct set of system includes for the
+  // target triple.
+
+  // Add include directories specific to the selected multilib set and multilib.
+  if (GCCInstallation.isValid()) {
+    const auto &Callback = Multilibs.includeDirsCallback();
+    if (Callback) {
+      for (const auto &Path : Callback(GCCInstallation.getMultilib()))
+        addExternCSystemIncludeIfExists(
+            DriverArgs, CC1Args, GCCInstallation.getInstallPath() + Path);
+    }
+  }
+
+  // Implement generic Debian multiarch support.
+  const StringRef X86_64MultiarchIncludeDirs[] = {
+      "/usr/include/x86_64-linux-gnu",
+
+      // FIXME: These are older forms of multiarch. It's not clear that they're
+      // in use in any released version of Debian, so we should consider
+      // removing them.
+      "/usr/include/i686-linux-gnu/64", "/usr/include/i486-linux-gnu/64"};
+  const StringRef X86MultiarchIncludeDirs[] = {
+      "/usr/include/i386-linux-gnu",
+
+      // FIXME: These are older forms of multiarch. It's not clear that they're
+      // in use in any released version of Debian, so we should consider
+      // removing them.
+      "/usr/include/x86_64-linux-gnu/32", "/usr/include/i686-linux-gnu",
+      "/usr/include/i486-linux-gnu"};
+  const StringRef AArch64MultiarchIncludeDirs[] = {
+      "/usr/include/aarch64-linux-gnu"};
+  const StringRef ARMMultiarchIncludeDirs[] = {
+      "/usr/include/arm-linux-gnueabi"};
+  const StringRef ARMHFMultiarchIncludeDirs[] = {
+      "/usr/include/arm-linux-gnueabihf"};
+  const StringRef ARMEBMultiarchIncludeDirs[] = {
+      "/usr/include/armeb-linux-gnueabi"};
+  const StringRef ARMEBHFMultiarchIncludeDirs[] = {
+      "/usr/include/armeb-linux-gnueabihf"};
+  const StringRef MIPSMultiarchIncludeDirs[] = {"/usr/include/mips-linux-gnu"};
+  const StringRef MIPSELMultiarchIncludeDirs[] = {
+      "/usr/include/mipsel-linux-gnu"};
+  const StringRef MIPS64MultiarchIncludeDirs[] = {
+      "/usr/include/mips64-linux-gnuabi64"};
+  const StringRef MIPS64ELMultiarchIncludeDirs[] = {
+      "/usr/include/mips64el-linux-gnuabi64"};
+  const StringRef MIPSN32MultiarchIncludeDirs[] = {
+      "/usr/include/mips64-linux-gnuabin32"};
+  const StringRef MIPSN32ELMultiarchIncludeDirs[] = {
+      "/usr/include/mips64el-linux-gnuabin32"};
+  const StringRef MIPSR6MultiarchIncludeDirs[] = {
+      "/usr/include/mipsisa32-linux-gnu"};
+  const StringRef MIPSR6ELMultiarchIncludeDirs[] = {
+      "/usr/include/mipsisa32r6el-linux-gnu"};
+  const StringRef MIPS64R6MultiarchIncludeDirs[] = {
+      "/usr/include/mipsisa64r6-linux-gnuabi64"};
+  const StringRef MIPS64R6ELMultiarchIncludeDirs[] = {
+      "/usr/include/mipsisa64r6el-linux-gnuabi64"};
+  const StringRef MIPSN32R6MultiarchIncludeDirs[] = {
+      "/usr/include/mipsisa64r6-linux-gnuabin32"};
+  const StringRef MIPSN32R6ELMultiarchIncludeDirs[] = {
+      "/usr/include/mipsisa64r6el-linux-gnuabin32"};
+  const StringRef PPCMultiarchIncludeDirs[] = {
+      "/usr/include/powerpc-linux-gnu",
+      "/usr/include/powerpc-linux-gnuspe"};
+  const StringRef PPC64MultiarchIncludeDirs[] = {
+      "/usr/include/powerpc64-linux-gnu"};
+  const StringRef PPC64LEMultiarchIncludeDirs[] = {
+      "/usr/include/powerpc64le-linux-gnu"};
+  const StringRef SparcMultiarchIncludeDirs[] = {
+      "/usr/include/sparc-linux-gnu"};
+  const StringRef Sparc64MultiarchIncludeDirs[] = {
+      "/usr/include/sparc64-linux-gnu"};
+  const StringRef SYSTEMZMultiarchIncludeDirs[] = {
+      "/usr/include/s390x-linux-gnu"};
+  ArrayRef<StringRef> MultiarchIncludeDirs;
+  switch (getTriple().getArch()) {
+  case llvm::Triple::x86_64:
+    MultiarchIncludeDirs = X86_64MultiarchIncludeDirs;
+    break;
+  case llvm::Triple::x86:
+    MultiarchIncludeDirs = X86MultiarchIncludeDirs;
+    break;
+  case llvm::Triple::aarch64:
+  case llvm::Triple::aarch64_be:
+    MultiarchIncludeDirs = AArch64MultiarchIncludeDirs;
+    break;
+  case llvm::Triple::arm:
+  case llvm::Triple::thumb:
+    if (getTriple().getEnvironment() == llvm::Triple::GNUEABIHF)
+      MultiarchIncludeDirs = ARMHFMultiarchIncludeDirs;
+    else
+      MultiarchIncludeDirs = ARMMultiarchIncludeDirs;
+    break;
+  case llvm::Triple::armeb:
+  case llvm::Triple::thumbeb:
+    if (getTriple().getEnvironment() == llvm::Triple::GNUEABIHF)
+      MultiarchIncludeDirs = ARMEBHFMultiarchIncludeDirs;
+    else
+      MultiarchIncludeDirs = ARMEBMultiarchIncludeDirs;
+    break;
+  case llvm::Triple::mips:
+    if (getTriple().getSubArch() == llvm::Triple::MipsSubArch_r6)
+      MultiarchIncludeDirs = MIPSR6MultiarchIncludeDirs;
+    else
+      MultiarchIncludeDirs = MIPSMultiarchIncludeDirs;
+    break;
+  case llvm::Triple::mipsel:
+    if (getTriple().getSubArch() == llvm::Triple::MipsSubArch_r6)
+      MultiarchIncludeDirs = MIPSR6ELMultiarchIncludeDirs;
+    else
+      MultiarchIncludeDirs = MIPSELMultiarchIncludeDirs;
+    break;
+  case llvm::Triple::mips64:
+    if (getTriple().getSubArch() == llvm::Triple::MipsSubArch_r6)
+      if (getTriple().getEnvironment() == llvm::Triple::GNUABIN32)
+        MultiarchIncludeDirs = MIPSN32R6MultiarchIncludeDirs;
+      else
+        MultiarchIncludeDirs = MIPS64R6MultiarchIncludeDirs;
+    else if (getTriple().getEnvironment() == llvm::Triple::GNUABIN32)
+      MultiarchIncludeDirs = MIPSN32MultiarchIncludeDirs;
+    else
+      MultiarchIncludeDirs = MIPS64MultiarchIncludeDirs;
+    break;
+  case llvm::Triple::mips64el:
+    if (getTriple().getSubArch() == llvm::Triple::MipsSubArch_r6)
+      if (getTriple().getEnvironment() == llvm::Triple::GNUABIN32)
+        MultiarchIncludeDirs = MIPSN32R6ELMultiarchIncludeDirs;
+      else
+        MultiarchIncludeDirs = MIPS64R6ELMultiarchIncludeDirs;
+    else if (getTriple().getEnvironment() == llvm::Triple::GNUABIN32)
+      MultiarchIncludeDirs = MIPSN32ELMultiarchIncludeDirs;
+    else
+      MultiarchIncludeDirs = MIPS64ELMultiarchIncludeDirs;
+    break;
+  case llvm::Triple::ppc:
+    MultiarchIncludeDirs = PPCMultiarchIncludeDirs;
+    break;
+  case llvm::Triple::ppc64:
+    MultiarchIncludeDirs = PPC64MultiarchIncludeDirs;
+    break;
+  case llvm::Triple::ppc64le:
+    MultiarchIncludeDirs = PPC64LEMultiarchIncludeDirs;
+    break;
+  case llvm::Triple::sparc:
+    MultiarchIncludeDirs = SparcMultiarchIncludeDirs;
+    break;
+  case llvm::Triple::sparcv9:
+    MultiarchIncludeDirs = Sparc64MultiarchIncludeDirs;
+    break;
+  case llvm::Triple::systemz:
+    MultiarchIncludeDirs = SYSTEMZMultiarchIncludeDirs;
+    break;
+  default:
+    break;
+  }
+
+  const std::string AndroidMultiarchIncludeDir =
+      std::string("/usr/include/") +
+      getMultiarchTriple(D, getTriple(), SysRoot);
+  const StringRef AndroidMultiarchIncludeDirs[] = {AndroidMultiarchIncludeDir};
+  if (getTriple().isAndroid())
+    MultiarchIncludeDirs = AndroidMultiarchIncludeDirs;
+
+  for (StringRef Dir : MultiarchIncludeDirs) {
+    if (D.getVFS().exists(SysRoot + Dir)) {
+      addExternCSystemInclude(DriverArgs, CC1Args, SysRoot + Dir);
+      break;
+    }
+  }
 
   if (getTriple().getOS() == llvm::Triple::RTEMS)
     return;
@@ -668,11 +857,8 @@
   // Add an include of '/include' directly. This isn't provided by default by
   // system GCCs, but is often used with cross-compiling GCCs, and harmless to
   // add even when Clang is acting as-if it were a system compiler.
-  addExternCSystemInclude(DriverArgs, CC1Args, concat(SysRoot, "/include"));
-
-<<<<<<< HEAD
-  addExternCSystemInclude(DriverArgs, CC1Args, concat(SysRoot, "/usr/include"));
-=======
+  addExternCSystemInclude(DriverArgs, CC1Args, SysRoot + "/include");
+
   addExternCSystemInclude(DriverArgs, CC1Args, SysRoot + "/usr/include");
 
   if (!DriverArgs.hasArg(options::OPT_nobuiltininc) && getTriple().isMusl())
@@ -698,36 +884,62 @@
   }
   return MaxVersion ? (base + "/" + MaxVersionString).str() : "";
 }
->>>>>>> cb02aa7e
-
-  if (!DriverArgs.hasArg(options::OPT_nobuiltininc) && getTriple().isMusl())
-    addSystemInclude(DriverArgs, CC1Args, ResourceDirInclude);
+
+void Linux::addLibCxxIncludePaths(const llvm::opt::ArgList &DriverArgs,
+                                  llvm::opt::ArgStringList &CC1Args) const {
+  const std::string& SysRoot = computeSysRoot();
+  const std::string LibCXXIncludePathCandidates[] = {
+      DetectLibcxxIncludePath(getVFS(), getDriver().Dir + "/../include/c++"),
+      // If this is a development, non-installed, clang, libcxx will
+      // not be found at ../include/c++ but it likely to be found at
+      // one of the following two locations:
+      DetectLibcxxIncludePath(getVFS(), SysRoot + "/usr/local/include/c++"),
+      DetectLibcxxIncludePath(getVFS(), SysRoot + "/usr/include/c++") };
+  for (const auto &IncludePath : LibCXXIncludePathCandidates) {
+    if (IncludePath.empty() || !getVFS().exists(IncludePath))
+      continue;
+    // Use the first candidate that exists.
+    addSystemInclude(DriverArgs, CC1Args, IncludePath);
+    return;
+  }
 }
 
 void Linux::addLibStdCxxIncludePaths(const llvm::opt::ArgList &DriverArgs,
                                      llvm::opt::ArgStringList &CC1Args) const {
   // We need a detected GCC installation on Linux to provide libstdc++'s
-  // headers in odd Linuxish places.
+  // headers.
   if (!GCCInstallation.isValid())
     return;
 
-  // Detect Debian g++-multiarch-incdir.diff.
+  // By default, look for the C++ headers in an include directory adjacent to
+  // the lib directory of the GCC installation. Note that this is expect to be
+  // equivalent to '/usr/include/c++/X.Y' in almost all cases.
+  StringRef LibDir = GCCInstallation.getParentLibPath();
+  StringRef InstallDir = GCCInstallation.getInstallPath();
   StringRef TripleStr = GCCInstallation.getTriple().str();
-  StringRef DebianMultiarch =
-      GCCInstallation.getTriple().getArch() == llvm::Triple::x86
-          ? "i386-linux-gnu"
-          : TripleStr;
-
-  // Try generic GCC detection first.
-  if (Generic_GCC::addGCCLibStdCxxIncludePaths(DriverArgs, CC1Args,
-                                               DebianMultiarch))
+  const Multilib &Multilib = GCCInstallation.getMultilib();
+  const std::string GCCMultiarchTriple = getMultiarchTriple(
+      getDriver(), GCCInstallation.getTriple(), getDriver().SysRoot);
+  const std::string TargetMultiarchTriple =
+      getMultiarchTriple(getDriver(), getTriple(), getDriver().SysRoot);
+  const GCCVersion &Version = GCCInstallation.getVersion();
+
+  // The primary search for libstdc++ supports multiarch variants.
+  if (addLibStdCXXIncludePaths(LibDir.str() + "/../include",
+                               "/c++/" + Version.Text, TripleStr,
+                               GCCMultiarchTriple, TargetMultiarchTriple,
+                               Multilib.includeSuffix(), DriverArgs, CC1Args))
     return;
 
-  StringRef LibDir = GCCInstallation.getParentLibPath();
-  const Multilib &Multilib = GCCInstallation.getMultilib();
-  const GCCVersion &Version = GCCInstallation.getVersion();
-
+  // Otherwise, fall back on a bunch of options which don't use multiarch
+  // layouts for simplicity.
   const std::string LibStdCXXIncludePathCandidates[] = {
+      // Gentoo is weird and places its headers inside the GCC install,
+      // so if the first attempt to find the headers fails, try these patterns.
+      InstallDir.str() + "/include/g++-v" + Version.Text,
+      InstallDir.str() + "/include/g++-v" + Version.MajorStr + "." +
+          Version.MinorStr,
+      InstallDir.str() + "/include/g++-v" + Version.MajorStr,
       // Android standalone toolchain has C++ headers in yet another place.
       LibDir.str() + "/../" + TripleStr.str() + "/include/c++/" + Version.Text,
       // Freescale SDK C++ headers are directly in <sysroot>/usr/include/c++,
@@ -739,7 +951,9 @@
   };
 
   for (const auto &IncludePath : LibStdCXXIncludePathCandidates) {
-    if (addLibStdCXXIncludePaths(IncludePath, TripleStr,
+    if (addLibStdCXXIncludePaths(IncludePath, /*Suffix*/ "", TripleStr,
+                                 /*GCCMultiarchTriple*/ "",
+                                 /*TargetMultiarchTriple*/ "",
                                  Multilib.includeSuffix(), DriverArgs, CC1Args))
       break;
   }
@@ -747,25 +961,7 @@
 
 void Linux::AddCudaIncludeArgs(const ArgList &DriverArgs,
                                ArgStringList &CC1Args) const {
-  CudaInstallation->AddCudaIncludeArgs(DriverArgs, CC1Args);
-}
-
-void Linux::AddHIPIncludeArgs(const ArgList &DriverArgs,
-                              ArgStringList &CC1Args) const {
-  RocmInstallation->AddHIPIncludeArgs(DriverArgs, CC1Args);
-}
-
-void Linux::AddHIPRuntimeLibArgs(const ArgList &Args,
-                                 ArgStringList &CmdArgs) const {
-  CmdArgs.push_back(
-      Args.MakeArgString(StringRef("-L") + RocmInstallation->getLibPath()));
-
-  if (Args.hasFlag(options::OPT_frtlib_add_rpath,
-                   options::OPT_fno_rtlib_add_rpath, false))
-    CmdArgs.append(
-        {"-rpath", Args.MakeArgString(RocmInstallation->getLibPath())});
-
-  CmdArgs.push_back("-lamdhip64");
+  CudaInstallation.AddCudaIncludeArgs(DriverArgs, CC1Args);
 }
 
 void Linux::AddIAMCUIncludeArgs(const ArgList &DriverArgs,
@@ -778,26 +974,17 @@
   }
 }
 
-bool Linux::isPIEDefault(const llvm::opt::ArgList &Args) const {
-  return CLANG_DEFAULT_PIE_ON_LINUX || getTriple().isAndroid() ||
-         getTriple().isMusl() || getSanitizerArgs(Args).requiresPIE();
-}
-
-bool Linux::IsAArch64OutlineAtomicsDefault(const ArgList &Args) const {
-  // Outline atomics for AArch64 are supported by compiler-rt
-  // and libgcc since 9.3.1
-  assert(getTriple().isAArch64() && "expected AArch64 target!");
-  ToolChain::RuntimeLibType RtLib = GetRuntimeLibType(Args);
-  if (RtLib == ToolChain::RLT_CompilerRT)
-    return true;
-  assert(RtLib == ToolChain::RLT_Libgcc && "unexpected runtime library type!");
-  if (GCCInstallation.getVersion().isOlderThan(9, 3, 1))
-    return false;
-  return true;
+bool Linux::isPIEDefault() const {
+  return (getTriple().isAndroid() && !getTriple().isAndroidVersionLT(16)) ||
+          getTriple().isMusl() || getSanitizerArgs().requiresPIE();
+}
+
+bool Linux::isNoExecStackDefault() const {
+    return getTriple().isAndroid();
 }
 
 bool Linux::IsMathErrnoDefault() const {
-  if (getTriple().isAndroid() || getTriple().isMusl())
+  if (getTriple().isAndroid())
     return false;
   return Generic_ELF::IsMathErrnoDefault();
 }
@@ -815,10 +1002,6 @@
                          getTriple().getArch() == llvm::Triple::thumb ||
                          getTriple().getArch() == llvm::Triple::armeb ||
                          getTriple().getArch() == llvm::Triple::thumbeb;
-  const bool IsLoongArch64 = getTriple().getArch() == llvm::Triple::loongarch64;
-  const bool IsRISCV64 = getTriple().getArch() == llvm::Triple::riscv64;
-  const bool IsSystemZ = getTriple().getArch() == llvm::Triple::systemz;
-  const bool IsHexagon = getTriple().getArch() == llvm::Triple::hexagon;
   SanitizerMask Res = ToolChain::getSupportedSanitizers();
   Res |= SanitizerKind::Address;
   Res |= SanitizerKind::PointerCompare;
@@ -829,67 +1012,37 @@
   Res |= SanitizerKind::Memory;
   Res |= SanitizerKind::Vptr;
   Res |= SanitizerKind::SafeStack;
-  if (IsX86_64 || IsMIPS64 || IsAArch64 || IsLoongArch64)
+  if (IsX86_64 || IsMIPS64 || IsAArch64)
     Res |= SanitizerKind::DataFlow;
-  if (IsX86_64 || IsMIPS64 || IsAArch64 || IsX86 || IsArmArch || IsPowerPC64 ||
-      IsRISCV64 || IsSystemZ || IsHexagon || IsLoongArch64)
+  if (IsX86_64 || IsMIPS64 || IsAArch64 || IsX86 || IsArmArch || IsPowerPC64)
     Res |= SanitizerKind::Leak;
-  if (IsX86_64 || IsMIPS64 || IsAArch64 || IsPowerPC64 || IsSystemZ ||
-      IsLoongArch64)
+  if (IsX86_64 || IsMIPS64 || IsAArch64 || IsPowerPC64)
     Res |= SanitizerKind::Thread;
-  if (IsX86_64 || IsSystemZ)
+  if (IsX86_64)
     Res |= SanitizerKind::KernelMemory;
+  if (IsX86 || IsX86_64)
+    Res |= SanitizerKind::Function;
   if (IsX86_64 || IsMIPS64 || IsAArch64 || IsX86 || IsMIPS || IsArmArch ||
-      IsPowerPC64 || IsHexagon || IsLoongArch64 || IsRISCV64)
+      IsPowerPC64)
     Res |= SanitizerKind::Scudo;
-  if (IsX86_64 || IsAArch64 || IsRISCV64) {
+  if (IsX86_64 || IsAArch64) {
     Res |= SanitizerKind::HWAddress;
-  }
-  if (IsX86_64 || IsAArch64) {
     Res |= SanitizerKind::KernelHWAddress;
   }
-  // Work around "Cannot represent a difference across sections".
-  if (getTriple().getArch() == llvm::Triple::ppc64)
-    Res &= ~SanitizerKind::Function;
+  if (IsAArch64)
+    Res |= SanitizerKind::MemTag;
   return Res;
 }
 
 void Linux::addProfileRTLibs(const llvm::opt::ArgList &Args,
                              llvm::opt::ArgStringList &CmdArgs) const {
-  // Add linker option -u__llvm_profile_runtime to cause runtime
+  if (!needsProfileRT(Args)) return;
+
+  // Add linker option -u__llvm_runtime_variable to cause runtime
   // initialization module to be linked in.
-  if (needsProfileRT(Args))
+  if ((!Args.hasArg(options::OPT_coverage)) &&
+      (!Args.hasArg(options::OPT_ftest_coverage)))
     CmdArgs.push_back(Args.MakeArgString(
         Twine("-u", llvm::getInstrProfRuntimeHookVarName())));
   ToolChain::addProfileRTLibs(Args, CmdArgs);
-}
-
-llvm::DenormalMode
-Linux::getDefaultDenormalModeForType(const llvm::opt::ArgList &DriverArgs,
-                                     const JobAction &JA,
-                                     const llvm::fltSemantics *FPType) const {
-  switch (getTriple().getArch()) {
-  case llvm::Triple::x86:
-  case llvm::Triple::x86_64: {
-    std::string Unused;
-    // DAZ and FTZ are turned on in crtfastmath.o
-    if (!DriverArgs.hasArg(options::OPT_nostdlib, options::OPT_nostartfiles) &&
-        isFastMathRuntimeAvailable(DriverArgs, Unused))
-      return llvm::DenormalMode::getPreserveSign();
-    return llvm::DenormalMode::getIEEE();
-  }
-  default:
-    return llvm::DenormalMode::getIEEE();
-  }
-}
-
-void Linux::addExtraOpts(llvm::opt::ArgStringList &CmdArgs) const {
-  for (const auto &Opt : ExtraOpts)
-    CmdArgs.push_back(Opt.c_str());
-}
-
-const char *Linux::getDefaultLinker() const {
-  if (getTriple().isAndroid())
-    return "ld.lld";
-  return Generic_ELF::getDefaultLinker();
 }