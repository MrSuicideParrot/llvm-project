//===--- X86.h - Declare X86 target feature support -------------*- C++ -*-===//
//
// Part of the LLVM Project, under the Apache License v2.0 with LLVM Exceptions.
// See https://llvm.org/LICENSE.txt for license information.
// SPDX-License-Identifier: Apache-2.0 WITH LLVM-exception
//
//===----------------------------------------------------------------------===//
//
// This file declares X86 TargetInfo objects.
//
//===----------------------------------------------------------------------===//

#ifndef LLVM_CLANG_LIB_BASIC_TARGETS_X86_H
#define LLVM_CLANG_LIB_BASIC_TARGETS_X86_H

#include "OSTargets.h"
#include "clang/Basic/BitmaskEnum.h"
#include "clang/Basic/TargetInfo.h"
#include "clang/Basic/TargetOptions.h"
#include "llvm/Support/Compiler.h"
#include "llvm/TargetParser/Triple.h"
#include "llvm/TargetParser/X86TargetParser.h"
#include <optional>

namespace clang {
namespace targets {

static const unsigned X86AddrSpaceMap[] = {
    0,   // Default
    0,   // opencl_global
    0,   // opencl_local
    0,   // opencl_constant
    0,   // opencl_private
    0,   // opencl_generic
    0,   // opencl_global_device
    0,   // opencl_global_host
    0,   // cuda_device
    0,   // cuda_constant
    0,   // cuda_shared
    0,   // sycl_global
    0,   // sycl_global_device
    0,   // sycl_global_host
    0,   // sycl_local
    0,   // sycl_private
    270, // ptr32_sptr
    271, // ptr32_uptr
    272, // ptr64
    0,   // hlsl_groupshared
    // Wasm address space values for this target are dummy values,
    // as it is only enabled for Wasm targets.
    20, // wasm_funcref
};

// X86 target abstract base class; x86-32 and x86-64 are very close, so
// most of the implementation can be shared.
class LLVM_LIBRARY_VISIBILITY X86TargetInfo : public TargetInfo {

  enum X86SSEEnum {
    NoSSE,
    SSE1,
    SSE2,
    SSE3,
    SSSE3,
    SSE41,
    SSE42,
    AVX,
    AVX2,
    AVX512F
  } SSELevel = NoSSE;
  enum MMX3DNowEnum {
    NoMMX3DNow,
    MMX,
    AMD3DNow,
    AMD3DNowAthlon
  } MMX3DNowLevel = NoMMX3DNow;
  enum XOPEnum { NoXOP, SSE4A, FMA4, XOP } XOPLevel = NoXOP;
  enum AddrSpace { ptr32_sptr = 270, ptr32_uptr = 271, ptr64 = 272 };

  bool HasAES = false;
  bool HasVAES = false;
  bool HasPCLMUL = false;
  bool HasVPCLMULQDQ = false;
  bool HasGFNI = false;
  bool HasLZCNT = false;
  bool HasRDRND = false;
  bool HasFSGSBASE = false;
  bool HasBMI = false;
  bool HasBMI2 = false;
  bool HasPOPCNT = false;
  bool HasRTM = false;
  bool HasPRFCHW = false;
  bool HasRDSEED = false;
  bool HasADX = false;
  bool HasTBM = false;
  bool HasLWP = false;
  bool HasFMA = false;
  bool HasF16C = false;
  bool HasAVX512CD = false;
  bool HasAVX512VPOPCNTDQ = false;
  bool HasAVX512VNNI = false;
  bool HasAVX512FP16 = false;
  bool HasAVX512BF16 = false;
  bool HasAVX512ER = false;
  bool HasAVX512PF = false;
  bool HasAVX512DQ = false;
  bool HasAVX512BITALG = false;
  bool HasAVX512BW = false;
  bool HasAVX512VL = false;
  bool HasAVX512VBMI = false;
  bool HasAVX512VBMI2 = false;
  bool HasAVXIFMA = false;
  bool HasAVX512IFMA = false;
  bool HasAVX512VP2INTERSECT = false;
  bool HasSHA = false;
  bool HasSHA512 = false;
  bool HasSHSTK = false;
  bool HasSM3 = false;
  bool HasSGX = false;
  bool HasSM4 = false;
  bool HasCX8 = false;
  bool HasCX16 = false;
  bool HasFXSR = false;
  bool HasXSAVE = false;
  bool HasXSAVEOPT = false;
  bool HasXSAVEC = false;
  bool HasXSAVES = false;
  bool HasMWAITX = false;
  bool HasCLZERO = false;
  bool HasCLDEMOTE = false;
  bool HasPCONFIG = false;
  bool HasPKU = false;
  bool HasCLFLUSHOPT = false;
  bool HasCLWB = false;
  bool HasMOVBE = false;
  bool HasPREFETCHI = false;
  bool HasPREFETCHWT1 = false;
  bool HasRDPID = false;
  bool HasRDPRU = false;
  bool HasRetpolineExternalThunk = false;
  bool HasLAHFSAHF = false;
  bool HasWBNOINVD = false;
  bool HasWAITPKG = false;
  bool HasMOVDIRI = false;
  bool HasMOVDIR64B = false;
  bool HasPTWRITE = false;
  bool HasINVPCID = false;
  bool HasENQCMD = false;
  bool HasAVXVNNIINT16 = false;
  bool HasAMXFP16 = false;
  bool HasCMPCCXADD = false;
  bool HasRAOINT = false;
  bool HasAVXVNNIINT8 = false;
  bool HasAVXNECONVERT = false;
  bool HasKL = false;      // For key locker
  bool HasWIDEKL = false; // For wide key locker
  bool HasHRESET = false;
  bool HasAVXVNNI = false;
  bool HasAMXTILE = false;
  bool HasAMXINT8 = false;
  bool HasAMXBF16 = false;
  bool HasAMXCOMPLEX = false;
  bool HasSERIALIZE = false;
  bool HasTSXLDTRK = false;
  bool HasUINTR = false;
  bool HasCRC32 = false;
  bool HasX87 = false;

protected:
  llvm::X86::CPUKind CPU = llvm::X86::CK_None;

  enum FPMathKind { FP_Default, FP_SSE, FP_387 } FPMath = FP_Default;

public:
  X86TargetInfo(const llvm::Triple &Triple, const TargetOptions &)
      : TargetInfo(Triple) {
    BFloat16Width = BFloat16Align = 16;
    BFloat16Format = &llvm::APFloat::BFloat();
    LongDoubleFormat = &llvm::APFloat::x87DoubleExtended();
    AddrSpaceMap = &X86AddrSpaceMap;
    HasStrictFP = true;

    bool IsWinCOFF =
        getTriple().isOSWindows() && getTriple().isOSBinFormatCOFF();
    if (IsWinCOFF)
      MaxVectorAlign = MaxTLSAlign = 8192u * getCharWidth();
  }

  const char *getLongDoubleMangling() const override {
    return LongDoubleFormat == &llvm::APFloat::IEEEquad() ? "g" : "e";
  }

  LangOptions::FPEvalMethodKind getFPEvalMethod() const override {
    // X87 evaluates with 80 bits "long double" precision.
    return SSELevel == NoSSE ? LangOptions::FPEvalMethodKind::FEM_Extended
                             : LangOptions::FPEvalMethodKind::FEM_Source;
  }

  // EvalMethod `source` is not supported for targets with `NoSSE` feature.
  bool supportSourceEvalMethod() const override { return SSELevel > NoSSE; }

  ArrayRef<const char *> getGCCRegNames() const override;

  ArrayRef<TargetInfo::GCCRegAlias> getGCCRegAliases() const override {
    return std::nullopt;
  }

  ArrayRef<TargetInfo::AddlRegName> getGCCAddlRegNames() const override;

  bool isSPRegName(StringRef RegName) const override {
    return RegName.equals("esp") || RegName.equals("rsp");
  }

  bool validateCpuSupports(StringRef FeatureStr) const override;

  bool validateCpuIs(StringRef FeatureStr) const override;

  bool validateCPUSpecificCPUDispatch(StringRef Name) const override;

  char CPUSpecificManglingCharacter(StringRef Name) const override;

  void getCPUSpecificCPUDispatchFeatures(
      StringRef Name,
      llvm::SmallVectorImpl<StringRef> &Features) const override;

  std::optional<unsigned> getCPUCacheLineSize() const override;

  bool validateAsmConstraint(const char *&Name,
                             TargetInfo::ConstraintInfo &info) const override;

  bool validateGlobalRegisterVariable(StringRef RegName, unsigned RegSize,
                                      bool &HasSizeMismatch) const override {
    // esp and ebp are the only 32-bit registers the x86 backend can currently
    // handle.
    if (RegName.equals("esp") || RegName.equals("ebp")) {
      // Check that the register size is 32-bit.
      HasSizeMismatch = RegSize != 32;
      return true;
    }

    return false;
  }

  bool validateOutputSize(const llvm::StringMap<bool> &FeatureMap,
                          StringRef Constraint, unsigned Size) const override;

  bool validateInputSize(const llvm::StringMap<bool> &FeatureMap,
                         StringRef Constraint, unsigned Size) const override;

  bool
  checkCFProtectionReturnSupported(DiagnosticsEngine &Diags) const override {
    if (CPU == llvm::X86::CK_None || CPU >= llvm::X86::CK_PentiumPro)
      return true;
    return TargetInfo::checkCFProtectionReturnSupported(Diags);
  };

  bool
  checkCFProtectionBranchSupported(DiagnosticsEngine &Diags) const override {
    if (CPU == llvm::X86::CK_None || CPU >= llvm::X86::CK_PentiumPro)
      return true;
    return TargetInfo::checkCFProtectionBranchSupported(Diags);
  };

  virtual bool validateOperandSize(const llvm::StringMap<bool> &FeatureMap,
                                   StringRef Constraint, unsigned Size) const;

  std::string convertConstraint(const char *&Constraint) const override;
  std::string_view getClobbers() const override {
    return "~{dirflag},~{fpsr},~{flags}";
  }

  StringRef getConstraintRegister(StringRef Constraint,
                                  StringRef Expression) const override {
    StringRef::iterator I, E;
    for (I = Constraint.begin(), E = Constraint.end(); I != E; ++I) {
      if (isalpha(*I) || *I == '@')
        break;
    }
    if (I == E)
      return "";
    switch (*I) {
    // For the register constraints, return the matching register name
    case 'a':
      return "ax";
    case 'b':
      return "bx";
    case 'c':
      return "cx";
    case 'd':
      return "dx";
    case 'S':
      return "si";
    case 'D':
      return "di";
    // In case the constraint is 'r' we need to return Expression
    case 'r':
      return Expression;
    // Double letters Y<x> constraints
    case 'Y':
      if ((++I != E) && ((*I == '0') || (*I == 'z')))
        return "xmm0";
      break;
    default:
      break;
    }
    return "";
  }

  bool useFP16ConversionIntrinsics() const override {
    return false;
  }

  void getTargetDefines(const LangOptions &Opts,
                        MacroBuilder &Builder) const override;

  void setFeatureEnabled(llvm::StringMap<bool> &Features, StringRef Name,
                         bool Enabled) const final;

  bool
  initFeatureMap(llvm::StringMap<bool> &Features, DiagnosticsEngine &Diags,
                 StringRef CPU,
                 const std::vector<std::string> &FeaturesVec) const override;

  bool isValidFeatureName(StringRef Name) const override;

  bool hasFeature(StringRef Feature) const final;

  bool handleTargetFeatures(std::vector<std::string> &Features,
                            DiagnosticsEngine &Diags) override;

  StringRef getABI() const override {
    if (getTriple().getArch() == llvm::Triple::x86_64 && SSELevel >= AVX512F)
      return "avx512";
    if (getTriple().getArch() == llvm::Triple::x86_64 && SSELevel >= AVX)
      return "avx";
    if (getTriple().getArch() == llvm::Triple::x86 &&
        MMX3DNowLevel == NoMMX3DNow)
      return "no-mmx";
    return "";
  }

  bool supportsTargetAttributeTune() const override {
    return true;
  }

  bool isValidCPUName(StringRef Name) const override {
    bool Only64Bit = getTriple().getArch() != llvm::Triple::x86;
    return llvm::X86::parseArchX86(Name, Only64Bit) != llvm::X86::CK_None;
  }

  bool isValidTuneCPUName(StringRef Name) const override {
    if (Name == "generic")
      return true;

    // Allow 32-bit only CPUs regardless of 64-bit mode unlike isValidCPUName.
    // NOTE: gcc rejects 32-bit mtune CPUs in 64-bit mode. But being lenient
    // since mtune was ignored by clang for so long.
    return llvm::X86::parseTuneCPU(Name) != llvm::X86::CK_None;
  }

  void fillValidCPUList(SmallVectorImpl<StringRef> &Values) const override;
  void fillValidTuneCPUList(SmallVectorImpl<StringRef> &Values) const override;

  bool setCPU(const std::string &Name) override {
    bool Only64Bit = getTriple().getArch() != llvm::Triple::x86;
    CPU = llvm::X86::parseArchX86(Name, Only64Bit);
    return CPU != llvm::X86::CK_None;
  }

  unsigned multiVersionSortPriority(StringRef Name) const override;

  bool setFPMath(StringRef Name) override;

  bool supportsExtendIntArgs() const override {
    return getTriple().getArch() != llvm::Triple::x86;
  }

  CallingConvCheckResult checkCallingConvention(CallingConv CC) const override {
    // Most of the non-ARM calling conventions are i386 conventions.
    switch (CC) {
    case CC_X86ThisCall:
    case CC_X86FastCall:
    case CC_X86StdCall:
    case CC_X86VectorCall:
    case CC_X86RegCall:
    case CC_C:
    case CC_PreserveMost:
    case CC_Swift:
    case CC_X86Pascal:
    case CC_IntelOclBicc:
    case CC_OpenCLKernel:
      return CCCR_OK;
    case CC_SwiftAsync:
      return CCCR_Error;
    default:
      return CCCR_Warning;
    }
  }

<<<<<<< HEAD
  bool checkArithmeticFenceSupported() const override { return true; }

=======
>>>>>>> cb02aa7e
  CallingConv getDefaultCallingConv() const override {
    return CC_C;
  }

  bool hasSjLjLowering() const override { return true; }

  void setSupportedOpenCLOpts() override { supportAllOpenCLOpts(); }

  uint64_t getPointerWidthV(LangAS AS) const override {
    unsigned TargetAddrSpace = getTargetAddressSpace(AS);
    if (TargetAddrSpace == ptr32_sptr || TargetAddrSpace == ptr32_uptr)
      return 32;
    if (TargetAddrSpace == ptr64)
      return 64;
    return PointerWidth;
  }

  uint64_t getPointerAlignV(LangAS AddrSpace) const override {
    return getPointerWidthV(AddrSpace);
  }

};

// X86-32 generic target
class LLVM_LIBRARY_VISIBILITY X86_32TargetInfo : public X86TargetInfo {
public:
  X86_32TargetInfo(const llvm::Triple &Triple, const TargetOptions &Opts)
      : X86TargetInfo(Triple, Opts) {
    DoubleAlign = LongLongAlign = 32;
    LongDoubleWidth = 96;
    LongDoubleAlign = 32;
    SuitableAlign = 128;
    resetDataLayout(
        Triple.isOSBinFormatMachO()
            ? "e-m:o-p:32:32-p270:32:32-p271:32:32-p272:64:64-f64:32:64-"
              "f80:32-n8:16:32-S128"
            : "e-m:e-p:32:32-p270:32:32-p271:32:32-p272:64:64-f64:32:64-"
              "f80:32-n8:16:32-S128",
        Triple.isOSBinFormatMachO() ? "_" : "");
    SizeType = UnsignedInt;
    PtrDiffType = SignedInt;
    IntPtrType = SignedInt;
    RegParmMax = 3;

    // Use fpret for all types.
    RealTypeUsesObjCFPRetMask =
        (unsigned)(FloatModeKind::Float | FloatModeKind::Double |
                   FloatModeKind::LongDouble);

    // x86-32 has atomics up to 8 bytes
    MaxAtomicPromoteWidth = 64;
    MaxAtomicInlineWidth = 32;
  }

  BuiltinVaListKind getBuiltinVaListKind() const override {
    return TargetInfo::CharPtrBuiltinVaList;
  }

  int getEHDataRegisterNumber(unsigned RegNo) const override {
    if (RegNo == 0)
      return 0;
    if (RegNo == 1)
      return 2;
    return -1;
  }

  bool validateOperandSize(const llvm::StringMap<bool> &FeatureMap,
                           StringRef Constraint, unsigned Size) const override {
    switch (Constraint[0]) {
    default:
      break;
    case 'R':
    case 'q':
    case 'Q':
    case 'a':
    case 'b':
    case 'c':
    case 'd':
    case 'S':
    case 'D':
      return Size <= 32;
    case 'A':
      return Size <= 64;
    }

    return X86TargetInfo::validateOperandSize(FeatureMap, Constraint, Size);
  }

  void setMaxAtomicWidth() override {
    if (hasFeature("cx8"))
      MaxAtomicInlineWidth = 64;
  }

  ArrayRef<Builtin::Info> getTargetBuiltins() const override;

  bool hasBitIntType() const override { return true; }
  size_t getMaxBitIntWidth() const override {
    return llvm::IntegerType::MAX_INT_BITS;
  }
};

class LLVM_LIBRARY_VISIBILITY NetBSDI386TargetInfo
    : public NetBSDTargetInfo<X86_32TargetInfo> {
public:
  NetBSDI386TargetInfo(const llvm::Triple &Triple, const TargetOptions &Opts)
      : NetBSDTargetInfo<X86_32TargetInfo>(Triple, Opts) {}

  LangOptions::FPEvalMethodKind getFPEvalMethod() const override {
    VersionTuple OsVersion = getTriple().getOSVersion();
    // New NetBSD uses the default rounding mode.
    if (OsVersion >= VersionTuple(6, 99, 26) || OsVersion.getMajor() == 0)
      return X86_32TargetInfo::getFPEvalMethod();
    // NetBSD before 6.99.26 defaults to "double" rounding.
    return LangOptions::FPEvalMethodKind::FEM_Double;
  }
};

class LLVM_LIBRARY_VISIBILITY OpenBSDI386TargetInfo
    : public OpenBSDTargetInfo<X86_32TargetInfo> {
public:
  OpenBSDI386TargetInfo(const llvm::Triple &Triple, const TargetOptions &Opts)
      : OpenBSDTargetInfo<X86_32TargetInfo>(Triple, Opts) {
    SizeType = UnsignedLong;
    IntPtrType = SignedLong;
    PtrDiffType = SignedLong;
  }
};

class LLVM_LIBRARY_VISIBILITY DarwinI386TargetInfo
    : public DarwinTargetInfo<X86_32TargetInfo> {
public:
  DarwinI386TargetInfo(const llvm::Triple &Triple, const TargetOptions &Opts)
      : DarwinTargetInfo<X86_32TargetInfo>(Triple, Opts) {
    LongDoubleWidth = 128;
    LongDoubleAlign = 128;
    SuitableAlign = 128;
    MaxVectorAlign = 256;
    // The watchOS simulator uses the builtin bool type for Objective-C.
    llvm::Triple T = llvm::Triple(Triple);
    if (T.isWatchOS())
      UseSignedCharForObjCBool = false;
    SizeType = UnsignedLong;
    IntPtrType = SignedLong;
    resetDataLayout("e-m:o-p:32:32-p270:32:32-p271:32:32-p272:64:64-f64:32:64-"
                    "f80:128-n8:16:32-S128", "_");
    HasAlignMac68kSupport = true;
  }

  bool handleTargetFeatures(std::vector<std::string> &Features,
                            DiagnosticsEngine &Diags) override {
    if (!DarwinTargetInfo<X86_32TargetInfo>::handleTargetFeatures(Features,
                                                                  Diags))
      return false;
    // We now know the features we have: we can decide how to align vectors.
    MaxVectorAlign =
        hasFeature("avx512f") ? 512 : hasFeature("avx") ? 256 : 128;
    return true;
  }
};

// x86-32 Windows target
class LLVM_LIBRARY_VISIBILITY WindowsX86_32TargetInfo
    : public WindowsTargetInfo<X86_32TargetInfo> {
public:
  WindowsX86_32TargetInfo(const llvm::Triple &Triple, const TargetOptions &Opts)
      : WindowsTargetInfo<X86_32TargetInfo>(Triple, Opts) {
    DoubleAlign = LongLongAlign = 64;
    bool IsWinCOFF =
        getTriple().isOSWindows() && getTriple().isOSBinFormatCOFF();
    bool IsMSVC = getTriple().isWindowsMSVCEnvironment();
    std::string Layout = IsWinCOFF ? "e-m:x" : "e-m:e";
    Layout += "-p:32:32-p270:32:32-p271:32:32-p272:64:64-i64:64-";
    Layout += IsMSVC ? "f80:128" : "f80:32";
    Layout += "-n8:16:32-a:0:32-S32";
    resetDataLayout(Layout, IsWinCOFF ? "_" : "");
  }
};

// x86-32 Windows Visual Studio target
class LLVM_LIBRARY_VISIBILITY MicrosoftX86_32TargetInfo
    : public WindowsX86_32TargetInfo {
public:
  MicrosoftX86_32TargetInfo(const llvm::Triple &Triple,
                            const TargetOptions &Opts)
      : WindowsX86_32TargetInfo(Triple, Opts) {
    LongDoubleWidth = LongDoubleAlign = 64;
    LongDoubleFormat = &llvm::APFloat::IEEEdouble();
  }

  void getTargetDefines(const LangOptions &Opts,
                        MacroBuilder &Builder) const override {
    WindowsX86_32TargetInfo::getTargetDefines(Opts, Builder);
    // The value of the following reflects processor type.
    // 300=386, 400=486, 500=Pentium, 600=Blend (default)
    // We lost the original triple, so we use the default.
    Builder.defineMacro("_M_IX86", "600");
  }
};

// x86-32 MinGW target
class LLVM_LIBRARY_VISIBILITY MinGWX86_32TargetInfo
    : public WindowsX86_32TargetInfo {
public:
  MinGWX86_32TargetInfo(const llvm::Triple &Triple, const TargetOptions &Opts)
      : WindowsX86_32TargetInfo(Triple, Opts) {
    HasFloat128 = true;
  }

  void getTargetDefines(const LangOptions &Opts,
                        MacroBuilder &Builder) const override {
    WindowsX86_32TargetInfo::getTargetDefines(Opts, Builder);
    Builder.defineMacro("_X86_");
  }
};

// x86-32 Cygwin target
class LLVM_LIBRARY_VISIBILITY CygwinX86_32TargetInfo : public X86_32TargetInfo {
public:
  CygwinX86_32TargetInfo(const llvm::Triple &Triple, const TargetOptions &Opts)
      : X86_32TargetInfo(Triple, Opts) {
    this->WCharType = TargetInfo::UnsignedShort;
    DoubleAlign = LongLongAlign = 64;
    resetDataLayout("e-m:x-p:32:32-p270:32:32-p271:32:32-p272:64:64-i64:64-f80:"
                    "32-n8:16:32-a:0:32-S32",
                    "_");
  }

  void getTargetDefines(const LangOptions &Opts,
                        MacroBuilder &Builder) const override {
    X86_32TargetInfo::getTargetDefines(Opts, Builder);
    Builder.defineMacro("_X86_");
    Builder.defineMacro("__CYGWIN__");
    Builder.defineMacro("__CYGWIN32__");
    addCygMingDefines(Opts, Builder);
    DefineStd(Builder, "unix", Opts);
    if (Opts.CPlusPlus)
      Builder.defineMacro("_GNU_SOURCE");
  }
};

// x86-32 Haiku target
class LLVM_LIBRARY_VISIBILITY HaikuX86_32TargetInfo
    : public HaikuTargetInfo<X86_32TargetInfo> {
public:
  HaikuX86_32TargetInfo(const llvm::Triple &Triple, const TargetOptions &Opts)
      : HaikuTargetInfo<X86_32TargetInfo>(Triple, Opts) {}

  void getTargetDefines(const LangOptions &Opts,
                        MacroBuilder &Builder) const override {
    HaikuTargetInfo<X86_32TargetInfo>::getTargetDefines(Opts, Builder);
    Builder.defineMacro("__INTEL__");
  }
};

// X86-32 MCU target
class LLVM_LIBRARY_VISIBILITY MCUX86_32TargetInfo : public X86_32TargetInfo {
public:
  MCUX86_32TargetInfo(const llvm::Triple &Triple, const TargetOptions &Opts)
      : X86_32TargetInfo(Triple, Opts) {
    LongDoubleWidth = 64;
    LongDoubleFormat = &llvm::APFloat::IEEEdouble();
    resetDataLayout("e-m:e-p:32:32-p270:32:32-p271:32:32-p272:64:64-i64:32-f64:"
                    "32-f128:32-n8:16:32-a:0:32-S32");
    WIntType = UnsignedInt;
  }

  CallingConvCheckResult checkCallingConvention(CallingConv CC) const override {
    // On MCU we support only C calling convention.
    return CC == CC_C ? CCCR_OK : CCCR_Warning;
  }

  void getTargetDefines(const LangOptions &Opts,
                        MacroBuilder &Builder) const override {
    X86_32TargetInfo::getTargetDefines(Opts, Builder);
    Builder.defineMacro("__iamcu");
    Builder.defineMacro("__iamcu__");
  }

  bool allowsLargerPreferedTypeAlignment() const override { return false; }
};

// x86-32 RTEMS target
class LLVM_LIBRARY_VISIBILITY RTEMSX86_32TargetInfo : public X86_32TargetInfo {
public:
  RTEMSX86_32TargetInfo(const llvm::Triple &Triple, const TargetOptions &Opts)
      : X86_32TargetInfo(Triple, Opts) {
    SizeType = UnsignedLong;
    IntPtrType = SignedLong;
    PtrDiffType = SignedLong;
  }

  void getTargetDefines(const LangOptions &Opts,
                        MacroBuilder &Builder) const override {
    X86_32TargetInfo::getTargetDefines(Opts, Builder);
    Builder.defineMacro("__INTEL__");
    Builder.defineMacro("__rtems__");
  }
};

// x86-64 generic target
class LLVM_LIBRARY_VISIBILITY X86_64TargetInfo : public X86TargetInfo {
public:
  X86_64TargetInfo(const llvm::Triple &Triple, const TargetOptions &Opts)
      : X86TargetInfo(Triple, Opts) {
    const bool IsX32 = getTriple().isX32();
    bool IsWinCOFF =
        getTriple().isOSWindows() && getTriple().isOSBinFormatCOFF();
    LongWidth = LongAlign = PointerWidth = PointerAlign = IsX32 ? 32 : 64;
    LongDoubleWidth = 128;
    LongDoubleAlign = 128;
    LargeArrayMinWidth = 128;
    LargeArrayAlign = 128;
    SuitableAlign = 128;
    SizeType = IsX32 ? UnsignedInt : UnsignedLong;
    PtrDiffType = IsX32 ? SignedInt : SignedLong;
    IntPtrType = IsX32 ? SignedInt : SignedLong;
    IntMaxType = IsX32 ? SignedLongLong : SignedLong;
    Int64Type = IsX32 ? SignedLongLong : SignedLong;
    RegParmMax = 6;

    // Pointers are 32-bit in x32.
    resetDataLayout(IsX32 ? "e-m:e-p:32:32-p270:32:32-p271:32:32-p272:64:64-"
                            "i64:64-f80:128-n8:16:32:64-S128"
                          : IsWinCOFF ? "e-m:w-p270:32:32-p271:32:32-p272:64:"
                                        "64-i64:64-f80:128-n8:16:32:64-S128"
                                      : "e-m:e-p270:32:32-p271:32:32-p272:64:"
                                        "64-i64:64-f80:128-n8:16:32:64-S128");

    // Use fpret only for long double.
    RealTypeUsesObjCFPRetMask = (unsigned)FloatModeKind::LongDouble;

    // Use fp2ret for _Complex long double.
    ComplexLongDoubleUsesFP2Ret = true;

    // Make __builtin_ms_va_list available.
    HasBuiltinMSVaList = true;

    // x86-64 has atomics up to 16 bytes.
    MaxAtomicPromoteWidth = 128;
    MaxAtomicInlineWidth = 64;
  }

  BuiltinVaListKind getBuiltinVaListKind() const override {
    return TargetInfo::X86_64ABIBuiltinVaList;
  }

  int getEHDataRegisterNumber(unsigned RegNo) const override {
    if (RegNo == 0)
      return 0;
    if (RegNo == 1)
      return 1;
    return -1;
  }

  CallingConvCheckResult checkCallingConvention(CallingConv CC) const override {
    switch (CC) {
    case CC_C:
    case CC_Swift:
    case CC_SwiftAsync:
    case CC_X86VectorCall:
    case CC_IntelOclBicc:
    case CC_Win64:
    case CC_PreserveMost:
    case CC_PreserveAll:
    case CC_X86RegCall:
    case CC_OpenCLKernel:
      return CCCR_OK;
    default:
      return CCCR_Warning;
    }
  }

  CallingConv getDefaultCallingConv() const override {
    return CC_C;
  }

  // for x32 we need it here explicitly
  bool hasInt128Type() const override { return true; }

  unsigned getUnwindWordWidth() const override { return 64; }

  unsigned getRegisterWidth() const override { return 64; }

  bool validateGlobalRegisterVariable(StringRef RegName, unsigned RegSize,
                                      bool &HasSizeMismatch) const override {
    // rsp and rbp are the only 64-bit registers the x86 backend can currently
    // handle.
    if (RegName.equals("rsp") || RegName.equals("rbp")) {
      // Check that the register size is 64-bit.
      HasSizeMismatch = RegSize != 64;
      return true;
    }

    // Check if the register is a 32-bit register the backend can handle.
    return X86TargetInfo::validateGlobalRegisterVariable(RegName, RegSize,
                                                         HasSizeMismatch);
  }

  void setMaxAtomicWidth() override {
    if (hasFeature("cx16"))
      MaxAtomicInlineWidth = 128;
  }

  ArrayRef<Builtin::Info> getTargetBuiltins() const override;

  bool hasBitIntType() const override { return true; }
  size_t getMaxBitIntWidth() const override {
    return llvm::IntegerType::MAX_INT_BITS;
  }
};

// x86-64 Windows target
class LLVM_LIBRARY_VISIBILITY WindowsX86_64TargetInfo
    : public WindowsTargetInfo<X86_64TargetInfo> {
public:
  WindowsX86_64TargetInfo(const llvm::Triple &Triple, const TargetOptions &Opts)
      : WindowsTargetInfo<X86_64TargetInfo>(Triple, Opts) {
    LongWidth = LongAlign = 32;
    DoubleAlign = LongLongAlign = 64;
    IntMaxType = SignedLongLong;
    Int64Type = SignedLongLong;
    SizeType = UnsignedLongLong;
    PtrDiffType = SignedLongLong;
    IntPtrType = SignedLongLong;
  }

  BuiltinVaListKind getBuiltinVaListKind() const override {
    return TargetInfo::CharPtrBuiltinVaList;
  }

  CallingConvCheckResult checkCallingConvention(CallingConv CC) const override {
    switch (CC) {
    case CC_X86StdCall:
    case CC_X86ThisCall:
    case CC_X86FastCall:
      return CCCR_Ignore;
    case CC_C:
    case CC_X86VectorCall:
    case CC_IntelOclBicc:
    case CC_PreserveMost:
    case CC_PreserveAll:
    case CC_X86_64SysV:
    case CC_Swift:
    case CC_SwiftAsync:
    case CC_X86RegCall:
    case CC_OpenCLKernel:
      return CCCR_OK;
    default:
      return CCCR_Warning;
    }
  }
};

// x86-64 Windows Visual Studio target
class LLVM_LIBRARY_VISIBILITY MicrosoftX86_64TargetInfo
    : public WindowsX86_64TargetInfo {
public:
  MicrosoftX86_64TargetInfo(const llvm::Triple &Triple,
                            const TargetOptions &Opts)
      : WindowsX86_64TargetInfo(Triple, Opts) {
    LongDoubleWidth = LongDoubleAlign = 64;
    LongDoubleFormat = &llvm::APFloat::IEEEdouble();
  }

  void getTargetDefines(const LangOptions &Opts,
                        MacroBuilder &Builder) const override {
    WindowsX86_64TargetInfo::getTargetDefines(Opts, Builder);
    Builder.defineMacro("_M_X64", "100");
    Builder.defineMacro("_M_AMD64", "100");
  }

  TargetInfo::CallingConvKind
  getCallingConvKind(bool ClangABICompat4) const override {
    return CCK_MicrosoftWin64;
  }
};

// x86-64 MinGW target
class LLVM_LIBRARY_VISIBILITY MinGWX86_64TargetInfo
    : public WindowsX86_64TargetInfo {
public:
  MinGWX86_64TargetInfo(const llvm::Triple &Triple, const TargetOptions &Opts)
      : WindowsX86_64TargetInfo(Triple, Opts) {
    // Mingw64 rounds long double size and alignment up to 16 bytes, but sticks
    // with x86 FP ops. Weird.
    LongDoubleWidth = LongDoubleAlign = 128;
    LongDoubleFormat = &llvm::APFloat::x87DoubleExtended();
    HasFloat128 = true;
  }
};

// x86-64 Cygwin target
class LLVM_LIBRARY_VISIBILITY CygwinX86_64TargetInfo : public X86_64TargetInfo {
public:
  CygwinX86_64TargetInfo(const llvm::Triple &Triple, const TargetOptions &Opts)
      : X86_64TargetInfo(Triple, Opts) {
    this->WCharType = TargetInfo::UnsignedShort;
    TLSSupported = false;
  }

  void getTargetDefines(const LangOptions &Opts,
                        MacroBuilder &Builder) const override {
    X86_64TargetInfo::getTargetDefines(Opts, Builder);
    Builder.defineMacro("__x86_64__");
    Builder.defineMacro("__CYGWIN__");
    Builder.defineMacro("__CYGWIN64__");
    addCygMingDefines(Opts, Builder);
    DefineStd(Builder, "unix", Opts);
    if (Opts.CPlusPlus)
      Builder.defineMacro("_GNU_SOURCE");
  }
};

class LLVM_LIBRARY_VISIBILITY DarwinX86_64TargetInfo
    : public DarwinTargetInfo<X86_64TargetInfo> {
public:
  DarwinX86_64TargetInfo(const llvm::Triple &Triple, const TargetOptions &Opts)
      : DarwinTargetInfo<X86_64TargetInfo>(Triple, Opts) {
    Int64Type = SignedLongLong;
    // The 64-bit iOS simulator uses the builtin bool type for Objective-C.
    llvm::Triple T = llvm::Triple(Triple);
    if (T.isiOS())
      UseSignedCharForObjCBool = false;
    resetDataLayout("e-m:o-p270:32:32-p271:32:32-p272:64:64-i64:64-f80:128-n8:"
                    "16:32:64-S128", "_");
  }

  bool handleTargetFeatures(std::vector<std::string> &Features,
                            DiagnosticsEngine &Diags) override {
    if (!DarwinTargetInfo<X86_64TargetInfo>::handleTargetFeatures(Features,
                                                                  Diags))
      return false;
    // We now know the features we have: we can decide how to align vectors.
    MaxVectorAlign =
        hasFeature("avx512f") ? 512 : hasFeature("avx") ? 256 : 128;
    return true;
  }
};

class LLVM_LIBRARY_VISIBILITY OpenBSDX86_64TargetInfo
    : public OpenBSDTargetInfo<X86_64TargetInfo> {
public:
  OpenBSDX86_64TargetInfo(const llvm::Triple &Triple, const TargetOptions &Opts)
      : OpenBSDTargetInfo<X86_64TargetInfo>(Triple, Opts) {
    IntMaxType = SignedLongLong;
    Int64Type = SignedLongLong;
  }
};

// x86_32 Android target
class LLVM_LIBRARY_VISIBILITY AndroidX86_32TargetInfo
    : public LinuxTargetInfo<X86_32TargetInfo> {
public:
  AndroidX86_32TargetInfo(const llvm::Triple &Triple, const TargetOptions &Opts)
      : LinuxTargetInfo<X86_32TargetInfo>(Triple, Opts) {
    SuitableAlign = 32;
    LongDoubleWidth = 64;
    LongDoubleFormat = &llvm::APFloat::IEEEdouble();
  }
};

// x86_64 Android target
class LLVM_LIBRARY_VISIBILITY AndroidX86_64TargetInfo
    : public LinuxTargetInfo<X86_64TargetInfo> {
public:
  AndroidX86_64TargetInfo(const llvm::Triple &Triple, const TargetOptions &Opts)
      : LinuxTargetInfo<X86_64TargetInfo>(Triple, Opts) {
    LongDoubleFormat = &llvm::APFloat::IEEEquad();
  }
};

// x86_32 OHOS target
class LLVM_LIBRARY_VISIBILITY OHOSX86_32TargetInfo
    : public OHOSTargetInfo<X86_32TargetInfo> {
public:
  OHOSX86_32TargetInfo(const llvm::Triple &Triple, const TargetOptions &Opts)
      : OHOSTargetInfo<X86_32TargetInfo>(Triple, Opts) {
    SuitableAlign = 32;
    LongDoubleWidth = 64;
    LongDoubleFormat = &llvm::APFloat::IEEEdouble();
  }
};

// x86_64 OHOS target
class LLVM_LIBRARY_VISIBILITY OHOSX86_64TargetInfo
    : public OHOSTargetInfo<X86_64TargetInfo> {
public:
  OHOSX86_64TargetInfo(const llvm::Triple &Triple, const TargetOptions &Opts)
      : OHOSTargetInfo<X86_64TargetInfo>(Triple, Opts) {
    LongDoubleFormat = &llvm::APFloat::IEEEquad();
  }
};
} // namespace targets
} // namespace clang
#endif // LLVM_CLANG_LIB_BASIC_TARGETS_X86_H<|MERGE_RESOLUTION|>--- conflicted
+++ resolved
@@ -14,42 +14,13 @@
 #define LLVM_CLANG_LIB_BASIC_TARGETS_X86_H
 
 #include "OSTargets.h"
-#include "clang/Basic/BitmaskEnum.h"
 #include "clang/Basic/TargetInfo.h"
 #include "clang/Basic/TargetOptions.h"
+#include "llvm/ADT/Triple.h"
 #include "llvm/Support/Compiler.h"
-#include "llvm/TargetParser/Triple.h"
-#include "llvm/TargetParser/X86TargetParser.h"
-#include <optional>
 
 namespace clang {
 namespace targets {
-
-static const unsigned X86AddrSpaceMap[] = {
-    0,   // Default
-    0,   // opencl_global
-    0,   // opencl_local
-    0,   // opencl_constant
-    0,   // opencl_private
-    0,   // opencl_generic
-    0,   // opencl_global_device
-    0,   // opencl_global_host
-    0,   // cuda_device
-    0,   // cuda_constant
-    0,   // cuda_shared
-    0,   // sycl_global
-    0,   // sycl_global_device
-    0,   // sycl_global_host
-    0,   // sycl_local
-    0,   // sycl_private
-    270, // ptr32_sptr
-    271, // ptr32_uptr
-    272, // ptr64
-    0,   // hlsl_groupshared
-    // Wasm address space values for this target are dummy values,
-    // as it is only enabled for Wasm targets.
-    20, // wasm_funcref
-};
 
 // X86 target abstract base class; x86-32 and x86-64 are very close, so
 // most of the implementation can be shared.
@@ -74,7 +45,6 @@
     AMD3DNowAthlon
   } MMX3DNowLevel = NoMMX3DNow;
   enum XOPEnum { NoXOP, SSE4A, FMA4, XOP } XOPLevel = NoXOP;
-  enum AddrSpace { ptr32_sptr = 270, ptr32_uptr = 271, ptr64 = 272 };
 
   bool HasAES = false;
   bool HasVAES = false;
@@ -98,7 +68,6 @@
   bool HasAVX512CD = false;
   bool HasAVX512VPOPCNTDQ = false;
   bool HasAVX512VNNI = false;
-  bool HasAVX512FP16 = false;
   bool HasAVX512BF16 = false;
   bool HasAVX512ER = false;
   bool HasAVX512PF = false;
@@ -108,15 +77,12 @@
   bool HasAVX512VL = false;
   bool HasAVX512VBMI = false;
   bool HasAVX512VBMI2 = false;
-  bool HasAVXIFMA = false;
   bool HasAVX512IFMA = false;
   bool HasAVX512VP2INTERSECT = false;
   bool HasSHA = false;
-  bool HasSHA512 = false;
+  bool HasMPX = false;
   bool HasSHSTK = false;
-  bool HasSM3 = false;
   bool HasSGX = false;
-  bool HasSM4 = false;
   bool HasCX8 = false;
   bool HasCX16 = false;
   bool HasFXSR = false;
@@ -132,10 +98,8 @@
   bool HasCLFLUSHOPT = false;
   bool HasCLWB = false;
   bool HasMOVBE = false;
-  bool HasPREFETCHI = false;
   bool HasPREFETCHWT1 = false;
   bool HasRDPID = false;
-  bool HasRDPRU = false;
   bool HasRetpolineExternalThunk = false;
   bool HasLAHFSAHF = false;
   bool HasWBNOINVD = false;
@@ -145,74 +109,50 @@
   bool HasPTWRITE = false;
   bool HasINVPCID = false;
   bool HasENQCMD = false;
-  bool HasAVXVNNIINT16 = false;
-  bool HasAMXFP16 = false;
-  bool HasCMPCCXADD = false;
-  bool HasRAOINT = false;
-  bool HasAVXVNNIINT8 = false;
-  bool HasAVXNECONVERT = false;
-  bool HasKL = false;      // For key locker
-  bool HasWIDEKL = false; // For wide key locker
-  bool HasHRESET = false;
-  bool HasAVXVNNI = false;
-  bool HasAMXTILE = false;
-  bool HasAMXINT8 = false;
-  bool HasAMXBF16 = false;
-  bool HasAMXCOMPLEX = false;
-  bool HasSERIALIZE = false;
-  bool HasTSXLDTRK = false;
-  bool HasUINTR = false;
-  bool HasCRC32 = false;
-  bool HasX87 = false;
 
 protected:
-  llvm::X86::CPUKind CPU = llvm::X86::CK_None;
+  /// Enumeration of all of the X86 CPUs supported by Clang.
+  ///
+  /// Each enumeration represents a particular CPU supported by Clang. These
+  /// loosely correspond to the options passed to '-march' or '-mtune' flags.
+  enum CPUKind {
+    CK_Generic,
+#define PROC(ENUM, STRING, IS64BIT) CK_##ENUM,
+#include "clang/Basic/X86Target.def"
+  } CPU = CK_Generic;
+
+  bool checkCPUKind(CPUKind Kind) const;
+
+  CPUKind getCPUKind(StringRef CPU) const;
 
   enum FPMathKind { FP_Default, FP_SSE, FP_387 } FPMath = FP_Default;
 
 public:
   X86TargetInfo(const llvm::Triple &Triple, const TargetOptions &)
       : TargetInfo(Triple) {
-    BFloat16Width = BFloat16Align = 16;
-    BFloat16Format = &llvm::APFloat::BFloat();
     LongDoubleFormat = &llvm::APFloat::x87DoubleExtended();
-    AddrSpaceMap = &X86AddrSpaceMap;
-    HasStrictFP = true;
-
-    bool IsWinCOFF =
-        getTriple().isOSWindows() && getTriple().isOSBinFormatCOFF();
-    if (IsWinCOFF)
-      MaxVectorAlign = MaxTLSAlign = 8192u * getCharWidth();
   }
 
   const char *getLongDoubleMangling() const override {
     return LongDoubleFormat == &llvm::APFloat::IEEEquad() ? "g" : "e";
   }
 
-  LangOptions::FPEvalMethodKind getFPEvalMethod() const override {
+  unsigned getFloatEvalMethod() const override {
     // X87 evaluates with 80 bits "long double" precision.
-    return SSELevel == NoSSE ? LangOptions::FPEvalMethodKind::FEM_Extended
-                             : LangOptions::FPEvalMethodKind::FEM_Source;
-  }
-
-  // EvalMethod `source` is not supported for targets with `NoSSE` feature.
-  bool supportSourceEvalMethod() const override { return SSELevel > NoSSE; }
+    return SSELevel == NoSSE ? 2 : 0;
+  }
 
   ArrayRef<const char *> getGCCRegNames() const override;
 
   ArrayRef<TargetInfo::GCCRegAlias> getGCCRegAliases() const override {
-    return std::nullopt;
+    return None;
   }
 
   ArrayRef<TargetInfo::AddlRegName> getGCCAddlRegNames() const override;
 
-  bool isSPRegName(StringRef RegName) const override {
-    return RegName.equals("esp") || RegName.equals("rsp");
-  }
-
-  bool validateCpuSupports(StringRef FeatureStr) const override;
-
-  bool validateCpuIs(StringRef FeatureStr) const override;
+  bool validateCpuSupports(StringRef Name) const override;
+
+  bool validateCpuIs(StringRef Name) const override;
 
   bool validateCPUSpecificCPUDispatch(StringRef Name) const override;
 
@@ -221,8 +161,6 @@
   void getCPUSpecificCPUDispatchFeatures(
       StringRef Name,
       llvm::SmallVectorImpl<StringRef> &Features) const override;
-
-  std::optional<unsigned> getCPUCacheLineSize() const override;
 
   bool validateAsmConstraint(const char *&Name,
                              TargetInfo::ConstraintInfo &info) const override;
@@ -240,31 +178,25 @@
     return false;
   }
 
-  bool validateOutputSize(const llvm::StringMap<bool> &FeatureMap,
-                          StringRef Constraint, unsigned Size) const override;
-
-  bool validateInputSize(const llvm::StringMap<bool> &FeatureMap,
-                         StringRef Constraint, unsigned Size) const override;
-
-  bool
+  bool validateOutputSize(StringRef Constraint, unsigned Size) const override;
+
+  bool validateInputSize(StringRef Constraint, unsigned Size) const override;
+
+  virtual bool
   checkCFProtectionReturnSupported(DiagnosticsEngine &Diags) const override {
-    if (CPU == llvm::X86::CK_None || CPU >= llvm::X86::CK_PentiumPro)
-      return true;
-    return TargetInfo::checkCFProtectionReturnSupported(Diags);
+    return true;
   };
 
-  bool
+  virtual bool
   checkCFProtectionBranchSupported(DiagnosticsEngine &Diags) const override {
-    if (CPU == llvm::X86::CK_None || CPU >= llvm::X86::CK_PentiumPro)
-      return true;
-    return TargetInfo::checkCFProtectionBranchSupported(Diags);
+    return true;
   };
 
-  virtual bool validateOperandSize(const llvm::StringMap<bool> &FeatureMap,
-                                   StringRef Constraint, unsigned Size) const;
+
+  virtual bool validateOperandSize(StringRef Constraint, unsigned Size) const;
 
   std::string convertConstraint(const char *&Constraint) const override;
-  std::string_view getClobbers() const override {
+  const char *getClobbers() const override {
     return "~{dirflag},~{fpsr},~{flags}";
   }
 
@@ -312,8 +244,24 @@
   void getTargetDefines(const LangOptions &Opts,
                         MacroBuilder &Builder) const override;
 
+  static void setSSELevel(llvm::StringMap<bool> &Features, X86SSEEnum Level,
+                          bool Enabled);
+
+  static void setMMXLevel(llvm::StringMap<bool> &Features, MMX3DNowEnum Level,
+                          bool Enabled);
+
+  static void setXOPLevel(llvm::StringMap<bool> &Features, XOPEnum Level,
+                          bool Enabled);
+
   void setFeatureEnabled(llvm::StringMap<bool> &Features, StringRef Name,
-                         bool Enabled) const final;
+                         bool Enabled) const override {
+    setFeatureEnabledImpl(Features, Name, Enabled);
+  }
+
+  // This exists purely to cut down on the number of virtual calls in
+  // initFeatureMap which calls this repeatedly.
+  static void setFeatureEnabledImpl(llvm::StringMap<bool> &Features,
+                                    StringRef Name, bool Enabled);
 
   bool
   initFeatureMap(llvm::StringMap<bool> &Features, DiagnosticsEngine &Diags,
@@ -322,7 +270,7 @@
 
   bool isValidFeatureName(StringRef Name) const override;
 
-  bool hasFeature(StringRef Feature) const final;
+  bool hasFeature(StringRef Feature) const override;
 
   bool handleTargetFeatures(std::vector<std::string> &Features,
                             DiagnosticsEngine &Diags) override;
@@ -338,41 +286,19 @@
     return "";
   }
 
-  bool supportsTargetAttributeTune() const override {
-    return true;
-  }
-
   bool isValidCPUName(StringRef Name) const override {
-    bool Only64Bit = getTriple().getArch() != llvm::Triple::x86;
-    return llvm::X86::parseArchX86(Name, Only64Bit) != llvm::X86::CK_None;
-  }
-
-  bool isValidTuneCPUName(StringRef Name) const override {
-    if (Name == "generic")
-      return true;
-
-    // Allow 32-bit only CPUs regardless of 64-bit mode unlike isValidCPUName.
-    // NOTE: gcc rejects 32-bit mtune CPUs in 64-bit mode. But being lenient
-    // since mtune was ignored by clang for so long.
-    return llvm::X86::parseTuneCPU(Name) != llvm::X86::CK_None;
+    return checkCPUKind(getCPUKind(Name));
   }
 
   void fillValidCPUList(SmallVectorImpl<StringRef> &Values) const override;
-  void fillValidTuneCPUList(SmallVectorImpl<StringRef> &Values) const override;
 
   bool setCPU(const std::string &Name) override {
-    bool Only64Bit = getTriple().getArch() != llvm::Triple::x86;
-    CPU = llvm::X86::parseArchX86(Name, Only64Bit);
-    return CPU != llvm::X86::CK_None;
+    return checkCPUKind(CPU = getCPUKind(Name));
   }
 
   unsigned multiVersionSortPriority(StringRef Name) const override;
 
   bool setFPMath(StringRef Name) override;
-
-  bool supportsExtendIntArgs() const override {
-    return getTriple().getArch() != llvm::Triple::x86;
-  }
 
   CallingConvCheckResult checkCallingConvention(CallingConv CC) const override {
     // Most of the non-ARM calling conventions are i386 conventions.
@@ -389,39 +315,20 @@
     case CC_IntelOclBicc:
     case CC_OpenCLKernel:
       return CCCR_OK;
-    case CC_SwiftAsync:
-      return CCCR_Error;
     default:
       return CCCR_Warning;
     }
   }
 
-<<<<<<< HEAD
-  bool checkArithmeticFenceSupported() const override { return true; }
-
-=======
->>>>>>> cb02aa7e
   CallingConv getDefaultCallingConv() const override {
     return CC_C;
   }
 
   bool hasSjLjLowering() const override { return true; }
 
-  void setSupportedOpenCLOpts() override { supportAllOpenCLOpts(); }
-
-  uint64_t getPointerWidthV(LangAS AS) const override {
-    unsigned TargetAddrSpace = getTargetAddressSpace(AS);
-    if (TargetAddrSpace == ptr32_sptr || TargetAddrSpace == ptr32_uptr)
-      return 32;
-    if (TargetAddrSpace == ptr64)
-      return 64;
-    return PointerWidth;
-  }
-
-  uint64_t getPointerAlignV(LangAS AddrSpace) const override {
-    return getPointerWidthV(AddrSpace);
-  }
-
+  void setSupportedOpenCLOpts() override {
+    getSupportedOpenCLOpts().supportAll();
+  }
 };
 
 // X86-32 generic target
@@ -433,22 +340,16 @@
     LongDoubleWidth = 96;
     LongDoubleAlign = 32;
     SuitableAlign = 128;
-    resetDataLayout(
-        Triple.isOSBinFormatMachO()
-            ? "e-m:o-p:32:32-p270:32:32-p271:32:32-p272:64:64-f64:32:64-"
-              "f80:32-n8:16:32-S128"
-            : "e-m:e-p:32:32-p270:32:32-p271:32:32-p272:64:64-f64:32:64-"
-              "f80:32-n8:16:32-S128",
-        Triple.isOSBinFormatMachO() ? "_" : "");
+    resetDataLayout("e-m:e-p:32:32-f64:32:64-f80:32-n8:16:32-S128");
     SizeType = UnsignedInt;
     PtrDiffType = SignedInt;
     IntPtrType = SignedInt;
     RegParmMax = 3;
 
     // Use fpret for all types.
-    RealTypeUsesObjCFPRetMask =
-        (unsigned)(FloatModeKind::Float | FloatModeKind::Double |
-                   FloatModeKind::LongDouble);
+    RealTypeUsesObjCFPRet =
+        ((1 << TargetInfo::Float) | (1 << TargetInfo::Double) |
+         (1 << TargetInfo::LongDouble));
 
     // x86-32 has atomics up to 8 bytes
     MaxAtomicPromoteWidth = 64;
@@ -467,8 +368,7 @@
     return -1;
   }
 
-  bool validateOperandSize(const llvm::StringMap<bool> &FeatureMap,
-                           StringRef Constraint, unsigned Size) const override {
+  bool validateOperandSize(StringRef Constraint, unsigned Size) const override {
     switch (Constraint[0]) {
     default:
       break;
@@ -486,7 +386,7 @@
       return Size <= 64;
     }
 
-    return X86TargetInfo::validateOperandSize(FeatureMap, Constraint, Size);
+    return X86TargetInfo::validateOperandSize(Constraint, Size);
   }
 
   void setMaxAtomicWidth() override {
@@ -495,11 +395,6 @@
   }
 
   ArrayRef<Builtin::Info> getTargetBuiltins() const override;
-
-  bool hasBitIntType() const override { return true; }
-  size_t getMaxBitIntWidth() const override {
-    return llvm::IntegerType::MAX_INT_BITS;
-  }
 };
 
 class LLVM_LIBRARY_VISIBILITY NetBSDI386TargetInfo
@@ -508,13 +403,14 @@
   NetBSDI386TargetInfo(const llvm::Triple &Triple, const TargetOptions &Opts)
       : NetBSDTargetInfo<X86_32TargetInfo>(Triple, Opts) {}
 
-  LangOptions::FPEvalMethodKind getFPEvalMethod() const override {
-    VersionTuple OsVersion = getTriple().getOSVersion();
+  unsigned getFloatEvalMethod() const override {
+    unsigned Major, Minor, Micro;
+    getTriple().getOSVersion(Major, Minor, Micro);
     // New NetBSD uses the default rounding mode.
-    if (OsVersion >= VersionTuple(6, 99, 26) || OsVersion.getMajor() == 0)
-      return X86_32TargetInfo::getFPEvalMethod();
+    if (Major >= 7 || (Major == 6 && Minor == 99 && Micro >= 26) || Major == 0)
+      return X86_32TargetInfo::getFloatEvalMethod();
     // NetBSD before 6.99.26 defaults to "double" rounding.
-    return LangOptions::FPEvalMethodKind::FEM_Double;
+    return 1;
   }
 };
 
@@ -544,8 +440,7 @@
       UseSignedCharForObjCBool = false;
     SizeType = UnsignedLong;
     IntPtrType = SignedLong;
-    resetDataLayout("e-m:o-p:32:32-p270:32:32-p271:32:32-p272:64:64-f64:32:64-"
-                    "f80:128-n8:16:32-S128", "_");
+    resetDataLayout("e-m:o-p:32:32-f64:32:64-f80:128-n8:16:32-S128");
     HasAlignMac68kSupport = true;
   }
 
@@ -570,12 +465,9 @@
     DoubleAlign = LongLongAlign = 64;
     bool IsWinCOFF =
         getTriple().isOSWindows() && getTriple().isOSBinFormatCOFF();
-    bool IsMSVC = getTriple().isWindowsMSVCEnvironment();
-    std::string Layout = IsWinCOFF ? "e-m:x" : "e-m:e";
-    Layout += "-p:32:32-p270:32:32-p271:32:32-p272:64:64-i64:64-";
-    Layout += IsMSVC ? "f80:128" : "f80:32";
-    Layout += "-n8:16:32-a:0:32-S32";
-    resetDataLayout(Layout, IsWinCOFF ? "_" : "");
+    resetDataLayout(IsWinCOFF
+                        ? "e-m:x-p:32:32-i64:64-f80:32-n8:16:32-a:0:32-S32"
+                        : "e-m:e-p:32:32-i64:64-f80:32-n8:16:32-a:0:32-S32");
   }
 };
 
@@ -623,9 +515,7 @@
       : X86_32TargetInfo(Triple, Opts) {
     this->WCharType = TargetInfo::UnsignedShort;
     DoubleAlign = LongLongAlign = 64;
-    resetDataLayout("e-m:x-p:32:32-p270:32:32-p271:32:32-p272:64:64-i64:64-f80:"
-                    "32-n8:16:32-a:0:32-S32",
-                    "_");
+    resetDataLayout("e-m:x-p:32:32-i64:64-f80:32-n8:16:32-a:0:32-S32");
   }
 
   void getTargetDefines(const LangOptions &Opts,
@@ -662,8 +552,7 @@
       : X86_32TargetInfo(Triple, Opts) {
     LongDoubleWidth = 64;
     LongDoubleFormat = &llvm::APFloat::IEEEdouble();
-    resetDataLayout("e-m:e-p:32:32-p270:32:32-p271:32:32-p272:64:64-i64:32-f64:"
-                    "32-f128:32-n8:16:32-a:0:32-S32");
+    resetDataLayout("e-m:e-p:32:32-i64:32-f64:32-f128:32-n8:16:32-a:0:32-S32");
     WIntType = UnsignedInt;
   }
 
@@ -705,7 +594,7 @@
 public:
   X86_64TargetInfo(const llvm::Triple &Triple, const TargetOptions &Opts)
       : X86TargetInfo(Triple, Opts) {
-    const bool IsX32 = getTriple().isX32();
+    const bool IsX32 = getTriple().getEnvironment() == llvm::Triple::GNUX32;
     bool IsWinCOFF =
         getTriple().isOSWindows() && getTriple().isOSBinFormatCOFF();
     LongWidth = LongAlign = PointerWidth = PointerAlign = IsX32 ? 32 : 64;
@@ -722,15 +611,13 @@
     RegParmMax = 6;
 
     // Pointers are 32-bit in x32.
-    resetDataLayout(IsX32 ? "e-m:e-p:32:32-p270:32:32-p271:32:32-p272:64:64-"
-                            "i64:64-f80:128-n8:16:32:64-S128"
-                          : IsWinCOFF ? "e-m:w-p270:32:32-p271:32:32-p272:64:"
-                                        "64-i64:64-f80:128-n8:16:32:64-S128"
-                                      : "e-m:e-p270:32:32-p271:32:32-p272:64:"
-                                        "64-i64:64-f80:128-n8:16:32:64-S128");
+    resetDataLayout(IsX32
+                        ? "e-m:e-p:32:32-i64:64-f80:128-n8:16:32:64-S128"
+                        : IsWinCOFF ? "e-m:w-i64:64-f80:128-n8:16:32:64-S128"
+                                    : "e-m:e-i64:64-f80:128-n8:16:32:64-S128");
 
     // Use fpret only for long double.
-    RealTypeUsesObjCFPRetMask = (unsigned)FloatModeKind::LongDouble;
+    RealTypeUsesObjCFPRet = (1 << TargetInfo::LongDouble);
 
     // Use fp2ret for _Complex long double.
     ComplexLongDoubleUsesFP2Ret = true;
@@ -759,7 +646,6 @@
     switch (CC) {
     case CC_C:
     case CC_Swift:
-    case CC_SwiftAsync:
     case CC_X86VectorCall:
     case CC_IntelOclBicc:
     case CC_Win64:
@@ -805,11 +691,6 @@
   }
 
   ArrayRef<Builtin::Info> getTargetBuiltins() const override;
-
-  bool hasBitIntType() const override { return true; }
-  size_t getMaxBitIntWidth() const override {
-    return llvm::IntegerType::MAX_INT_BITS;
-  }
 };
 
 // x86-64 Windows target
@@ -844,7 +725,6 @@
     case CC_PreserveAll:
     case CC_X86_64SysV:
     case CC_Swift:
-    case CC_SwiftAsync:
     case CC_X86RegCall:
     case CC_OpenCLKernel:
       return CCCR_OK;
@@ -924,8 +804,7 @@
     llvm::Triple T = llvm::Triple(Triple);
     if (T.isiOS())
       UseSignedCharForObjCBool = false;
-    resetDataLayout("e-m:o-p270:32:32-p271:32:32-p272:64:64-i64:64-f80:128-n8:"
-                    "16:32:64-S128", "_");
+    resetDataLayout("e-m:o-i64:64-f80:128-n8:16:32:64-S128");
   }
 
   bool handleTargetFeatures(std::vector<std::string> &Features,
@@ -971,28 +850,6 @@
     LongDoubleFormat = &llvm::APFloat::IEEEquad();
   }
 };
-
-// x86_32 OHOS target
-class LLVM_LIBRARY_VISIBILITY OHOSX86_32TargetInfo
-    : public OHOSTargetInfo<X86_32TargetInfo> {
-public:
-  OHOSX86_32TargetInfo(const llvm::Triple &Triple, const TargetOptions &Opts)
-      : OHOSTargetInfo<X86_32TargetInfo>(Triple, Opts) {
-    SuitableAlign = 32;
-    LongDoubleWidth = 64;
-    LongDoubleFormat = &llvm::APFloat::IEEEdouble();
-  }
-};
-
-// x86_64 OHOS target
-class LLVM_LIBRARY_VISIBILITY OHOSX86_64TargetInfo
-    : public OHOSTargetInfo<X86_64TargetInfo> {
-public:
-  OHOSX86_64TargetInfo(const llvm::Triple &Triple, const TargetOptions &Opts)
-      : OHOSTargetInfo<X86_64TargetInfo>(Triple, Opts) {
-    LongDoubleFormat = &llvm::APFloat::IEEEquad();
-  }
-};
 } // namespace targets
 } // namespace clang
 #endif // LLVM_CLANG_LIB_BASIC_TARGETS_X86_H