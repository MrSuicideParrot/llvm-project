//===--- RISCV.h - Declare RISC-V target feature support --------*- C++ -*-===//
//
// Part of the LLVM Project, under the Apache License v2.0 with LLVM Exceptions.
// See https://llvm.org/LICENSE.txt for license information.
// SPDX-License-Identifier: Apache-2.0 WITH LLVM-exception
//
//===----------------------------------------------------------------------===//
//
// This file declares RISC-V TargetInfo objects.
//
//===----------------------------------------------------------------------===//

#ifndef LLVM_CLANG_LIB_BASIC_TARGETS_RISCV_H
#define LLVM_CLANG_LIB_BASIC_TARGETS_RISCV_H

#include "clang/Basic/TargetInfo.h"
#include "clang/Basic/TargetOptions.h"
#include "llvm/Support/Compiler.h"
#include "llvm/Support/RISCVISAInfo.h"
#include "llvm/TargetParser/Triple.h"
#include <optional>

namespace clang {
namespace targets {

// RISC-V Target
class RISCVTargetInfo : public TargetInfo {
protected:
  std::string ABI, CPU;
  std::unique_ptr<llvm::RISCVISAInfo> ISAInfo;

public:
  RISCVTargetInfo(const llvm::Triple &Triple, const TargetOptions &)
      : TargetInfo(Triple) {
    LongDoubleWidth = 128;
    LongDoubleAlign = 128;
    LongDoubleFormat = &llvm::APFloat::IEEEquad();
    SuitableAlign = 128;
    WCharType = SignedInt;
    WIntType = UnsignedInt;
    HasRISCVVTypes = true;
    MCountName = "_mcount";
    HasFloat16 = true;
    HasStrictFP = true;
  }

  bool setCPU(const std::string &Name) override {
    if (!isValidCPUName(Name))
      return false;
    CPU = Name;
    return true;
  }

  StringRef getABI() const override { return ABI; }
  void getTargetDefines(const LangOptions &Opts,
                        MacroBuilder &Builder) const override;

  ArrayRef<Builtin::Info> getTargetBuiltins() const override;

  BuiltinVaListKind getBuiltinVaListKind() const override {
    return TargetInfo::VoidPtrBuiltinVaList;
  }

  std::string_view getClobbers() const override { return ""; }

  StringRef getConstraintRegister(StringRef Constraint,
                                  StringRef Expression) const override {
    return Expression;
  }

  ArrayRef<const char *> getGCCRegNames() const override;

  int getEHDataRegisterNumber(unsigned RegNo) const override {
    if (RegNo == 0)
      return 10;
    else if (RegNo == 1)
      return 11;
    else
      return -1;
  }

  ArrayRef<TargetInfo::GCCRegAlias> getGCCRegAliases() const override;

  bool validateAsmConstraint(const char *&Name,
                             TargetInfo::ConstraintInfo &Info) const override;

  std::string convertConstraint(const char *&Constraint) const override;

  bool
  initFeatureMap(llvm::StringMap<bool> &Features, DiagnosticsEngine &Diags,
                 StringRef CPU,
                 const std::vector<std::string> &FeaturesVec) const override;

  std::optional<std::pair<unsigned, unsigned>>
  getVScaleRange(const LangOptions &LangOpts) const override;

  bool hasFeature(StringRef Feature) const override;

  bool handleTargetFeatures(std::vector<std::string> &Features,
                            DiagnosticsEngine &Diags) override;

  bool hasBitIntType() const override { return true; }

  bool useFP16ConversionIntrinsics() const override {
    return false;
  }

  bool isValidCPUName(StringRef Name) const override;
  void fillValidCPUList(SmallVectorImpl<StringRef> &Values) const override;
  bool isValidTuneCPUName(StringRef Name) const override;
  void fillValidTuneCPUList(SmallVectorImpl<StringRef> &Values) const override;
};
class LLVM_LIBRARY_VISIBILITY RISCV32TargetInfo : public RISCVTargetInfo {
public:
  RISCV32TargetInfo(const llvm::Triple &Triple, const TargetOptions &Opts)
      : RISCVTargetInfo(Triple, Opts) {
    IntPtrType = SignedInt;
    PtrDiffType = SignedInt;
    SizeType = UnsignedInt;
    resetDataLayout("e-m:e-p:32:32-i64:64-n32-S128");
  }

  bool setABI(const std::string &Name) override {
    if (Name == "ilp32" || Name == "ilp32f" || Name == "ilp32d") {
      ABI = Name;
      return true;
    }
    return false;
  }

  void setMaxAtomicWidth() override {
    MaxAtomicPromoteWidth = 128;

<<<<<<< HEAD
    if (ISAInfo->hasExtension("a"))
=======
    if (HasA)
>>>>>>> cb02aa7e
      MaxAtomicInlineWidth = 32;
  }
};
class LLVM_LIBRARY_VISIBILITY RISCV64TargetInfo : public RISCVTargetInfo {
public:
  RISCV64TargetInfo(const llvm::Triple &Triple, const TargetOptions &Opts)
      : RISCVTargetInfo(Triple, Opts) {
    LongWidth = LongAlign = PointerWidth = PointerAlign = 64;
    IntMaxType = Int64Type = SignedLong;
    resetDataLayout("e-m:e-p:64:64-i64:64-i128:128-n32:64-S128");
  }

  bool setABI(const std::string &Name) override {
    if (Name == "lp64" || Name == "lp64f" || Name == "lp64d") {
      ABI = Name;
      return true;
    }
    return false;
  }

  void setMaxAtomicWidth() override {
    MaxAtomicPromoteWidth = 128;

<<<<<<< HEAD
    if (ISAInfo->hasExtension("a"))
=======
    if (HasA)
>>>>>>> cb02aa7e
      MaxAtomicInlineWidth = 64;
  }
};
} // namespace targets
} // namespace clang

#endif // LLVM_CLANG_LIB_BASIC_TARGETS_RISCV_H<|MERGE_RESOLUTION|>--- conflicted
+++ resolved
@@ -1,4 +1,4 @@
-//===--- RISCV.h - Declare RISC-V target feature support --------*- C++ -*-===//
+//===--- RISCV.h - Declare RISCV target feature support ---------*- C++ -*-===//
 //
 // Part of the LLVM Project, under the Apache License v2.0 with LLVM Exceptions.
 // See https://llvm.org/LICENSE.txt for license information.
@@ -6,7 +6,7 @@
 //
 //===----------------------------------------------------------------------===//
 //
-// This file declares RISC-V TargetInfo objects.
+// This file declares RISCV TargetInfo objects.
 //
 //===----------------------------------------------------------------------===//
 
@@ -15,10 +15,8 @@
 
 #include "clang/Basic/TargetInfo.h"
 #include "clang/Basic/TargetOptions.h"
+#include "llvm/ADT/Triple.h"
 #include "llvm/Support/Compiler.h"
-#include "llvm/Support/RISCVISAInfo.h"
-#include "llvm/TargetParser/Triple.h"
-#include <optional>
 
 namespace clang {
 namespace targets {
@@ -26,47 +24,36 @@
 // RISC-V Target
 class RISCVTargetInfo : public TargetInfo {
 protected:
-  std::string ABI, CPU;
-  std::unique_ptr<llvm::RISCVISAInfo> ISAInfo;
+  std::string ABI;
+  bool HasM;
+  bool HasA;
+  bool HasF;
+  bool HasD;
+  bool HasC;
 
 public:
   RISCVTargetInfo(const llvm::Triple &Triple, const TargetOptions &)
-      : TargetInfo(Triple) {
+      : TargetInfo(Triple), HasM(false), HasA(false), HasF(false),
+        HasD(false), HasC(false) {
     LongDoubleWidth = 128;
     LongDoubleAlign = 128;
     LongDoubleFormat = &llvm::APFloat::IEEEquad();
     SuitableAlign = 128;
     WCharType = SignedInt;
     WIntType = UnsignedInt;
-    HasRISCVVTypes = true;
-    MCountName = "_mcount";
-    HasFloat16 = true;
-    HasStrictFP = true;
-  }
-
-  bool setCPU(const std::string &Name) override {
-    if (!isValidCPUName(Name))
-      return false;
-    CPU = Name;
-    return true;
   }
 
   StringRef getABI() const override { return ABI; }
   void getTargetDefines(const LangOptions &Opts,
                         MacroBuilder &Builder) const override;
 
-  ArrayRef<Builtin::Info> getTargetBuiltins() const override;
+  ArrayRef<Builtin::Info> getTargetBuiltins() const override { return None; }
 
   BuiltinVaListKind getBuiltinVaListKind() const override {
     return TargetInfo::VoidPtrBuiltinVaList;
   }
 
-  std::string_view getClobbers() const override { return ""; }
-
-  StringRef getConstraintRegister(StringRef Constraint,
-                                  StringRef Expression) const override {
-    return Expression;
-  }
+  const char *getClobbers() const override { return ""; }
 
   ArrayRef<const char *> getGCCRegNames() const override;
 
@@ -84,31 +71,10 @@
   bool validateAsmConstraint(const char *&Name,
                              TargetInfo::ConstraintInfo &Info) const override;
 
-  std::string convertConstraint(const char *&Constraint) const override;
-
-  bool
-  initFeatureMap(llvm::StringMap<bool> &Features, DiagnosticsEngine &Diags,
-                 StringRef CPU,
-                 const std::vector<std::string> &FeaturesVec) const override;
-
-  std::optional<std::pair<unsigned, unsigned>>
-  getVScaleRange(const LangOptions &LangOpts) const override;
-
   bool hasFeature(StringRef Feature) const override;
 
   bool handleTargetFeatures(std::vector<std::string> &Features,
                             DiagnosticsEngine &Diags) override;
-
-  bool hasBitIntType() const override { return true; }
-
-  bool useFP16ConversionIntrinsics() const override {
-    return false;
-  }
-
-  bool isValidCPUName(StringRef Name) const override;
-  void fillValidCPUList(SmallVectorImpl<StringRef> &Values) const override;
-  bool isValidTuneCPUName(StringRef Name) const override;
-  void fillValidTuneCPUList(SmallVectorImpl<StringRef> &Values) const override;
 };
 class LLVM_LIBRARY_VISIBILITY RISCV32TargetInfo : public RISCVTargetInfo {
 public:
@@ -131,11 +97,7 @@
   void setMaxAtomicWidth() override {
     MaxAtomicPromoteWidth = 128;
 
-<<<<<<< HEAD
-    if (ISAInfo->hasExtension("a"))
-=======
     if (HasA)
->>>>>>> cb02aa7e
       MaxAtomicInlineWidth = 32;
   }
 };
@@ -145,7 +107,7 @@
       : RISCVTargetInfo(Triple, Opts) {
     LongWidth = LongAlign = PointerWidth = PointerAlign = 64;
     IntMaxType = Int64Type = SignedLong;
-    resetDataLayout("e-m:e-p:64:64-i64:64-i128:128-n32:64-S128");
+    resetDataLayout("e-m:e-p:64:64-i64:64-i128:128-n64-S128");
   }
 
   bool setABI(const std::string &Name) override {
@@ -159,11 +121,7 @@
   void setMaxAtomicWidth() override {
     MaxAtomicPromoteWidth = 128;
 
-<<<<<<< HEAD
-    if (ISAInfo->hasExtension("a"))
-=======
     if (HasA)
->>>>>>> cb02aa7e
       MaxAtomicInlineWidth = 64;
   }
 };
