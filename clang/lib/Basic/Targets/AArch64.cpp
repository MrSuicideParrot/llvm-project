//===--- AArch64.cpp - Implement AArch64 target feature support -----------===//
//
// Part of the LLVM Project, under the Apache License v2.0 with LLVM Exceptions.
// See https://llvm.org/LICENSE.txt for license information.
// SPDX-License-Identifier: Apache-2.0 WITH LLVM-exception
//
//===----------------------------------------------------------------------===//
//
// This file implements AArch64 TargetInfo objects.
//
//===----------------------------------------------------------------------===//

#include "AArch64.h"
#include "clang/Basic/LangOptions.h"
#include "clang/Basic/TargetBuiltins.h"
#include "clang/Basic/TargetInfo.h"
#include "llvm/ADT/ArrayRef.h"
#include "llvm/ADT/StringExtras.h"
#include "llvm/ADT/StringSwitch.h"
#include "llvm/TargetParser/AArch64TargetParser.h"
#include "llvm/TargetParser/ARMTargetParserCommon.h"
#include <optional>

using namespace clang;
using namespace clang::targets;

static constexpr Builtin::Info BuiltinInfo[] = {
#define BUILTIN(ID, TYPE, ATTRS)                                               \
  {#ID, TYPE, ATTRS, nullptr, HeaderDesc::NO_HEADER, ALL_LANGUAGES},
#define TARGET_BUILTIN(ID, TYPE, ATTRS, FEATURE)                               \
  {#ID, TYPE, ATTRS, FEATURE, HeaderDesc::NO_HEADER, ALL_LANGUAGES},
#include "clang/Basic/BuiltinsNEON.def"

#define BUILTIN(ID, TYPE, ATTRS)                                               \
  {#ID, TYPE, ATTRS, nullptr, HeaderDesc::NO_HEADER, ALL_LANGUAGES},
#define TARGET_BUILTIN(ID, TYPE, ATTRS, FEATURE)                               \
  {#ID, TYPE, ATTRS, FEATURE, HeaderDesc::NO_HEADER, ALL_LANGUAGES},
#include "clang/Basic/BuiltinsSVE.def"

#define BUILTIN(ID, TYPE, ATTRS)                                               \
  {#ID, TYPE, ATTRS, nullptr, HeaderDesc::NO_HEADER, ALL_LANGUAGES},
#define TARGET_BUILTIN(ID, TYPE, ATTRS, FEATURE)                               \
  {#ID, TYPE, ATTRS, FEATURE, HeaderDesc::NO_HEADER, ALL_LANGUAGES},
#include "clang/Basic/BuiltinsSME.def"

#define BUILTIN(ID, TYPE, ATTRS)                                               \
  {#ID, TYPE, ATTRS, nullptr, HeaderDesc::NO_HEADER, ALL_LANGUAGES},
#define LANGBUILTIN(ID, TYPE, ATTRS, LANG)                                     \
  {#ID, TYPE, ATTRS, nullptr, HeaderDesc::NO_HEADER, LANG},
#define TARGET_BUILTIN(ID, TYPE, ATTRS, FEATURE)                               \
  {#ID, TYPE, ATTRS, FEATURE, HeaderDesc::NO_HEADER, ALL_LANGUAGES},
#define TARGET_HEADER_BUILTIN(ID, TYPE, ATTRS, HEADER, LANGS, FEATURE)         \
  {#ID, TYPE, ATTRS, FEATURE, HeaderDesc::HEADER, LANGS},
#include "clang/Basic/BuiltinsAArch64.def"
};

void AArch64TargetInfo::setArchFeatures() {
  if (*ArchInfo == llvm::AArch64::ARMV8R) {
    HasDotProd = true;
    HasDIT = true;
    HasFlagM = true;
    HasRCPC = true;
    FPU |= NeonMode;
    HasCCPP = true;
    HasCRC = true;
    HasLSE = true;
    HasRDM = true;
  } else if (ArchInfo->Version.getMajor() == 8) {
    if (ArchInfo->Version.getMinor() >= 7u) {
      HasWFxT = true;
    }
    if (ArchInfo->Version.getMinor() >= 6u) {
      HasBFloat16 = true;
      HasMatMul = true;
    }
    if (ArchInfo->Version.getMinor() >= 5u) {
      HasAlternativeNZCV = true;
      HasFRInt3264 = true;
      HasSSBS = true;
      HasSB = true;
      HasPredRes = true;
      HasBTI = true;
    }
    if (ArchInfo->Version.getMinor() >= 4u) {
      HasDotProd = true;
      HasDIT = true;
      HasFlagM = true;
    }
    if (ArchInfo->Version.getMinor() >= 3u) {
      HasRCPC = true;
      FPU |= NeonMode;
    }
    if (ArchInfo->Version.getMinor() >= 2u) {
      HasCCPP = true;
    }
    if (ArchInfo->Version.getMinor() >= 1u) {
      HasCRC = true;
      HasLSE = true;
      HasRDM = true;
    }
  } else if (ArchInfo->Version.getMajor() == 9) {
    if (ArchInfo->Version.getMinor() >= 2u) {
      HasWFxT = true;
    }
    if (ArchInfo->Version.getMinor() >= 1u) {
      HasBFloat16 = true;
      HasMatMul = true;
    }
    FPU |= SveMode;
    HasSVE2 = true;
    HasFullFP16 = true;
    HasAlternativeNZCV = true;
    HasFRInt3264 = true;
    HasSSBS = true;
    HasSB = true;
    HasPredRes = true;
    HasBTI = true;
    HasDotProd = true;
    HasDIT = true;
    HasFlagM = true;
    HasRCPC = true;
    FPU |= NeonMode;
    HasCCPP = true;
    HasCRC = true;
    HasLSE = true;
    HasRDM = true;
  }
}

AArch64TargetInfo::AArch64TargetInfo(const llvm::Triple &Triple,
                                     const TargetOptions &Opts)
    : TargetInfo(Triple), ABI("aapcs") {
  if (getTriple().isOSOpenBSD()) {
    Int64Type = SignedLongLong;
    IntMaxType = SignedLongLong;
  } else {
    if (!getTriple().isOSDarwin() && !getTriple().isOSNetBSD())
      WCharType = UnsignedInt;

    Int64Type = SignedLong;
    IntMaxType = SignedLong;
  }

  // All AArch64 implementations support ARMv8 FP, which makes half a legal type.
  HasLegalHalfType = true;
  HalfArgsAndReturns = true;
  HasFloat16 = true;
  HasStrictFP = true;

  if (Triple.isArch64Bit())
    LongWidth = LongAlign = PointerWidth = PointerAlign = 64;
  else
    LongWidth = LongAlign = PointerWidth = PointerAlign = 32;

  MaxVectorAlign = 128;
  MaxAtomicInlineWidth = 128;
  MaxAtomicPromoteWidth = 128;

  LongDoubleWidth = LongDoubleAlign = SuitableAlign = 128;
  LongDoubleFormat = &llvm::APFloat::IEEEquad();

  BFloat16Width = BFloat16Align = 16;
  BFloat16Format = &llvm::APFloat::BFloat();

  // Make __builtin_ms_va_list available.
  HasBuiltinMSVaList = true;

  // Make the SVE types available.  Note that this deliberately doesn't
  // depend on SveMode, since in principle it should be possible to turn
  // SVE on and off within a translation unit.  It should also be possible
  // to compile the global declaration:
  //
  // __SVInt8_t *ptr;
  //
  // even without SVE.
  HasAArch64SVETypes = true;

  // {} in inline assembly are neon specifiers, not assembly variant
  // specifiers.
  NoAsmVariants = true;

  // AAPCS gives rules for bitfields. 7.1.7 says: "The container type
  // contributes to the alignment of the containing aggregate in the same way
  // a plain (non bit-field) member of that type would, without exception for
  // zero-sized or anonymous bit-fields."
  assert(UseBitFieldTypeAlignment && "bitfields affect type alignment");
  UseZeroLengthBitfieldAlignment = true;

  // AArch64 targets default to using the ARM C++ ABI.
  TheCXXABI.set(TargetCXXABI::GenericAArch64);

  if (Triple.getOS() == llvm::Triple::Linux)
    this->MCountName = "\01_mcount";
  else if (Triple.getOS() == llvm::Triple::UnknownOS)
    this->MCountName =
        Opts.EABIVersion == llvm::EABI::GNU ? "\01_mcount" : "mcount";
}

StringRef AArch64TargetInfo::getABI() const { return ABI; }

bool AArch64TargetInfo::setABI(const std::string &Name) {
  if (Name != "aapcs" && Name != "darwinpcs")
    return false;

  ABI = Name;
  return true;
}

bool AArch64TargetInfo::validateBranchProtection(StringRef Spec, StringRef,
                                                 BranchProtectionInfo &BPI,
                                                 StringRef &Err) const {
  llvm::ARM::ParsedBranchProtection PBP;
  if (!llvm::ARM::parseBranchProtection(Spec, PBP, Err))
    return false;

  BPI.SignReturnAddr =
      llvm::StringSwitch<LangOptions::SignReturnAddressScopeKind>(PBP.Scope)
          .Case("non-leaf", LangOptions::SignReturnAddressScopeKind::NonLeaf)
          .Case("all", LangOptions::SignReturnAddressScopeKind::All)
          .Default(LangOptions::SignReturnAddressScopeKind::None);

  if (PBP.Key == "a_key")
    BPI.SignKey = LangOptions::SignReturnAddressKeyKind::AKey;
  else
    BPI.SignKey = LangOptions::SignReturnAddressKeyKind::BKey;

  BPI.BranchTargetEnforcement = PBP.BranchTargetEnforcement;
  return true;
}

bool AArch64TargetInfo::isValidCPUName(StringRef Name) const {
  return Name == "generic" || llvm::AArch64::parseCpu(Name);
}

bool AArch64TargetInfo::setCPU(const std::string &Name) {
  return isValidCPUName(Name);
}

void AArch64TargetInfo::fillValidCPUList(
    SmallVectorImpl<StringRef> &Values) const {
  llvm::AArch64::fillValidCPUArchList(Values);
}

void AArch64TargetInfo::getTargetDefinesARMV81A(const LangOptions &Opts,
                                                MacroBuilder &Builder) const {
  Builder.defineMacro("__ARM_FEATURE_QRDMX", "1");
}

void AArch64TargetInfo::getTargetDefinesARMV82A(const LangOptions &Opts,
                                                MacroBuilder &Builder) const {
  // Also include the ARMv8.1 defines
  getTargetDefinesARMV81A(Opts, Builder);
}

void AArch64TargetInfo::getTargetDefinesARMV83A(const LangOptions &Opts,
                                                MacroBuilder &Builder) const {
  Builder.defineMacro("__ARM_FEATURE_COMPLEX", "1");
  Builder.defineMacro("__ARM_FEATURE_JCVT", "1");
  Builder.defineMacro("__ARM_FEATURE_PAUTH", "1");
  // Also include the Armv8.2 defines
  getTargetDefinesARMV82A(Opts, Builder);
}

void AArch64TargetInfo::getTargetDefinesARMV84A(const LangOptions &Opts,
                                                MacroBuilder &Builder) const {
  // Also include the Armv8.3 defines
  getTargetDefinesARMV83A(Opts, Builder);
}

void AArch64TargetInfo::getTargetDefinesARMV85A(const LangOptions &Opts,
                                                MacroBuilder &Builder) const {
  Builder.defineMacro("__ARM_FEATURE_FRINT", "1");
  Builder.defineMacro("__ARM_FEATURE_BTI", "1");
  // Also include the Armv8.4 defines
  getTargetDefinesARMV84A(Opts, Builder);
}

void AArch64TargetInfo::getTargetDefinesARMV86A(const LangOptions &Opts,
                                                MacroBuilder &Builder) const {
  // Also include the Armv8.5 defines
  // FIXME: Armv8.6 makes the following extensions mandatory:
  // - __ARM_FEATURE_BF16
  // - __ARM_FEATURE_MATMUL_INT8
  // Handle them here.
  getTargetDefinesARMV85A(Opts, Builder);
}

void AArch64TargetInfo::getTargetDefinesARMV87A(const LangOptions &Opts,
                                                MacroBuilder &Builder) const {
  // Also include the Armv8.6 defines
  getTargetDefinesARMV86A(Opts, Builder);
}

void AArch64TargetInfo::getTargetDefinesARMV88A(const LangOptions &Opts,
                                                MacroBuilder &Builder) const {
  // Also include the Armv8.7 defines
  getTargetDefinesARMV87A(Opts, Builder);
}

void AArch64TargetInfo::getTargetDefinesARMV89A(const LangOptions &Opts,
                                                MacroBuilder &Builder) const {
  // Also include the Armv8.8 defines
  getTargetDefinesARMV88A(Opts, Builder);
}

void AArch64TargetInfo::getTargetDefinesARMV9A(const LangOptions &Opts,
                                               MacroBuilder &Builder) const {
  // Armv9-A maps to Armv8.5-A
  getTargetDefinesARMV85A(Opts, Builder);
}

void AArch64TargetInfo::getTargetDefinesARMV91A(const LangOptions &Opts,
                                                MacroBuilder &Builder) const {
  // Armv9.1-A maps to Armv8.6-A
  getTargetDefinesARMV86A(Opts, Builder);
}

void AArch64TargetInfo::getTargetDefinesARMV92A(const LangOptions &Opts,
                                                MacroBuilder &Builder) const {
  // Armv9.2-A maps to Armv8.7-A
  getTargetDefinesARMV87A(Opts, Builder);
}

void AArch64TargetInfo::getTargetDefinesARMV93A(const LangOptions &Opts,
                                                MacroBuilder &Builder) const {
  // Armv9.3-A maps to Armv8.8-A
  getTargetDefinesARMV88A(Opts, Builder);
}

void AArch64TargetInfo::getTargetDefinesARMV94A(const LangOptions &Opts,
                                                MacroBuilder &Builder) const {
  // Armv9.4-A maps to Armv8.9-A
  getTargetDefinesARMV89A(Opts, Builder);
}

void AArch64TargetInfo::getTargetDefines(const LangOptions &Opts,
                                         MacroBuilder &Builder) const {
  // Target identification.
  Builder.defineMacro("__aarch64__");
  // Inline assembly supports AArch64 flag outputs.
  Builder.defineMacro("__GCC_ASM_FLAG_OUTPUTS__");

  std::string CodeModel = getTargetOpts().CodeModel;
  if (CodeModel == "default")
    CodeModel = "small";
  for (char &c : CodeModel)
    c = toupper(c);
  Builder.defineMacro("__AARCH64_CMODEL_" + CodeModel + "__");

  // ACLE predefines. Many can only have one possible value on v8 AArch64.
  Builder.defineMacro("__ARM_ACLE", "200");
  Builder.defineMacro("__ARM_ARCH",
                      std::to_string(ArchInfo->Version.getMajor()));
  Builder.defineMacro("__ARM_ARCH_PROFILE",
                      std::string("'") + (char)ArchInfo->Profile + "'");

  Builder.defineMacro("__ARM_64BIT_STATE", "1");
  Builder.defineMacro("__ARM_PCS_AAPCS64", "1");
  Builder.defineMacro("__ARM_ARCH_ISA_A64", "1");

  Builder.defineMacro("__ARM_FEATURE_CLZ", "1");
  Builder.defineMacro("__ARM_FEATURE_FMA", "1");
  Builder.defineMacro("__ARM_FEATURE_LDREX", "0xF");
  Builder.defineMacro("__ARM_FEATURE_IDIV", "1"); // As specified in ACLE
  Builder.defineMacro("__ARM_FEATURE_DIV");       // For backwards compatibility
  Builder.defineMacro("__ARM_FEATURE_NUMERIC_MAXMIN", "1");
  Builder.defineMacro("__ARM_FEATURE_DIRECTED_ROUNDING", "1");

  Builder.defineMacro("__ARM_ALIGN_MAX_STACK_PWR", "4");

  // 0xe implies support for half, single and double precision operations.
  if (FPU & FPUMode)
    Builder.defineMacro("__ARM_FP", "0xE");

  // PCS specifies this for SysV variants, which is all we support. Other ABIs
  // may choose __ARM_FP16_FORMAT_ALTERNATIVE.
  Builder.defineMacro("__ARM_FP16_FORMAT_IEEE", "1");
  Builder.defineMacro("__ARM_FP16_ARGS", "1");

  if (Opts.UnsafeFPMath)
    Builder.defineMacro("__ARM_FP_FAST", "1");

  Builder.defineMacro("__ARM_SIZEOF_WCHAR_T",
                      Twine(Opts.WCharSize ? Opts.WCharSize : 4));

  Builder.defineMacro("__ARM_SIZEOF_MINIMAL_ENUM", Opts.ShortEnums ? "1" : "4");

  if (FPU & NeonMode) {
    Builder.defineMacro("__ARM_NEON", "1");
    // 64-bit NEON supports half, single and double precision operations.
    Builder.defineMacro("__ARM_NEON_FP", "0xE");
  }

<<<<<<< HEAD
  if (FPU & SveMode)
    Builder.defineMacro("__ARM_FEATURE_SVE", "1");

  if ((FPU & NeonMode) && (FPU & SveMode))
    Builder.defineMacro("__ARM_NEON_SVE_BRIDGE", "1");

  if (HasSVE2)
    Builder.defineMacro("__ARM_FEATURE_SVE2", "1");

  if (HasSVE2 && HasSVE2AES)
    Builder.defineMacro("__ARM_FEATURE_SVE2_AES", "1");

  if (HasSVE2 && HasSVE2BitPerm)
    Builder.defineMacro("__ARM_FEATURE_SVE2_BITPERM", "1");

  if (HasSVE2 && HasSVE2SHA3)
    Builder.defineMacro("__ARM_FEATURE_SVE2_SHA3", "1");

  if (HasSVE2 && HasSVE2SM4)
    Builder.defineMacro("__ARM_FEATURE_SVE2_SM4", "1");

=======
>>>>>>> cb02aa7e
  if (HasCRC)
    Builder.defineMacro("__ARM_FEATURE_CRC32", "1");

  if (HasRCPC3)
    Builder.defineMacro("__ARM_FEATURE_RCPC", "3");
  else if (HasRCPC)
    Builder.defineMacro("__ARM_FEATURE_RCPC", "1");

  if (HasFMV)
    Builder.defineMacro("__HAVE_FUNCTION_MULTI_VERSIONING", "1");

  // The __ARM_FEATURE_CRYPTO is deprecated in favor of finer grained feature
  // macros for AES, SHA2, SHA3 and SM4
  if (HasAES && HasSHA2)
    Builder.defineMacro("__ARM_FEATURE_CRYPTO", "1");

  if (HasAES)
    Builder.defineMacro("__ARM_FEATURE_AES", "1");

  if (HasSHA2)
    Builder.defineMacro("__ARM_FEATURE_SHA2", "1");

  if (HasSHA3) {
    Builder.defineMacro("__ARM_FEATURE_SHA3", "1");
    Builder.defineMacro("__ARM_FEATURE_SHA512", "1");
  }

  if (HasSM4) {
    Builder.defineMacro("__ARM_FEATURE_SM3", "1");
    Builder.defineMacro("__ARM_FEATURE_SM4", "1");
  }

  if (HasPAuth)
    Builder.defineMacro("__ARM_FEATURE_PAUTH", "1");

  if (HasUnaligned)
    Builder.defineMacro("__ARM_FEATURE_UNALIGNED", "1");

  if ((FPU & NeonMode) && HasFullFP16)
    Builder.defineMacro("__ARM_FEATURE_FP16_VECTOR_ARITHMETIC", "1");
  if (HasFullFP16)
   Builder.defineMacro("__ARM_FEATURE_FP16_SCALAR_ARITHMETIC", "1");

  if (HasDotProd)
    Builder.defineMacro("__ARM_FEATURE_DOTPROD", "1");

  if (HasMTE)
    Builder.defineMacro("__ARM_FEATURE_MEMORY_TAGGING", "1");

  if (HasTME)
    Builder.defineMacro("__ARM_FEATURE_TME", "1");

  if (HasMatMul)
    Builder.defineMacro("__ARM_FEATURE_MATMUL_INT8", "1");

  if (HasLSE)
    Builder.defineMacro("__ARM_FEATURE_ATOMICS", "1");

  if (HasBFloat16) {
    Builder.defineMacro("__ARM_FEATURE_BF16", "1");
    Builder.defineMacro("__ARM_FEATURE_BF16_VECTOR_ARITHMETIC", "1");
    Builder.defineMacro("__ARM_BF16_FORMAT_ALTERNATIVE", "1");
    Builder.defineMacro("__ARM_FEATURE_BF16_SCALAR_ARITHMETIC", "1");
  }

  if ((FPU & SveMode) && HasBFloat16) {
    Builder.defineMacro("__ARM_FEATURE_SVE_BF16", "1");
  }

  if ((FPU & SveMode) && HasMatmulFP64)
    Builder.defineMacro("__ARM_FEATURE_SVE_MATMUL_FP64", "1");

  if ((FPU & SveMode) && HasMatmulFP32)
    Builder.defineMacro("__ARM_FEATURE_SVE_MATMUL_FP32", "1");

  if ((FPU & SveMode) && HasMatMul)
    Builder.defineMacro("__ARM_FEATURE_SVE_MATMUL_INT8", "1");

  if ((FPU & NeonMode) && HasFP16FML)
    Builder.defineMacro("__ARM_FEATURE_FP16_FML", "1");

  if (Opts.hasSignReturnAddress()) {
    // Bitmask:
    // 0: Protection using the A key
    // 1: Protection using the B key
    // 2: Protection including leaf functions
    unsigned Value = 0;

    if (Opts.isSignReturnAddressWithAKey())
      Value |= (1 << 0);
    else
      Value |= (1 << 1);

    if (Opts.isSignReturnAddressScopeAll())
      Value |= (1 << 2);

    Builder.defineMacro("__ARM_FEATURE_PAC_DEFAULT", std::to_string(Value));
  }

  if (Opts.BranchTargetEnforcement)
    Builder.defineMacro("__ARM_FEATURE_BTI_DEFAULT", "1");

  if (HasLS64)
    Builder.defineMacro("__ARM_FEATURE_LS64", "1");

  if (HasRandGen)
    Builder.defineMacro("__ARM_FEATURE_RNG", "1");

  if (HasMOPS)
    Builder.defineMacro("__ARM_FEATURE_MOPS", "1");

  if (HasD128)
    Builder.defineMacro("__ARM_FEATURE_SYSREG128", "1");

  if (*ArchInfo == llvm::AArch64::ARMV8_1A)
    getTargetDefinesARMV81A(Opts, Builder);
  else if (*ArchInfo == llvm::AArch64::ARMV8_2A)
    getTargetDefinesARMV82A(Opts, Builder);
  else if (*ArchInfo == llvm::AArch64::ARMV8_3A)
    getTargetDefinesARMV83A(Opts, Builder);
  else if (*ArchInfo == llvm::AArch64::ARMV8_4A)
    getTargetDefinesARMV84A(Opts, Builder);
  else if (*ArchInfo == llvm::AArch64::ARMV8_5A)
    getTargetDefinesARMV85A(Opts, Builder);
  else if (*ArchInfo == llvm::AArch64::ARMV8_6A)
    getTargetDefinesARMV86A(Opts, Builder);
  else if (*ArchInfo == llvm::AArch64::ARMV8_7A)
    getTargetDefinesARMV87A(Opts, Builder);
  else if (*ArchInfo == llvm::AArch64::ARMV8_8A)
    getTargetDefinesARMV88A(Opts, Builder);
  else if (*ArchInfo == llvm::AArch64::ARMV8_9A)
    getTargetDefinesARMV89A(Opts, Builder);
  else if (*ArchInfo == llvm::AArch64::ARMV9A)
    getTargetDefinesARMV9A(Opts, Builder);
  else if (*ArchInfo == llvm::AArch64::ARMV9_1A)
    getTargetDefinesARMV91A(Opts, Builder);
  else if (*ArchInfo == llvm::AArch64::ARMV9_2A)
    getTargetDefinesARMV92A(Opts, Builder);
  else if (*ArchInfo == llvm::AArch64::ARMV9_3A)
    getTargetDefinesARMV93A(Opts, Builder);
  else if (*ArchInfo == llvm::AArch64::ARMV9_4A)
    getTargetDefinesARMV94A(Opts, Builder);

  // All of the __sync_(bool|val)_compare_and_swap_(1|2|4|8) builtins work.
  Builder.defineMacro("__GCC_HAVE_SYNC_COMPARE_AND_SWAP_1");
  Builder.defineMacro("__GCC_HAVE_SYNC_COMPARE_AND_SWAP_2");
  Builder.defineMacro("__GCC_HAVE_SYNC_COMPARE_AND_SWAP_4");
  Builder.defineMacro("__GCC_HAVE_SYNC_COMPARE_AND_SWAP_8");

  // Allow detection of fast FMA support.
  Builder.defineMacro("__FP_FAST_FMA", "1");
  Builder.defineMacro("__FP_FAST_FMAF", "1");

  // C/C++ operators work on both VLS and VLA SVE types
  if (FPU & SveMode)
    Builder.defineMacro("__ARM_FEATURE_SVE_VECTOR_OPERATORS", "2");

  if (Opts.VScaleMin && Opts.VScaleMin == Opts.VScaleMax) {
    Builder.defineMacro("__ARM_FEATURE_SVE_BITS", Twine(Opts.VScaleMin * 128));
  }
}

ArrayRef<Builtin::Info> AArch64TargetInfo::getTargetBuiltins() const {
  return llvm::ArrayRef(BuiltinInfo, clang::AArch64::LastTSBuiltin -
                                         Builtin::FirstTSBuiltin);
}

std::optional<std::pair<unsigned, unsigned>>
AArch64TargetInfo::getVScaleRange(const LangOptions &LangOpts) const {
  if (LangOpts.VScaleMin || LangOpts.VScaleMax)
    return std::pair<unsigned, unsigned>(
        LangOpts.VScaleMin ? LangOpts.VScaleMin : 1, LangOpts.VScaleMax);

  if (hasFeature("sve"))
    return std::pair<unsigned, unsigned>(1, 16);

  return std::nullopt;
}

unsigned AArch64TargetInfo::multiVersionSortPriority(StringRef Name) const {
  if (Name == "default")
    return 0;
  for (const auto &E : llvm::AArch64::Extensions)
    if (Name == E.Name)
      return E.FmvPriority;
  return 0;
}

unsigned AArch64TargetInfo::multiVersionFeatureCost() const {
  // Take the maximum priority as per feature cost, so more features win.
  return llvm::AArch64::ExtensionInfo::MaxFMVPriority;
}

bool AArch64TargetInfo::doesFeatureAffectCodeGen(StringRef Name) const {
  auto F = llvm::find_if(llvm::AArch64::Extensions, [&](const auto &E) {
    return Name == E.Name && !E.DependentFeatures.empty();
  });
  return F != std::end(llvm::AArch64::Extensions);
}

StringRef AArch64TargetInfo::getFeatureDependencies(StringRef Name) const {
  auto F = llvm::find_if(llvm::AArch64::Extensions,
                         [&](const auto &E) { return Name == E.Name; });
  return F != std::end(llvm::AArch64::Extensions) ? F->DependentFeatures
                                                  : StringRef();
}

bool AArch64TargetInfo::validateCpuSupports(StringRef FeatureStr) const {
  for (const auto &E : llvm::AArch64::Extensions)
    if (FeatureStr == E.Name)
      return true;
  return false;
}

bool AArch64TargetInfo::hasFeature(StringRef Feature) const {
  return llvm::StringSwitch<bool>(Feature)
      .Cases("aarch64", "arm64", "arm", true)
      .Case("fmv", HasFMV)
      .Cases("neon", "fp", "simd", FPU & NeonMode)
      .Case("jscvt", HasJSCVT)
      .Case("fcma", HasFCMA)
      .Case("rng", HasRandGen)
      .Case("flagm", HasFlagM)
      .Case("flagm2", HasAlternativeNZCV)
      .Case("fp16fml", HasFP16FML)
      .Case("dotprod", HasDotProd)
      .Case("sm4", HasSM4)
      .Case("rdm", HasRDM)
      .Case("lse", HasLSE)
      .Case("crc", HasCRC)
      .Case("sha2", HasSHA2)
      .Case("sha3", HasSHA3)
      .Cases("aes", "pmull", HasAES)
      .Cases("fp16", "fullfp16", HasFullFP16)
      .Case("dit", HasDIT)
      .Case("dpb", HasCCPP)
      .Case("dpb2", HasCCDP)
      .Case("rcpc", HasRCPC)
      .Case("frintts", HasFRInt3264)
      .Case("i8mm", HasMatMul)
      .Case("bf16", HasBFloat16)
      .Case("sve", FPU & SveMode)
      .Case("sve-bf16", FPU & SveMode && HasBFloat16)
      .Case("sve-i8mm", FPU & SveMode && HasMatMul)
      .Case("f32mm", FPU & SveMode && HasMatmulFP32)
      .Case("f64mm", FPU & SveMode && HasMatmulFP64)
      .Case("sve2", FPU & SveMode && HasSVE2)
      .Case("sve2-pmull128", FPU & SveMode && HasSVE2AES)
      .Case("sve2-bitperm", FPU & SveMode && HasSVE2BitPerm)
      .Case("sve2-sha3", FPU & SveMode && HasSVE2SHA3)
      .Case("sve2-sm4", FPU & SveMode && HasSVE2SM4)
      .Case("sme", HasSME)
      .Case("sme-f64f64", HasSMEF64F64)
      .Case("sme-i16i64", HasSMEI16I64)
      .Cases("memtag", "memtag2", HasMTE)
      .Case("sb", HasSB)
      .Case("predres", HasPredRes)
      .Cases("ssbs", "ssbs2", HasSSBS)
      .Case("bti", HasBTI)
      .Cases("ls64", "ls64_v", "ls64_accdata", HasLS64)
      .Case("wfxt", HasWFxT)
      .Case("rcpc3", HasRCPC3)
      .Default(false);
}

void AArch64TargetInfo::setFeatureEnabled(llvm::StringMap<bool> &Features,
                                          StringRef Name, bool Enabled) const {
  Features[Name] = Enabled;
  // If the feature is an architecture feature (like v8.2a), add all previous
  // architecture versions and any dependant target features.
  const std::optional<llvm::AArch64::ArchInfo> ArchInfo =
      llvm::AArch64::ArchInfo::findBySubArch(Name);

  if (!ArchInfo)
    return; // Not an architecture, nothing more to do.

  // Disabling an architecture feature does not affect dependent features
  if (!Enabled)
    return;

  for (const auto *OtherArch : llvm::AArch64::ArchInfos)
    if (ArchInfo->implies(*OtherArch))
      Features[OtherArch->getSubArch()] = true;

  // Set any features implied by the architecture
  std::vector<StringRef> CPUFeats;
  if (llvm::AArch64::getExtensionFeatures(ArchInfo->DefaultExts, CPUFeats)) {
    for (auto F : CPUFeats) {
      assert(F[0] == '+' && "Expected + in target feature!");
      Features[F.drop_front(1)] = true;
    }
  }
}

bool AArch64TargetInfo::handleTargetFeatures(std::vector<std::string> &Features,
                                             DiagnosticsEngine &Diags) {
  for (const auto &Feature : Features) {
    if (Feature == "-fp-armv8")
      HasNoFP = true;
    if (Feature == "-neon")
      HasNoNeon = true;
    if (Feature == "-sve")
      HasNoSVE = true;

    if (Feature == "+neon" || Feature == "+fp-armv8")
      FPU |= NeonMode;
    if (Feature == "+jscvt") {
      HasJSCVT = true;
      FPU |= NeonMode;
    }
    if (Feature == "+fcma") {
      HasFCMA = true;
      FPU |= NeonMode;
    }

    if (Feature == "+sve") {
      FPU |= NeonMode;
      FPU |= SveMode;
      HasFullFP16 = true;
    }
    if (Feature == "+sve2") {
      FPU |= NeonMode;
      FPU |= SveMode;
      HasFullFP16 = true;
      HasSVE2 = true;
    }
    if (Feature == "+sve2-aes") {
      FPU |= NeonMode;
      FPU |= SveMode;
      HasFullFP16 = true;
      HasSVE2 = true;
      HasSVE2AES = true;
    }
    if (Feature == "+sve2-sha3") {
      FPU |= NeonMode;
      FPU |= SveMode;
      HasFullFP16 = true;
      HasSVE2 = true;
      HasSVE2SHA3 = true;
    }
    if (Feature == "+sve2-sm4") {
      FPU |= NeonMode;
      FPU |= SveMode;
      HasFullFP16 = true;
      HasSVE2 = true;
      HasSVE2SM4 = true;
    }
    if (Feature == "+sve2-bitperm") {
      FPU |= NeonMode;
      FPU |= SveMode;
      HasFullFP16 = true;
      HasSVE2 = true;
      HasSVE2BitPerm = true;
    }
    if (Feature == "+f32mm") {
      FPU |= NeonMode;
      FPU |= SveMode;
      HasFullFP16 = true;
      HasMatmulFP32 = true;
    }
    if (Feature == "+f64mm") {
      FPU |= NeonMode;
      FPU |= SveMode;
      HasFullFP16 = true;
      HasMatmulFP64 = true;
    }
    if (Feature == "+sme") {
      HasSME = true;
      HasBFloat16 = true;
      HasFullFP16 = true;
    }
    if (Feature == "+sme-f64f64") {
      HasSME = true;
      HasSMEF64F64 = true;
      HasBFloat16 = true;
      HasFullFP16 = true;
    }
    if (Feature == "+sme-i16i64") {
      HasSME = true;
      HasSMEI16I64 = true;
      HasBFloat16 = true;
      HasFullFP16 = true;
    }
    if (Feature == "+sb")
      HasSB = true;
    if (Feature == "+predres")
      HasPredRes = true;
    if (Feature == "+ssbs")
      HasSSBS = true;
    if (Feature == "+bti")
      HasBTI = true;
    if (Feature == "+wfxt")
      HasWFxT = true;
    if (Feature == "-fmv")
      HasFMV = false;
    if (Feature == "+crc")
      HasCRC = true;
    if (Feature == "+rcpc")
      HasRCPC = true;
    if (Feature == "+aes") {
      FPU |= NeonMode;
      HasAES = true;
    }
    if (Feature == "+sha2") {
      FPU |= NeonMode;
      HasSHA2 = true;
    }
    if (Feature == "+sha3") {
      FPU |= NeonMode;
      HasSHA2 = true;
      HasSHA3 = true;
    }
    if (Feature == "+rdm") {
      FPU |= NeonMode;
      HasRDM = true;
    }
    if (Feature == "+dit")
      HasDIT = true;
    if (Feature == "+cccp")
      HasCCPP = true;
    if (Feature == "+ccdp") {
      HasCCPP = true;
      HasCCDP = true;
    }
    if (Feature == "+fptoint")
      HasFRInt3264 = true;
    if (Feature == "+sm4") {
      FPU |= NeonMode;
      HasSM4 = true;
    }
    if (Feature == "+strict-align")
      HasUnaligned = false;
    // All predecessor archs are added but select the latest one for ArchKind.
    if (Feature == "+v8a" && ArchInfo->Version < llvm::AArch64::ARMV8A.Version)
      ArchInfo = &llvm::AArch64::ARMV8A;
    if (Feature == "+v8.1a" &&
        ArchInfo->Version < llvm::AArch64::ARMV8_1A.Version)
      ArchInfo = &llvm::AArch64::ARMV8_1A;
    if (Feature == "+v8.2a" &&
        ArchInfo->Version < llvm::AArch64::ARMV8_2A.Version)
      ArchInfo = &llvm::AArch64::ARMV8_2A;
    if (Feature == "+v8.3a" &&
        ArchInfo->Version < llvm::AArch64::ARMV8_3A.Version)
      ArchInfo = &llvm::AArch64::ARMV8_3A;
    if (Feature == "+v8.4a" &&
        ArchInfo->Version < llvm::AArch64::ARMV8_4A.Version)
      ArchInfo = &llvm::AArch64::ARMV8_4A;
    if (Feature == "+v8.5a" &&
        ArchInfo->Version < llvm::AArch64::ARMV8_5A.Version)
      ArchInfo = &llvm::AArch64::ARMV8_5A;
    if (Feature == "+v8.6a" &&
        ArchInfo->Version < llvm::AArch64::ARMV8_6A.Version)
      ArchInfo = &llvm::AArch64::ARMV8_6A;
    if (Feature == "+v8.7a" &&
        ArchInfo->Version < llvm::AArch64::ARMV8_7A.Version)
      ArchInfo = &llvm::AArch64::ARMV8_7A;
    if (Feature == "+v8.8a" &&
        ArchInfo->Version < llvm::AArch64::ARMV8_8A.Version)
      ArchInfo = &llvm::AArch64::ARMV8_8A;
    if (Feature == "+v8.9a" &&
        ArchInfo->Version < llvm::AArch64::ARMV8_9A.Version)
      ArchInfo = &llvm::AArch64::ARMV8_9A;
    if (Feature == "+v9a" && ArchInfo->Version < llvm::AArch64::ARMV9A.Version)
      ArchInfo = &llvm::AArch64::ARMV9A;
    if (Feature == "+v9.1a" &&
        ArchInfo->Version < llvm::AArch64::ARMV9_1A.Version)
      ArchInfo = &llvm::AArch64::ARMV9_1A;
    if (Feature == "+v9.2a" &&
        ArchInfo->Version < llvm::AArch64::ARMV9_2A.Version)
      ArchInfo = &llvm::AArch64::ARMV9_2A;
    if (Feature == "+v9.3a" &&
        ArchInfo->Version < llvm::AArch64::ARMV9_3A.Version)
      ArchInfo = &llvm::AArch64::ARMV9_3A;
    if (Feature == "+v9.4a" &&
        ArchInfo->Version < llvm::AArch64::ARMV9_4A.Version)
      ArchInfo = &llvm::AArch64::ARMV9_4A;
    if (Feature == "+v8r")
      ArchInfo = &llvm::AArch64::ARMV8R;
    if (Feature == "+fullfp16") {
      FPU |= NeonMode;
      HasFullFP16 = true;
    }
    if (Feature == "+dotprod") {
      FPU |= NeonMode;
      HasDotProd = true;
    }
    if (Feature == "+fp16fml") {
      FPU |= NeonMode;
      HasFullFP16 = true;
      HasFP16FML = true;
    }
    if (Feature == "+mte")
      HasMTE = true;
    if (Feature == "+tme")
      HasTME = true;
    if (Feature == "+pauth")
      HasPAuth = true;
    if (Feature == "+i8mm")
      HasMatMul = true;
    if (Feature == "+bf16")
      HasBFloat16 = true;
    if (Feature == "+lse")
      HasLSE = true;
    if (Feature == "+ls64")
      HasLS64 = true;
    if (Feature == "+rand")
      HasRandGen = true;
    if (Feature == "+flagm")
      HasFlagM = true;
    if (Feature == "+altnzcv") {
      HasFlagM = true;
      HasAlternativeNZCV = true;
    }
    if (Feature == "+mops")
      HasMOPS = true;
    if (Feature == "+d128")
      HasD128 = true;
    if (Feature == "+gcs")
      HasGCS = true;
    if (Feature == "+rcpc3")
      HasRCPC3 = true;
  }

  // Check features that are manually disabled by command line options.
  // This needs to be checked after architecture-related features are handled,
  // making sure they are properly disabled when required.
  for (const auto &Feature : Features) {
    if (Feature == "-d128")
      HasD128 = false;
  }

  setDataLayout();
  setArchFeatures();

  if (HasNoFP) {
    FPU &= ~FPUMode;
    FPU &= ~NeonMode;
    FPU &= ~SveMode;
  }
  if (HasNoNeon) {
    FPU &= ~NeonMode;
    FPU &= ~SveMode;
  }
  if (HasNoSVE)
    FPU &= ~SveMode;

  return true;
}

bool AArch64TargetInfo::initFeatureMap(
    llvm::StringMap<bool> &Features, DiagnosticsEngine &Diags, StringRef CPU,
    const std::vector<std::string> &FeaturesVec) const {
  std::vector<std::string> UpdatedFeaturesVec;
  // Parse the CPU and add any implied features.
  std::optional<llvm::AArch64::CpuInfo> CpuInfo = llvm::AArch64::parseCpu(CPU);
  if (CpuInfo) {
    uint64_t Exts = CpuInfo->getImpliedExtensions();
    std::vector<StringRef> CPUFeats;
    llvm::AArch64::getExtensionFeatures(Exts, CPUFeats);
    for (auto F : CPUFeats) {
      assert((F[0] == '+' || F[0] == '-') && "Expected +/- in target feature!");
      UpdatedFeaturesVec.push_back(F.str());
    }
  }

  // Process target and dependent features. This is done in two loops collecting
  // them into UpdatedFeaturesVec: first to add dependent '+'features, second to
  // add target '+/-'features that can later disable some of features added on
  // the first loop. Function Multi Versioning features begin with '?'.
  for (const auto &Feature : FeaturesVec)
    if (((Feature[0] == '?' || Feature[0] == '+')) &&
        AArch64TargetInfo::doesFeatureAffectCodeGen(Feature.substr(1))) {
      StringRef DepFeatures =
          AArch64TargetInfo::getFeatureDependencies(Feature.substr(1));
      SmallVector<StringRef, 1> AttrFeatures;
      DepFeatures.split(AttrFeatures, ",");
      for (auto F : AttrFeatures)
        UpdatedFeaturesVec.push_back(F.str());
    }
  for (const auto &Feature : FeaturesVec)
    if (Feature[0] != '?') {
      std::string UpdatedFeature = Feature;
      if (Feature[0] == '+') {
        std::optional<llvm::AArch64::ExtensionInfo> Extension =
          llvm::AArch64::parseArchExtension(Feature.substr(1));
        if (Extension)
          UpdatedFeature = Extension->Feature.str();
      }
      UpdatedFeaturesVec.push_back(UpdatedFeature);
    }

  return TargetInfo::initFeatureMap(Features, Diags, CPU, UpdatedFeaturesVec);
}

// Parse AArch64 Target attributes, which are a comma separated list of:
//  "arch=<arch>" - parsed to features as per -march=..
//  "cpu=<cpu>" - parsed to features as per -mcpu=.., with CPU set to <cpu>
//  "tune=<cpu>" - TuneCPU set to <cpu>
//  "feature", "no-feature" - Add (or remove) feature.
//  "+feature", "+nofeature" - Add (or remove) feature.
ParsedTargetAttr AArch64TargetInfo::parseTargetAttr(StringRef Features) const {
  ParsedTargetAttr Ret;
  if (Features == "default")
    return Ret;
  SmallVector<StringRef, 1> AttrFeatures;
  Features.split(AttrFeatures, ",");
  bool FoundArch = false;

  auto SplitAndAddFeatures = [](StringRef FeatString,
                                std::vector<std::string> &Features) {
    SmallVector<StringRef, 8> SplitFeatures;
    FeatString.split(SplitFeatures, StringRef("+"), -1, false);
    for (StringRef Feature : SplitFeatures) {
      StringRef FeatureName = llvm::AArch64::getArchExtFeature(Feature);
      if (!FeatureName.empty())
        Features.push_back(FeatureName.str());
      else
        // Pushing the original feature string to give a sema error later on
        // when they get checked.
        if (Feature.startswith("no"))
          Features.push_back("-" + Feature.drop_front(2).str());
        else
          Features.push_back("+" + Feature.str());
    }
  };

  for (auto &Feature : AttrFeatures) {
    Feature = Feature.trim();
    if (Feature.startswith("fpmath="))
      continue;

    if (Feature.startswith("branch-protection=")) {
      Ret.BranchProtection = Feature.split('=').second.trim();
      continue;
    }

    if (Feature.startswith("arch=")) {
      if (FoundArch)
        Ret.Duplicate = "arch=";
      FoundArch = true;
      std::pair<StringRef, StringRef> Split =
          Feature.split("=").second.trim().split("+");
      const std::optional<llvm::AArch64::ArchInfo> AI =
          llvm::AArch64::parseArch(Split.first);

      // Parse the architecture version, adding the required features to
      // Ret.Features.
      if (!AI)
        continue;
      Ret.Features.push_back(AI->ArchFeature.str());
      // Add any extra features, after the +
      SplitAndAddFeatures(Split.second, Ret.Features);
    } else if (Feature.startswith("cpu=")) {
      if (!Ret.CPU.empty())
        Ret.Duplicate = "cpu=";
      else {
        // Split the cpu string into "cpu=", "cortex-a710" and any remaining
        // "+feat" features.
        std::pair<StringRef, StringRef> Split =
            Feature.split("=").second.trim().split("+");
        Ret.CPU = Split.first;
        SplitAndAddFeatures(Split.second, Ret.Features);
      }
    } else if (Feature.startswith("tune=")) {
      if (!Ret.Tune.empty())
        Ret.Duplicate = "tune=";
      else
        Ret.Tune = Feature.split("=").second.trim();
    } else if (Feature.startswith("+")) {
      SplitAndAddFeatures(Feature, Ret.Features);
    } else if (Feature.startswith("no-")) {
      StringRef FeatureName =
          llvm::AArch64::getArchExtFeature(Feature.split("-").second);
      if (!FeatureName.empty())
        Ret.Features.push_back("-" + FeatureName.drop_front(1).str());
      else
        Ret.Features.push_back("-" + Feature.split("-").second.str());
    } else {
      // Try parsing the string to the internal target feature name. If it is
      // invalid, add the original string (which could already be an internal
      // name). These should be checked later by isValidFeatureName.
      StringRef FeatureName = llvm::AArch64::getArchExtFeature(Feature);
      if (!FeatureName.empty())
        Ret.Features.push_back(FeatureName.str());
      else
        Ret.Features.push_back("+" + Feature.str());
    }
  }
  return Ret;
}

bool AArch64TargetInfo::hasBFloat16Type() const {
  return true;
}

TargetInfo::CallingConvCheckResult
AArch64TargetInfo::checkCallingConvention(CallingConv CC) const {
  switch (CC) {
  case CC_C:
  case CC_Swift:
  case CC_SwiftAsync:
  case CC_PreserveMost:
  case CC_PreserveAll:
  case CC_OpenCLKernel:
  case CC_AArch64VectorCall:
  case CC_AArch64SVEPCS:
  case CC_Win64:
    return CCCR_OK;
  default:
    return CCCR_Warning;
  }
}

bool AArch64TargetInfo::isCLZForZeroUndef() const { return false; }

TargetInfo::BuiltinVaListKind AArch64TargetInfo::getBuiltinVaListKind() const {
  return TargetInfo::AArch64ABIBuiltinVaList;
}

const char *const AArch64TargetInfo::GCCRegNames[] = {
    // 32-bit Integer registers
    "w0", "w1", "w2", "w3", "w4", "w5", "w6", "w7", "w8", "w9", "w10", "w11",
    "w12", "w13", "w14", "w15", "w16", "w17", "w18", "w19", "w20", "w21", "w22",
    "w23", "w24", "w25", "w26", "w27", "w28", "w29", "w30", "wsp",

    // 64-bit Integer registers
    "x0", "x1", "x2", "x3", "x4", "x5", "x6", "x7", "x8", "x9", "x10", "x11",
    "x12", "x13", "x14", "x15", "x16", "x17", "x18", "x19", "x20", "x21", "x22",
    "x23", "x24", "x25", "x26", "x27", "x28", "fp", "lr", "sp",

    // 32-bit floating point regsisters
    "s0", "s1", "s2", "s3", "s4", "s5", "s6", "s7", "s8", "s9", "s10", "s11",
    "s12", "s13", "s14", "s15", "s16", "s17", "s18", "s19", "s20", "s21", "s22",
    "s23", "s24", "s25", "s26", "s27", "s28", "s29", "s30", "s31",

    // 64-bit floating point regsisters
    "d0", "d1", "d2", "d3", "d4", "d5", "d6", "d7", "d8", "d9", "d10", "d11",
    "d12", "d13", "d14", "d15", "d16", "d17", "d18", "d19", "d20", "d21", "d22",
    "d23", "d24", "d25", "d26", "d27", "d28", "d29", "d30", "d31",

    // Neon vector registers
    "v0", "v1", "v2", "v3", "v4", "v5", "v6", "v7", "v8", "v9", "v10", "v11",
    "v12", "v13", "v14", "v15", "v16", "v17", "v18", "v19", "v20", "v21", "v22",
    "v23", "v24", "v25", "v26", "v27", "v28", "v29", "v30", "v31",

    // SVE vector registers
    "z0",  "z1",  "z2",  "z3",  "z4",  "z5",  "z6",  "z7",  "z8",  "z9",  "z10",
    "z11", "z12", "z13", "z14", "z15", "z16", "z17", "z18", "z19", "z20", "z21",
    "z22", "z23", "z24", "z25", "z26", "z27", "z28", "z29", "z30", "z31",

    // SVE predicate registers
    "p0",  "p1",  "p2",  "p3",  "p4",  "p5",  "p6",  "p7",  "p8",  "p9",  "p10",
<<<<<<< HEAD
    "p11", "p12", "p13", "p14", "p15",

    // SVE predicate-as-counter registers
    "pn0",  "pn1",  "pn2",  "pn3",  "pn4",  "pn5",  "pn6",  "pn7",  "pn8",
    "pn9",  "pn10", "pn11", "pn12", "pn13", "pn14", "pn15"
=======
    "p11", "p12", "p13", "p14", "p15"
>>>>>>> cb02aa7e
};

ArrayRef<const char *> AArch64TargetInfo::getGCCRegNames() const {
  return llvm::ArrayRef(GCCRegNames);
}

const TargetInfo::GCCRegAlias AArch64TargetInfo::GCCRegAliases[] = {
    {{"w31"}, "wsp"},
    {{"x31"}, "sp"},
    // GCC rN registers are aliases of xN registers.
    {{"r0"}, "x0"},
    {{"r1"}, "x1"},
    {{"r2"}, "x2"},
    {{"r3"}, "x3"},
    {{"r4"}, "x4"},
    {{"r5"}, "x5"},
    {{"r6"}, "x6"},
    {{"r7"}, "x7"},
    {{"r8"}, "x8"},
    {{"r9"}, "x9"},
    {{"r10"}, "x10"},
    {{"r11"}, "x11"},
    {{"r12"}, "x12"},
    {{"r13"}, "x13"},
    {{"r14"}, "x14"},
    {{"r15"}, "x15"},
    {{"r16"}, "x16"},
    {{"r17"}, "x17"},
    {{"r18"}, "x18"},
    {{"r19"}, "x19"},
    {{"r20"}, "x20"},
    {{"r21"}, "x21"},
    {{"r22"}, "x22"},
    {{"r23"}, "x23"},
    {{"r24"}, "x24"},
    {{"r25"}, "x25"},
    {{"r26"}, "x26"},
    {{"r27"}, "x27"},
    {{"r28"}, "x28"},
    {{"r29", "x29"}, "fp"},
    {{"r30", "x30"}, "lr"},
    // The S/D/Q and W/X registers overlap, but aren't really aliases; we
    // don't want to substitute one of these for a different-sized one.
};

ArrayRef<TargetInfo::GCCRegAlias> AArch64TargetInfo::getGCCRegAliases() const {
  return llvm::ArrayRef(GCCRegAliases);
}

// Returns the length of cc constraint.
static unsigned matchAsmCCConstraint(const char *Name) {
  constexpr unsigned len = 5;
  auto RV = llvm::StringSwitch<unsigned>(Name)
                .Case("@cceq", len)
                .Case("@ccne", len)
                .Case("@cchs", len)
                .Case("@cccs", len)
                .Case("@cccc", len)
                .Case("@cclo", len)
                .Case("@ccmi", len)
                .Case("@ccpl", len)
                .Case("@ccvs", len)
                .Case("@ccvc", len)
                .Case("@cchi", len)
                .Case("@ccls", len)
                .Case("@ccge", len)
                .Case("@cclt", len)
                .Case("@ccgt", len)
                .Case("@ccle", len)
                .Default(0);
  return RV;
}

std::string
AArch64TargetInfo::convertConstraint(const char *&Constraint) const {
  std::string R;
  switch (*Constraint) {
  case 'U': // Three-character constraint; add "@3" hint for later parsing.
    R = std::string("@3") + std::string(Constraint, 3);
    Constraint += 2;
    break;
  case '@':
    if (const unsigned Len = matchAsmCCConstraint(Constraint)) {
      std::string Converted = "{" + std::string(Constraint, Len) + "}";
      Constraint += Len - 1;
      return Converted;
    }
    return std::string(1, *Constraint);
  default:
    R = TargetInfo::convertConstraint(Constraint);
    break;
  }
  return R;
}

bool AArch64TargetInfo::validateAsmConstraint(
    const char *&Name, TargetInfo::ConstraintInfo &Info) const {
  switch (*Name) {
  default:
    return false;
  case 'w': // Floating point and SIMD registers (V0-V31)
    Info.setAllowsRegister();
    return true;
  case 'I': // Constant that can be used with an ADD instruction
  case 'J': // Constant that can be used with a SUB instruction
  case 'K': // Constant that can be used with a 32-bit logical instruction
  case 'L': // Constant that can be used with a 64-bit logical instruction
  case 'M': // Constant that can be used as a 32-bit MOV immediate
  case 'N': // Constant that can be used as a 64-bit MOV immediate
  case 'Y': // Floating point constant zero
  case 'Z': // Integer constant zero
    return true;
  case 'Q': // A memory reference with base register and no offset
    Info.setAllowsMemory();
    return true;
  case 'S': // A symbolic address
    Info.setAllowsRegister();
    return true;
  case 'U':
    if (Name[1] == 'p' && (Name[2] == 'l' || Name[2] == 'a')) {
      // SVE predicate registers ("Upa"=P0-15, "Upl"=P0-P7)
      Info.setAllowsRegister();
      Name += 2;
      return true;
    }
    // Ump: A memory address suitable for ldp/stp in SI, DI, SF and DF modes.
    // Utf: A memory address suitable for ldp/stp in TF mode.
    // Usa: An absolute symbolic address.
    // Ush: The high part (bits 32:12) of a pc-relative symbolic address.

    // Better to return an error saying that it's an unrecognised constraint
    // even if this is a valid constraint in gcc.
    return false;
  case 'z': // Zero register, wzr or xzr
    Info.setAllowsRegister();
    return true;
  case 'x': // Floating point and SIMD registers (V0-V15)
    Info.setAllowsRegister();
    return true;
  case 'y': // SVE registers (V0-V7)
    Info.setAllowsRegister();
    return true;
  case '@':
    // CC condition
    if (const unsigned Len = matchAsmCCConstraint(Name)) {
      Name += Len - 1;
      Info.setAllowsRegister();
      return true;
    }
  }
  return false;
}

bool AArch64TargetInfo::validateConstraintModifier(
    StringRef Constraint, char Modifier, unsigned Size,
    std::string &SuggestedModifier) const {
  // Strip off constraint modifiers.
  while (Constraint[0] == '=' || Constraint[0] == '+' || Constraint[0] == '&')
    Constraint = Constraint.substr(1);

  switch (Constraint[0]) {
  default:
    return true;
  case 'z':
  case 'r': {
    switch (Modifier) {
    case 'x':
    case 'w':
      // For now assume that the person knows what they're
      // doing with the modifier.
      return true;
    default:
      // By default an 'r' constraint will be in the 'x'
      // registers.
      if (Size == 64)
        return true;

      if (Size == 512)
        return HasLS64;

      SuggestedModifier = "w";
      return false;
    }
  }
  }
}

std::string_view AArch64TargetInfo::getClobbers() const { return ""; }

int AArch64TargetInfo::getEHDataRegisterNumber(unsigned RegNo) const {
  if (RegNo == 0)
    return 0;
  if (RegNo == 1)
    return 1;
  return -1;
}

bool AArch64TargetInfo::hasInt128Type() const { return true; }

AArch64leTargetInfo::AArch64leTargetInfo(const llvm::Triple &Triple,
                                         const TargetOptions &Opts)
    : AArch64TargetInfo(Triple, Opts) {}

void AArch64leTargetInfo::setDataLayout() {
  if (getTriple().isOSBinFormatMachO()) {
    if(getTriple().isArch32Bit())
      resetDataLayout("e-m:o-p:32:32-i64:64-i128:128-n32:64-S128", "_");
    else
      resetDataLayout("e-m:o-i64:64-i128:128-n32:64-S128", "_");
  } else
    resetDataLayout("e-m:e-i8:8:32-i16:16:32-i64:64-i128:128-n32:64-S128");
}

void AArch64leTargetInfo::getTargetDefines(const LangOptions &Opts,
                                           MacroBuilder &Builder) const {
  Builder.defineMacro("__AARCH64EL__");
  AArch64TargetInfo::getTargetDefines(Opts, Builder);
}

AArch64beTargetInfo::AArch64beTargetInfo(const llvm::Triple &Triple,
                                         const TargetOptions &Opts)
    : AArch64TargetInfo(Triple, Opts) {}

void AArch64beTargetInfo::getTargetDefines(const LangOptions &Opts,
                                           MacroBuilder &Builder) const {
  Builder.defineMacro("__AARCH64EB__");
  Builder.defineMacro("__AARCH_BIG_ENDIAN");
  Builder.defineMacro("__ARM_BIG_ENDIAN");
  AArch64TargetInfo::getTargetDefines(Opts, Builder);
}

void AArch64beTargetInfo::setDataLayout() {
  assert(!getTriple().isOSBinFormatMachO());
  resetDataLayout("E-m:e-i8:8:32-i16:16:32-i64:64-i128:128-n32:64-S128");
}

WindowsARM64TargetInfo::WindowsARM64TargetInfo(const llvm::Triple &Triple,
                                               const TargetOptions &Opts)
    : WindowsTargetInfo<AArch64leTargetInfo>(Triple, Opts), Triple(Triple) {

  // This is an LLP64 platform.
  // int:4, long:4, long long:8, long double:8.
  IntWidth = IntAlign = 32;
  LongWidth = LongAlign = 32;
  DoubleAlign = LongLongAlign = 64;
  LongDoubleWidth = LongDoubleAlign = 64;
  LongDoubleFormat = &llvm::APFloat::IEEEdouble();
  IntMaxType = SignedLongLong;
  Int64Type = SignedLongLong;
  SizeType = UnsignedLongLong;
  PtrDiffType = SignedLongLong;
  IntPtrType = SignedLongLong;
}

void WindowsARM64TargetInfo::setDataLayout() {
  resetDataLayout(Triple.isOSBinFormatMachO()
                      ? "e-m:o-i64:64-i128:128-n32:64-S128"
                      : "e-m:w-p:64:64-i32:32-i64:64-i128:128-n32:64-S128",
                  Triple.isOSBinFormatMachO() ? "_" : "");
}

TargetInfo::BuiltinVaListKind
WindowsARM64TargetInfo::getBuiltinVaListKind() const {
  return TargetInfo::CharPtrBuiltinVaList;
}

TargetInfo::CallingConvCheckResult
WindowsARM64TargetInfo::checkCallingConvention(CallingConv CC) const {
  switch (CC) {
  case CC_X86StdCall:
  case CC_X86ThisCall:
  case CC_X86FastCall:
  case CC_X86VectorCall:
    return CCCR_Ignore;
  case CC_C:
  case CC_OpenCLKernel:
  case CC_PreserveMost:
  case CC_PreserveAll:
  case CC_Swift:
  case CC_SwiftAsync:
  case CC_Win64:
    return CCCR_OK;
  default:
    return CCCR_Warning;
  }
}

MicrosoftARM64TargetInfo::MicrosoftARM64TargetInfo(const llvm::Triple &Triple,
                                                   const TargetOptions &Opts)
    : WindowsARM64TargetInfo(Triple, Opts) {
  TheCXXABI.set(TargetCXXABI::Microsoft);
}

void MicrosoftARM64TargetInfo::getTargetDefines(const LangOptions &Opts,
                                                MacroBuilder &Builder) const {
  WindowsARM64TargetInfo::getTargetDefines(Opts, Builder);
  Builder.defineMacro("_M_ARM64", "1");
}

TargetInfo::CallingConvKind
MicrosoftARM64TargetInfo::getCallingConvKind(bool ClangABICompat4) const {
  return CCK_MicrosoftWin64;
}

unsigned MicrosoftARM64TargetInfo::getMinGlobalAlign(uint64_t TypeSize) const {
  unsigned Align = WindowsARM64TargetInfo::getMinGlobalAlign(TypeSize);

  // MSVC does size based alignment for arm64 based on alignment section in
  // below document, replicate that to keep alignment consistent with object
  // files compiled by MSVC.
  // https://docs.microsoft.com/en-us/cpp/build/arm64-windows-abi-conventions
  if (TypeSize >= 512) {              // TypeSize >= 64 bytes
    Align = std::max(Align, 128u);    // align type at least 16 bytes
  } else if (TypeSize >= 64) {        // TypeSize >= 8 bytes
    Align = std::max(Align, 64u);     // align type at least 8 butes
  } else if (TypeSize >= 16) {        // TypeSize >= 2 bytes
    Align = std::max(Align, 32u);     // align type at least 4 bytes
  }
  return Align;
}

MinGWARM64TargetInfo::MinGWARM64TargetInfo(const llvm::Triple &Triple,
                                           const TargetOptions &Opts)
    : WindowsARM64TargetInfo(Triple, Opts) {
  TheCXXABI.set(TargetCXXABI::GenericAArch64);
}

DarwinAArch64TargetInfo::DarwinAArch64TargetInfo(const llvm::Triple &Triple,
                                                 const TargetOptions &Opts)
    : DarwinTargetInfo<AArch64leTargetInfo>(Triple, Opts) {
  Int64Type = SignedLongLong;
  if (getTriple().isArch32Bit())
    IntMaxType = SignedLongLong;

  WCharType = SignedInt;
  UseSignedCharForObjCBool = false;

  LongDoubleWidth = LongDoubleAlign = SuitableAlign = 64;
  LongDoubleFormat = &llvm::APFloat::IEEEdouble();

  UseZeroLengthBitfieldAlignment = false;

  if (getTriple().isArch32Bit()) {
    UseBitFieldTypeAlignment = false;
    ZeroLengthBitfieldBoundary = 32;
    UseZeroLengthBitfieldAlignment = true;
    TheCXXABI.set(TargetCXXABI::WatchOS);
  } else
    TheCXXABI.set(TargetCXXABI::AppleARM64);
}

void DarwinAArch64TargetInfo::getOSDefines(const LangOptions &Opts,
                                           const llvm::Triple &Triple,
                                           MacroBuilder &Builder) const {
  Builder.defineMacro("__AARCH64_SIMD__");
  if (Triple.isArch32Bit())
    Builder.defineMacro("__ARM64_ARCH_8_32__");
  else
    Builder.defineMacro("__ARM64_ARCH_8__");
  Builder.defineMacro("__ARM_NEON__");
  Builder.defineMacro("__REGISTER_PREFIX__", "");
  Builder.defineMacro("__arm64", "1");
  Builder.defineMacro("__arm64__", "1");

  if (Triple.isArm64e())
    Builder.defineMacro("__arm64e__", "1");

  getDarwinDefines(Builder, Opts, Triple, PlatformName, PlatformMinVersion);
}

TargetInfo::BuiltinVaListKind
DarwinAArch64TargetInfo::getBuiltinVaListKind() const {
  return TargetInfo::CharPtrBuiltinVaList;
}

// 64-bit RenderScript is aarch64
RenderScript64TargetInfo::RenderScript64TargetInfo(const llvm::Triple &Triple,
                                                   const TargetOptions &Opts)
    : AArch64leTargetInfo(llvm::Triple("aarch64", Triple.getVendorName(),
                                       Triple.getOSName(),
                                       Triple.getEnvironmentName()),
                          Opts) {
  IsRenderScriptTarget = true;
}

void RenderScript64TargetInfo::getTargetDefines(const LangOptions &Opts,
                                                MacroBuilder &Builder) const {
  Builder.defineMacro("__RENDERSCRIPT__");
  AArch64leTargetInfo::getTargetDefines(Opts, Builder);
}<|MERGE_RESOLUTION|>--- conflicted
+++ resolved
@@ -11,121 +11,27 @@
 //===----------------------------------------------------------------------===//
 
 #include "AArch64.h"
-#include "clang/Basic/LangOptions.h"
 #include "clang/Basic/TargetBuiltins.h"
 #include "clang/Basic/TargetInfo.h"
 #include "llvm/ADT/ArrayRef.h"
 #include "llvm/ADT/StringExtras.h"
-#include "llvm/ADT/StringSwitch.h"
-#include "llvm/TargetParser/AArch64TargetParser.h"
-#include "llvm/TargetParser/ARMTargetParserCommon.h"
-#include <optional>
 
 using namespace clang;
 using namespace clang::targets;
 
-static constexpr Builtin::Info BuiltinInfo[] = {
+const Builtin::Info AArch64TargetInfo::BuiltinInfo[] = {
 #define BUILTIN(ID, TYPE, ATTRS)                                               \
-  {#ID, TYPE, ATTRS, nullptr, HeaderDesc::NO_HEADER, ALL_LANGUAGES},
-#define TARGET_BUILTIN(ID, TYPE, ATTRS, FEATURE)                               \
-  {#ID, TYPE, ATTRS, FEATURE, HeaderDesc::NO_HEADER, ALL_LANGUAGES},
+   {#ID, TYPE, ATTRS, nullptr, ALL_LANGUAGES, nullptr},
 #include "clang/Basic/BuiltinsNEON.def"
 
 #define BUILTIN(ID, TYPE, ATTRS)                                               \
-  {#ID, TYPE, ATTRS, nullptr, HeaderDesc::NO_HEADER, ALL_LANGUAGES},
-#define TARGET_BUILTIN(ID, TYPE, ATTRS, FEATURE)                               \
-  {#ID, TYPE, ATTRS, FEATURE, HeaderDesc::NO_HEADER, ALL_LANGUAGES},
-#include "clang/Basic/BuiltinsSVE.def"
-
-#define BUILTIN(ID, TYPE, ATTRS)                                               \
-  {#ID, TYPE, ATTRS, nullptr, HeaderDesc::NO_HEADER, ALL_LANGUAGES},
-#define TARGET_BUILTIN(ID, TYPE, ATTRS, FEATURE)                               \
-  {#ID, TYPE, ATTRS, FEATURE, HeaderDesc::NO_HEADER, ALL_LANGUAGES},
-#include "clang/Basic/BuiltinsSME.def"
-
-#define BUILTIN(ID, TYPE, ATTRS)                                               \
-  {#ID, TYPE, ATTRS, nullptr, HeaderDesc::NO_HEADER, ALL_LANGUAGES},
+   {#ID, TYPE, ATTRS, nullptr, ALL_LANGUAGES, nullptr},
 #define LANGBUILTIN(ID, TYPE, ATTRS, LANG)                                     \
-  {#ID, TYPE, ATTRS, nullptr, HeaderDesc::NO_HEADER, LANG},
-#define TARGET_BUILTIN(ID, TYPE, ATTRS, FEATURE)                               \
-  {#ID, TYPE, ATTRS, FEATURE, HeaderDesc::NO_HEADER, ALL_LANGUAGES},
+  {#ID, TYPE, ATTRS, nullptr, LANG, nullptr},
 #define TARGET_HEADER_BUILTIN(ID, TYPE, ATTRS, HEADER, LANGS, FEATURE)         \
-  {#ID, TYPE, ATTRS, FEATURE, HeaderDesc::HEADER, LANGS},
+  {#ID, TYPE, ATTRS, HEADER, LANGS, FEATURE},
 #include "clang/Basic/BuiltinsAArch64.def"
 };
-
-void AArch64TargetInfo::setArchFeatures() {
-  if (*ArchInfo == llvm::AArch64::ARMV8R) {
-    HasDotProd = true;
-    HasDIT = true;
-    HasFlagM = true;
-    HasRCPC = true;
-    FPU |= NeonMode;
-    HasCCPP = true;
-    HasCRC = true;
-    HasLSE = true;
-    HasRDM = true;
-  } else if (ArchInfo->Version.getMajor() == 8) {
-    if (ArchInfo->Version.getMinor() >= 7u) {
-      HasWFxT = true;
-    }
-    if (ArchInfo->Version.getMinor() >= 6u) {
-      HasBFloat16 = true;
-      HasMatMul = true;
-    }
-    if (ArchInfo->Version.getMinor() >= 5u) {
-      HasAlternativeNZCV = true;
-      HasFRInt3264 = true;
-      HasSSBS = true;
-      HasSB = true;
-      HasPredRes = true;
-      HasBTI = true;
-    }
-    if (ArchInfo->Version.getMinor() >= 4u) {
-      HasDotProd = true;
-      HasDIT = true;
-      HasFlagM = true;
-    }
-    if (ArchInfo->Version.getMinor() >= 3u) {
-      HasRCPC = true;
-      FPU |= NeonMode;
-    }
-    if (ArchInfo->Version.getMinor() >= 2u) {
-      HasCCPP = true;
-    }
-    if (ArchInfo->Version.getMinor() >= 1u) {
-      HasCRC = true;
-      HasLSE = true;
-      HasRDM = true;
-    }
-  } else if (ArchInfo->Version.getMajor() == 9) {
-    if (ArchInfo->Version.getMinor() >= 2u) {
-      HasWFxT = true;
-    }
-    if (ArchInfo->Version.getMinor() >= 1u) {
-      HasBFloat16 = true;
-      HasMatMul = true;
-    }
-    FPU |= SveMode;
-    HasSVE2 = true;
-    HasFullFP16 = true;
-    HasAlternativeNZCV = true;
-    HasFRInt3264 = true;
-    HasSSBS = true;
-    HasSB = true;
-    HasPredRes = true;
-    HasBTI = true;
-    HasDotProd = true;
-    HasDIT = true;
-    HasFlagM = true;
-    HasRCPC = true;
-    FPU |= NeonMode;
-    HasCCPP = true;
-    HasCRC = true;
-    HasLSE = true;
-    HasRDM = true;
-  }
-}
 
 AArch64TargetInfo::AArch64TargetInfo(const llvm::Triple &Triple,
                                      const TargetOptions &Opts)
@@ -143,15 +49,9 @@
 
   // All AArch64 implementations support ARMv8 FP, which makes half a legal type.
   HasLegalHalfType = true;
-  HalfArgsAndReturns = true;
   HasFloat16 = true;
-  HasStrictFP = true;
-
-  if (Triple.isArch64Bit())
-    LongWidth = LongAlign = PointerWidth = PointerAlign = 64;
-  else
-    LongWidth = LongAlign = PointerWidth = PointerAlign = 32;
-
+
+  LongWidth = LongAlign = PointerWidth = PointerAlign = 64;
   MaxVectorAlign = 128;
   MaxAtomicInlineWidth = 128;
   MaxAtomicPromoteWidth = 128;
@@ -159,21 +59,8 @@
   LongDoubleWidth = LongDoubleAlign = SuitableAlign = 128;
   LongDoubleFormat = &llvm::APFloat::IEEEquad();
 
-  BFloat16Width = BFloat16Align = 16;
-  BFloat16Format = &llvm::APFloat::BFloat();
-
   // Make __builtin_ms_va_list available.
   HasBuiltinMSVaList = true;
-
-  // Make the SVE types available.  Note that this deliberately doesn't
-  // depend on SveMode, since in principle it should be possible to turn
-  // SVE on and off within a translation unit.  It should also be possible
-  // to compile the global declaration:
-  //
-  // __SVInt8_t *ptr;
-  //
-  // even without SVE.
-  HasAArch64SVETypes = true;
 
   // {} in inline assembly are neon specifiers, not assembly variant
   // specifiers.
@@ -206,30 +93,9 @@
   return true;
 }
 
-bool AArch64TargetInfo::validateBranchProtection(StringRef Spec, StringRef,
-                                                 BranchProtectionInfo &BPI,
-                                                 StringRef &Err) const {
-  llvm::ARM::ParsedBranchProtection PBP;
-  if (!llvm::ARM::parseBranchProtection(Spec, PBP, Err))
-    return false;
-
-  BPI.SignReturnAddr =
-      llvm::StringSwitch<LangOptions::SignReturnAddressScopeKind>(PBP.Scope)
-          .Case("non-leaf", LangOptions::SignReturnAddressScopeKind::NonLeaf)
-          .Case("all", LangOptions::SignReturnAddressScopeKind::All)
-          .Default(LangOptions::SignReturnAddressScopeKind::None);
-
-  if (PBP.Key == "a_key")
-    BPI.SignKey = LangOptions::SignReturnAddressKeyKind::AKey;
-  else
-    BPI.SignKey = LangOptions::SignReturnAddressKeyKind::BKey;
-
-  BPI.BranchTargetEnforcement = PBP.BranchTargetEnforcement;
-  return true;
-}
-
 bool AArch64TargetInfo::isValidCPUName(StringRef Name) const {
-  return Name == "generic" || llvm::AArch64::parseCpu(Name);
+  return Name == "generic" ||
+         llvm::AArch64::parseCPUArch(Name) != llvm::AArch64::ArchKind::INVALID;
 }
 
 bool AArch64TargetInfo::setCPU(const std::string &Name) {
@@ -254,9 +120,7 @@
 
 void AArch64TargetInfo::getTargetDefinesARMV83A(const LangOptions &Opts,
                                                 MacroBuilder &Builder) const {
-  Builder.defineMacro("__ARM_FEATURE_COMPLEX", "1");
   Builder.defineMacro("__ARM_FEATURE_JCVT", "1");
-  Builder.defineMacro("__ARM_FEATURE_PAUTH", "1");
   // Also include the Armv8.2 defines
   getTargetDefinesARMV82A(Opts, Builder);
 }
@@ -264,95 +128,37 @@
 void AArch64TargetInfo::getTargetDefinesARMV84A(const LangOptions &Opts,
                                                 MacroBuilder &Builder) const {
   // Also include the Armv8.3 defines
+  // FIXME: Armv8.4 makes some extensions mandatory. Handle them here.
   getTargetDefinesARMV83A(Opts, Builder);
 }
 
 void AArch64TargetInfo::getTargetDefinesARMV85A(const LangOptions &Opts,
                                                 MacroBuilder &Builder) const {
-  Builder.defineMacro("__ARM_FEATURE_FRINT", "1");
-  Builder.defineMacro("__ARM_FEATURE_BTI", "1");
   // Also include the Armv8.4 defines
+  // FIXME: Armv8.5 makes some extensions mandatory. Handle them here.
   getTargetDefinesARMV84A(Opts, Builder);
 }
 
-void AArch64TargetInfo::getTargetDefinesARMV86A(const LangOptions &Opts,
-                                                MacroBuilder &Builder) const {
-  // Also include the Armv8.5 defines
-  // FIXME: Armv8.6 makes the following extensions mandatory:
-  // - __ARM_FEATURE_BF16
-  // - __ARM_FEATURE_MATMUL_INT8
-  // Handle them here.
-  getTargetDefinesARMV85A(Opts, Builder);
-}
-
-void AArch64TargetInfo::getTargetDefinesARMV87A(const LangOptions &Opts,
-                                                MacroBuilder &Builder) const {
-  // Also include the Armv8.6 defines
-  getTargetDefinesARMV86A(Opts, Builder);
-}
-
-void AArch64TargetInfo::getTargetDefinesARMV88A(const LangOptions &Opts,
-                                                MacroBuilder &Builder) const {
-  // Also include the Armv8.7 defines
-  getTargetDefinesARMV87A(Opts, Builder);
-}
-
-void AArch64TargetInfo::getTargetDefinesARMV89A(const LangOptions &Opts,
-                                                MacroBuilder &Builder) const {
-  // Also include the Armv8.8 defines
-  getTargetDefinesARMV88A(Opts, Builder);
-}
-
-void AArch64TargetInfo::getTargetDefinesARMV9A(const LangOptions &Opts,
-                                               MacroBuilder &Builder) const {
-  // Armv9-A maps to Armv8.5-A
-  getTargetDefinesARMV85A(Opts, Builder);
-}
-
-void AArch64TargetInfo::getTargetDefinesARMV91A(const LangOptions &Opts,
-                                                MacroBuilder &Builder) const {
-  // Armv9.1-A maps to Armv8.6-A
-  getTargetDefinesARMV86A(Opts, Builder);
-}
-
-void AArch64TargetInfo::getTargetDefinesARMV92A(const LangOptions &Opts,
-                                                MacroBuilder &Builder) const {
-  // Armv9.2-A maps to Armv8.7-A
-  getTargetDefinesARMV87A(Opts, Builder);
-}
-
-void AArch64TargetInfo::getTargetDefinesARMV93A(const LangOptions &Opts,
-                                                MacroBuilder &Builder) const {
-  // Armv9.3-A maps to Armv8.8-A
-  getTargetDefinesARMV88A(Opts, Builder);
-}
-
-void AArch64TargetInfo::getTargetDefinesARMV94A(const LangOptions &Opts,
-                                                MacroBuilder &Builder) const {
-  // Armv9.4-A maps to Armv8.9-A
-  getTargetDefinesARMV89A(Opts, Builder);
-}
 
 void AArch64TargetInfo::getTargetDefines(const LangOptions &Opts,
                                          MacroBuilder &Builder) const {
   // Target identification.
   Builder.defineMacro("__aarch64__");
-  // Inline assembly supports AArch64 flag outputs.
-  Builder.defineMacro("__GCC_ASM_FLAG_OUTPUTS__");
-
-  std::string CodeModel = getTargetOpts().CodeModel;
-  if (CodeModel == "default")
-    CodeModel = "small";
-  for (char &c : CodeModel)
-    c = toupper(c);
-  Builder.defineMacro("__AARCH64_CMODEL_" + CodeModel + "__");
+  // For bare-metal.
+  if (getTriple().getOS() == llvm::Triple::UnknownOS &&
+      getTriple().isOSBinFormatELF())
+    Builder.defineMacro("__ELF__");
+
+  // Target properties.
+  if (!getTriple().isOSWindows()) {
+    Builder.defineMacro("_LP64");
+    Builder.defineMacro("__LP64__");
+  }
 
   // ACLE predefines. Many can only have one possible value on v8 AArch64.
   Builder.defineMacro("__ARM_ACLE", "200");
-  Builder.defineMacro("__ARM_ARCH",
-                      std::to_string(ArchInfo->Version.getMajor()));
-  Builder.defineMacro("__ARM_ARCH_PROFILE",
-                      std::string("'") + (char)ArchInfo->Profile + "'");
+  Builder.defineMacro("__ARM_ARCH", "8");
+  Builder.defineMacro("__ARM_ARCH_PROFILE", "'A'");
 
   Builder.defineMacro("__ARM_64BIT_STATE", "1");
   Builder.defineMacro("__ARM_PCS_AAPCS64", "1");
@@ -369,8 +175,7 @@
   Builder.defineMacro("__ARM_ALIGN_MAX_STACK_PWR", "4");
 
   // 0xe implies support for half, single and double precision operations.
-  if (FPU & FPUMode)
-    Builder.defineMacro("__ARM_FP", "0xE");
+  Builder.defineMacro("__ARM_FP", "0xE");
 
   // PCS specifies this for SysV variants, which is all we support. Other ABIs
   // may choose __ARM_FP16_FORMAT_ALTERNATIVE.
@@ -391,64 +196,11 @@
     Builder.defineMacro("__ARM_NEON_FP", "0xE");
   }
 
-<<<<<<< HEAD
-  if (FPU & SveMode)
-    Builder.defineMacro("__ARM_FEATURE_SVE", "1");
-
-  if ((FPU & NeonMode) && (FPU & SveMode))
-    Builder.defineMacro("__ARM_NEON_SVE_BRIDGE", "1");
-
-  if (HasSVE2)
-    Builder.defineMacro("__ARM_FEATURE_SVE2", "1");
-
-  if (HasSVE2 && HasSVE2AES)
-    Builder.defineMacro("__ARM_FEATURE_SVE2_AES", "1");
-
-  if (HasSVE2 && HasSVE2BitPerm)
-    Builder.defineMacro("__ARM_FEATURE_SVE2_BITPERM", "1");
-
-  if (HasSVE2 && HasSVE2SHA3)
-    Builder.defineMacro("__ARM_FEATURE_SVE2_SHA3", "1");
-
-  if (HasSVE2 && HasSVE2SM4)
-    Builder.defineMacro("__ARM_FEATURE_SVE2_SM4", "1");
-
-=======
->>>>>>> cb02aa7e
   if (HasCRC)
     Builder.defineMacro("__ARM_FEATURE_CRC32", "1");
 
-  if (HasRCPC3)
-    Builder.defineMacro("__ARM_FEATURE_RCPC", "3");
-  else if (HasRCPC)
-    Builder.defineMacro("__ARM_FEATURE_RCPC", "1");
-
-  if (HasFMV)
-    Builder.defineMacro("__HAVE_FUNCTION_MULTI_VERSIONING", "1");
-
-  // The __ARM_FEATURE_CRYPTO is deprecated in favor of finer grained feature
-  // macros for AES, SHA2, SHA3 and SM4
-  if (HasAES && HasSHA2)
+  if (HasCrypto)
     Builder.defineMacro("__ARM_FEATURE_CRYPTO", "1");
-
-  if (HasAES)
-    Builder.defineMacro("__ARM_FEATURE_AES", "1");
-
-  if (HasSHA2)
-    Builder.defineMacro("__ARM_FEATURE_SHA2", "1");
-
-  if (HasSHA3) {
-    Builder.defineMacro("__ARM_FEATURE_SHA3", "1");
-    Builder.defineMacro("__ARM_FEATURE_SHA512", "1");
-  }
-
-  if (HasSM4) {
-    Builder.defineMacro("__ARM_FEATURE_SM3", "1");
-    Builder.defineMacro("__ARM_FEATURE_SM4", "1");
-  }
-
-  if (HasPAuth)
-    Builder.defineMacro("__ARM_FEATURE_PAUTH", "1");
 
   if (HasUnaligned)
     Builder.defineMacro("__ARM_FEATURE_UNALIGNED", "1");
@@ -464,649 +216,92 @@
   if (HasMTE)
     Builder.defineMacro("__ARM_FEATURE_MEMORY_TAGGING", "1");
 
-  if (HasTME)
-    Builder.defineMacro("__ARM_FEATURE_TME", "1");
-
-  if (HasMatMul)
-    Builder.defineMacro("__ARM_FEATURE_MATMUL_INT8", "1");
-
-  if (HasLSE)
-    Builder.defineMacro("__ARM_FEATURE_ATOMICS", "1");
-
-  if (HasBFloat16) {
-    Builder.defineMacro("__ARM_FEATURE_BF16", "1");
-    Builder.defineMacro("__ARM_FEATURE_BF16_VECTOR_ARITHMETIC", "1");
-    Builder.defineMacro("__ARM_BF16_FORMAT_ALTERNATIVE", "1");
-    Builder.defineMacro("__ARM_FEATURE_BF16_SCALAR_ARITHMETIC", "1");
-  }
-
-  if ((FPU & SveMode) && HasBFloat16) {
-    Builder.defineMacro("__ARM_FEATURE_SVE_BF16", "1");
-  }
-
-  if ((FPU & SveMode) && HasMatmulFP64)
-    Builder.defineMacro("__ARM_FEATURE_SVE_MATMUL_FP64", "1");
-
-  if ((FPU & SveMode) && HasMatmulFP32)
-    Builder.defineMacro("__ARM_FEATURE_SVE_MATMUL_FP32", "1");
-
-  if ((FPU & SveMode) && HasMatMul)
-    Builder.defineMacro("__ARM_FEATURE_SVE_MATMUL_INT8", "1");
-
   if ((FPU & NeonMode) && HasFP16FML)
-    Builder.defineMacro("__ARM_FEATURE_FP16_FML", "1");
-
-  if (Opts.hasSignReturnAddress()) {
-    // Bitmask:
-    // 0: Protection using the A key
-    // 1: Protection using the B key
-    // 2: Protection including leaf functions
-    unsigned Value = 0;
-
-    if (Opts.isSignReturnAddressWithAKey())
-      Value |= (1 << 0);
-    else
-      Value |= (1 << 1);
-
-    if (Opts.isSignReturnAddressScopeAll())
-      Value |= (1 << 2);
-
-    Builder.defineMacro("__ARM_FEATURE_PAC_DEFAULT", std::to_string(Value));
-  }
-
-  if (Opts.BranchTargetEnforcement)
-    Builder.defineMacro("__ARM_FEATURE_BTI_DEFAULT", "1");
-
-  if (HasLS64)
-    Builder.defineMacro("__ARM_FEATURE_LS64", "1");
-
-  if (HasRandGen)
-    Builder.defineMacro("__ARM_FEATURE_RNG", "1");
-
-  if (HasMOPS)
-    Builder.defineMacro("__ARM_FEATURE_MOPS", "1");
-
-  if (HasD128)
-    Builder.defineMacro("__ARM_FEATURE_SYSREG128", "1");
-
-  if (*ArchInfo == llvm::AArch64::ARMV8_1A)
+    Builder.defineMacro("__ARM_FEATURE_FP16FML", "1");
+
+  switch (ArchKind) {
+  default:
+    break;
+  case llvm::AArch64::ArchKind::ARMV8_1A:
     getTargetDefinesARMV81A(Opts, Builder);
-  else if (*ArchInfo == llvm::AArch64::ARMV8_2A)
+    break;
+  case llvm::AArch64::ArchKind::ARMV8_2A:
     getTargetDefinesARMV82A(Opts, Builder);
-  else if (*ArchInfo == llvm::AArch64::ARMV8_3A)
+    break;
+  case llvm::AArch64::ArchKind::ARMV8_3A:
     getTargetDefinesARMV83A(Opts, Builder);
-  else if (*ArchInfo == llvm::AArch64::ARMV8_4A)
+    break;
+  case llvm::AArch64::ArchKind::ARMV8_4A:
     getTargetDefinesARMV84A(Opts, Builder);
-  else if (*ArchInfo == llvm::AArch64::ARMV8_5A)
+    break;
+  case llvm::AArch64::ArchKind::ARMV8_5A:
     getTargetDefinesARMV85A(Opts, Builder);
-  else if (*ArchInfo == llvm::AArch64::ARMV8_6A)
-    getTargetDefinesARMV86A(Opts, Builder);
-  else if (*ArchInfo == llvm::AArch64::ARMV8_7A)
-    getTargetDefinesARMV87A(Opts, Builder);
-  else if (*ArchInfo == llvm::AArch64::ARMV8_8A)
-    getTargetDefinesARMV88A(Opts, Builder);
-  else if (*ArchInfo == llvm::AArch64::ARMV8_9A)
-    getTargetDefinesARMV89A(Opts, Builder);
-  else if (*ArchInfo == llvm::AArch64::ARMV9A)
-    getTargetDefinesARMV9A(Opts, Builder);
-  else if (*ArchInfo == llvm::AArch64::ARMV9_1A)
-    getTargetDefinesARMV91A(Opts, Builder);
-  else if (*ArchInfo == llvm::AArch64::ARMV9_2A)
-    getTargetDefinesARMV92A(Opts, Builder);
-  else if (*ArchInfo == llvm::AArch64::ARMV9_3A)
-    getTargetDefinesARMV93A(Opts, Builder);
-  else if (*ArchInfo == llvm::AArch64::ARMV9_4A)
-    getTargetDefinesARMV94A(Opts, Builder);
+    break;
+  }
 
   // All of the __sync_(bool|val)_compare_and_swap_(1|2|4|8) builtins work.
   Builder.defineMacro("__GCC_HAVE_SYNC_COMPARE_AND_SWAP_1");
   Builder.defineMacro("__GCC_HAVE_SYNC_COMPARE_AND_SWAP_2");
   Builder.defineMacro("__GCC_HAVE_SYNC_COMPARE_AND_SWAP_4");
   Builder.defineMacro("__GCC_HAVE_SYNC_COMPARE_AND_SWAP_8");
-
-  // Allow detection of fast FMA support.
-  Builder.defineMacro("__FP_FAST_FMA", "1");
-  Builder.defineMacro("__FP_FAST_FMAF", "1");
-
-  // C/C++ operators work on both VLS and VLA SVE types
-  if (FPU & SveMode)
-    Builder.defineMacro("__ARM_FEATURE_SVE_VECTOR_OPERATORS", "2");
-
-  if (Opts.VScaleMin && Opts.VScaleMin == Opts.VScaleMax) {
-    Builder.defineMacro("__ARM_FEATURE_SVE_BITS", Twine(Opts.VScaleMin * 128));
-  }
 }
 
 ArrayRef<Builtin::Info> AArch64TargetInfo::getTargetBuiltins() const {
-  return llvm::ArrayRef(BuiltinInfo, clang::AArch64::LastTSBuiltin -
-                                         Builtin::FirstTSBuiltin);
-}
-
-std::optional<std::pair<unsigned, unsigned>>
-AArch64TargetInfo::getVScaleRange(const LangOptions &LangOpts) const {
-  if (LangOpts.VScaleMin || LangOpts.VScaleMax)
-    return std::pair<unsigned, unsigned>(
-        LangOpts.VScaleMin ? LangOpts.VScaleMin : 1, LangOpts.VScaleMax);
-
-  if (hasFeature("sve"))
-    return std::pair<unsigned, unsigned>(1, 16);
-
-  return std::nullopt;
-}
-
-unsigned AArch64TargetInfo::multiVersionSortPriority(StringRef Name) const {
-  if (Name == "default")
-    return 0;
-  for (const auto &E : llvm::AArch64::Extensions)
-    if (Name == E.Name)
-      return E.FmvPriority;
-  return 0;
-}
-
-unsigned AArch64TargetInfo::multiVersionFeatureCost() const {
-  // Take the maximum priority as per feature cost, so more features win.
-  return llvm::AArch64::ExtensionInfo::MaxFMVPriority;
-}
-
-bool AArch64TargetInfo::doesFeatureAffectCodeGen(StringRef Name) const {
-  auto F = llvm::find_if(llvm::AArch64::Extensions, [&](const auto &E) {
-    return Name == E.Name && !E.DependentFeatures.empty();
-  });
-  return F != std::end(llvm::AArch64::Extensions);
-}
-
-StringRef AArch64TargetInfo::getFeatureDependencies(StringRef Name) const {
-  auto F = llvm::find_if(llvm::AArch64::Extensions,
-                         [&](const auto &E) { return Name == E.Name; });
-  return F != std::end(llvm::AArch64::Extensions) ? F->DependentFeatures
-                                                  : StringRef();
-}
-
-bool AArch64TargetInfo::validateCpuSupports(StringRef FeatureStr) const {
-  for (const auto &E : llvm::AArch64::Extensions)
-    if (FeatureStr == E.Name)
-      return true;
-  return false;
+  return llvm::makeArrayRef(BuiltinInfo, clang::AArch64::LastTSBuiltin -
+                                             Builtin::FirstTSBuiltin);
 }
 
 bool AArch64TargetInfo::hasFeature(StringRef Feature) const {
-  return llvm::StringSwitch<bool>(Feature)
-      .Cases("aarch64", "arm64", "arm", true)
-      .Case("fmv", HasFMV)
-      .Cases("neon", "fp", "simd", FPU & NeonMode)
-      .Case("jscvt", HasJSCVT)
-      .Case("fcma", HasFCMA)
-      .Case("rng", HasRandGen)
-      .Case("flagm", HasFlagM)
-      .Case("flagm2", HasAlternativeNZCV)
-      .Case("fp16fml", HasFP16FML)
-      .Case("dotprod", HasDotProd)
-      .Case("sm4", HasSM4)
-      .Case("rdm", HasRDM)
-      .Case("lse", HasLSE)
-      .Case("crc", HasCRC)
-      .Case("sha2", HasSHA2)
-      .Case("sha3", HasSHA3)
-      .Cases("aes", "pmull", HasAES)
-      .Cases("fp16", "fullfp16", HasFullFP16)
-      .Case("dit", HasDIT)
-      .Case("dpb", HasCCPP)
-      .Case("dpb2", HasCCDP)
-      .Case("rcpc", HasRCPC)
-      .Case("frintts", HasFRInt3264)
-      .Case("i8mm", HasMatMul)
-      .Case("bf16", HasBFloat16)
-      .Case("sve", FPU & SveMode)
-      .Case("sve-bf16", FPU & SveMode && HasBFloat16)
-      .Case("sve-i8mm", FPU & SveMode && HasMatMul)
-      .Case("f32mm", FPU & SveMode && HasMatmulFP32)
-      .Case("f64mm", FPU & SveMode && HasMatmulFP64)
-      .Case("sve2", FPU & SveMode && HasSVE2)
-      .Case("sve2-pmull128", FPU & SveMode && HasSVE2AES)
-      .Case("sve2-bitperm", FPU & SveMode && HasSVE2BitPerm)
-      .Case("sve2-sha3", FPU & SveMode && HasSVE2SHA3)
-      .Case("sve2-sm4", FPU & SveMode && HasSVE2SM4)
-      .Case("sme", HasSME)
-      .Case("sme-f64f64", HasSMEF64F64)
-      .Case("sme-i16i64", HasSMEI16I64)
-      .Cases("memtag", "memtag2", HasMTE)
-      .Case("sb", HasSB)
-      .Case("predres", HasPredRes)
-      .Cases("ssbs", "ssbs2", HasSSBS)
-      .Case("bti", HasBTI)
-      .Cases("ls64", "ls64_v", "ls64_accdata", HasLS64)
-      .Case("wfxt", HasWFxT)
-      .Case("rcpc3", HasRCPC3)
-      .Default(false);
-}
-
-void AArch64TargetInfo::setFeatureEnabled(llvm::StringMap<bool> &Features,
-                                          StringRef Name, bool Enabled) const {
-  Features[Name] = Enabled;
-  // If the feature is an architecture feature (like v8.2a), add all previous
-  // architecture versions and any dependant target features.
-  const std::optional<llvm::AArch64::ArchInfo> ArchInfo =
-      llvm::AArch64::ArchInfo::findBySubArch(Name);
-
-  if (!ArchInfo)
-    return; // Not an architecture, nothing more to do.
-
-  // Disabling an architecture feature does not affect dependent features
-  if (!Enabled)
-    return;
-
-  for (const auto *OtherArch : llvm::AArch64::ArchInfos)
-    if (ArchInfo->implies(*OtherArch))
-      Features[OtherArch->getSubArch()] = true;
-
-  // Set any features implied by the architecture
-  std::vector<StringRef> CPUFeats;
-  if (llvm::AArch64::getExtensionFeatures(ArchInfo->DefaultExts, CPUFeats)) {
-    for (auto F : CPUFeats) {
-      assert(F[0] == '+' && "Expected + in target feature!");
-      Features[F.drop_front(1)] = true;
-    }
-  }
+  return Feature == "aarch64" || Feature == "arm64" || Feature == "arm" ||
+         (Feature == "neon" && (FPU & NeonMode)) ||
+         (Feature == "sve" && (FPU & SveMode));
 }
 
 bool AArch64TargetInfo::handleTargetFeatures(std::vector<std::string> &Features,
                                              DiagnosticsEngine &Diags) {
+  FPU = FPUMode;
+  HasCRC = false;
+  HasCrypto = false;
+  HasUnaligned = true;
+  HasFullFP16 = false;
+  HasDotProd = false;
+  HasFP16FML = false;
+  HasMTE = false;
+  ArchKind = llvm::AArch64::ArchKind::ARMV8A;
+
   for (const auto &Feature : Features) {
-    if (Feature == "-fp-armv8")
-      HasNoFP = true;
-    if (Feature == "-neon")
-      HasNoNeon = true;
-    if (Feature == "-sve")
-      HasNoSVE = true;
-
-    if (Feature == "+neon" || Feature == "+fp-armv8")
+    if (Feature == "+neon")
       FPU |= NeonMode;
-    if (Feature == "+jscvt") {
-      HasJSCVT = true;
-      FPU |= NeonMode;
-    }
-    if (Feature == "+fcma") {
-      HasFCMA = true;
-      FPU |= NeonMode;
-    }
-
-    if (Feature == "+sve") {
-      FPU |= NeonMode;
+    if (Feature == "+sve")
       FPU |= SveMode;
-      HasFullFP16 = true;
-    }
-    if (Feature == "+sve2") {
-      FPU |= NeonMode;
-      FPU |= SveMode;
-      HasFullFP16 = true;
-      HasSVE2 = true;
-    }
-    if (Feature == "+sve2-aes") {
-      FPU |= NeonMode;
-      FPU |= SveMode;
-      HasFullFP16 = true;
-      HasSVE2 = true;
-      HasSVE2AES = true;
-    }
-    if (Feature == "+sve2-sha3") {
-      FPU |= NeonMode;
-      FPU |= SveMode;
-      HasFullFP16 = true;
-      HasSVE2 = true;
-      HasSVE2SHA3 = true;
-    }
-    if (Feature == "+sve2-sm4") {
-      FPU |= NeonMode;
-      FPU |= SveMode;
-      HasFullFP16 = true;
-      HasSVE2 = true;
-      HasSVE2SM4 = true;
-    }
-    if (Feature == "+sve2-bitperm") {
-      FPU |= NeonMode;
-      FPU |= SveMode;
-      HasFullFP16 = true;
-      HasSVE2 = true;
-      HasSVE2BitPerm = true;
-    }
-    if (Feature == "+f32mm") {
-      FPU |= NeonMode;
-      FPU |= SveMode;
-      HasFullFP16 = true;
-      HasMatmulFP32 = true;
-    }
-    if (Feature == "+f64mm") {
-      FPU |= NeonMode;
-      FPU |= SveMode;
-      HasFullFP16 = true;
-      HasMatmulFP64 = true;
-    }
-    if (Feature == "+sme") {
-      HasSME = true;
-      HasBFloat16 = true;
-      HasFullFP16 = true;
-    }
-    if (Feature == "+sme-f64f64") {
-      HasSME = true;
-      HasSMEF64F64 = true;
-      HasBFloat16 = true;
-      HasFullFP16 = true;
-    }
-    if (Feature == "+sme-i16i64") {
-      HasSME = true;
-      HasSMEI16I64 = true;
-      HasBFloat16 = true;
-      HasFullFP16 = true;
-    }
-    if (Feature == "+sb")
-      HasSB = true;
-    if (Feature == "+predres")
-      HasPredRes = true;
-    if (Feature == "+ssbs")
-      HasSSBS = true;
-    if (Feature == "+bti")
-      HasBTI = true;
-    if (Feature == "+wfxt")
-      HasWFxT = true;
-    if (Feature == "-fmv")
-      HasFMV = false;
     if (Feature == "+crc")
       HasCRC = true;
-    if (Feature == "+rcpc")
-      HasRCPC = true;
-    if (Feature == "+aes") {
-      FPU |= NeonMode;
-      HasAES = true;
-    }
-    if (Feature == "+sha2") {
-      FPU |= NeonMode;
-      HasSHA2 = true;
-    }
-    if (Feature == "+sha3") {
-      FPU |= NeonMode;
-      HasSHA2 = true;
-      HasSHA3 = true;
-    }
-    if (Feature == "+rdm") {
-      FPU |= NeonMode;
-      HasRDM = true;
-    }
-    if (Feature == "+dit")
-      HasDIT = true;
-    if (Feature == "+cccp")
-      HasCCPP = true;
-    if (Feature == "+ccdp") {
-      HasCCPP = true;
-      HasCCDP = true;
-    }
-    if (Feature == "+fptoint")
-      HasFRInt3264 = true;
-    if (Feature == "+sm4") {
-      FPU |= NeonMode;
-      HasSM4 = true;
-    }
+    if (Feature == "+crypto")
+      HasCrypto = true;
     if (Feature == "+strict-align")
       HasUnaligned = false;
-    // All predecessor archs are added but select the latest one for ArchKind.
-    if (Feature == "+v8a" && ArchInfo->Version < llvm::AArch64::ARMV8A.Version)
-      ArchInfo = &llvm::AArch64::ARMV8A;
-    if (Feature == "+v8.1a" &&
-        ArchInfo->Version < llvm::AArch64::ARMV8_1A.Version)
-      ArchInfo = &llvm::AArch64::ARMV8_1A;
-    if (Feature == "+v8.2a" &&
-        ArchInfo->Version < llvm::AArch64::ARMV8_2A.Version)
-      ArchInfo = &llvm::AArch64::ARMV8_2A;
-    if (Feature == "+v8.3a" &&
-        ArchInfo->Version < llvm::AArch64::ARMV8_3A.Version)
-      ArchInfo = &llvm::AArch64::ARMV8_3A;
-    if (Feature == "+v8.4a" &&
-        ArchInfo->Version < llvm::AArch64::ARMV8_4A.Version)
-      ArchInfo = &llvm::AArch64::ARMV8_4A;
-    if (Feature == "+v8.5a" &&
-        ArchInfo->Version < llvm::AArch64::ARMV8_5A.Version)
-      ArchInfo = &llvm::AArch64::ARMV8_5A;
-    if (Feature == "+v8.6a" &&
-        ArchInfo->Version < llvm::AArch64::ARMV8_6A.Version)
-      ArchInfo = &llvm::AArch64::ARMV8_6A;
-    if (Feature == "+v8.7a" &&
-        ArchInfo->Version < llvm::AArch64::ARMV8_7A.Version)
-      ArchInfo = &llvm::AArch64::ARMV8_7A;
-    if (Feature == "+v8.8a" &&
-        ArchInfo->Version < llvm::AArch64::ARMV8_8A.Version)
-      ArchInfo = &llvm::AArch64::ARMV8_8A;
-    if (Feature == "+v8.9a" &&
-        ArchInfo->Version < llvm::AArch64::ARMV8_9A.Version)
-      ArchInfo = &llvm::AArch64::ARMV8_9A;
-    if (Feature == "+v9a" && ArchInfo->Version < llvm::AArch64::ARMV9A.Version)
-      ArchInfo = &llvm::AArch64::ARMV9A;
-    if (Feature == "+v9.1a" &&
-        ArchInfo->Version < llvm::AArch64::ARMV9_1A.Version)
-      ArchInfo = &llvm::AArch64::ARMV9_1A;
-    if (Feature == "+v9.2a" &&
-        ArchInfo->Version < llvm::AArch64::ARMV9_2A.Version)
-      ArchInfo = &llvm::AArch64::ARMV9_2A;
-    if (Feature == "+v9.3a" &&
-        ArchInfo->Version < llvm::AArch64::ARMV9_3A.Version)
-      ArchInfo = &llvm::AArch64::ARMV9_3A;
-    if (Feature == "+v9.4a" &&
-        ArchInfo->Version < llvm::AArch64::ARMV9_4A.Version)
-      ArchInfo = &llvm::AArch64::ARMV9_4A;
-    if (Feature == "+v8r")
-      ArchInfo = &llvm::AArch64::ARMV8R;
-    if (Feature == "+fullfp16") {
-      FPU |= NeonMode;
+    if (Feature == "+v8.1a")
+      ArchKind = llvm::AArch64::ArchKind::ARMV8_1A;
+    if (Feature == "+v8.2a")
+      ArchKind = llvm::AArch64::ArchKind::ARMV8_2A;
+    if (Feature == "+v8.3a")
+      ArchKind = llvm::AArch64::ArchKind::ARMV8_3A;
+    if (Feature == "+v8.4a")
+      ArchKind = llvm::AArch64::ArchKind::ARMV8_4A;
+    if (Feature == "+v8.5a")
+      ArchKind = llvm::AArch64::ArchKind::ARMV8_5A;
+    if (Feature == "+fullfp16")
       HasFullFP16 = true;
-    }
-    if (Feature == "+dotprod") {
-      FPU |= NeonMode;
+    if (Feature == "+dotprod")
       HasDotProd = true;
-    }
-    if (Feature == "+fp16fml") {
-      FPU |= NeonMode;
-      HasFullFP16 = true;
+    if (Feature == "+fp16fml")
       HasFP16FML = true;
-    }
     if (Feature == "+mte")
       HasMTE = true;
-    if (Feature == "+tme")
-      HasTME = true;
-    if (Feature == "+pauth")
-      HasPAuth = true;
-    if (Feature == "+i8mm")
-      HasMatMul = true;
-    if (Feature == "+bf16")
-      HasBFloat16 = true;
-    if (Feature == "+lse")
-      HasLSE = true;
-    if (Feature == "+ls64")
-      HasLS64 = true;
-    if (Feature == "+rand")
-      HasRandGen = true;
-    if (Feature == "+flagm")
-      HasFlagM = true;
-    if (Feature == "+altnzcv") {
-      HasFlagM = true;
-      HasAlternativeNZCV = true;
-    }
-    if (Feature == "+mops")
-      HasMOPS = true;
-    if (Feature == "+d128")
-      HasD128 = true;
-    if (Feature == "+gcs")
-      HasGCS = true;
-    if (Feature == "+rcpc3")
-      HasRCPC3 = true;
-  }
-
-  // Check features that are manually disabled by command line options.
-  // This needs to be checked after architecture-related features are handled,
-  // making sure they are properly disabled when required.
-  for (const auto &Feature : Features) {
-    if (Feature == "-d128")
-      HasD128 = false;
   }
 
   setDataLayout();
-  setArchFeatures();
-
-  if (HasNoFP) {
-    FPU &= ~FPUMode;
-    FPU &= ~NeonMode;
-    FPU &= ~SveMode;
-  }
-  if (HasNoNeon) {
-    FPU &= ~NeonMode;
-    FPU &= ~SveMode;
-  }
-  if (HasNoSVE)
-    FPU &= ~SveMode;
-
-  return true;
-}
-
-bool AArch64TargetInfo::initFeatureMap(
-    llvm::StringMap<bool> &Features, DiagnosticsEngine &Diags, StringRef CPU,
-    const std::vector<std::string> &FeaturesVec) const {
-  std::vector<std::string> UpdatedFeaturesVec;
-  // Parse the CPU and add any implied features.
-  std::optional<llvm::AArch64::CpuInfo> CpuInfo = llvm::AArch64::parseCpu(CPU);
-  if (CpuInfo) {
-    uint64_t Exts = CpuInfo->getImpliedExtensions();
-    std::vector<StringRef> CPUFeats;
-    llvm::AArch64::getExtensionFeatures(Exts, CPUFeats);
-    for (auto F : CPUFeats) {
-      assert((F[0] == '+' || F[0] == '-') && "Expected +/- in target feature!");
-      UpdatedFeaturesVec.push_back(F.str());
-    }
-  }
-
-  // Process target and dependent features. This is done in two loops collecting
-  // them into UpdatedFeaturesVec: first to add dependent '+'features, second to
-  // add target '+/-'features that can later disable some of features added on
-  // the first loop. Function Multi Versioning features begin with '?'.
-  for (const auto &Feature : FeaturesVec)
-    if (((Feature[0] == '?' || Feature[0] == '+')) &&
-        AArch64TargetInfo::doesFeatureAffectCodeGen(Feature.substr(1))) {
-      StringRef DepFeatures =
-          AArch64TargetInfo::getFeatureDependencies(Feature.substr(1));
-      SmallVector<StringRef, 1> AttrFeatures;
-      DepFeatures.split(AttrFeatures, ",");
-      for (auto F : AttrFeatures)
-        UpdatedFeaturesVec.push_back(F.str());
-    }
-  for (const auto &Feature : FeaturesVec)
-    if (Feature[0] != '?') {
-      std::string UpdatedFeature = Feature;
-      if (Feature[0] == '+') {
-        std::optional<llvm::AArch64::ExtensionInfo> Extension =
-          llvm::AArch64::parseArchExtension(Feature.substr(1));
-        if (Extension)
-          UpdatedFeature = Extension->Feature.str();
-      }
-      UpdatedFeaturesVec.push_back(UpdatedFeature);
-    }
-
-  return TargetInfo::initFeatureMap(Features, Diags, CPU, UpdatedFeaturesVec);
-}
-
-// Parse AArch64 Target attributes, which are a comma separated list of:
-//  "arch=<arch>" - parsed to features as per -march=..
-//  "cpu=<cpu>" - parsed to features as per -mcpu=.., with CPU set to <cpu>
-//  "tune=<cpu>" - TuneCPU set to <cpu>
-//  "feature", "no-feature" - Add (or remove) feature.
-//  "+feature", "+nofeature" - Add (or remove) feature.
-ParsedTargetAttr AArch64TargetInfo::parseTargetAttr(StringRef Features) const {
-  ParsedTargetAttr Ret;
-  if (Features == "default")
-    return Ret;
-  SmallVector<StringRef, 1> AttrFeatures;
-  Features.split(AttrFeatures, ",");
-  bool FoundArch = false;
-
-  auto SplitAndAddFeatures = [](StringRef FeatString,
-                                std::vector<std::string> &Features) {
-    SmallVector<StringRef, 8> SplitFeatures;
-    FeatString.split(SplitFeatures, StringRef("+"), -1, false);
-    for (StringRef Feature : SplitFeatures) {
-      StringRef FeatureName = llvm::AArch64::getArchExtFeature(Feature);
-      if (!FeatureName.empty())
-        Features.push_back(FeatureName.str());
-      else
-        // Pushing the original feature string to give a sema error later on
-        // when they get checked.
-        if (Feature.startswith("no"))
-          Features.push_back("-" + Feature.drop_front(2).str());
-        else
-          Features.push_back("+" + Feature.str());
-    }
-  };
-
-  for (auto &Feature : AttrFeatures) {
-    Feature = Feature.trim();
-    if (Feature.startswith("fpmath="))
-      continue;
-
-    if (Feature.startswith("branch-protection=")) {
-      Ret.BranchProtection = Feature.split('=').second.trim();
-      continue;
-    }
-
-    if (Feature.startswith("arch=")) {
-      if (FoundArch)
-        Ret.Duplicate = "arch=";
-      FoundArch = true;
-      std::pair<StringRef, StringRef> Split =
-          Feature.split("=").second.trim().split("+");
-      const std::optional<llvm::AArch64::ArchInfo> AI =
-          llvm::AArch64::parseArch(Split.first);
-
-      // Parse the architecture version, adding the required features to
-      // Ret.Features.
-      if (!AI)
-        continue;
-      Ret.Features.push_back(AI->ArchFeature.str());
-      // Add any extra features, after the +
-      SplitAndAddFeatures(Split.second, Ret.Features);
-    } else if (Feature.startswith("cpu=")) {
-      if (!Ret.CPU.empty())
-        Ret.Duplicate = "cpu=";
-      else {
-        // Split the cpu string into "cpu=", "cortex-a710" and any remaining
-        // "+feat" features.
-        std::pair<StringRef, StringRef> Split =
-            Feature.split("=").second.trim().split("+");
-        Ret.CPU = Split.first;
-        SplitAndAddFeatures(Split.second, Ret.Features);
-      }
-    } else if (Feature.startswith("tune=")) {
-      if (!Ret.Tune.empty())
-        Ret.Duplicate = "tune=";
-      else
-        Ret.Tune = Feature.split("=").second.trim();
-    } else if (Feature.startswith("+")) {
-      SplitAndAddFeatures(Feature, Ret.Features);
-    } else if (Feature.startswith("no-")) {
-      StringRef FeatureName =
-          llvm::AArch64::getArchExtFeature(Feature.split("-").second);
-      if (!FeatureName.empty())
-        Ret.Features.push_back("-" + FeatureName.drop_front(1).str());
-      else
-        Ret.Features.push_back("-" + Feature.split("-").second.str());
-    } else {
-      // Try parsing the string to the internal target feature name. If it is
-      // invalid, add the original string (which could already be an internal
-      // name). These should be checked later by isValidFeatureName.
-      StringRef FeatureName = llvm::AArch64::getArchExtFeature(Feature);
-      if (!FeatureName.empty())
-        Ret.Features.push_back(FeatureName.str());
-      else
-        Ret.Features.push_back("+" + Feature.str());
-    }
-  }
-  return Ret;
-}
-
-bool AArch64TargetInfo::hasBFloat16Type() const {
+
   return true;
 }
 
@@ -1115,12 +310,10 @@
   switch (CC) {
   case CC_C:
   case CC_Swift:
-  case CC_SwiftAsync:
   case CC_PreserveMost:
   case CC_PreserveAll:
   case CC_OpenCLKernel:
   case CC_AArch64VectorCall:
-  case CC_AArch64SVEPCS:
   case CC_Win64:
     return CCCR_OK;
   default:
@@ -1167,19 +360,11 @@
 
     // SVE predicate registers
     "p0",  "p1",  "p2",  "p3",  "p4",  "p5",  "p6",  "p7",  "p8",  "p9",  "p10",
-<<<<<<< HEAD
-    "p11", "p12", "p13", "p14", "p15",
-
-    // SVE predicate-as-counter registers
-    "pn0",  "pn1",  "pn2",  "pn3",  "pn4",  "pn5",  "pn6",  "pn7",  "pn8",
-    "pn9",  "pn10", "pn11", "pn12", "pn13", "pn14", "pn15"
-=======
     "p11", "p12", "p13", "p14", "p15"
->>>>>>> cb02aa7e
 };
 
 ArrayRef<const char *> AArch64TargetInfo::getGCCRegNames() const {
-  return llvm::ArrayRef(GCCRegNames);
+  return llvm::makeArrayRef(GCCRegNames);
 }
 
 const TargetInfo::GCCRegAlias AArch64TargetInfo::GCCRegAliases[] = {
@@ -1222,53 +407,7 @@
 };
 
 ArrayRef<TargetInfo::GCCRegAlias> AArch64TargetInfo::getGCCRegAliases() const {
-  return llvm::ArrayRef(GCCRegAliases);
-}
-
-// Returns the length of cc constraint.
-static unsigned matchAsmCCConstraint(const char *Name) {
-  constexpr unsigned len = 5;
-  auto RV = llvm::StringSwitch<unsigned>(Name)
-                .Case("@cceq", len)
-                .Case("@ccne", len)
-                .Case("@cchs", len)
-                .Case("@cccs", len)
-                .Case("@cccc", len)
-                .Case("@cclo", len)
-                .Case("@ccmi", len)
-                .Case("@ccpl", len)
-                .Case("@ccvs", len)
-                .Case("@ccvc", len)
-                .Case("@cchi", len)
-                .Case("@ccls", len)
-                .Case("@ccge", len)
-                .Case("@cclt", len)
-                .Case("@ccgt", len)
-                .Case("@ccle", len)
-                .Default(0);
-  return RV;
-}
-
-std::string
-AArch64TargetInfo::convertConstraint(const char *&Constraint) const {
-  std::string R;
-  switch (*Constraint) {
-  case 'U': // Three-character constraint; add "@3" hint for later parsing.
-    R = std::string("@3") + std::string(Constraint, 3);
-    Constraint += 2;
-    break;
-  case '@':
-    if (const unsigned Len = matchAsmCCConstraint(Constraint)) {
-      std::string Converted = "{" + std::string(Constraint, Len) + "}";
-      Constraint += Len - 1;
-      return Converted;
-    }
-    return std::string(1, *Constraint);
-  default:
-    R = TargetInfo::convertConstraint(Constraint);
-    break;
-  }
-  return R;
+  return llvm::makeArrayRef(GCCRegAliases);
 }
 
 bool AArch64TargetInfo::validateAsmConstraint(
@@ -1295,36 +434,17 @@
     Info.setAllowsRegister();
     return true;
   case 'U':
-    if (Name[1] == 'p' && (Name[2] == 'l' || Name[2] == 'a')) {
-      // SVE predicate registers ("Upa"=P0-15, "Upl"=P0-P7)
-      Info.setAllowsRegister();
-      Name += 2;
-      return true;
-    }
     // Ump: A memory address suitable for ldp/stp in SI, DI, SF and DF modes.
     // Utf: A memory address suitable for ldp/stp in TF mode.
     // Usa: An absolute symbolic address.
     // Ush: The high part (bits 32:12) of a pc-relative symbolic address.
-
-    // Better to return an error saying that it's an unrecognised constraint
-    // even if this is a valid constraint in gcc.
-    return false;
+    llvm_unreachable("FIXME: Unimplemented support for U* constraints.");
   case 'z': // Zero register, wzr or xzr
     Info.setAllowsRegister();
     return true;
   case 'x': // Floating point and SIMD registers (V0-V15)
     Info.setAllowsRegister();
     return true;
-  case 'y': // SVE registers (V0-V7)
-    Info.setAllowsRegister();
-    return true;
-  case '@':
-    // CC condition
-    if (const unsigned Len = matchAsmCCConstraint(Name)) {
-      Name += Len - 1;
-      Info.setAllowsRegister();
-      return true;
-    }
   }
   return false;
 }
@@ -1353,9 +473,6 @@
       if (Size == 64)
         return true;
 
-      if (Size == 512)
-        return HasLS64;
-
       SuggestedModifier = "w";
       return false;
     }
@@ -1363,7 +480,7 @@
   }
 }
 
-std::string_view AArch64TargetInfo::getClobbers() const { return ""; }
+const char *AArch64TargetInfo::getClobbers() const { return ""; }
 
 int AArch64TargetInfo::getEHDataRegisterNumber(unsigned RegNo) const {
   if (RegNo == 0)
@@ -1373,19 +490,14 @@
   return -1;
 }
 
-bool AArch64TargetInfo::hasInt128Type() const { return true; }
-
 AArch64leTargetInfo::AArch64leTargetInfo(const llvm::Triple &Triple,
                                          const TargetOptions &Opts)
     : AArch64TargetInfo(Triple, Opts) {}
 
 void AArch64leTargetInfo::setDataLayout() {
-  if (getTriple().isOSBinFormatMachO()) {
-    if(getTriple().isArch32Bit())
-      resetDataLayout("e-m:o-p:32:32-i64:64-i128:128-n32:64-S128", "_");
-    else
-      resetDataLayout("e-m:o-i64:64-i128:128-n32:64-S128", "_");
-  } else
+  if (getTriple().isOSBinFormatMachO())
+    resetDataLayout("e-m:o-i64:64-i128:128-n32:64-S128");
+  else
     resetDataLayout("e-m:e-i8:8:32-i16:16:32-i64:64-i128:128-n32:64-S128");
 }
 
@@ -1431,10 +543,7 @@
 }
 
 void WindowsARM64TargetInfo::setDataLayout() {
-  resetDataLayout(Triple.isOSBinFormatMachO()
-                      ? "e-m:o-i64:64-i128:128-n32:64-S128"
-                      : "e-m:w-p:64:64-i32:32-i64:64-i128:128-n32:64-S128",
-                  Triple.isOSBinFormatMachO() ? "_" : "");
+  resetDataLayout("e-m:w-p:64:64-i32:32-i64:64-i128:128-n32:64-S128");
 }
 
 TargetInfo::BuiltinVaListKind
@@ -1455,7 +564,6 @@
   case CC_PreserveMost:
   case CC_PreserveAll:
   case CC_Swift:
-  case CC_SwiftAsync:
   case CC_Win64:
     return CCCR_OK;
   default:
@@ -1507,41 +615,24 @@
                                                  const TargetOptions &Opts)
     : DarwinTargetInfo<AArch64leTargetInfo>(Triple, Opts) {
   Int64Type = SignedLongLong;
-  if (getTriple().isArch32Bit())
-    IntMaxType = SignedLongLong;
-
-  WCharType = SignedInt;
   UseSignedCharForObjCBool = false;
 
   LongDoubleWidth = LongDoubleAlign = SuitableAlign = 64;
   LongDoubleFormat = &llvm::APFloat::IEEEdouble();
 
-  UseZeroLengthBitfieldAlignment = false;
-
-  if (getTriple().isArch32Bit()) {
-    UseBitFieldTypeAlignment = false;
-    ZeroLengthBitfieldBoundary = 32;
-    UseZeroLengthBitfieldAlignment = true;
-    TheCXXABI.set(TargetCXXABI::WatchOS);
-  } else
-    TheCXXABI.set(TargetCXXABI::AppleARM64);
+  TheCXXABI.set(TargetCXXABI::iOS64);
 }
 
 void DarwinAArch64TargetInfo::getOSDefines(const LangOptions &Opts,
                                            const llvm::Triple &Triple,
                                            MacroBuilder &Builder) const {
   Builder.defineMacro("__AARCH64_SIMD__");
-  if (Triple.isArch32Bit())
-    Builder.defineMacro("__ARM64_ARCH_8_32__");
-  else
-    Builder.defineMacro("__ARM64_ARCH_8__");
+  Builder.defineMacro("__ARM64_ARCH_8__");
   Builder.defineMacro("__ARM_NEON__");
+  Builder.defineMacro("__LITTLE_ENDIAN__");
   Builder.defineMacro("__REGISTER_PREFIX__", "");
   Builder.defineMacro("__arm64", "1");
   Builder.defineMacro("__arm64__", "1");
-
-  if (Triple.isArm64e())
-    Builder.defineMacro("__arm64e__", "1");
 
   getDarwinDefines(Builder, Opts, Triple, PlatformName, PlatformMinVersion);
 }
