--- conflicted
+++ resolved
@@ -11,7 +11,6 @@
 //===----------------------------------------------------------------------===//
 
 #include "clang/AST/ExprCXX.h"
-#include "clang/AST/GlobalDecl.h"
 #include "clang/AST/RecordLayout.h"
 #include "clang/AST/TypeLoc.h"
 #include "clang/Basic/TargetInfo.h"
@@ -22,10 +21,8 @@
 #include "clang/Sema/ScopeInfo.h"
 #include "clang/Sema/SemaInternal.h"
 #include "llvm/ADT/ArrayRef.h"
-#include "llvm/ADT/StringExtras.h"
 #include "llvm/ADT/StringSet.h"
 #include "llvm/MC/MCParser/MCAsmParser.h"
-#include <optional>
 using namespace clang;
 using namespace sema;
 
@@ -230,7 +227,7 @@
     StringRef Clobber = Clobbers[i]->getString();
     // We only check registers, therefore we don't check cc and memory
     // clobbers
-    if (Clobber == "cc" || Clobber == "memory" || Clobber == "unwind")
+    if (Clobber == "cc" || Clobber == "memory")
       continue;
     Clobber = Target.getNormalizedGCCRegisterName(Clobber, true);
     // Go over the output's registers we collected
@@ -256,15 +253,11 @@
   SmallVector<TargetInfo::ConstraintInfo, 4> OutputConstraintInfos;
 
   // The parser verifies that there is a string literal here.
-  assert(AsmString->isOrdinary());
-
-  FunctionDecl *FD = dyn_cast<FunctionDecl>(getCurLexicalContext());
-  llvm::StringMap<bool> FeatureMap;
-  Context.getFunctionFeatureMap(FeatureMap, FD);
+  assert(AsmString->isAscii());
 
   for (unsigned i = 0; i != NumOutputs; i++) {
     StringLiteral *Literal = Constraints[i];
-    assert(Literal->isOrdinary());
+    assert(Literal->isAscii());
 
     StringRef OutputName;
     if (Names[i])
@@ -297,14 +290,6 @@
     if (Info.allowsMemory() &&
         checkExprMemoryConstraintCompat(*this, OutputExpr, Info, false))
       return StmtError();
-
-    // Disallow bit-precise integer types, since the backends tend to have
-    // difficulties with abnormal sizes.
-    if (OutputExpr->getType()->isBitIntType())
-      return StmtError(
-          Diag(OutputExpr->getBeginLoc(), diag::err_asm_invalid_type)
-          << OutputExpr->getType() << 0 /*Input*/
-          << OutputExpr->getSourceRange());
 
     OutputConstraintInfos.push_back(Info);
 
@@ -332,7 +317,7 @@
       if (RequireCompleteType(OutputExpr->getBeginLoc(), Exprs[i]->getType(),
                               diag::err_dereference_incomplete_type))
         return StmtError();
-      [[fallthrough]];
+      LLVM_FALLTHROUGH;
     default:
       return StmtError(Diag(OutputExpr->getBeginLoc(),
                             diag::err_asm_invalid_lvalue_in_output)
@@ -340,8 +325,8 @@
     }
 
     unsigned Size = Context.getTypeSize(OutputExpr->getType());
-    if (!Context.getTargetInfo().validateOutputSize(
-            FeatureMap, Literal->getString(), Size)) {
+    if (!Context.getTargetInfo().validateOutputSize(Literal->getString(),
+                                                    Size)) {
       targetDiag(OutputExpr->getBeginLoc(), diag::err_asm_invalid_output_size)
           << Info.getConstraintStr();
       return new (Context)
@@ -355,7 +340,7 @@
 
   for (unsigned i = NumOutputs, e = NumOutputs + NumInputs; i != e; i++) {
     StringLiteral *Literal = Constraints[i];
-    assert(Literal->isOrdinary());
+    assert(Literal->isAscii());
 
     StringRef InputName;
     if (Names[i])
@@ -379,11 +364,6 @@
 
     Expr *InputExpr = Exprs[i];
 
-    if (InputExpr->getType()->isMemberPointerType())
-      return StmtError(Diag(InputExpr->getBeginLoc(),
-                            diag::err_asm_pmf_through_constraint_not_permitted)
-                       << InputExpr->getSourceRange());
-
     // Referring to parameters is not allowed in naked functions.
     if (CheckNakedParmReference(InputExpr, *this))
       return StmtError();
@@ -400,8 +380,6 @@
                               diag::err_asm_invalid_lvalue_in_input)
                          << Info.getConstraintStr()
                          << InputExpr->getSourceRange());
-<<<<<<< HEAD
-=======
     } else if (Info.requiresImmediateConstant() && !Info.allowsRegister()) {
       if (!InputExpr->isValueDependent()) {
         Expr::EvalResult EVResult;
@@ -420,32 +398,12 @@
         }
       }
 
->>>>>>> cb02aa7e
     } else {
       ExprResult Result = DefaultFunctionArrayLvalueConversion(Exprs[i]);
       if (Result.isInvalid())
         return StmtError();
 
-      InputExpr = Exprs[i] = Result.get();
-
-      if (Info.requiresImmediateConstant() && !Info.allowsRegister()) {
-        if (!InputExpr->isValueDependent()) {
-          Expr::EvalResult EVResult;
-          if (InputExpr->EvaluateAsRValue(EVResult, Context, true)) {
-            // For compatibility with GCC, we also allow pointers that would be
-            // integral constant expressions if they were cast to int.
-            llvm::APSInt IntResult;
-            if (EVResult.Val.toIntegralConstant(IntResult, InputExpr->getType(),
-                                                Context))
-              if (!Info.isValidAsmImmediate(IntResult))
-                return StmtError(
-                    Diag(InputExpr->getBeginLoc(),
-                         diag::err_invalid_asm_value_for_constraint)
-                    << toString(IntResult, 10) << Info.getConstraintStr()
-                    << InputExpr->getSourceRange());
-          }
-        }
-      }
+      Exprs[i] = Result.get();
     }
 
     if (Info.allowsRegister()) {
@@ -457,12 +415,6 @@
       }
     }
 
-    if (InputExpr->getType()->isBitIntType())
-      return StmtError(
-          Diag(InputExpr->getBeginLoc(), diag::err_asm_invalid_type)
-          << InputExpr->getType() << 1 /*Output*/
-          << InputExpr->getSourceRange());
-
     InputConstraintInfos.push_back(Info);
 
     const Type *Ty = Exprs[i]->getType().getTypePtr();
@@ -475,19 +427,17 @@
         return StmtError();
 
     unsigned Size = Context.getTypeSize(Ty);
-    if (!Context.getTargetInfo().validateInputSize(FeatureMap,
-                                                   Literal->getString(), Size))
-      return targetDiag(InputExpr->getBeginLoc(),
-                        diag::err_asm_invalid_input_size)
-             << Info.getConstraintStr();
-  }
-
-  std::optional<SourceLocation> UnwindClobberLoc;
+    if (!Context.getTargetInfo().validateInputSize(Literal->getString(),
+                                                   Size))
+      return StmtResult(
+          targetDiag(InputExpr->getBeginLoc(), diag::err_asm_invalid_input_size)
+          << Info.getConstraintStr());
+  }
 
   // Check that the clobbers are valid.
   for (unsigned i = 0; i != NumClobbers; i++) {
     StringLiteral *Literal = Clobbers[i];
-    assert(Literal->isOrdinary());
+    assert(Literal->isAscii());
 
     StringRef Clobber = Literal->getString();
 
@@ -499,19 +449,6 @@
                      NumInputs, Names, Constraints, Exprs.data(), AsmString,
                      NumClobbers, Clobbers, NumLabels, RParenLoc);
     }
-
-    if (Clobber == "unwind") {
-      UnwindClobberLoc = Literal->getBeginLoc();
-    }
-  }
-
-  // Using unwind clobber and asm-goto together is not supported right now.
-  if (UnwindClobberLoc && NumLabels > 0) {
-    targetDiag(*UnwindClobberLoc, diag::err_asm_unwind_and_goto);
-    return new (Context)
-        GCCAsmStmt(Context, AsmLoc, IsSimple, IsVolatile, NumOutputs, NumInputs,
-                   Names, Constraints, Exprs.data(), AsmString, NumClobbers,
-                   Clobbers, NumLabels, RParenLoc);
   }
 
   GCCAsmStmt *NS =
@@ -536,10 +473,10 @@
 
     // Look for the correct constraint index.
     unsigned ConstraintIdx = Piece.getOperandNo();
+    // Labels are the last in the Exprs list.
+    if (NS->isAsmGoto() && ConstraintIdx >= NS->getNumInputs())
+      continue;
     unsigned NumOperands = NS->getNumOutputs() + NS->getNumInputs();
-    // Labels are the last in the Exprs list.
-    if (NS->isAsmGoto() && ConstraintIdx >= NumOperands)
-      continue;
     // Look for the (ConstraintIdx - NumOperands + 1)th constraint with
     // modifier '+'.
     if (ConstraintIdx >= NumOperands) {
@@ -695,17 +632,8 @@
     // output was a register, just extend the shorter one to the size of the
     // larger one.
     if (!SmallerValueMentioned && InputDomain != AD_Other &&
-        OutputConstraintInfos[TiedTo].allowsRegister()) {
-      // FIXME: GCC supports the OutSize to be 128 at maximum. Currently codegen
-      // crash when the size larger than the register size. So we limit it here.
-      if (OutTy->isStructureType() &&
-          Context.getIntTypeForBitwidth(OutSize, /*Signed*/ false).isNull()) {
-        targetDiag(OutputExpr->getExprLoc(), diag::err_store_value_to_reg);
-        return NS;
-      }
-
-      continue;
-    }
+        OutputConstraintInfos[TiedTo].allowsRegister())
+      continue;
 
     // Either both of the operands were mentioned or the smaller one was
     // mentioned.  One more special case that we'll allow: if the tied input is
@@ -744,7 +672,10 @@
       NamedOperandList.emplace_back(
           std::make_pair(Names[i]->getName(), Exprs[i]));
   // Sort NamedOperandList.
-  llvm::stable_sort(NamedOperandList, llvm::less_first());
+  std::stable_sort(NamedOperandList.begin(), NamedOperandList.end(),
+              [](const NamedOperand &LHS, const NamedOperand &RHS) {
+                return LHS.first < RHS.first;
+              });
   // Find adjacent duplicate operand.
   SmallVector<NamedOperand, 4>::iterator Found =
       std::adjacent_find(begin(NamedOperandList), end(NamedOperandList),
@@ -761,9 +692,6 @@
   }
   if (NS->isAsmGoto())
     setFunctionHasBranchIntoScope();
-
-  CleanupVarDeclMarking();
-  DiscardCleanupsInEvaluationContext();
   return NS;
 }
 
@@ -773,14 +701,9 @@
   Expr::EvalResult Eval;
   if (T->isFunctionType() || T->isDependentType())
     return Info.setLabel(Res);
-  if (Res->isPRValue()) {
-    bool IsEnum = isa<clang::EnumType>(T);
-    if (DeclRefExpr *DRE = dyn_cast<clang::DeclRefExpr>(Res))
-      if (DRE->getDecl()->getKind() == Decl::EnumConstant)
-        IsEnum = true;
-    if (IsEnum && Res->EvaluateAsRValue(Eval, Context))
+  if (Res->isRValue()) {
+    if (isa<clang::EnumType>(T) && Res->EvaluateAsRValue(Eval, Context))
       return Info.setEnum(Eval.Val.getInt().getSExtValue());
-
     return Info.setLabel(Res);
   }
   unsigned Size = Context.getTypeSizeInChars(T).getQuantity();
@@ -959,26 +882,6 @@
                                 SourceLocation EndLoc) {
   bool IsSimple = (NumOutputs != 0 || NumInputs != 0);
   setFunctionHasBranchProtectedScope();
-
-  bool InvalidOperand = false;
-  for (uint64_t I = 0; I < NumOutputs + NumInputs; ++I) {
-    Expr *E = Exprs[I];
-    if (E->getType()->isBitIntType()) {
-      InvalidOperand = true;
-      Diag(E->getBeginLoc(), diag::err_asm_invalid_type)
-          << E->getType() << (I < NumOutputs)
-          << E->getSourceRange();
-    } else if (E->refersToBitField()) {
-      InvalidOperand = true;
-      FieldDecl *BitField = E->getSourceBitField();
-      Diag(E->getBeginLoc(), diag::err_ms_asm_bitfield_unsupported)
-          << E->getSourceRange();
-      Diag(BitField->getLocation(), diag::note_bitfield_decl);
-    }
-  }
-  if (InvalidOperand)
-    return StmtError();
-
   MSAsmStmt *NS =
     new (Context) MSAsmStmt(Context, AsmLoc, LBraceLoc, IsSimple,
                             /*IsVolatile*/ true, AsmToks, NumOutputs, NumInputs,
