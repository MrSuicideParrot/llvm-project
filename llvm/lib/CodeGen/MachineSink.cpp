//===- MachineSink.cpp - Sinking for machine instructions -----------------===//
//
// Part of the LLVM Project, under the Apache License v2.0 with LLVM Exceptions.
// See https://llvm.org/LICENSE.txt for license information.
// SPDX-License-Identifier: Apache-2.0 WITH LLVM-exception
//
//===----------------------------------------------------------------------===//
//
// This pass moves instructions into successor blocks when possible, so that
// they aren't executed on paths where their results aren't needed.
//
// This pass is not intended to be a replacement or a complete alternative
// for an LLVM-IR-level sinking pass. It is only designed to sink simple
// constructs that are not exposed before lowering and instruction selection.
//
//===----------------------------------------------------------------------===//

#include "llvm/ADT/DenseSet.h"
#include "llvm/ADT/DepthFirstIterator.h"
#include "llvm/ADT/MapVector.h"
#include "llvm/ADT/PointerIntPair.h"
#include "llvm/ADT/PostOrderIterator.h"
#include "llvm/ADT/SetVector.h"
#include "llvm/ADT/SmallSet.h"
#include "llvm/ADT/SmallVector.h"
#include "llvm/ADT/Statistic.h"
#include "llvm/Analysis/AliasAnalysis.h"
#include "llvm/Analysis/CFG.h"
#include "llvm/CodeGen/MachineBasicBlock.h"
#include "llvm/CodeGen/MachineBlockFrequencyInfo.h"
#include "llvm/CodeGen/MachineBranchProbabilityInfo.h"
#include "llvm/CodeGen/MachineCycleAnalysis.h"
#include "llvm/CodeGen/MachineDominators.h"
#include "llvm/CodeGen/MachineFunction.h"
#include "llvm/CodeGen/MachineFunctionPass.h"
#include "llvm/CodeGen/MachineInstr.h"
#include "llvm/CodeGen/MachineLoopInfo.h"
#include "llvm/CodeGen/MachineOperand.h"
#include "llvm/CodeGen/MachinePostDominators.h"
#include "llvm/CodeGen/MachineRegisterInfo.h"
#include "llvm/CodeGen/RegisterClassInfo.h"
#include "llvm/CodeGen/RegisterPressure.h"
#include "llvm/CodeGen/TargetInstrInfo.h"
#include "llvm/CodeGen/TargetPassConfig.h"
#include "llvm/CodeGen/TargetRegisterInfo.h"
#include "llvm/CodeGen/TargetSubtargetInfo.h"
#include "llvm/IR/BasicBlock.h"
#include "llvm/IR/DebugInfoMetadata.h"
#include "llvm/IR/LLVMContext.h"
#include "llvm/InitializePasses.h"
#include "llvm/MC/MCRegisterInfo.h"
#include "llvm/Pass.h"
#include "llvm/Support/BranchProbability.h"
#include "llvm/Support/CommandLine.h"
#include "llvm/Support/Debug.h"
#include "llvm/Support/raw_ostream.h"
#include <algorithm>
#include <cassert>
#include <cstdint>
#include <utility>
#include <vector>

using namespace llvm;

#define DEBUG_TYPE "machine-sink"

static cl::opt<bool>
SplitEdges("machine-sink-split",
           cl::desc("Split critical edges during machine sinking"),
           cl::init(true), cl::Hidden);

static cl::opt<bool>
UseBlockFreqInfo("machine-sink-bfi",
           cl::desc("Use block frequency info to find successors to sink"),
           cl::init(true), cl::Hidden);

static cl::opt<unsigned> SplitEdgeProbabilityThreshold(
    "machine-sink-split-probability-threshold",
    cl::desc(
        "Percentage threshold for splitting single-instruction critical edge. "
        "If the branch threshold is higher than this threshold, we allow "
        "speculative execution of up to 1 instruction to avoid branching to "
        "splitted critical edge"),
    cl::init(40), cl::Hidden);

static cl::opt<unsigned> SinkLoadInstsPerBlockThreshold(
    "machine-sink-load-instrs-threshold",
    cl::desc("Do not try to find alias store for a load if there is a in-path "
             "block whose instruction number is higher than this threshold."),
    cl::init(2000), cl::Hidden);

static cl::opt<unsigned> SinkLoadBlocksThreshold(
    "machine-sink-load-blocks-threshold",
    cl::desc("Do not try to find alias store for a load if the block number in "
             "the straight line is higher than this threshold."),
    cl::init(20), cl::Hidden);

static cl::opt<bool>
    SinkInstsIntoCycle("sink-insts-to-avoid-spills",
                       cl::desc("Sink instructions into cycles to avoid "
                                "register spills"),
                       cl::init(false), cl::Hidden);

static cl::opt<unsigned> SinkIntoCycleLimit(
    "machine-sink-cycle-limit",
    cl::desc("The maximum number of instructions considered for cycle sinking."),
    cl::init(50), cl::Hidden);

STATISTIC(NumSunk,      "Number of machine instructions sunk");
STATISTIC(NumCycleSunk,  "Number of machine instructions sunk into a cycle");
STATISTIC(NumSplit,     "Number of critical edges split");
STATISTIC(NumCoalesces, "Number of copies coalesced");
STATISTIC(NumPostRACopySink, "Number of copies sunk after RA");

namespace {

  class MachineSinking : public MachineFunctionPass {
    const TargetSubtargetInfo *STI = nullptr;
    const TargetInstrInfo *TII = nullptr;
    const TargetRegisterInfo *TRI = nullptr;
    MachineRegisterInfo *MRI = nullptr;      // Machine register information
    MachineDominatorTree *DT = nullptr;      // Machine dominator tree
    MachinePostDominatorTree *PDT = nullptr; // Machine post dominator tree
    MachineCycleInfo *CI = nullptr;
    MachineBlockFrequencyInfo *MBFI = nullptr;
    const MachineBranchProbabilityInfo *MBPI = nullptr;
    AliasAnalysis *AA = nullptr;
    RegisterClassInfo RegClassInfo;

    // Remember which edges have been considered for breaking.
    SmallSet<std::pair<MachineBasicBlock*, MachineBasicBlock*>, 8>
    CEBCandidates;
    // Remember which edges we are about to split.
    // This is different from CEBCandidates since those edges
    // will be split.
    SetVector<std::pair<MachineBasicBlock *, MachineBasicBlock *>> ToSplit;

    DenseSet<Register> RegsToClearKillFlags;

    using AllSuccsCache =
        DenseMap<MachineBasicBlock *, SmallVector<MachineBasicBlock *, 4>>;

    /// DBG_VALUE pointer and flag. The flag is true if this DBG_VALUE is
    /// post-dominated by another DBG_VALUE of the same variable location.
    /// This is necessary to detect sequences such as:
    ///     %0 = someinst
    ///     DBG_VALUE %0, !123, !DIExpression()
    ///     %1 = anotherinst
    ///     DBG_VALUE %1, !123, !DIExpression()
    /// Where if %0 were to sink, the DBG_VAUE should not sink with it, as that
    /// would re-order assignments.
    using SeenDbgUser = PointerIntPair<MachineInstr *, 1>;

    /// Record of DBG_VALUE uses of vregs in a block, so that we can identify
    /// debug instructions to sink.
    SmallDenseMap<unsigned, TinyPtrVector<SeenDbgUser>> SeenDbgUsers;

    /// Record of debug variables that have had their locations set in the
    /// current block.
    DenseSet<DebugVariable> SeenDbgVars;

    DenseMap<std::pair<MachineBasicBlock *, MachineBasicBlock *>, bool>
        HasStoreCache;

    DenseMap<std::pair<MachineBasicBlock *, MachineBasicBlock *>,
             SmallVector<MachineInstr *>>
        StoreInstrCache;

    /// Cached BB's register pressure.
    DenseMap<const MachineBasicBlock *, std::vector<unsigned>>
        CachedRegisterPressure;

    bool EnableSinkAndFold;

  public:
    static char ID; // Pass identification

    MachineSinking() : MachineFunctionPass(ID) {
      initializeMachineSinkingPass(*PassRegistry::getPassRegistry());
    }

    bool runOnMachineFunction(MachineFunction &MF) override;

    void getAnalysisUsage(AnalysisUsage &AU) const override {
      MachineFunctionPass::getAnalysisUsage(AU);
      AU.addRequired<AAResultsWrapperPass>();
      AU.addRequired<MachineDominatorTree>();
      AU.addRequired<MachinePostDominatorTree>();
      AU.addRequired<MachineCycleInfoWrapperPass>();
      AU.addRequired<MachineBranchProbabilityInfoWrapperPass>();
      AU.addPreserved<MachineCycleInfoWrapperPass>();
      AU.addPreserved<MachineLoopInfo>();
      if (UseBlockFreqInfo)
        AU.addRequired<MachineBlockFrequencyInfo>();
      AU.addRequired<TargetPassConfig>();
    }

    void releaseMemory() override {
      CEBCandidates.clear();
    }

  private:
    bool ProcessBlock(MachineBasicBlock &MBB);
    void ProcessDbgInst(MachineInstr &MI);
    bool isWorthBreakingCriticalEdge(MachineInstr &MI,
                                     MachineBasicBlock *From,
                                     MachineBasicBlock *To);

    bool hasStoreBetween(MachineBasicBlock *From, MachineBasicBlock *To,
                         MachineInstr &MI);

    /// Postpone the splitting of the given critical
    /// edge (\p From, \p To).
    ///
    /// We do not split the edges on the fly. Indeed, this invalidates
    /// the dominance information and thus triggers a lot of updates
    /// of that information underneath.
    /// Instead, we postpone all the splits after each iteration of
    /// the main loop. That way, the information is at least valid
    /// for the lifetime of an iteration.
    ///
    /// \return True if the edge is marked as toSplit, false otherwise.
    /// False can be returned if, for instance, this is not profitable.
    bool PostponeSplitCriticalEdge(MachineInstr &MI,
                                   MachineBasicBlock *From,
                                   MachineBasicBlock *To,
                                   bool BreakPHIEdge);
    bool SinkInstruction(MachineInstr &MI, bool &SawStore,
                         AllSuccsCache &AllSuccessors);

    /// If we sink a COPY inst, some debug users of it's destination may no
    /// longer be dominated by the COPY, and will eventually be dropped.
    /// This is easily rectified by forwarding the non-dominated debug uses
    /// to the copy source.
    void SalvageUnsunkDebugUsersOfCopy(MachineInstr &,
                                       MachineBasicBlock *TargetBlock);
    bool AllUsesDominatedByBlock(Register Reg, MachineBasicBlock *MBB,
                                 MachineBasicBlock *DefMBB, bool &BreakPHIEdge,
                                 bool &LocalUse) const;
    MachineBasicBlock *FindSuccToSinkTo(MachineInstr &MI, MachineBasicBlock *MBB,
               bool &BreakPHIEdge, AllSuccsCache &AllSuccessors);

    void FindCycleSinkCandidates(MachineCycle *Cycle, MachineBasicBlock *BB,
                                 SmallVectorImpl<MachineInstr *> &Candidates);
    bool SinkIntoCycle(MachineCycle *Cycle, MachineInstr &I);

    bool isProfitableToSinkTo(Register Reg, MachineInstr &MI,
                              MachineBasicBlock *MBB,
                              MachineBasicBlock *SuccToSinkTo,
                              AllSuccsCache &AllSuccessors);

    bool PerformTrivialForwardCoalescing(MachineInstr &MI,
                                         MachineBasicBlock *MBB);

    bool PerformSinkAndFold(MachineInstr &MI, MachineBasicBlock *MBB);

    SmallVector<MachineBasicBlock *, 4> &
    GetAllSortedSuccessors(MachineInstr &MI, MachineBasicBlock *MBB,
                           AllSuccsCache &AllSuccessors) const;

    std::vector<unsigned> &getBBRegisterPressure(const MachineBasicBlock &MBB);

    bool registerPressureSetExceedsLimit(unsigned NRegs,
                                         const TargetRegisterClass *RC,
                                         const MachineBasicBlock &MBB);
  };

} // end anonymous namespace

char MachineSinking::ID = 0;

char &llvm::MachineSinkingID = MachineSinking::ID;

INITIALIZE_PASS_BEGIN(MachineSinking, DEBUG_TYPE,
                      "Machine code sinking", false, false)
<<<<<<< HEAD
INITIALIZE_PASS_DEPENDENCY(MachineBranchProbabilityInfo)
INITIALIZE_PASS_DEPENDENCY(MachineDominatorTree)
=======
INITIALIZE_PASS_DEPENDENCY(MachineBranchProbabilityInfoWrapperPass)
INITIALIZE_PASS_DEPENDENCY(MachineDominatorTreeWrapperPass)
>>>>>>> 4ae23bcc
INITIALIZE_PASS_DEPENDENCY(MachineCycleInfoWrapperPass)
INITIALIZE_PASS_DEPENDENCY(AAResultsWrapperPass)
INITIALIZE_PASS_END(MachineSinking, DEBUG_TYPE,
                    "Machine code sinking", false, false)

/// Return true if a target defined block prologue instruction interferes
/// with a sink candidate.
static bool blockPrologueInterferes(const MachineBasicBlock *BB,
                                    MachineBasicBlock::const_iterator End,
                                    const MachineInstr &MI,
                                    const TargetRegisterInfo *TRI,
                                    const TargetInstrInfo *TII,
                                    const MachineRegisterInfo *MRI) {
  for (MachineBasicBlock::const_iterator PI = BB->getFirstNonPHI(); PI != End;
       ++PI) {
    // Only check target defined prologue instructions
    if (!TII->isBasicBlockPrologue(*PI))
      continue;
    for (auto &MO : MI.operands()) {
      if (!MO.isReg())
        continue;
      Register Reg = MO.getReg();
      if (!Reg)
        continue;
      if (MO.isUse()) {
        if (Reg.isPhysical() &&
            (TII->isIgnorableUse(MO) || (MRI && MRI->isConstantPhysReg(Reg))))
          continue;
        if (PI->modifiesRegister(Reg, TRI))
          return true;
      } else {
        if (PI->readsRegister(Reg, TRI))
          return true;
        // Check for interference with non-dead defs
        auto *DefOp = PI->findRegisterDefOperand(Reg, TRI, false, true);
        if (DefOp && !DefOp->isDead())
          return true;
      }
    }
  }

  return false;
}

bool MachineSinking::PerformTrivialForwardCoalescing(MachineInstr &MI,
                                                     MachineBasicBlock *MBB) {
  if (!MI.isCopy())
    return false;

  Register SrcReg = MI.getOperand(1).getReg();
  Register DstReg = MI.getOperand(0).getReg();
  if (!SrcReg.isVirtual() || !DstReg.isVirtual() ||
      !MRI->hasOneNonDBGUse(SrcReg))
    return false;

  const TargetRegisterClass *SRC = MRI->getRegClass(SrcReg);
  const TargetRegisterClass *DRC = MRI->getRegClass(DstReg);
  if (SRC != DRC)
    return false;

  MachineInstr *DefMI = MRI->getVRegDef(SrcReg);
  if (DefMI->isCopyLike())
    return false;
  LLVM_DEBUG(dbgs() << "Coalescing: " << *DefMI);
  LLVM_DEBUG(dbgs() << "*** to: " << MI);
  MRI->replaceRegWith(DstReg, SrcReg);
  MI.eraseFromParent();

  // Conservatively, clear any kill flags, since it's possible that they are no
  // longer correct.
  MRI->clearKillFlags(SrcReg);

  ++NumCoalesces;
  return true;
}

bool MachineSinking::PerformSinkAndFold(MachineInstr &MI,
                                        MachineBasicBlock *MBB) {
  if (MI.isCopy() || MI.mayLoadOrStore() ||
      MI.getOpcode() == TargetOpcode::REG_SEQUENCE)
    return false;

  // Don't sink instructions that the target prefers not to sink.
  if (!TII->shouldSink(MI))
    return false;

  // Check if it's safe to move the instruction.
  bool SawStore = true;
  if (!MI.isSafeToMove(AA, SawStore))
    return false;

  // Convergent operations may not be made control-dependent on additional
  // values.
  if (MI.isConvergent())
    return false;

  // Don't sink defs/uses of hard registers or if the instruction defines more
  // than one register.
  // Don't sink more than two register uses - it'll cover most of the cases and
  // greatly simplifies the register pressure checks.
  Register DefReg;
  Register UsedRegA, UsedRegB;
  for (const MachineOperand &MO : MI.operands()) {
    if (MO.isImm() || MO.isRegMask() || MO.isRegLiveOut() || MO.isMetadata() ||
        MO.isMCSymbol() || MO.isDbgInstrRef() || MO.isCFIIndex() ||
        MO.isIntrinsicID() || MO.isPredicate() || MO.isShuffleMask())
      continue;
    if (!MO.isReg())
      return false;

    Register Reg = MO.getReg();
    if (Reg == 0)
      continue;

    if (Reg.isVirtual()) {
      if (MO.isDef()) {
        if (DefReg)
          return false;
        DefReg = Reg;
        continue;
      }

      if (UsedRegA == 0)
        UsedRegA = Reg;
      else if (UsedRegB == 0)
        UsedRegB = Reg;
      else
        return false;
      continue;
    }

    if (Reg.isPhysical() &&
        (MRI->isConstantPhysReg(Reg) || TII->isIgnorableUse(MO)))
      continue;

    return false;
  }

  // Scan uses of the destination register. Every use, except the last, must be
  // a copy, with a chain of copies terminating with either a copy into a hard
  // register, or a load/store instruction where the use is part of the
  // address (*not* the stored value).
  using SinkInfo = std::pair<MachineInstr *, ExtAddrMode>;
  SmallVector<SinkInfo> SinkInto;
  SmallVector<Register> Worklist;

  const TargetRegisterClass *RC = MRI->getRegClass(DefReg);
  const TargetRegisterClass *RCA =
      UsedRegA == 0 ? nullptr : MRI->getRegClass(UsedRegA);
  const TargetRegisterClass *RCB =
      UsedRegB == 0 ? nullptr : MRI->getRegClass(UsedRegB);

  Worklist.push_back(DefReg);
  while (!Worklist.empty()) {
    Register Reg = Worklist.pop_back_val();

    for (MachineOperand &MO : MRI->use_nodbg_operands(Reg)) {
      ExtAddrMode MaybeAM;
      MachineInstr &UseInst = *MO.getParent();
      if (UseInst.isCopy()) {
        Register DstReg;
        if (const MachineOperand &O = UseInst.getOperand(0); O.isReg())
          DstReg = O.getReg();
        if (DstReg == 0)
          return false;
        if (DstReg.isVirtual()) {
          Worklist.push_back(DstReg);
          continue;
        }
        // If we are going to replace a copy, the original instruction must be
        // as cheap as a copy.
        if (!TII->isAsCheapAsAMove(MI))
          return false;
        // The hard register must be in the register class of the original
        // instruction's destination register.
        if (!RC->contains(DstReg))
          return false;
      } else if (UseInst.mayLoadOrStore()) {
        ExtAddrMode AM;
        if (!TII->canFoldIntoAddrMode(UseInst, Reg, MI, AM))
          return false;
        MaybeAM = AM;
      } else {
        return false;
      }

      if (UseInst.getParent() != MI.getParent()) {
        // If the register class of the register we are replacing is a superset
        // of any of the register classes of the operands of the materialized
        // instruction don't consider that live range extended.
        const TargetRegisterClass *RCS = MRI->getRegClass(Reg);
        if (RCA && RCA->hasSuperClassEq(RCS))
          RCA = nullptr;
        else if (RCB && RCB->hasSuperClassEq(RCS))
          RCB = nullptr;
        if (RCA || RCB) {
          if (RCA == nullptr) {
            RCA = RCB;
            RCB = nullptr;
          }

          unsigned NRegs = !!RCA + !!RCB;
          if (RCA == RCB)
            RCB = nullptr;

          // Check we don't exceed register pressure at the destination.
          const MachineBasicBlock &MBB = *UseInst.getParent();
          if (RCB == nullptr) {
            if (registerPressureSetExceedsLimit(NRegs, RCA, MBB))
              return false;
          } else if (registerPressureSetExceedsLimit(1, RCA, MBB) ||
                     registerPressureSetExceedsLimit(1, RCB, MBB)) {
            return false;
          }
        }
      }

      SinkInto.emplace_back(&UseInst, MaybeAM);
    }
  }

  if (SinkInto.empty())
    return false;

  // Now we know we can fold the instruction in all its users.
  for (auto &[SinkDst, MaybeAM] : SinkInto) {
    MachineInstr *New = nullptr;
    LLVM_DEBUG(dbgs() << "Sinking copy of"; MI.dump(); dbgs() << "into";
               SinkDst->dump());
    if (SinkDst->isCopy()) {
      // TODO: After performing the sink-and-fold, the original instruction is
      // deleted. Its value is still available (in a hard register), so if there
      // are debug instructions which refer to the (now deleted) virtual
      // register they could be updated to refer to the hard register, in
      // principle. However, it's not clear how to do that, moreover in some
      // cases the debug instructions may need to be replicated proportionally
      // to the number of the COPY instructions replaced and in some extreme
      // cases we can end up with quadratic increase in the number of debug
      // instructions.

      // Sink a copy of the instruction, replacing a COPY instruction.
      MachineBasicBlock::iterator InsertPt = SinkDst->getIterator();
      Register DstReg = SinkDst->getOperand(0).getReg();
      TII->reMaterialize(*SinkDst->getParent(), InsertPt, DstReg, 0, MI, *TRI);
      New = &*std::prev(InsertPt);
      if (!New->getDebugLoc())
        New->setDebugLoc(SinkDst->getDebugLoc());

      // The operand registers of the "sunk" instruction have their live range
      // extended and their kill flags may no longer be correct. Conservatively
      // clear the kill flags.
      if (UsedRegA)
        MRI->clearKillFlags(UsedRegA);
      if (UsedRegB)
        MRI->clearKillFlags(UsedRegB);
    } else {
      // Fold instruction into the addressing mode of a memory instruction.
      New = TII->emitLdStWithAddr(*SinkDst, MaybeAM);

      // The registers of the addressing mode may have their live range extended
      // and their kill flags may no longer be correct. Conservatively clear the
      // kill flags.
      if (Register R = MaybeAM.BaseReg; R.isValid() && R.isVirtual())
        MRI->clearKillFlags(R);
      if (Register R = MaybeAM.ScaledReg; R.isValid() && R.isVirtual())
        MRI->clearKillFlags(R);
    }
    LLVM_DEBUG(dbgs() << "yielding"; New->dump());
    // Clear the StoreInstrCache, since we may invalidate it by erasing.
    if (SinkDst->mayStore() && !SinkDst->hasOrderedMemoryRef())
      StoreInstrCache.clear();
    SinkDst->eraseFromParent();
  }

  // Collect operands that need to be cleaned up because the registers no longer
  // exist (in COPYs and debug instructions). We cannot delete instructions or
  // clear operands while traversing register uses.
  SmallVector<MachineOperand *> Cleanup;
  Worklist.push_back(DefReg);
  while (!Worklist.empty()) {
    Register Reg = Worklist.pop_back_val();
    for (MachineOperand &MO : MRI->use_operands(Reg)) {
      MachineInstr *U = MO.getParent();
      assert((U->isCopy() || U->isDebugInstr()) &&
             "Only debug uses and copies must remain");
      if (U->isCopy())
        Worklist.push_back(U->getOperand(0).getReg());
      Cleanup.push_back(&MO);
    }
  }

  // Delete the dead COPYs and clear operands in debug instructions
  for (MachineOperand *MO : Cleanup) {
    MachineInstr *I = MO->getParent();
    if (I->isCopy()) {
      I->eraseFromParent();
    } else {
      MO->setReg(0);
      MO->setSubReg(0);
    }
  }

  MI.eraseFromParent();
  return true;
}

/// AllUsesDominatedByBlock - Return true if all uses of the specified register
/// occur in blocks dominated by the specified block. If any use is in the
/// definition block, then return false since it is never legal to move def
/// after uses.
bool MachineSinking::AllUsesDominatedByBlock(Register Reg,
                                             MachineBasicBlock *MBB,
                                             MachineBasicBlock *DefMBB,
                                             bool &BreakPHIEdge,
                                             bool &LocalUse) const {
  assert(Reg.isVirtual() && "Only makes sense for vregs");

  // Ignore debug uses because debug info doesn't affect the code.
  if (MRI->use_nodbg_empty(Reg))
    return true;

  // BreakPHIEdge is true if all the uses are in the successor MBB being sunken
  // into and they are all PHI nodes. In this case, machine-sink must break
  // the critical edge first. e.g.
  //
  // %bb.1:
  //   Predecessors according to CFG: %bb.0
  //     ...
  //     %def = DEC64_32r %x, implicit-def dead %eflags
  //     ...
  //     JE_4 <%bb.37>, implicit %eflags
  //   Successors according to CFG: %bb.37 %bb.2
  //
  // %bb.2:
  //     %p = PHI %y, %bb.0, %def, %bb.1
  if (all_of(MRI->use_nodbg_operands(Reg), [&](MachineOperand &MO) {
        MachineInstr *UseInst = MO.getParent();
        unsigned OpNo = MO.getOperandNo();
        MachineBasicBlock *UseBlock = UseInst->getParent();
        return UseBlock == MBB && UseInst->isPHI() &&
               UseInst->getOperand(OpNo + 1).getMBB() == DefMBB;
      })) {
    BreakPHIEdge = true;
    return true;
  }

  for (MachineOperand &MO : MRI->use_nodbg_operands(Reg)) {
    // Determine the block of the use.
    MachineInstr *UseInst = MO.getParent();
    unsigned OpNo = &MO - &UseInst->getOperand(0);
    MachineBasicBlock *UseBlock = UseInst->getParent();
    if (UseInst->isPHI()) {
      // PHI nodes use the operand in the predecessor block, not the block with
      // the PHI.
      UseBlock = UseInst->getOperand(OpNo+1).getMBB();
    } else if (UseBlock == DefMBB) {
      LocalUse = true;
      return false;
    }

    // Check that it dominates.
    if (!DT->dominates(MBB, UseBlock))
      return false;
  }

  return true;
}

/// Return true if this machine instruction loads from global offset table or
/// constant pool.
static bool mayLoadFromGOTOrConstantPool(MachineInstr &MI) {
  assert(MI.mayLoad() && "Expected MI that loads!");

  // If we lost memory operands, conservatively assume that the instruction
  // reads from everything..
  if (MI.memoperands_empty())
    return true;

  for (MachineMemOperand *MemOp : MI.memoperands())
    if (const PseudoSourceValue *PSV = MemOp->getPseudoValue())
      if (PSV->isGOT() || PSV->isConstantPool())
        return true;

  return false;
}

void MachineSinking::FindCycleSinkCandidates(
    MachineCycle *Cycle, MachineBasicBlock *BB,
    SmallVectorImpl<MachineInstr *> &Candidates) {
  for (auto &MI : *BB) {
    LLVM_DEBUG(dbgs() << "CycleSink: Analysing candidate: " << MI);
    if (!TII->shouldSink(MI)) {
      LLVM_DEBUG(dbgs() << "CycleSink: Instruction not a candidate for this "
                           "target\n");
      continue;
    }
    if (!isCycleInvariant(Cycle, MI)) {
      LLVM_DEBUG(dbgs() << "CycleSink: Instruction is not cycle invariant\n");
      continue;
    }
    bool DontMoveAcrossStore = true;
    if (!MI.isSafeToMove(AA, DontMoveAcrossStore)) {
      LLVM_DEBUG(dbgs() << "CycleSink: Instruction not safe to move.\n");
      continue;
    }
    if (MI.mayLoad() && !mayLoadFromGOTOrConstantPool(MI)) {
      LLVM_DEBUG(dbgs() << "CycleSink: Dont sink GOT or constant pool loads\n");
      continue;
    }
    if (MI.isConvergent())
      continue;

    const MachineOperand &MO = MI.getOperand(0);
    if (!MO.isReg() || !MO.getReg() || !MO.isDef())
      continue;
    if (!MRI->hasOneDef(MO.getReg()))
      continue;

    LLVM_DEBUG(dbgs() << "CycleSink: Instruction added as candidate.\n");
    Candidates.push_back(&MI);
  }
}

bool MachineSinking::runOnMachineFunction(MachineFunction &MF) {
  if (skipFunction(MF.getFunction()))
    return false;

  LLVM_DEBUG(dbgs() << "******** Machine Sinking ********\n");

  STI = &MF.getSubtarget();
  TII = STI->getInstrInfo();
  TRI = STI->getRegisterInfo();
  MRI = &MF.getRegInfo();
  DT = &getAnalysis<MachineDominatorTree>();
  PDT = &getAnalysis<MachinePostDominatorTree>();
  CI = &getAnalysis<MachineCycleInfoWrapperPass>().getCycleInfo();
  MBFI = UseBlockFreqInfo ? &getAnalysis<MachineBlockFrequencyInfo>() : nullptr;
  MBPI = &getAnalysis<MachineBranchProbabilityInfoWrapperPass>().getMBPI();
  AA = &getAnalysis<AAResultsWrapperPass>().getAAResults();
  RegClassInfo.runOnMachineFunction(MF);
  TargetPassConfig *PassConfig = &getAnalysis<TargetPassConfig>();
  EnableSinkAndFold = PassConfig->getEnableSinkAndFold();

  bool EverMadeChange = false;

  while (true) {
    bool MadeChange = false;

    // Process all basic blocks.
    CEBCandidates.clear();
    ToSplit.clear();
    for (auto &MBB: MF)
      MadeChange |= ProcessBlock(MBB);

    // If we have anything we marked as toSplit, split it now.
    for (const auto &Pair : ToSplit) {
      auto NewSucc = Pair.first->SplitCriticalEdge(Pair.second, *this);
      if (NewSucc != nullptr) {
        LLVM_DEBUG(dbgs() << " *** Splitting critical edge: "
                          << printMBBReference(*Pair.first) << " -- "
                          << printMBBReference(*NewSucc) << " -- "
                          << printMBBReference(*Pair.second) << '\n');
        if (MBFI)
          MBFI->onEdgeSplit(*Pair.first, *NewSucc, *MBPI);

        MadeChange = true;
        ++NumSplit;
        CI->splitCriticalEdge(Pair.first, Pair.second, NewSucc);
      } else
        LLVM_DEBUG(dbgs() << " *** Not legal to break critical edge\n");
    }
    // If this iteration over the code changed anything, keep iterating.
    if (!MadeChange) break;
    EverMadeChange = true;
  }

  if (SinkInstsIntoCycle) {
    SmallVector<MachineCycle *, 8> Cycles(CI->toplevel_begin(),
                                          CI->toplevel_end());
    for (auto *Cycle : Cycles) {
      MachineBasicBlock *Preheader = Cycle->getCyclePreheader();
      if (!Preheader) {
        LLVM_DEBUG(dbgs() << "CycleSink: Can't find preheader\n");
        continue;
      }
      SmallVector<MachineInstr *, 8> Candidates;
      FindCycleSinkCandidates(Cycle, Preheader, Candidates);

      // Walk the candidates in reverse order so that we start with the use
      // of a def-use chain, if there is any.
      // TODO: Sort the candidates using a cost-model.
      unsigned i = 0;
      for (MachineInstr *I : llvm::reverse(Candidates)) {
        if (i++ == SinkIntoCycleLimit) {
          LLVM_DEBUG(dbgs() << "CycleSink:   Limit reached of instructions to "
                               "be analysed.");
          break;
        }

        if (!SinkIntoCycle(Cycle, *I))
          break;
        EverMadeChange = true;
        ++NumCycleSunk;
      }
    }
  }

  HasStoreCache.clear();
  StoreInstrCache.clear();

  // Now clear any kill flags for recorded registers.
  for (auto I : RegsToClearKillFlags)
    MRI->clearKillFlags(I);
  RegsToClearKillFlags.clear();

  return EverMadeChange;
}

bool MachineSinking::ProcessBlock(MachineBasicBlock &MBB) {
  if ((!EnableSinkAndFold && MBB.succ_size() <= 1) || MBB.empty())
    return false;

  // Don't bother sinking code out of unreachable blocks. In addition to being
  // unprofitable, it can also lead to infinite looping, because in an
  // unreachable cycle there may be nowhere to stop.
  if (!DT->isReachableFromEntry(&MBB)) return false;

  bool MadeChange = false;

  // Cache all successors, sorted by frequency info and cycle depth.
  AllSuccsCache AllSuccessors;

  // Walk the basic block bottom-up.  Remember if we saw a store.
  MachineBasicBlock::iterator I = MBB.end();
  --I;
  bool ProcessedBegin, SawStore = false;
  do {
    MachineInstr &MI = *I;  // The instruction to sink.

    // Predecrement I (if it's not begin) so that it isn't invalidated by
    // sinking.
    ProcessedBegin = I == MBB.begin();
    if (!ProcessedBegin)
      --I;

    if (MI.isDebugOrPseudoInstr()) {
      if (MI.isDebugValue())
        ProcessDbgInst(MI);
      continue;
    }

    if (EnableSinkAndFold && PerformSinkAndFold(MI, &MBB)) {
      MadeChange = true;
      continue;
    }

    // Can't sink anything out of a block that has less than two successors.
    if (MBB.succ_size() <= 1)
      continue;

    if (PerformTrivialForwardCoalescing(MI, &MBB)) {
      MadeChange = true;
      continue;
    }

    if (SinkInstruction(MI, SawStore, AllSuccessors)) {
      ++NumSunk;
      MadeChange = true;
    }

    // If we just processed the first instruction in the block, we're done.
  } while (!ProcessedBegin);

  SeenDbgUsers.clear();
  SeenDbgVars.clear();
  // recalculate the bb register pressure after sinking one BB.
  CachedRegisterPressure.clear();
  return MadeChange;
}

void MachineSinking::ProcessDbgInst(MachineInstr &MI) {
  // When we see DBG_VALUEs for registers, record any vreg it reads, so that
  // we know what to sink if the vreg def sinks.
  assert(MI.isDebugValue() && "Expected DBG_VALUE for processing");

  DebugVariable Var(MI.getDebugVariable(), MI.getDebugExpression(),
                    MI.getDebugLoc()->getInlinedAt());
  bool SeenBefore = SeenDbgVars.contains(Var);

  for (MachineOperand &MO : MI.debug_operands()) {
    if (MO.isReg() && MO.getReg().isVirtual())
      SeenDbgUsers[MO.getReg()].push_back(SeenDbgUser(&MI, SeenBefore));
  }

  // Record the variable for any DBG_VALUE, to avoid re-ordering any of them.
  SeenDbgVars.insert(Var);
}

bool MachineSinking::isWorthBreakingCriticalEdge(MachineInstr &MI,
                                                 MachineBasicBlock *From,
                                                 MachineBasicBlock *To) {
  // FIXME: Need much better heuristics.

  // If the pass has already considered breaking this edge (during this pass
  // through the function), then let's go ahead and break it. This means
  // sinking multiple "cheap" instructions into the same block.
  if (!CEBCandidates.insert(std::make_pair(From, To)).second)
    return true;

  if (!MI.isCopy() && !TII->isAsCheapAsAMove(MI))
    return true;

  if (From->isSuccessor(To) && MBPI->getEdgeProbability(From, To) <=
      BranchProbability(SplitEdgeProbabilityThreshold, 100))
    return true;

  // MI is cheap, we probably don't want to break the critical edge for it.
  // However, if this would allow some definitions of its source operands
  // to be sunk then it's probably worth it.
  for (const MachineOperand &MO : MI.all_uses()) {
    Register Reg = MO.getReg();
    if (Reg == 0)
      continue;

    // We don't move live definitions of physical registers,
    // so sinking their uses won't enable any opportunities.
    if (Reg.isPhysical())
      continue;

    // If this instruction is the only user of a virtual register,
    // check if breaking the edge will enable sinking
    // both this instruction and the defining instruction.
    if (MRI->hasOneNonDBGUse(Reg)) {
      // If the definition resides in same MBB,
      // claim it's likely we can sink these together.
      // If definition resides elsewhere, we aren't
      // blocking it from being sunk so don't break the edge.
      MachineInstr *DefMI = MRI->getVRegDef(Reg);
      if (DefMI->getParent() == MI.getParent())
        return true;
    }
  }

  return false;
}

bool MachineSinking::PostponeSplitCriticalEdge(MachineInstr &MI,
                                               MachineBasicBlock *FromBB,
                                               MachineBasicBlock *ToBB,
                                               bool BreakPHIEdge) {
  if (!isWorthBreakingCriticalEdge(MI, FromBB, ToBB))
    return false;

  // Avoid breaking back edge. From == To means backedge for single BB cycle.
  if (!SplitEdges || FromBB == ToBB)
    return false;

  MachineCycle *FromCycle = CI->getCycle(FromBB);
  MachineCycle *ToCycle = CI->getCycle(ToBB);

  // Check for backedges of more "complex" cycles.
  if (FromCycle == ToCycle && FromCycle &&
      (!FromCycle->isReducible() || FromCycle->getHeader() == ToBB))
    return false;

  // It's not always legal to break critical edges and sink the computation
  // to the edge.
  //
  // %bb.1:
  // v1024
  // Beq %bb.3
  // <fallthrough>
  // %bb.2:
  // ... no uses of v1024
  // <fallthrough>
  // %bb.3:
  // ...
  //       = v1024
  //
  // If %bb.1 -> %bb.3 edge is broken and computation of v1024 is inserted:
  //
  // %bb.1:
  // ...
  // Bne %bb.2
  // %bb.4:
  // v1024 =
  // B %bb.3
  // %bb.2:
  // ... no uses of v1024
  // <fallthrough>
  // %bb.3:
  // ...
  //       = v1024
  //
  // This is incorrect since v1024 is not computed along the %bb.1->%bb.2->%bb.3
  // flow. We need to ensure the new basic block where the computation is
  // sunk to dominates all the uses.
  // It's only legal to break critical edge and sink the computation to the
  // new block if all the predecessors of "To", except for "From", are
  // not dominated by "From". Given SSA property, this means these
  // predecessors are dominated by "To".
  //
  // There is no need to do this check if all the uses are PHI nodes. PHI
  // sources are only defined on the specific predecessor edges.
  if (!BreakPHIEdge) {
    for (MachineBasicBlock *Pred : ToBB->predecessors())
      if (Pred != FromBB && !DT->dominates(ToBB, Pred))
        return false;
  }

  ToSplit.insert(std::make_pair(FromBB, ToBB));

  return true;
}

std::vector<unsigned> &
MachineSinking::getBBRegisterPressure(const MachineBasicBlock &MBB) {
  // Currently to save compiling time, MBB's register pressure will not change
  // in one ProcessBlock iteration because of CachedRegisterPressure. but MBB's
  // register pressure is changed after sinking any instructions into it.
  // FIXME: need a accurate and cheap register pressure estiminate model here.
  auto RP = CachedRegisterPressure.find(&MBB);
  if (RP != CachedRegisterPressure.end())
    return RP->second;

  RegionPressure Pressure;
  RegPressureTracker RPTracker(Pressure);

  // Initialize the register pressure tracker.
  RPTracker.init(MBB.getParent(), &RegClassInfo, nullptr, &MBB, MBB.end(),
                 /*TrackLaneMasks*/ false, /*TrackUntiedDefs=*/true);

  for (MachineBasicBlock::const_iterator MII = MBB.instr_end(),
                                         MIE = MBB.instr_begin();
       MII != MIE; --MII) {
    const MachineInstr &MI = *std::prev(MII);
    if (MI.isDebugInstr() || MI.isPseudoProbe())
      continue;
    RegisterOperands RegOpers;
    RegOpers.collect(MI, *TRI, *MRI, false, false);
    RPTracker.recedeSkipDebugValues();
    assert(&*RPTracker.getPos() == &MI && "RPTracker sync error!");
    RPTracker.recede(RegOpers);
  }

  RPTracker.closeRegion();
  auto It = CachedRegisterPressure.insert(
      std::make_pair(&MBB, RPTracker.getPressure().MaxSetPressure));
  return It.first->second;
}

bool MachineSinking::registerPressureSetExceedsLimit(
    unsigned NRegs, const TargetRegisterClass *RC,
    const MachineBasicBlock &MBB) {
  unsigned Weight = NRegs * TRI->getRegClassWeight(RC).RegWeight;
  const int *PS = TRI->getRegClassPressureSets(RC);
  std::vector<unsigned> BBRegisterPressure = getBBRegisterPressure(MBB);
  for (; *PS != -1; PS++)
    if (Weight + BBRegisterPressure[*PS] >=
        TRI->getRegPressureSetLimit(*MBB.getParent(), *PS))
      return true;
  return false;
}

/// isProfitableToSinkTo - Return true if it is profitable to sink MI.
bool MachineSinking::isProfitableToSinkTo(Register Reg, MachineInstr &MI,
                                          MachineBasicBlock *MBB,
                                          MachineBasicBlock *SuccToSinkTo,
                                          AllSuccsCache &AllSuccessors) {
  assert (SuccToSinkTo && "Invalid SinkTo Candidate BB");

  if (MBB == SuccToSinkTo)
    return false;

  // It is profitable if SuccToSinkTo does not post dominate current block.
  if (!PDT->dominates(SuccToSinkTo, MBB))
    return true;

  // It is profitable to sink an instruction from a deeper cycle to a shallower
  // cycle, even if the latter post-dominates the former (PR21115).
  if (CI->getCycleDepth(MBB) > CI->getCycleDepth(SuccToSinkTo))
    return true;

  // Check if only use in post dominated block is PHI instruction.
  bool NonPHIUse = false;
  for (MachineInstr &UseInst : MRI->use_nodbg_instructions(Reg)) {
    MachineBasicBlock *UseBlock = UseInst.getParent();
    if (UseBlock == SuccToSinkTo && !UseInst.isPHI())
      NonPHIUse = true;
  }
  if (!NonPHIUse)
    return true;

  // If SuccToSinkTo post dominates then also it may be profitable if MI
  // can further profitably sinked into another block in next round.
  bool BreakPHIEdge = false;
  // FIXME - If finding successor is compile time expensive then cache results.
  if (MachineBasicBlock *MBB2 =
          FindSuccToSinkTo(MI, SuccToSinkTo, BreakPHIEdge, AllSuccessors))
    return isProfitableToSinkTo(Reg, MI, SuccToSinkTo, MBB2, AllSuccessors);

  MachineCycle *MCycle = CI->getCycle(MBB);

  // If the instruction is not inside a cycle, it is not profitable to sink MI to
  // a post dominate block SuccToSinkTo.
  if (!MCycle)
    return false;

  // If this instruction is inside a Cycle and sinking this instruction can make
  // more registers live range shorten, it is still prifitable.
  for (const MachineOperand &MO : MI.operands()) {
    // Ignore non-register operands.
    if (!MO.isReg())
      continue;
    Register Reg = MO.getReg();
    if (Reg == 0)
      continue;

    if (Reg.isPhysical()) {
      // Don't handle non-constant and non-ignorable physical register uses.
      if (MO.isUse() && !MRI->isConstantPhysReg(Reg) && !TII->isIgnorableUse(MO))
        return false;
      continue;
    }

    // Users for the defs are all dominated by SuccToSinkTo.
    if (MO.isDef()) {
      // This def register's live range is shortened after sinking.
      bool LocalUse = false;
      if (!AllUsesDominatedByBlock(Reg, SuccToSinkTo, MBB, BreakPHIEdge,
                                   LocalUse))
        return false;
    } else {
      MachineInstr *DefMI = MRI->getVRegDef(Reg);
      if (!DefMI)
        continue;
      MachineCycle *Cycle = CI->getCycle(DefMI->getParent());
      // DefMI is defined outside of cycle. There should be no live range
      // impact for this operand. Defination outside of cycle means:
      // 1: defination is outside of cycle.
      // 2: defination is in this cycle, but it is a PHI in the cycle header.
      if (Cycle != MCycle || (DefMI->isPHI() && Cycle && Cycle->isReducible() &&
                              Cycle->getHeader() == DefMI->getParent()))
        continue;
      // The DefMI is defined inside the cycle.
      // If sinking this operand makes some register pressure set exceed limit,
      // it is not profitable.
      if (registerPressureSetExceedsLimit(1, MRI->getRegClass(Reg),
                                          *SuccToSinkTo)) {
        LLVM_DEBUG(dbgs() << "register pressure exceed limit, not profitable.");
        return false;
      }
    }
  }

  // If MI is in cycle and all its operands are alive across the whole cycle or
  // if no operand sinking make register pressure set exceed limit, it is
  // profitable to sink MI.
  return true;
}

/// Get the sorted sequence of successors for this MachineBasicBlock, possibly
/// computing it if it was not already cached.
SmallVector<MachineBasicBlock *, 4> &
MachineSinking::GetAllSortedSuccessors(MachineInstr &MI, MachineBasicBlock *MBB,
                                       AllSuccsCache &AllSuccessors) const {
  // Do we have the sorted successors in cache ?
  auto Succs = AllSuccessors.find(MBB);
  if (Succs != AllSuccessors.end())
    return Succs->second;

  SmallVector<MachineBasicBlock *, 4> AllSuccs(MBB->successors());

  // Handle cases where sinking can happen but where the sink point isn't a
  // successor. For example:
  //
  //   x = computation
  //   if () {} else {}
  //   use x
  //
  for (MachineDomTreeNode *DTChild : DT->getNode(MBB)->children()) {
    // DomTree children of MBB that have MBB as immediate dominator are added.
    if (DTChild->getIDom()->getBlock() == MI.getParent() &&
        // Skip MBBs already added to the AllSuccs vector above.
        !MBB->isSuccessor(DTChild->getBlock()))
      AllSuccs.push_back(DTChild->getBlock());
  }

  // Sort Successors according to their cycle depth or block frequency info.
  llvm::stable_sort(
      AllSuccs, [this](const MachineBasicBlock *L, const MachineBasicBlock *R) {
        uint64_t LHSFreq = MBFI ? MBFI->getBlockFreq(L).getFrequency() : 0;
        uint64_t RHSFreq = MBFI ? MBFI->getBlockFreq(R).getFrequency() : 0;
        bool HasBlockFreq = LHSFreq != 0 || RHSFreq != 0;
        return HasBlockFreq ? LHSFreq < RHSFreq
                            : CI->getCycleDepth(L) < CI->getCycleDepth(R);
      });

  auto it = AllSuccessors.insert(std::make_pair(MBB, AllSuccs));

  return it.first->second;
}

/// FindSuccToSinkTo - Find a successor to sink this instruction to.
MachineBasicBlock *
MachineSinking::FindSuccToSinkTo(MachineInstr &MI, MachineBasicBlock *MBB,
                                 bool &BreakPHIEdge,
                                 AllSuccsCache &AllSuccessors) {
  assert (MBB && "Invalid MachineBasicBlock!");

  // loop over all the operands of the specified instruction.  If there is
  // anything we can't handle, bail out.

  // SuccToSinkTo - This is the successor to sink this instruction to, once we
  // decide.
  MachineBasicBlock *SuccToSinkTo = nullptr;
  for (const MachineOperand &MO : MI.operands()) {
    if (!MO.isReg()) continue;  // Ignore non-register operands.

    Register Reg = MO.getReg();
    if (Reg == 0) continue;

    if (Reg.isPhysical()) {
      if (MO.isUse()) {
        // If the physreg has no defs anywhere, it's just an ambient register
        // and we can freely move its uses. Alternatively, if it's allocatable,
        // it could get allocated to something with a def during allocation.
        if (!MRI->isConstantPhysReg(Reg) && !TII->isIgnorableUse(MO))
          return nullptr;
      } else if (!MO.isDead()) {
        // A def that isn't dead. We can't move it.
        return nullptr;
      }
    } else {
      // Virtual register uses are always safe to sink.
      if (MO.isUse()) continue;

      // If it's not safe to move defs of the register class, then abort.
      if (!TII->isSafeToMoveRegClassDefs(MRI->getRegClass(Reg)))
        return nullptr;

      // Virtual register defs can only be sunk if all their uses are in blocks
      // dominated by one of the successors.
      if (SuccToSinkTo) {
        // If a previous operand picked a block to sink to, then this operand
        // must be sinkable to the same block.
        bool LocalUse = false;
        if (!AllUsesDominatedByBlock(Reg, SuccToSinkTo, MBB,
                                     BreakPHIEdge, LocalUse))
          return nullptr;

        continue;
      }

      // Otherwise, we should look at all the successors and decide which one
      // we should sink to. If we have reliable block frequency information
      // (frequency != 0) available, give successors with smaller frequencies
      // higher priority, otherwise prioritize smaller cycle depths.
      for (MachineBasicBlock *SuccBlock :
           GetAllSortedSuccessors(MI, MBB, AllSuccessors)) {
        bool LocalUse = false;
        if (AllUsesDominatedByBlock(Reg, SuccBlock, MBB,
                                    BreakPHIEdge, LocalUse)) {
          SuccToSinkTo = SuccBlock;
          break;
        }
        if (LocalUse)
          // Def is used locally, it's never safe to move this def.
          return nullptr;
      }

      // If we couldn't find a block to sink to, ignore this instruction.
      if (!SuccToSinkTo)
        return nullptr;
      if (!isProfitableToSinkTo(Reg, MI, MBB, SuccToSinkTo, AllSuccessors))
        return nullptr;
    }
  }

  // It is not possible to sink an instruction into its own block.  This can
  // happen with cycles.
  if (MBB == SuccToSinkTo)
    return nullptr;

  // It's not safe to sink instructions to EH landing pad. Control flow into
  // landing pad is implicitly defined.
  if (SuccToSinkTo && SuccToSinkTo->isEHPad())
    return nullptr;

  // It ought to be okay to sink instructions into an INLINEASM_BR target, but
  // only if we make sure that MI occurs _before_ an INLINEASM_BR instruction in
  // the source block (which this code does not yet do). So for now, forbid
  // doing so.
  if (SuccToSinkTo && SuccToSinkTo->isInlineAsmBrIndirectTarget())
    return nullptr;

  if (SuccToSinkTo && !TII->isSafeToSink(MI, SuccToSinkTo, CI))
    return nullptr;

  return SuccToSinkTo;
}

/// Return true if MI is likely to be usable as a memory operation by the
/// implicit null check optimization.
///
/// This is a "best effort" heuristic, and should not be relied upon for
/// correctness.  This returning true does not guarantee that the implicit null
/// check optimization is legal over MI, and this returning false does not
/// guarantee MI cannot possibly be used to do a null check.
static bool SinkingPreventsImplicitNullCheck(MachineInstr &MI,
                                             const TargetInstrInfo *TII,
                                             const TargetRegisterInfo *TRI) {
  using MachineBranchPredicate = TargetInstrInfo::MachineBranchPredicate;

  auto *MBB = MI.getParent();
  if (MBB->pred_size() != 1)
    return false;

  auto *PredMBB = *MBB->pred_begin();
  auto *PredBB = PredMBB->getBasicBlock();

  // Frontends that don't use implicit null checks have no reason to emit
  // branches with make.implicit metadata, and this function should always
  // return false for them.
  if (!PredBB ||
      !PredBB->getTerminator()->getMetadata(LLVMContext::MD_make_implicit))
    return false;

  const MachineOperand *BaseOp;
  int64_t Offset;
  bool OffsetIsScalable;
  if (!TII->getMemOperandWithOffset(MI, BaseOp, Offset, OffsetIsScalable, TRI))
    return false;

  if (!BaseOp->isReg())
    return false;

  if (!(MI.mayLoad() && !MI.isPredicable()))
    return false;

  MachineBranchPredicate MBP;
  if (TII->analyzeBranchPredicate(*PredMBB, MBP, false))
    return false;

  return MBP.LHS.isReg() && MBP.RHS.isImm() && MBP.RHS.getImm() == 0 &&
         (MBP.Predicate == MachineBranchPredicate::PRED_NE ||
          MBP.Predicate == MachineBranchPredicate::PRED_EQ) &&
         MBP.LHS.getReg() == BaseOp->getReg();
}

/// If the sunk instruction is a copy, try to forward the copy instead of
/// leaving an 'undef' DBG_VALUE in the original location. Don't do this if
/// there's any subregister weirdness involved. Returns true if copy
/// propagation occurred.
static bool attemptDebugCopyProp(MachineInstr &SinkInst, MachineInstr &DbgMI,
                                 Register Reg) {
  const MachineRegisterInfo &MRI = SinkInst.getMF()->getRegInfo();
  const TargetInstrInfo &TII = *SinkInst.getMF()->getSubtarget().getInstrInfo();

  // Copy DBG_VALUE operand and set the original to undef. We then check to
  // see whether this is something that can be copy-forwarded. If it isn't,
  // continue around the loop.

  const MachineOperand *SrcMO = nullptr, *DstMO = nullptr;
  auto CopyOperands = TII.isCopyInstr(SinkInst);
  if (!CopyOperands)
    return false;
  SrcMO = CopyOperands->Source;
  DstMO = CopyOperands->Destination;

  // Check validity of forwarding this copy.
  bool PostRA = MRI.getNumVirtRegs() == 0;

  // Trying to forward between physical and virtual registers is too hard.
  if (Reg.isVirtual() != SrcMO->getReg().isVirtual())
    return false;

  // Only try virtual register copy-forwarding before regalloc, and physical
  // register copy-forwarding after regalloc.
  bool arePhysRegs = !Reg.isVirtual();
  if (arePhysRegs != PostRA)
    return false;

  // Pre-regalloc, only forward if all subregisters agree (or there are no
  // subregs at all). More analysis might recover some forwardable copies.
  if (!PostRA)
    for (auto &DbgMO : DbgMI.getDebugOperandsForReg(Reg))
      if (DbgMO.getSubReg() != SrcMO->getSubReg() ||
          DbgMO.getSubReg() != DstMO->getSubReg())
        return false;

  // Post-regalloc, we may be sinking a DBG_VALUE of a sub or super-register
  // of this copy. Only forward the copy if the DBG_VALUE operand exactly
  // matches the copy destination.
  if (PostRA && Reg != DstMO->getReg())
    return false;

  for (auto &DbgMO : DbgMI.getDebugOperandsForReg(Reg)) {
    DbgMO.setReg(SrcMO->getReg());
    DbgMO.setSubReg(SrcMO->getSubReg());
  }
  return true;
}

using MIRegs = std::pair<MachineInstr *, SmallVector<unsigned, 2>>;
/// Sink an instruction and its associated debug instructions.
static void performSink(MachineInstr &MI, MachineBasicBlock &SuccToSinkTo,
                        MachineBasicBlock::iterator InsertPos,
                        ArrayRef<MIRegs> DbgValuesToSink) {
  // If we cannot find a location to use (merge with), then we erase the debug
  // location to prevent debug-info driven tools from potentially reporting
  // wrong location information.
  if (!SuccToSinkTo.empty() && InsertPos != SuccToSinkTo.end())
    MI.setDebugLoc(DILocation::getMergedLocation(MI.getDebugLoc(),
                                                 InsertPos->getDebugLoc()));
  else
    MI.setDebugLoc(DebugLoc());

  // Move the instruction.
  MachineBasicBlock *ParentBlock = MI.getParent();
  SuccToSinkTo.splice(InsertPos, ParentBlock, MI,
                      ++MachineBasicBlock::iterator(MI));

  // Sink a copy of debug users to the insert position. Mark the original
  // DBG_VALUE location as 'undef', indicating that any earlier variable
  // location should be terminated as we've optimised away the value at this
  // point.
  for (const auto &DbgValueToSink : DbgValuesToSink) {
    MachineInstr *DbgMI = DbgValueToSink.first;
    MachineInstr *NewDbgMI = DbgMI->getMF()->CloneMachineInstr(DbgMI);
    SuccToSinkTo.insert(InsertPos, NewDbgMI);

    bool PropagatedAllSunkOps = true;
    for (unsigned Reg : DbgValueToSink.second) {
      if (DbgMI->hasDebugOperandForReg(Reg)) {
        if (!attemptDebugCopyProp(MI, *DbgMI, Reg)) {
          PropagatedAllSunkOps = false;
          break;
        }
      }
    }
    if (!PropagatedAllSunkOps)
      DbgMI->setDebugValueUndef();
  }
}

/// hasStoreBetween - check if there is store betweeen straight line blocks From
/// and To.
bool MachineSinking::hasStoreBetween(MachineBasicBlock *From,
                                     MachineBasicBlock *To, MachineInstr &MI) {
  // Make sure From and To are in straight line which means From dominates To
  // and To post dominates From.
  if (!DT->dominates(From, To) || !PDT->dominates(To, From))
    return true;

  auto BlockPair = std::make_pair(From, To);

  // Does these two blocks pair be queried before and have a definite cached
  // result?
  if (auto It = HasStoreCache.find(BlockPair); It != HasStoreCache.end())
    return It->second;

  if (auto It = StoreInstrCache.find(BlockPair); It != StoreInstrCache.end())
    return llvm::any_of(It->second, [&](MachineInstr *I) {
      return I->mayAlias(AA, MI, false);
    });

  bool SawStore = false;
  bool HasAliasedStore = false;
  DenseSet<MachineBasicBlock *> HandledBlocks;
  DenseSet<MachineBasicBlock *> HandledDomBlocks;
  // Go through all reachable blocks from From.
  for (MachineBasicBlock *BB : depth_first(From)) {
    // We insert the instruction at the start of block To, so no need to worry
    // about stores inside To.
    // Store in block From should be already considered when just enter function
    // SinkInstruction.
    if (BB == To || BB == From)
      continue;

    // We already handle this BB in previous iteration.
    if (HandledBlocks.count(BB))
      continue;

    HandledBlocks.insert(BB);
    // To post dominates BB, it must be a path from block From.
    if (PDT->dominates(To, BB)) {
      if (!HandledDomBlocks.count(BB))
        HandledDomBlocks.insert(BB);

      // If this BB is too big or the block number in straight line between From
      // and To is too big, stop searching to save compiling time.
      if (BB->sizeWithoutDebugLargerThan(SinkLoadInstsPerBlockThreshold) ||
          HandledDomBlocks.size() > SinkLoadBlocksThreshold) {
        for (auto *DomBB : HandledDomBlocks) {
          if (DomBB != BB && DT->dominates(DomBB, BB))
            HasStoreCache[std::make_pair(DomBB, To)] = true;
          else if(DomBB != BB && DT->dominates(BB, DomBB))
            HasStoreCache[std::make_pair(From, DomBB)] = true;
        }
        HasStoreCache[BlockPair] = true;
        return true;
      }

      for (MachineInstr &I : *BB) {
        // Treat as alias conservatively for a call or an ordered memory
        // operation.
        if (I.isCall() || I.hasOrderedMemoryRef()) {
          for (auto *DomBB : HandledDomBlocks) {
            if (DomBB != BB && DT->dominates(DomBB, BB))
              HasStoreCache[std::make_pair(DomBB, To)] = true;
            else if(DomBB != BB && DT->dominates(BB, DomBB))
              HasStoreCache[std::make_pair(From, DomBB)] = true;
          }
          HasStoreCache[BlockPair] = true;
          return true;
        }

        if (I.mayStore()) {
          SawStore = true;
          // We still have chance to sink MI if all stores between are not
          // aliased to MI.
          // Cache all store instructions, so that we don't need to go through
          // all From reachable blocks for next load instruction.
          if (I.mayAlias(AA, MI, false))
            HasAliasedStore = true;
          StoreInstrCache[BlockPair].push_back(&I);
        }
      }
    }
  }
  // If there is no store at all, cache the result.
  if (!SawStore)
    HasStoreCache[BlockPair] = false;
  return HasAliasedStore;
}

/// Sink instructions into cycles if profitable. This especially tries to
/// prevent register spills caused by register pressure if there is little to no
/// overhead moving instructions into cycles.
bool MachineSinking::SinkIntoCycle(MachineCycle *Cycle, MachineInstr &I) {
  LLVM_DEBUG(dbgs() << "CycleSink: Finding sink block for: " << I);
  MachineBasicBlock *Preheader = Cycle->getCyclePreheader();
  assert(Preheader && "Cycle sink needs a preheader block");
  MachineBasicBlock *SinkBlock = nullptr;
  bool CanSink = true;
  const MachineOperand &MO = I.getOperand(0);

  for (MachineInstr &MI : MRI->use_instructions(MO.getReg())) {
    LLVM_DEBUG(dbgs() << "CycleSink:   Analysing use: " << MI);
    if (!Cycle->contains(MI.getParent())) {
      LLVM_DEBUG(dbgs() << "CycleSink:   Use not in cycle, can't sink.\n");
      CanSink = false;
      break;
    }

    // FIXME: Come up with a proper cost model that estimates whether sinking
    // the instruction (and thus possibly executing it on every cycle
    // iteration) is more expensive than a register.
    // For now assumes that copies are cheap and thus almost always worth it.
    if (!MI.isCopy()) {
      LLVM_DEBUG(dbgs() << "CycleSink:   Use is not a copy\n");
      CanSink = false;
      break;
    }
    if (!SinkBlock) {
      SinkBlock = MI.getParent();
      LLVM_DEBUG(dbgs() << "CycleSink:   Setting sink block to: "
                        << printMBBReference(*SinkBlock) << "\n");
      continue;
    }
    SinkBlock = DT->findNearestCommonDominator(SinkBlock, MI.getParent());
    if (!SinkBlock) {
      LLVM_DEBUG(dbgs() << "CycleSink:   Can't find nearest dominator\n");
      CanSink = false;
      break;
    }
    LLVM_DEBUG(dbgs() << "CycleSink:   Setting nearest common dom block: " <<
               printMBBReference(*SinkBlock) << "\n");
  }

  if (!CanSink) {
    LLVM_DEBUG(dbgs() << "CycleSink: Can't sink instruction.\n");
    return false;
  }
  if (!SinkBlock) {
    LLVM_DEBUG(dbgs() << "CycleSink: Not sinking, can't find sink block.\n");
    return false;
  }
  if (SinkBlock == Preheader) {
    LLVM_DEBUG(
        dbgs() << "CycleSink: Not sinking, sink block is the preheader\n");
    return false;
  }
  if (SinkBlock->sizeWithoutDebugLargerThan(SinkLoadInstsPerBlockThreshold)) {
    LLVM_DEBUG(
        dbgs() << "CycleSink: Not Sinking, block too large to analyse.\n");
    return false;
  }

  LLVM_DEBUG(dbgs() << "CycleSink: Sinking instruction!\n");
  SinkBlock->splice(SinkBlock->SkipPHIsAndLabels(SinkBlock->begin()), Preheader,
                    I);

  // Conservatively clear any kill flags on uses of sunk instruction
  for (MachineOperand &MO : I.operands()) {
    if (MO.isReg() && MO.readsReg())
      RegsToClearKillFlags.insert(MO.getReg());
  }

  // The instruction is moved from its basic block, so do not retain the
  // debug information.
  assert(!I.isDebugInstr() && "Should not sink debug inst");
  I.setDebugLoc(DebugLoc());
  return true;
}

/// SinkInstruction - Determine whether it is safe to sink the specified machine
/// instruction out of its current block into a successor.
bool MachineSinking::SinkInstruction(MachineInstr &MI, bool &SawStore,
                                     AllSuccsCache &AllSuccessors) {
  // Don't sink instructions that the target prefers not to sink.
  if (!TII->shouldSink(MI))
    return false;

  // Check if it's safe to move the instruction.
  if (!MI.isSafeToMove(AA, SawStore))
    return false;

  // Convergent operations may not be made control-dependent on additional
  // values.
  if (MI.isConvergent())
    return false;

  // Don't break implicit null checks.  This is a performance heuristic, and not
  // required for correctness.
  if (SinkingPreventsImplicitNullCheck(MI, TII, TRI))
    return false;

  // FIXME: This should include support for sinking instructions within the
  // block they are currently in to shorten the live ranges.  We often get
  // instructions sunk into the top of a large block, but it would be better to
  // also sink them down before their first use in the block.  This xform has to
  // be careful not to *increase* register pressure though, e.g. sinking
  // "x = y + z" down if it kills y and z would increase the live ranges of y
  // and z and only shrink the live range of x.

  bool BreakPHIEdge = false;
  MachineBasicBlock *ParentBlock = MI.getParent();
  MachineBasicBlock *SuccToSinkTo =
      FindSuccToSinkTo(MI, ParentBlock, BreakPHIEdge, AllSuccessors);

  // If there are no outputs, it must have side-effects.
  if (!SuccToSinkTo)
    return false;

  // If the instruction to move defines a dead physical register which is live
  // when leaving the basic block, don't move it because it could turn into a
  // "zombie" define of that preg. E.g., EFLAGS.
  for (const MachineOperand &MO : MI.all_defs()) {
    Register Reg = MO.getReg();
    if (Reg == 0 || !Reg.isPhysical())
      continue;
    if (SuccToSinkTo->isLiveIn(Reg))
      return false;
  }

  LLVM_DEBUG(dbgs() << "Sink instr " << MI << "\tinto block " << *SuccToSinkTo);

  // If the block has multiple predecessors, this is a critical edge.
  // Decide if we can sink along it or need to break the edge.
  if (SuccToSinkTo->pred_size() > 1) {
    // We cannot sink a load across a critical edge - there may be stores in
    // other code paths.
    bool TryBreak = false;
    bool Store =
        MI.mayLoad() ? hasStoreBetween(ParentBlock, SuccToSinkTo, MI) : true;
    if (!MI.isSafeToMove(AA, Store)) {
      LLVM_DEBUG(dbgs() << " *** NOTE: Won't sink load along critical edge.\n");
      TryBreak = true;
    }

    // We don't want to sink across a critical edge if we don't dominate the
    // successor. We could be introducing calculations to new code paths.
    if (!TryBreak && !DT->dominates(ParentBlock, SuccToSinkTo)) {
      LLVM_DEBUG(dbgs() << " *** NOTE: Critical edge found\n");
      TryBreak = true;
    }

    // Don't sink instructions into a cycle.
    if (!TryBreak && CI->getCycle(SuccToSinkTo) &&
        (!CI->getCycle(SuccToSinkTo)->isReducible() ||
         CI->getCycle(SuccToSinkTo)->getHeader() == SuccToSinkTo)) {
      LLVM_DEBUG(dbgs() << " *** NOTE: cycle header found\n");
      TryBreak = true;
    }

    // Otherwise we are OK with sinking along a critical edge.
    if (!TryBreak)
      LLVM_DEBUG(dbgs() << "Sinking along critical edge.\n");
    else {
      // Mark this edge as to be split.
      // If the edge can actually be split, the next iteration of the main loop
      // will sink MI in the newly created block.
      bool Status =
        PostponeSplitCriticalEdge(MI, ParentBlock, SuccToSinkTo, BreakPHIEdge);
      if (!Status)
        LLVM_DEBUG(dbgs() << " *** PUNTING: Not legal or profitable to "
                             "break critical edge\n");
      // The instruction will not be sunk this time.
      return false;
    }
  }

  if (BreakPHIEdge) {
    // BreakPHIEdge is true if all the uses are in the successor MBB being
    // sunken into and they are all PHI nodes. In this case, machine-sink must
    // break the critical edge first.
    bool Status = PostponeSplitCriticalEdge(MI, ParentBlock,
                                            SuccToSinkTo, BreakPHIEdge);
    if (!Status)
      LLVM_DEBUG(dbgs() << " *** PUNTING: Not legal or profitable to "
                           "break critical edge\n");
    // The instruction will not be sunk this time.
    return false;
  }

  // Determine where to insert into. Skip phi nodes.
  MachineBasicBlock::iterator InsertPos =
      SuccToSinkTo->SkipPHIsAndLabels(SuccToSinkTo->begin());
  if (blockPrologueInterferes(SuccToSinkTo, InsertPos, MI, TRI, TII, MRI)) {
    LLVM_DEBUG(dbgs() << " *** Not sinking: prologue interference\n");
    return false;
  }

  // Collect debug users of any vreg that this inst defines.
  SmallVector<MIRegs, 4> DbgUsersToSink;
  for (auto &MO : MI.all_defs()) {
    if (!MO.getReg().isVirtual())
      continue;
    if (!SeenDbgUsers.count(MO.getReg()))
      continue;

    // Sink any users that don't pass any other DBG_VALUEs for this variable.
    auto &Users = SeenDbgUsers[MO.getReg()];
    for (auto &User : Users) {
      MachineInstr *DbgMI = User.getPointer();
      if (User.getInt()) {
        // This DBG_VALUE would re-order assignments. If we can't copy-propagate
        // it, it can't be recovered. Set it undef.
        if (!attemptDebugCopyProp(MI, *DbgMI, MO.getReg()))
          DbgMI->setDebugValueUndef();
      } else {
        DbgUsersToSink.push_back(
            {DbgMI, SmallVector<unsigned, 2>(1, MO.getReg())});
      }
    }
  }

  // After sinking, some debug users may not be dominated any more. If possible,
  // copy-propagate their operands. As it's expensive, don't do this if there's
  // no debuginfo in the program.
  if (MI.getMF()->getFunction().getSubprogram() && MI.isCopy())
    SalvageUnsunkDebugUsersOfCopy(MI, SuccToSinkTo);

  performSink(MI, *SuccToSinkTo, InsertPos, DbgUsersToSink);

  // Conservatively, clear any kill flags, since it's possible that they are no
  // longer correct.
  // Note that we have to clear the kill flags for any register this instruction
  // uses as we may sink over another instruction which currently kills the
  // used registers.
  for (MachineOperand &MO : MI.all_uses())
    RegsToClearKillFlags.insert(MO.getReg()); // Remember to clear kill flags.

  return true;
}

void MachineSinking::SalvageUnsunkDebugUsersOfCopy(
    MachineInstr &MI, MachineBasicBlock *TargetBlock) {
  assert(MI.isCopy());
  assert(MI.getOperand(1).isReg());

  // Enumerate all users of vreg operands that are def'd. Skip those that will
  // be sunk. For the rest, if they are not dominated by the block we will sink
  // MI into, propagate the copy source to them.
  SmallVector<MachineInstr *, 4> DbgDefUsers;
  SmallVector<Register, 4> DbgUseRegs;
  const MachineRegisterInfo &MRI = MI.getMF()->getRegInfo();
  for (auto &MO : MI.all_defs()) {
    if (!MO.getReg().isVirtual())
      continue;
    DbgUseRegs.push_back(MO.getReg());
    for (auto &User : MRI.use_instructions(MO.getReg())) {
      if (!User.isDebugValue() || DT->dominates(TargetBlock, User.getParent()))
        continue;

      // If is in same block, will either sink or be use-before-def.
      if (User.getParent() == MI.getParent())
        continue;

      assert(User.hasDebugOperandForReg(MO.getReg()) &&
             "DBG_VALUE user of vreg, but has no operand for it?");
      DbgDefUsers.push_back(&User);
    }
  }

  // Point the users of this copy that are no longer dominated, at the source
  // of the copy.
  for (auto *User : DbgDefUsers) {
    for (auto &Reg : DbgUseRegs) {
      for (auto &DbgOp : User->getDebugOperandsForReg(Reg)) {
        DbgOp.setReg(MI.getOperand(1).getReg());
        DbgOp.setSubReg(MI.getOperand(1).getSubReg());
      }
    }
  }
}

//===----------------------------------------------------------------------===//
// This pass is not intended to be a replacement or a complete alternative
// for the pre-ra machine sink pass. It is only designed to sink COPY
// instructions which should be handled after RA.
//
// This pass sinks COPY instructions into a successor block, if the COPY is not
// used in the current block and the COPY is live-in to a single successor
// (i.e., doesn't require the COPY to be duplicated).  This avoids executing the
// copy on paths where their results aren't needed.  This also exposes
// additional opportunites for dead copy elimination and shrink wrapping.
//
// These copies were either not handled by or are inserted after the MachineSink
// pass. As an example of the former case, the MachineSink pass cannot sink
// COPY instructions with allocatable source registers; for AArch64 these type
// of copy instructions are frequently used to move function parameters (PhyReg)
// into virtual registers in the entry block.
//
// For the machine IR below, this pass will sink %w19 in the entry into its
// successor (%bb.1) because %w19 is only live-in in %bb.1.
// %bb.0:
//   %wzr = SUBSWri %w1, 1
//   %w19 = COPY %w0
//   Bcc 11, %bb.2
// %bb.1:
//   Live Ins: %w19
//   BL @fun
//   %w0 = ADDWrr %w0, %w19
//   RET %w0
// %bb.2:
//   %w0 = COPY %wzr
//   RET %w0
// As we sink %w19 (CSR in AArch64) into %bb.1, the shrink-wrapping pass will be
// able to see %bb.0 as a candidate.
//===----------------------------------------------------------------------===//
namespace {

class PostRAMachineSinking : public MachineFunctionPass {
public:
  bool runOnMachineFunction(MachineFunction &MF) override;

  static char ID;
  PostRAMachineSinking() : MachineFunctionPass(ID) {}
  StringRef getPassName() const override { return "PostRA Machine Sink"; }

  void getAnalysisUsage(AnalysisUsage &AU) const override {
    AU.setPreservesCFG();
    MachineFunctionPass::getAnalysisUsage(AU);
  }

  MachineFunctionProperties getRequiredProperties() const override {
    return MachineFunctionProperties().set(
        MachineFunctionProperties::Property::NoVRegs);
  }

private:
  /// Track which register units have been modified and used.
  LiveRegUnits ModifiedRegUnits, UsedRegUnits;

  /// Track DBG_VALUEs of (unmodified) register units. Each DBG_VALUE has an
  /// entry in this map for each unit it touches. The DBG_VALUE's entry
  /// consists of a pointer to the instruction itself, and a vector of registers
  /// referred to by the instruction that overlap the key register unit.
  DenseMap<unsigned, SmallVector<MIRegs, 2>> SeenDbgInstrs;

  /// Sink Copy instructions unused in the same block close to their uses in
  /// successors.
  bool tryToSinkCopy(MachineBasicBlock &BB, MachineFunction &MF,
                     const TargetRegisterInfo *TRI, const TargetInstrInfo *TII);
};
} // namespace

char PostRAMachineSinking::ID = 0;
char &llvm::PostRAMachineSinkingID = PostRAMachineSinking::ID;

INITIALIZE_PASS(PostRAMachineSinking, "postra-machine-sink",
                "PostRA Machine Sink", false, false)

static bool aliasWithRegsInLiveIn(MachineBasicBlock &MBB, unsigned Reg,
                                  const TargetRegisterInfo *TRI) {
  LiveRegUnits LiveInRegUnits(*TRI);
  LiveInRegUnits.addLiveIns(MBB);
  return !LiveInRegUnits.available(Reg);
}

static MachineBasicBlock *
getSingleLiveInSuccBB(MachineBasicBlock &CurBB,
                      const SmallPtrSetImpl<MachineBasicBlock *> &SinkableBBs,
                      unsigned Reg, const TargetRegisterInfo *TRI) {
  // Try to find a single sinkable successor in which Reg is live-in.
  MachineBasicBlock *BB = nullptr;
  for (auto *SI : SinkableBBs) {
    if (aliasWithRegsInLiveIn(*SI, Reg, TRI)) {
      // If BB is set here, Reg is live-in to at least two sinkable successors,
      // so quit.
      if (BB)
        return nullptr;
      BB = SI;
    }
  }
  // Reg is not live-in to any sinkable successors.
  if (!BB)
    return nullptr;

  // Check if any register aliased with Reg is live-in in other successors.
  for (auto *SI : CurBB.successors()) {
    if (!SinkableBBs.count(SI) && aliasWithRegsInLiveIn(*SI, Reg, TRI))
      return nullptr;
  }
  return BB;
}

static MachineBasicBlock *
getSingleLiveInSuccBB(MachineBasicBlock &CurBB,
                      const SmallPtrSetImpl<MachineBasicBlock *> &SinkableBBs,
                      ArrayRef<unsigned> DefedRegsInCopy,
                      const TargetRegisterInfo *TRI) {
  MachineBasicBlock *SingleBB = nullptr;
  for (auto DefReg : DefedRegsInCopy) {
    MachineBasicBlock *BB =
        getSingleLiveInSuccBB(CurBB, SinkableBBs, DefReg, TRI);
    if (!BB || (SingleBB && SingleBB != BB))
      return nullptr;
    SingleBB = BB;
  }
  return SingleBB;
}

static void clearKillFlags(MachineInstr *MI, MachineBasicBlock &CurBB,
                           SmallVectorImpl<unsigned> &UsedOpsInCopy,
                           LiveRegUnits &UsedRegUnits,
                           const TargetRegisterInfo *TRI) {
  for (auto U : UsedOpsInCopy) {
    MachineOperand &MO = MI->getOperand(U);
    Register SrcReg = MO.getReg();
    if (!UsedRegUnits.available(SrcReg)) {
      MachineBasicBlock::iterator NI = std::next(MI->getIterator());
      for (MachineInstr &UI : make_range(NI, CurBB.end())) {
        if (UI.killsRegister(SrcReg, TRI)) {
          UI.clearRegisterKills(SrcReg, TRI);
          MO.setIsKill(true);
          break;
        }
      }
    }
  }
}

static void updateLiveIn(MachineInstr *MI, MachineBasicBlock *SuccBB,
                         SmallVectorImpl<unsigned> &UsedOpsInCopy,
                         SmallVectorImpl<unsigned> &DefedRegsInCopy) {
  MachineFunction &MF = *SuccBB->getParent();
  const TargetRegisterInfo *TRI = MF.getSubtarget().getRegisterInfo();
  for (unsigned DefReg : DefedRegsInCopy)
    for (MCPhysReg S : TRI->subregs_inclusive(DefReg))
      SuccBB->removeLiveIn(S);
  for (auto U : UsedOpsInCopy)
    SuccBB->addLiveIn(MI->getOperand(U).getReg());
  SuccBB->sortUniqueLiveIns();
}

static bool hasRegisterDependency(MachineInstr *MI,
                                  SmallVectorImpl<unsigned> &UsedOpsInCopy,
                                  SmallVectorImpl<unsigned> &DefedRegsInCopy,
                                  LiveRegUnits &ModifiedRegUnits,
                                  LiveRegUnits &UsedRegUnits) {
  bool HasRegDependency = false;
  for (unsigned i = 0, e = MI->getNumOperands(); i != e; ++i) {
    MachineOperand &MO = MI->getOperand(i);
    if (!MO.isReg())
      continue;
    Register Reg = MO.getReg();
    if (!Reg)
      continue;
    if (MO.isDef()) {
      if (!ModifiedRegUnits.available(Reg) || !UsedRegUnits.available(Reg)) {
        HasRegDependency = true;
        break;
      }
      DefedRegsInCopy.push_back(Reg);

      // FIXME: instead of isUse(), readsReg() would be a better fix here,
      // For example, we can ignore modifications in reg with undef. However,
      // it's not perfectly clear if skipping the internal read is safe in all
      // other targets.
    } else if (MO.isUse()) {
      if (!ModifiedRegUnits.available(Reg)) {
        HasRegDependency = true;
        break;
      }
      UsedOpsInCopy.push_back(i);
    }
  }
  return HasRegDependency;
}

bool PostRAMachineSinking::tryToSinkCopy(MachineBasicBlock &CurBB,
                                         MachineFunction &MF,
                                         const TargetRegisterInfo *TRI,
                                         const TargetInstrInfo *TII) {
  SmallPtrSet<MachineBasicBlock *, 2> SinkableBBs;
  // FIXME: For now, we sink only to a successor which has a single predecessor
  // so that we can directly sink COPY instructions to the successor without
  // adding any new block or branch instruction.
  for (MachineBasicBlock *SI : CurBB.successors())
    if (!SI->livein_empty() && SI->pred_size() == 1)
      SinkableBBs.insert(SI);

  if (SinkableBBs.empty())
    return false;

  bool Changed = false;

  // Track which registers have been modified and used between the end of the
  // block and the current instruction.
  ModifiedRegUnits.clear();
  UsedRegUnits.clear();
  SeenDbgInstrs.clear();

  for (MachineInstr &MI : llvm::make_early_inc_range(llvm::reverse(CurBB))) {
    // Track the operand index for use in Copy.
    SmallVector<unsigned, 2> UsedOpsInCopy;
    // Track the register number defed in Copy.
    SmallVector<unsigned, 2> DefedRegsInCopy;

    // We must sink this DBG_VALUE if its operand is sunk. To avoid searching
    // for DBG_VALUEs later, record them when they're encountered.
    if (MI.isDebugValue() && !MI.isDebugRef()) {
      SmallDenseMap<MCRegister, SmallVector<unsigned, 2>, 4> MIUnits;
      bool IsValid = true;
      for (MachineOperand &MO : MI.debug_operands()) {
        if (MO.isReg() && MO.getReg().isPhysical()) {
          // Bail if we can already tell the sink would be rejected, rather
          // than needlessly accumulating lots of DBG_VALUEs.
          if (hasRegisterDependency(&MI, UsedOpsInCopy, DefedRegsInCopy,
                                    ModifiedRegUnits, UsedRegUnits)) {
            IsValid = false;
            break;
          }

          // Record debug use of each reg unit.
          for (MCRegUnit Unit : TRI->regunits(MO.getReg()))
            MIUnits[Unit].push_back(MO.getReg());
        }
      }
      if (IsValid) {
        for (auto &RegOps : MIUnits)
          SeenDbgInstrs[RegOps.first].emplace_back(&MI,
                                                   std::move(RegOps.second));
      }
      continue;
    }

    if (MI.isDebugOrPseudoInstr())
      continue;

    // Do not move any instruction across function call.
    if (MI.isCall())
      return false;

    if (!MI.isCopy() || !MI.getOperand(0).isRenamable()) {
      LiveRegUnits::accumulateUsedDefed(MI, ModifiedRegUnits, UsedRegUnits,
                                        TRI);
      continue;
    }

    // Don't sink the COPY if it would violate a register dependency.
    if (hasRegisterDependency(&MI, UsedOpsInCopy, DefedRegsInCopy,
                              ModifiedRegUnits, UsedRegUnits)) {
      LiveRegUnits::accumulateUsedDefed(MI, ModifiedRegUnits, UsedRegUnits,
                                        TRI);
      continue;
    }
    assert((!UsedOpsInCopy.empty() && !DefedRegsInCopy.empty()) &&
           "Unexpect SrcReg or DefReg");
    MachineBasicBlock *SuccBB =
        getSingleLiveInSuccBB(CurBB, SinkableBBs, DefedRegsInCopy, TRI);
    // Don't sink if we cannot find a single sinkable successor in which Reg
    // is live-in.
    if (!SuccBB) {
      LiveRegUnits::accumulateUsedDefed(MI, ModifiedRegUnits, UsedRegUnits,
                                        TRI);
      continue;
    }
    assert((SuccBB->pred_size() == 1 && *SuccBB->pred_begin() == &CurBB) &&
           "Unexpected predecessor");

    // Collect DBG_VALUEs that must sink with this copy. We've previously
    // recorded which reg units that DBG_VALUEs read, if this instruction
    // writes any of those units then the corresponding DBG_VALUEs must sink.
    MapVector<MachineInstr *, MIRegs::second_type> DbgValsToSinkMap;
    for (auto &MO : MI.all_defs()) {
      for (MCRegUnit Unit : TRI->regunits(MO.getReg())) {
        for (const auto &MIRegs : SeenDbgInstrs.lookup(Unit)) {
          auto &Regs = DbgValsToSinkMap[MIRegs.first];
          for (unsigned Reg : MIRegs.second)
            Regs.push_back(Reg);
        }
      }
    }
    auto DbgValsToSink = DbgValsToSinkMap.takeVector();

    LLVM_DEBUG(dbgs() << "Sink instr " << MI << "\tinto block " << *SuccBB);

    MachineBasicBlock::iterator InsertPos =
        SuccBB->SkipPHIsAndLabels(SuccBB->begin());
    if (blockPrologueInterferes(SuccBB, InsertPos, MI, TRI, TII, nullptr)) {
      LLVM_DEBUG(
          dbgs() << " *** Not sinking: prologue interference\n");
      continue;
    }

    // Clear the kill flag if SrcReg is killed between MI and the end of the
    // block.
    clearKillFlags(&MI, CurBB, UsedOpsInCopy, UsedRegUnits, TRI);
    performSink(MI, *SuccBB, InsertPos, DbgValsToSink);
    updateLiveIn(&MI, SuccBB, UsedOpsInCopy, DefedRegsInCopy);

    Changed = true;
    ++NumPostRACopySink;
  }
  return Changed;
}

bool PostRAMachineSinking::runOnMachineFunction(MachineFunction &MF) {
  if (skipFunction(MF.getFunction()))
    return false;

  bool Changed = false;
  const TargetRegisterInfo *TRI = MF.getSubtarget().getRegisterInfo();
  const TargetInstrInfo *TII = MF.getSubtarget().getInstrInfo();

  ModifiedRegUnits.init(*TRI);
  UsedRegUnits.init(*TRI);
  for (auto &BB : MF)
    Changed |= tryToSinkCopy(BB, MF, TRI, TII);

  return Changed;
}<|MERGE_RESOLUTION|>--- conflicted
+++ resolved
@@ -138,7 +138,7 @@
     DenseSet<Register> RegsToClearKillFlags;
 
     using AllSuccsCache =
-        DenseMap<MachineBasicBlock *, SmallVector<MachineBasicBlock *, 4>>;
+        SmallDenseMap<MachineBasicBlock *, SmallVector<MachineBasicBlock *, 4>>;
 
     /// DBG_VALUE pointer and flag. The flag is true if this DBG_VALUE is
     /// post-dominated by another DBG_VALUE of the same variable location.
@@ -184,8 +184,8 @@
     void getAnalysisUsage(AnalysisUsage &AU) const override {
       MachineFunctionPass::getAnalysisUsage(AU);
       AU.addRequired<AAResultsWrapperPass>();
-      AU.addRequired<MachineDominatorTree>();
-      AU.addRequired<MachinePostDominatorTree>();
+      AU.addRequired<MachineDominatorTreeWrapperPass>();
+      AU.addRequired<MachinePostDominatorTreeWrapperPass>();
       AU.addRequired<MachineCycleInfoWrapperPass>();
       AU.addRequired<MachineBranchProbabilityInfoWrapperPass>();
       AU.addPreserved<MachineCycleInfoWrapperPass>();
@@ -273,13 +273,8 @@
 
 INITIALIZE_PASS_BEGIN(MachineSinking, DEBUG_TYPE,
                       "Machine code sinking", false, false)
-<<<<<<< HEAD
-INITIALIZE_PASS_DEPENDENCY(MachineBranchProbabilityInfo)
-INITIALIZE_PASS_DEPENDENCY(MachineDominatorTree)
-=======
 INITIALIZE_PASS_DEPENDENCY(MachineBranchProbabilityInfoWrapperPass)
 INITIALIZE_PASS_DEPENDENCY(MachineDominatorTreeWrapperPass)
->>>>>>> 4ae23bcc
 INITIALIZE_PASS_DEPENDENCY(MachineCycleInfoWrapperPass)
 INITIALIZE_PASS_DEPENDENCY(AAResultsWrapperPass)
 INITIALIZE_PASS_END(MachineSinking, DEBUG_TYPE,
@@ -713,8 +708,8 @@
   TII = STI->getInstrInfo();
   TRI = STI->getRegisterInfo();
   MRI = &MF.getRegInfo();
-  DT = &getAnalysis<MachineDominatorTree>();
-  PDT = &getAnalysis<MachinePostDominatorTree>();
+  DT = &getAnalysis<MachineDominatorTreeWrapperPass>().getDomTree();
+  PDT = &getAnalysis<MachinePostDominatorTreeWrapperPass>().getPostDomTree();
   CI = &getAnalysis<MachineCycleInfoWrapperPass>().getCycleInfo();
   MBFI = UseBlockFreqInfo ? &getAnalysis<MachineBlockFrequencyInfo>() : nullptr;
   MBPI = &getAnalysis<MachineBranchProbabilityInfoWrapperPass>().getMBPI();
