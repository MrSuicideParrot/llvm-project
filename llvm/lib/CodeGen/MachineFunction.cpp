//===- MachineFunction.cpp ------------------------------------------------===//
//
// Part of the LLVM Project, under the Apache License v2.0 with LLVM Exceptions.
// See https://llvm.org/LICENSE.txt for license information.
// SPDX-License-Identifier: Apache-2.0 WITH LLVM-exception
//
//===----------------------------------------------------------------------===//
//
// Collect native machine code information for a function.  This allows
// target-specific information about the generated code to be stored with each
// function.
//
//===----------------------------------------------------------------------===//

#include "llvm/CodeGen/MachineFunction.h"
#include "llvm/ADT/BitVector.h"
#include "llvm/ADT/DenseMap.h"
#include "llvm/ADT/DenseSet.h"
#include "llvm/ADT/STLExtras.h"
#include "llvm/ADT/SmallString.h"
#include "llvm/ADT/SmallVector.h"
#include "llvm/ADT/StringRef.h"
#include "llvm/ADT/Twine.h"
#include "llvm/Analysis/ConstantFolding.h"
#include "llvm/Analysis/ProfileSummaryInfo.h"
#include "llvm/CodeGen/MachineBasicBlock.h"
#include "llvm/CodeGen/MachineConstantPool.h"
#include "llvm/CodeGen/MachineFrameInfo.h"
#include "llvm/CodeGen/MachineInstr.h"
#include "llvm/CodeGen/MachineJumpTableInfo.h"
#include "llvm/CodeGen/MachineMemOperand.h"
#include "llvm/CodeGen/MachineModuleInfo.h"
#include "llvm/CodeGen/MachineRegisterInfo.h"
#include "llvm/CodeGen/PseudoSourceValue.h"
#include "llvm/CodeGen/TargetFrameLowering.h"
#include "llvm/CodeGen/TargetInstrInfo.h"
#include "llvm/CodeGen/TargetLowering.h"
#include "llvm/CodeGen/TargetRegisterInfo.h"
#include "llvm/CodeGen/TargetSubtargetInfo.h"
#include "llvm/CodeGen/WasmEHFuncInfo.h"
#include "llvm/CodeGen/WinEHFuncInfo.h"
#include "llvm/Config/llvm-config.h"
#include "llvm/IR/Attributes.h"
#include "llvm/IR/BasicBlock.h"
#include "llvm/IR/Constant.h"
#include "llvm/IR/DataLayout.h"
#include "llvm/IR/DerivedTypes.h"
#include "llvm/IR/EHPersonalities.h"
#include "llvm/IR/Function.h"
#include "llvm/IR/GlobalValue.h"
#include "llvm/IR/Instruction.h"
#include "llvm/IR/Instructions.h"
#include "llvm/IR/Metadata.h"
#include "llvm/IR/Module.h"
#include "llvm/IR/ModuleSlotTracker.h"
#include "llvm/IR/Value.h"
#include "llvm/MC/MCContext.h"
#include "llvm/MC/MCSymbol.h"
#include "llvm/MC/SectionKind.h"
#include "llvm/Support/Casting.h"
#include "llvm/Support/CommandLine.h"
#include "llvm/Support/Compiler.h"
#include "llvm/Support/DOTGraphTraits.h"
#include "llvm/Support/ErrorHandling.h"
#include "llvm/Support/GraphWriter.h"
#include "llvm/Support/raw_ostream.h"
#include "llvm/Target/TargetMachine.h"
#include <algorithm>
#include <cassert>
#include <cstddef>
#include <cstdint>
#include <iterator>
#include <string>
#include <type_traits>
#include <utility>
#include <vector>

#include "LiveDebugValues/LiveDebugValues.h"

using namespace llvm;

#define DEBUG_TYPE "codegen"

static cl::opt<unsigned> AlignAllFunctions(
    "align-all-functions",
    cl::desc("Force the alignment of all functions in log2 format (e.g. 4 "
             "means align on 16B boundaries)."),
    cl::init(0), cl::Hidden);

static const char *getPropertyName(MachineFunctionProperties::Property Prop) {
  using P = MachineFunctionProperties::Property;

  // clang-format off
  switch(Prop) {
  case P::FailedISel: return "FailedISel";
  case P::IsSSA: return "IsSSA";
  case P::Legalized: return "Legalized";
  case P::NoPHIs: return "NoPHIs";
  case P::NoVRegs: return "NoVRegs";
  case P::RegBankSelected: return "RegBankSelected";
  case P::Selected: return "Selected";
  case P::TracksLiveness: return "TracksLiveness";
  case P::TiedOpsRewritten: return "TiedOpsRewritten";
  case P::FailsVerification: return "FailsVerification";
  case P::TracksDebugUserValues: return "TracksDebugUserValues";
  }
  // clang-format on
  llvm_unreachable("Invalid machine function property");
}

void setUnsafeStackSize(const Function &F, MachineFrameInfo &FrameInfo) {
  if (!F.hasFnAttribute(Attribute::SafeStack))
    return;

  auto *Existing =
      dyn_cast_or_null<MDTuple>(F.getMetadata(LLVMContext::MD_annotation));

  if (!Existing || Existing->getNumOperands() != 2)
    return;

  auto *MetadataName = "unsafe-stack-size";
  if (auto &N = Existing->getOperand(0)) {
    if (N.equalsStr(MetadataName)) {
      if (auto &Op = Existing->getOperand(1)) {
        auto Val = mdconst::extract<ConstantInt>(Op)->getZExtValue();
        FrameInfo.setUnsafeStackSize(Val);
      }
    }
  }
}

// Pin the vtable to this file.
void MachineFunction::Delegate::anchor() {}

void MachineFunctionProperties::print(raw_ostream &OS) const {
  const char *Separator = "";
  for (BitVector::size_type I = 0; I < Properties.size(); ++I) {
    if (!Properties[I])
      continue;
    OS << Separator << getPropertyName(static_cast<Property>(I));
    Separator = ", ";
  }
}

//===----------------------------------------------------------------------===//
// MachineFunction implementation
//===----------------------------------------------------------------------===//

// Out-of-line virtual method.
MachineFunctionInfo::~MachineFunctionInfo() = default;

void ilist_alloc_traits<MachineBasicBlock>::deleteNode(MachineBasicBlock *MBB) {
  MBB->getParent()->deleteMachineBasicBlock(MBB);
}

static inline Align getFnStackAlignment(const TargetSubtargetInfo *STI,
                                           const Function &F) {
  if (auto MA = F.getFnStackAlign())
    return *MA;
  return STI->getFrameLowering()->getStackAlign();
}

MachineFunction::MachineFunction(Function &F, const LLVMTargetMachine &Target,
                                 const TargetSubtargetInfo &STI,
                                 unsigned FunctionNum, MachineModuleInfo &mmi)
    : F(F), Target(Target), STI(&STI), Ctx(mmi.getContext()), MMI(mmi) {
  FunctionNumber = FunctionNum;
  init();
}

void MachineFunction::handleInsertion(MachineInstr &MI) {
  if (TheDelegate)
    TheDelegate->MF_HandleInsertion(MI);
}

void MachineFunction::handleRemoval(MachineInstr &MI) {
  if (TheDelegate)
    TheDelegate->MF_HandleRemoval(MI);
}

void MachineFunction::init() {
  // Assume the function starts in SSA form with correct liveness.
  Properties.set(MachineFunctionProperties::Property::IsSSA);
  Properties.set(MachineFunctionProperties::Property::TracksLiveness);
  if (STI->getRegisterInfo())
    RegInfo = new (Allocator) MachineRegisterInfo(this);
  else
    RegInfo = nullptr;

  MFInfo = nullptr;

  // We can realign the stack if the target supports it and the user hasn't
  // explicitly asked us not to.
  bool CanRealignSP = STI->getFrameLowering()->isStackRealignable() &&
                      !F.hasFnAttribute("no-realign-stack");
  FrameInfo = new (Allocator) MachineFrameInfo(
      getFnStackAlignment(STI, F), /*StackRealignable=*/CanRealignSP,
      /*ForcedRealign=*/CanRealignSP &&
          F.hasFnAttribute(Attribute::StackAlignment));

  setUnsafeStackSize(F, *FrameInfo);

  if (F.hasFnAttribute(Attribute::StackAlignment))
    FrameInfo->ensureMaxAlignment(*F.getFnStackAlign());

  ConstantPool = new (Allocator) MachineConstantPool(getDataLayout());
  Alignment = STI->getTargetLowering()->getMinFunctionAlignment();

  // FIXME: Shouldn't use pref alignment if explicit alignment is set on F.
  // FIXME: Use Function::hasOptSize().
  if (!F.hasFnAttribute(Attribute::OptimizeForSize))
    Alignment = std::max(Alignment,
                         STI->getTargetLowering()->getPrefFunctionAlignment());

  // -fsanitize=function and -fsanitize=kcfi instrument indirect function calls
  // to load a type hash before the function label. Ensure functions are aligned
  // by a least 4 to avoid unaligned access, which is especially important for
  // -mno-unaligned-access.
  if (F.hasMetadata(LLVMContext::MD_func_sanitize) ||
      F.getMetadata(LLVMContext::MD_kcfi_type))
    Alignment = std::max(Alignment, Align(4));

  if (AlignAllFunctions)
    Alignment = Align(1ULL << AlignAllFunctions);

  JumpTableInfo = nullptr;

  if (isFuncletEHPersonality(classifyEHPersonality(
          F.hasPersonalityFn() ? F.getPersonalityFn() : nullptr))) {
    WinEHInfo = new (Allocator) WinEHFuncInfo();
  }

  if (isScopedEHPersonality(classifyEHPersonality(
          F.hasPersonalityFn() ? F.getPersonalityFn() : nullptr))) {
    WasmEHInfo = new (Allocator) WasmEHFuncInfo();
  }

  assert(Target.isCompatibleDataLayout(getDataLayout()) &&
         "Can't create a MachineFunction using a Module with a "
         "Target-incompatible DataLayout attached\n");

  PSVManager = std::make_unique<PseudoSourceValueManager>(getTarget());
}

void MachineFunction::initTargetMachineFunctionInfo(
    const TargetSubtargetInfo &STI) {
  assert(!MFInfo && "MachineFunctionInfo already set");
  MFInfo = Target.createMachineFunctionInfo(Allocator, F, &STI);
}

MachineFunction::~MachineFunction() {
  clear();
}

void MachineFunction::clear() {
  Properties.reset();
  // Don't call destructors on MachineInstr and MachineOperand. All of their
  // memory comes from the BumpPtrAllocator which is about to be purged.
  //
  // Do call MachineBasicBlock destructors, it contains std::vectors.
  for (iterator I = begin(), E = end(); I != E; I = BasicBlocks.erase(I))
    I->Insts.clearAndLeakNodesUnsafely();
  MBBNumbering.clear();

  InstructionRecycler.clear(Allocator);
  OperandRecycler.clear(Allocator);
  BasicBlockRecycler.clear(Allocator);
  CodeViewAnnotations.clear();
  VariableDbgInfos.clear();
  if (RegInfo) {
    RegInfo->~MachineRegisterInfo();
    Allocator.Deallocate(RegInfo);
  }
  if (MFInfo) {
    MFInfo->~MachineFunctionInfo();
    Allocator.Deallocate(MFInfo);
  }

  FrameInfo->~MachineFrameInfo();
  Allocator.Deallocate(FrameInfo);

  ConstantPool->~MachineConstantPool();
  Allocator.Deallocate(ConstantPool);

  if (JumpTableInfo) {
    JumpTableInfo->~MachineJumpTableInfo();
    Allocator.Deallocate(JumpTableInfo);
  }

  if (WinEHInfo) {
    WinEHInfo->~WinEHFuncInfo();
    Allocator.Deallocate(WinEHInfo);
  }

  if (WasmEHInfo) {
    WasmEHInfo->~WasmEHFuncInfo();
    Allocator.Deallocate(WasmEHInfo);
  }
}

const DataLayout &MachineFunction::getDataLayout() const {
  return F.getParent()->getDataLayout();
}

/// Get the JumpTableInfo for this function.
/// If it does not already exist, allocate one.
MachineJumpTableInfo *MachineFunction::
getOrCreateJumpTableInfo(unsigned EntryKind) {
  if (JumpTableInfo) return JumpTableInfo;

  JumpTableInfo = new (Allocator)
    MachineJumpTableInfo((MachineJumpTableInfo::JTEntryKind)EntryKind);
  return JumpTableInfo;
}

DenormalMode MachineFunction::getDenormalMode(const fltSemantics &FPType) const {
  return F.getDenormalMode(FPType);
}

/// Should we be emitting segmented stack stuff for the function
bool MachineFunction::shouldSplitStack() const {
  return getFunction().hasFnAttribute("split-stack");
}

[[nodiscard]] unsigned
MachineFunction::addFrameInst(const MCCFIInstruction &Inst) {
  FrameInstructions.push_back(Inst);
  return FrameInstructions.size() - 1;
}

/// This discards all of the MachineBasicBlock numbers and recomputes them.
/// This guarantees that the MBB numbers are sequential, dense, and match the
/// ordering of the blocks within the function.  If a specific MachineBasicBlock
/// is specified, only that block and those after it are renumbered.
void MachineFunction::RenumberBlocks(MachineBasicBlock *MBB) {
  if (empty()) { MBBNumbering.clear(); return; }
  MachineFunction::iterator MBBI, E = end();
  if (MBB == nullptr)
    MBBI = begin();
  else
    MBBI = MBB->getIterator();

  // Figure out the block number this should have.
  unsigned BlockNo = 0;
  if (MBBI != begin())
    BlockNo = std::prev(MBBI)->getNumber() + 1;

  for (; MBBI != E; ++MBBI, ++BlockNo) {
    if (MBBI->getNumber() != (int)BlockNo) {
      // Remove use of the old number.
      if (MBBI->getNumber() != -1) {
        assert(MBBNumbering[MBBI->getNumber()] == &*MBBI &&
               "MBB number mismatch!");
        MBBNumbering[MBBI->getNumber()] = nullptr;
      }

      // If BlockNo is already taken, set that block's number to -1.
      if (MBBNumbering[BlockNo])
        MBBNumbering[BlockNo]->setNumber(-1);

      MBBNumbering[BlockNo] = &*MBBI;
      MBBI->setNumber(BlockNo);
    }
  }

  // Okay, all the blocks are renumbered.  If we have compactified the block
  // numbering, shrink MBBNumbering now.
  assert(BlockNo <= MBBNumbering.size() && "Mismatch!");
  MBBNumbering.resize(BlockNo);
}

/// This method iterates over the basic blocks and assigns their IsBeginSection
/// and IsEndSection fields. This must be called after MBB layout is finalized
/// and the SectionID's are assigned to MBBs.
void MachineFunction::assignBeginEndSections() {
  front().setIsBeginSection();
  auto CurrentSectionID = front().getSectionID();
  for (auto MBBI = std::next(begin()), E = end(); MBBI != E; ++MBBI) {
    if (MBBI->getSectionID() == CurrentSectionID)
      continue;
    MBBI->setIsBeginSection();
    std::prev(MBBI)->setIsEndSection();
    CurrentSectionID = MBBI->getSectionID();
  }
  back().setIsEndSection();
}

/// Allocate a new MachineInstr. Use this instead of `new MachineInstr'.
MachineInstr *MachineFunction::CreateMachineInstr(const MCInstrDesc &MCID,
                                                  DebugLoc DL,
                                                  bool NoImplicit) {
  return new (InstructionRecycler.Allocate<MachineInstr>(Allocator))
      MachineInstr(*this, MCID, std::move(DL), NoImplicit);
}

/// Create a new MachineInstr which is a copy of the 'Orig' instruction,
/// identical in all ways except the instruction has no parent, prev, or next.
MachineInstr *
MachineFunction::CloneMachineInstr(const MachineInstr *Orig) {
  return new (InstructionRecycler.Allocate<MachineInstr>(Allocator))
             MachineInstr(*this, *Orig);
}

MachineInstr &MachineFunction::cloneMachineInstrBundle(
    MachineBasicBlock &MBB, MachineBasicBlock::iterator InsertBefore,
    const MachineInstr &Orig) {
  MachineInstr *FirstClone = nullptr;
  MachineBasicBlock::const_instr_iterator I = Orig.getIterator();
  while (true) {
    MachineInstr *Cloned = CloneMachineInstr(&*I);
    MBB.insert(InsertBefore, Cloned);
    if (FirstClone == nullptr) {
      FirstClone = Cloned;
    } else {
      Cloned->bundleWithPred();
    }

    if (!I->isBundledWithSucc())
      break;
    ++I;
  }
  // Copy over call site info to the cloned instruction if needed. If Orig is in
  // a bundle, copyCallSiteInfo takes care of finding the call instruction in
  // the bundle.
  if (Orig.shouldUpdateCallSiteInfo())
    copyCallSiteInfo(&Orig, FirstClone);
  return *FirstClone;
}

/// Delete the given MachineInstr.
///
/// This function also serves as the MachineInstr destructor - the real
/// ~MachineInstr() destructor must be empty.
void MachineFunction::deleteMachineInstr(MachineInstr *MI) {
  // Verify that a call site info is at valid state. This assertion should
  // be triggered during the implementation of support for the
  // call site info of a new architecture. If the assertion is triggered,
  // back trace will tell where to insert a call to updateCallSiteInfo().
  assert((!MI->isCandidateForCallSiteEntry() || !CallSitesInfo.contains(MI)) &&
         "Call site info was not updated!");
  // Strip it for parts. The operand array and the MI object itself are
  // independently recyclable.
  if (MI->Operands)
    deallocateOperandArray(MI->CapOperands, MI->Operands);
  // Don't call ~MachineInstr() which must be trivial anyway because
  // ~MachineFunction drops whole lists of MachineInstrs wihout calling their
  // destructors.
  InstructionRecycler.Deallocate(Allocator, MI);
}

/// Allocate a new MachineBasicBlock. Use this instead of
/// `new MachineBasicBlock'.
MachineBasicBlock *
MachineFunction::CreateMachineBasicBlock(const BasicBlock *bb) {
  MachineBasicBlock *MBB =
      new (BasicBlockRecycler.Allocate<MachineBasicBlock>(Allocator))
          MachineBasicBlock(*this, bb);
  // Set BBID for `-basic-block=sections=labels` and
  // `-basic-block-sections=list` to allow robust mapping of profiles to basic
  // blocks.
  if (Target.getBBSectionsType() == BasicBlockSection::Labels ||
      Target.getBBSectionsType() == BasicBlockSection::List)
    MBB->setBBID(NextBBID++);
  return MBB;
}

/// Delete the given MachineBasicBlock.
void MachineFunction::deleteMachineBasicBlock(MachineBasicBlock *MBB) {
  assert(MBB->getParent() == this && "MBB parent mismatch!");
  // Clean up any references to MBB in jump tables before deleting it.
  if (JumpTableInfo)
    JumpTableInfo->RemoveMBBFromJumpTables(MBB);
  MBB->~MachineBasicBlock();
  BasicBlockRecycler.Deallocate(Allocator, MBB);
}

MachineMemOperand *MachineFunction::getMachineMemOperand(
    MachinePointerInfo PtrInfo, MachineMemOperand::Flags f, uint64_t s,
    Align base_alignment, const AAMDNodes &AAInfo, const MDNode *Ranges,
    SyncScope::ID SSID, AtomicOrdering Ordering,
    AtomicOrdering FailureOrdering) {
  return new (Allocator)
      MachineMemOperand(PtrInfo, f, s, base_alignment, AAInfo, Ranges,
                        SSID, Ordering, FailureOrdering);
}

MachineMemOperand *MachineFunction::getMachineMemOperand(
    MachinePointerInfo PtrInfo, MachineMemOperand::Flags f, LLT MemTy,
    Align base_alignment, const AAMDNodes &AAInfo, const MDNode *Ranges,
    SyncScope::ID SSID, AtomicOrdering Ordering,
    AtomicOrdering FailureOrdering) {
  return new (Allocator)
      MachineMemOperand(PtrInfo, f, MemTy, base_alignment, AAInfo, Ranges, SSID,
                        Ordering, FailureOrdering);
}

MachineMemOperand *MachineFunction::getMachineMemOperand(
    const MachineMemOperand *MMO, const MachinePointerInfo &PtrInfo, uint64_t Size) {
  return new (Allocator)
      MachineMemOperand(PtrInfo, MMO->getFlags(), Size, MMO->getBaseAlign(),
                        AAMDNodes(), nullptr, MMO->getSyncScopeID(),
                        MMO->getSuccessOrdering(), MMO->getFailureOrdering());
}

MachineMemOperand *MachineFunction::getMachineMemOperand(
    const MachineMemOperand *MMO, const MachinePointerInfo &PtrInfo, LLT Ty) {
  return new (Allocator)
      MachineMemOperand(PtrInfo, MMO->getFlags(), Ty, MMO->getBaseAlign(),
                        AAMDNodes(), nullptr, MMO->getSyncScopeID(),
                        MMO->getSuccessOrdering(), MMO->getFailureOrdering());
}

MachineMemOperand *
MachineFunction::getMachineMemOperand(const MachineMemOperand *MMO,
                                      int64_t Offset, LLT Ty) {
  const MachinePointerInfo &PtrInfo = MMO->getPointerInfo();

  // If there is no pointer value, the offset isn't tracked so we need to adjust
  // the base alignment.
  Align Alignment = PtrInfo.V.isNull()
                        ? commonAlignment(MMO->getBaseAlign(), Offset)
                        : MMO->getBaseAlign();

  // Do not preserve ranges, since we don't necessarily know what the high bits
  // are anymore.
  return new (Allocator) MachineMemOperand(
      PtrInfo.getWithOffset(Offset), MMO->getFlags(), Ty, Alignment,
      MMO->getAAInfo(), nullptr, MMO->getSyncScopeID(),
      MMO->getSuccessOrdering(), MMO->getFailureOrdering());
}

MachineMemOperand *
MachineFunction::getMachineMemOperand(const MachineMemOperand *MMO,
                                      const AAMDNodes &AAInfo) {
  MachinePointerInfo MPI = MMO->getValue() ?
             MachinePointerInfo(MMO->getValue(), MMO->getOffset()) :
             MachinePointerInfo(MMO->getPseudoValue(), MMO->getOffset());

  return new (Allocator) MachineMemOperand(
      MPI, MMO->getFlags(), MMO->getSize(), MMO->getBaseAlign(), AAInfo,
      MMO->getRanges(), MMO->getSyncScopeID(), MMO->getSuccessOrdering(),
      MMO->getFailureOrdering());
}

MachineMemOperand *
MachineFunction::getMachineMemOperand(const MachineMemOperand *MMO,
                                      MachineMemOperand::Flags Flags) {
  return new (Allocator) MachineMemOperand(
      MMO->getPointerInfo(), Flags, MMO->getSize(), MMO->getBaseAlign(),
      MMO->getAAInfo(), MMO->getRanges(), MMO->getSyncScopeID(),
      MMO->getSuccessOrdering(), MMO->getFailureOrdering());
}

MachineInstr::ExtraInfo *MachineFunction::createMIExtraInfo(
    ArrayRef<MachineMemOperand *> MMOs, MCSymbol *PreInstrSymbol,
    MCSymbol *PostInstrSymbol, MDNode *HeapAllocMarker, MDNode *PCSections,
    uint32_t CFIType) {
  return MachineInstr::ExtraInfo::create(Allocator, MMOs, PreInstrSymbol,
<<<<<<< HEAD
                                         PostInstrSymbol, HeapAllocMarker,
                                         PCSections, CFIType);
=======
                                         PostInstrSymbol, nullptr);
}

MachineInstr::ExtraInfo *MachineFunction::createMIExtraInfoWithMarker(
    ArrayRef<MachineMemOperand *> MMOs, MCSymbol *PreInstrSymbol,
    MCSymbol *PostInstrSymbol, MDNode *HeapAllocMarker) {
  return MachineInstr::ExtraInfo::create(Allocator, MMOs, PreInstrSymbol,
                                         PostInstrSymbol, HeapAllocMarker);
>>>>>>> cb02aa7e
}

const char *MachineFunction::createExternalSymbolName(StringRef Name) {
  char *Dest = Allocator.Allocate<char>(Name.size() + 1);
  llvm::copy(Name, Dest);
  Dest[Name.size()] = 0;
  return Dest;
}

uint32_t *MachineFunction::allocateRegMask() {
  unsigned NumRegs = getSubtarget().getRegisterInfo()->getNumRegs();
  unsigned Size = MachineOperand::getRegMaskSize(NumRegs);
  uint32_t *Mask = Allocator.Allocate<uint32_t>(Size);
  memset(Mask, 0, Size * sizeof(Mask[0]));
  return Mask;
}

ArrayRef<int> MachineFunction::allocateShuffleMask(ArrayRef<int> Mask) {
  int* AllocMask = Allocator.Allocate<int>(Mask.size());
  copy(Mask, AllocMask);
  return {AllocMask, Mask.size()};
}

#if !defined(NDEBUG) || defined(LLVM_ENABLE_DUMP)
LLVM_DUMP_METHOD void MachineFunction::dump() const {
  print(dbgs());
}
#endif

StringRef MachineFunction::getName() const {
  return getFunction().getName();
}

void MachineFunction::print(raw_ostream &OS, const SlotIndexes *Indexes) const {
  OS << "# Machine code for function " << getName() << ": ";
  getProperties().print(OS);
  OS << '\n';

  // Print Frame Information
  FrameInfo->print(*this, OS);

  // Print JumpTable Information
  if (JumpTableInfo)
    JumpTableInfo->print(OS);

  // Print Constant Pool
  ConstantPool->print(OS);

  const TargetRegisterInfo *TRI = getSubtarget().getRegisterInfo();

  if (RegInfo && !RegInfo->livein_empty()) {
    OS << "Function Live Ins: ";
    for (MachineRegisterInfo::livein_iterator
         I = RegInfo->livein_begin(), E = RegInfo->livein_end(); I != E; ++I) {
      OS << printReg(I->first, TRI);
      if (I->second)
        OS << " in " << printReg(I->second, TRI);
      if (std::next(I) != E)
        OS << ", ";
    }
    OS << '\n';
  }

  ModuleSlotTracker MST(getFunction().getParent());
  MST.incorporateFunction(getFunction());
  for (const auto &BB : *this) {
    OS << '\n';
    // If we print the whole function, print it at its most verbose level.
    BB.print(OS, MST, Indexes, /*IsStandalone=*/true);
  }

  OS << "\n# End machine code for function " << getName() << ".\n\n";
}

/// True if this function needs frame moves for debug or exceptions.
bool MachineFunction::needsFrameMoves() const {
  return getMMI().hasDebugInfo() ||
         getTarget().Options.ForceDwarfFrameSection ||
         F.needsUnwindTableEntry();
}

namespace llvm {

  template<>
  struct DOTGraphTraits<const MachineFunction*> : public DefaultDOTGraphTraits {
    DOTGraphTraits(bool isSimple = false) : DefaultDOTGraphTraits(isSimple) {}

    static std::string getGraphName(const MachineFunction *F) {
      return ("CFG for '" + F->getName() + "' function").str();
    }

    std::string getNodeLabel(const MachineBasicBlock *Node,
                             const MachineFunction *Graph) {
      std::string OutStr;
      {
        raw_string_ostream OSS(OutStr);

        if (isSimple()) {
          OSS << printMBBReference(*Node);
          if (const BasicBlock *BB = Node->getBasicBlock())
            OSS << ": " << BB->getName();
        } else
          Node->print(OSS);
      }

      if (OutStr[0] == '\n') OutStr.erase(OutStr.begin());

      // Process string output to make it nicer...
      for (unsigned i = 0; i != OutStr.length(); ++i)
        if (OutStr[i] == '\n') {                            // Left justify
          OutStr[i] = '\\';
          OutStr.insert(OutStr.begin()+i+1, 'l');
        }
      return OutStr;
    }
  };

} // end namespace llvm

void MachineFunction::viewCFG() const
{
#ifndef NDEBUG
  ViewGraph(this, "mf" + getName());
#else
  errs() << "MachineFunction::viewCFG is only available in debug builds on "
         << "systems with Graphviz or gv!\n";
#endif // NDEBUG
}

void MachineFunction::viewCFGOnly() const
{
#ifndef NDEBUG
  ViewGraph(this, "mf" + getName(), true);
#else
  errs() << "MachineFunction::viewCFGOnly is only available in debug builds on "
         << "systems with Graphviz or gv!\n";
#endif // NDEBUG
}

/// Add the specified physical register as a live-in value and
/// create a corresponding virtual register for it.
Register MachineFunction::addLiveIn(MCRegister PReg,
                                    const TargetRegisterClass *RC) {
  MachineRegisterInfo &MRI = getRegInfo();
  Register VReg = MRI.getLiveInVirtReg(PReg);
  if (VReg) {
    const TargetRegisterClass *VRegRC = MRI.getRegClass(VReg);
    (void)VRegRC;
    // A physical register can be added several times.
    // Between two calls, the register class of the related virtual register
    // may have been constrained to match some operation constraints.
    // In that case, check that the current register class includes the
    // physical register and is a sub class of the specified RC.
    assert((VRegRC == RC || (VRegRC->contains(PReg) &&
                             RC->hasSubClassEq(VRegRC))) &&
            "Register class mismatch!");
    return VReg;
  }
  VReg = MRI.createVirtualRegister(RC);
  MRI.addLiveIn(PReg, VReg);
  return VReg;
}

/// Return the MCSymbol for the specified non-empty jump table.
/// If isLinkerPrivate is specified, an 'l' label is returned, otherwise a
/// normal 'L' label is returned.
MCSymbol *MachineFunction::getJTISymbol(unsigned JTI, MCContext &Ctx,
                                        bool isLinkerPrivate) const {
  const DataLayout &DL = getDataLayout();
  assert(JumpTableInfo && "No jump tables");
  assert(JTI < JumpTableInfo->getJumpTables().size() && "Invalid JTI!");

  StringRef Prefix = isLinkerPrivate ? DL.getLinkerPrivateGlobalPrefix()
                                     : DL.getPrivateGlobalPrefix();
  SmallString<60> Name;
  raw_svector_ostream(Name)
    << Prefix << "JTI" << getFunctionNumber() << '_' << JTI;
  return Ctx.getOrCreateSymbol(Name);
}

/// Return a function-local symbol to represent the PIC base.
MCSymbol *MachineFunction::getPICBaseSymbol() const {
  const DataLayout &DL = getDataLayout();
  return Ctx.getOrCreateSymbol(Twine(DL.getPrivateGlobalPrefix()) +
                               Twine(getFunctionNumber()) + "$pb");
}

/// \name Exception Handling
/// \{

LandingPadInfo &
MachineFunction::getOrCreateLandingPadInfo(MachineBasicBlock *LandingPad) {
  unsigned N = LandingPads.size();
  for (unsigned i = 0; i < N; ++i) {
    LandingPadInfo &LP = LandingPads[i];
    if (LP.LandingPadBlock == LandingPad)
      return LP;
  }

  LandingPads.push_back(LandingPadInfo(LandingPad));
  return LandingPads[N];
}

void MachineFunction::addInvoke(MachineBasicBlock *LandingPad,
                                MCSymbol *BeginLabel, MCSymbol *EndLabel) {
  LandingPadInfo &LP = getOrCreateLandingPadInfo(LandingPad);
  LP.BeginLabels.push_back(BeginLabel);
  LP.EndLabels.push_back(EndLabel);
}

MCSymbol *MachineFunction::addLandingPad(MachineBasicBlock *LandingPad) {
  MCSymbol *LandingPadLabel = Ctx.createTempSymbol();
  LandingPadInfo &LP = getOrCreateLandingPadInfo(LandingPad);
  LP.LandingPadLabel = LandingPadLabel;

  const Instruction *FirstI = LandingPad->getBasicBlock()->getFirstNonPHI();
  if (const auto *LPI = dyn_cast<LandingPadInst>(FirstI)) {
    // If there's no typeid list specified, then "cleanup" is implicit.
    // Otherwise, id 0 is reserved for the cleanup action.
    if (LPI->isCleanup() && LPI->getNumClauses() != 0)
      LP.TypeIds.push_back(0);

    // FIXME: New EH - Add the clauses in reverse order. This isn't 100%
    //        correct, but we need to do it this way because of how the DWARF EH
    //        emitter processes the clauses.
    for (unsigned I = LPI->getNumClauses(); I != 0; --I) {
      Value *Val = LPI->getClause(I - 1);
      if (LPI->isCatch(I - 1)) {
        LP.TypeIds.push_back(
            getTypeIDFor(dyn_cast<GlobalValue>(Val->stripPointerCasts())));
      } else {
        // Add filters in a list.
        auto *CVal = cast<Constant>(Val);
        SmallVector<unsigned, 4> FilterList;
        for (const Use &U : CVal->operands())
          FilterList.push_back(
              getTypeIDFor(cast<GlobalValue>(U->stripPointerCasts())));

        LP.TypeIds.push_back(getFilterIDFor(FilterList));
      }
    }

  } else if (const auto *CPI = dyn_cast<CatchPadInst>(FirstI)) {
    for (unsigned I = CPI->arg_size(); I != 0; --I) {
      auto *TypeInfo =
          dyn_cast<GlobalValue>(CPI->getArgOperand(I - 1)->stripPointerCasts());
      LP.TypeIds.push_back(getTypeIDFor(TypeInfo));
    }

  } else {
    assert(isa<CleanupPadInst>(FirstI) && "Invalid landingpad!");
  }

  return LandingPadLabel;
}

void MachineFunction::setCallSiteLandingPad(MCSymbol *Sym,
                                            ArrayRef<unsigned> Sites) {
  LPadToCallSiteMap[Sym].append(Sites.begin(), Sites.end());
}

unsigned MachineFunction::getTypeIDFor(const GlobalValue *TI) {
  for (unsigned i = 0, N = TypeInfos.size(); i != N; ++i)
    if (TypeInfos[i] == TI) return i + 1;

  TypeInfos.push_back(TI);
  return TypeInfos.size();
}

int MachineFunction::getFilterIDFor(ArrayRef<unsigned> TyIds) {
  // If the new filter coincides with the tail of an existing filter, then
  // re-use the existing filter.  Folding filters more than this requires
  // re-ordering filters and/or their elements - probably not worth it.
  for (unsigned i : FilterEnds) {
    unsigned j = TyIds.size();

    while (i && j)
      if (FilterIds[--i] != TyIds[--j])
        goto try_next;

    if (!j)
      // The new filter coincides with range [i, end) of the existing filter.
      return -(1 + i);

try_next:;
  }

  // Add the new filter.
  int FilterID = -(1 + FilterIds.size());
  FilterIds.reserve(FilterIds.size() + TyIds.size() + 1);
  llvm::append_range(FilterIds, TyIds);
  FilterEnds.push_back(FilterIds.size());
  FilterIds.push_back(0); // terminator
  return FilterID;
}

MachineFunction::CallSiteInfoMap::iterator
MachineFunction::getCallSiteInfo(const MachineInstr *MI) {
  assert(MI->isCandidateForCallSiteEntry() &&
         "Call site info refers only to call (MI) candidates");

  if (!Target.Options.EmitCallSiteInfo)
    return CallSitesInfo.end();
  return CallSitesInfo.find(MI);
}

/// Return the call machine instruction or find a call within bundle.
static const MachineInstr *getCallInstr(const MachineInstr *MI) {
  if (!MI->isBundle())
    return MI;

  for (const auto &BMI : make_range(getBundleStart(MI->getIterator()),
                                    getBundleEnd(MI->getIterator())))
    if (BMI.isCandidateForCallSiteEntry())
      return &BMI;

  llvm_unreachable("Unexpected bundle without a call site candidate");
}

void MachineFunction::eraseCallSiteInfo(const MachineInstr *MI) {
  assert(MI->shouldUpdateCallSiteInfo() &&
         "Call site info refers only to call (MI) candidates or "
         "candidates inside bundles");

  const MachineInstr *CallMI = getCallInstr(MI);
  CallSiteInfoMap::iterator CSIt = getCallSiteInfo(CallMI);
  if (CSIt == CallSitesInfo.end())
    return;
  CallSitesInfo.erase(CSIt);
}

void MachineFunction::copyCallSiteInfo(const MachineInstr *Old,
                                       const MachineInstr *New) {
  assert(Old->shouldUpdateCallSiteInfo() &&
         "Call site info refers only to call (MI) candidates or "
         "candidates inside bundles");

  if (!New->isCandidateForCallSiteEntry())
    return eraseCallSiteInfo(Old);

  const MachineInstr *OldCallMI = getCallInstr(Old);
  CallSiteInfoMap::iterator CSIt = getCallSiteInfo(OldCallMI);
  if (CSIt == CallSitesInfo.end())
    return;

  CallSiteInfo CSInfo = CSIt->second;
  CallSitesInfo[New] = CSInfo;
}

void MachineFunction::moveCallSiteInfo(const MachineInstr *Old,
                                       const MachineInstr *New) {
  assert(Old->shouldUpdateCallSiteInfo() &&
         "Call site info refers only to call (MI) candidates or "
         "candidates inside bundles");

  if (!New->isCandidateForCallSiteEntry())
    return eraseCallSiteInfo(Old);

  const MachineInstr *OldCallMI = getCallInstr(Old);
  CallSiteInfoMap::iterator CSIt = getCallSiteInfo(OldCallMI);
  if (CSIt == CallSitesInfo.end())
    return;

  CallSiteInfo CSInfo = std::move(CSIt->second);
  CallSitesInfo.erase(CSIt);
  CallSitesInfo[New] = CSInfo;
}

void MachineFunction::setDebugInstrNumberingCount(unsigned Num) {
  DebugInstrNumberingCount = Num;
}

void MachineFunction::makeDebugValueSubstitution(DebugInstrOperandPair A,
                                                 DebugInstrOperandPair B,
                                                 unsigned Subreg) {
  // Catch any accidental self-loops.
  assert(A.first != B.first);
  // Don't allow any substitutions _from_ the memory operand number.
  assert(A.second != DebugOperandMemNumber);

  DebugValueSubstitutions.push_back({A, B, Subreg});
}

void MachineFunction::substituteDebugValuesForInst(const MachineInstr &Old,
                                                   MachineInstr &New,
                                                   unsigned MaxOperand) {
  // If the Old instruction wasn't tracked at all, there is no work to do.
  unsigned OldInstrNum = Old.peekDebugInstrNum();
  if (!OldInstrNum)
    return;

  // Iterate over all operands looking for defs to create substitutions for.
  // Avoid creating new instr numbers unless we create a new substitution.
  // While this has no functional effect, it risks confusing someone reading
  // MIR output.
  // Examine all the operands, or the first N specified by the caller.
  MaxOperand = std::min(MaxOperand, Old.getNumOperands());
  for (unsigned int I = 0; I < MaxOperand; ++I) {
    const auto &OldMO = Old.getOperand(I);
    auto &NewMO = New.getOperand(I);
    (void)NewMO;

    if (!OldMO.isReg() || !OldMO.isDef())
      continue;
    assert(NewMO.isDef());

    unsigned NewInstrNum = New.getDebugInstrNum();
    makeDebugValueSubstitution(std::make_pair(OldInstrNum, I),
                               std::make_pair(NewInstrNum, I));
  }
}

auto MachineFunction::salvageCopySSA(
    MachineInstr &MI, DenseMap<Register, DebugInstrOperandPair> &DbgPHICache)
    -> DebugInstrOperandPair {
  const TargetInstrInfo &TII = *getSubtarget().getInstrInfo();

  // Check whether this copy-like instruction has already been salvaged into
  // an operand pair.
  Register Dest;
  if (auto CopyDstSrc = TII.isCopyInstr(MI)) {
    Dest = CopyDstSrc->Destination->getReg();
  } else {
    assert(MI.isSubregToReg());
    Dest = MI.getOperand(0).getReg();
  }

  auto CacheIt = DbgPHICache.find(Dest);
  if (CacheIt != DbgPHICache.end())
    return CacheIt->second;

  // Calculate the instruction number to use, or install a DBG_PHI.
  auto OperandPair = salvageCopySSAImpl(MI);
  DbgPHICache.insert({Dest, OperandPair});
  return OperandPair;
}

auto MachineFunction::salvageCopySSAImpl(MachineInstr &MI)
    -> DebugInstrOperandPair {
  MachineRegisterInfo &MRI = getRegInfo();
  const TargetRegisterInfo &TRI = *MRI.getTargetRegisterInfo();
  const TargetInstrInfo &TII = *getSubtarget().getInstrInfo();

  // Chase the value read by a copy-like instruction back to the instruction
  // that ultimately _defines_ that value. This may pass:
  //  * Through multiple intermediate copies, including subregister moves /
  //    copies,
  //  * Copies from physical registers that must then be traced back to the
  //    defining instruction,
  //  * Or, physical registers may be live-in to (only) the entry block, which
  //    requires a DBG_PHI to be created.
  // We can pursue this problem in that order: trace back through copies,
  // optionally through a physical register, to a defining instruction. We
  // should never move from physreg to vreg. As we're still in SSA form, no need
  // to worry about partial definitions of registers.

  // Helper lambda to interpret a copy-like instruction. Takes instruction,
  // returns the register read and any subregister identifying which part is
  // read.
  auto GetRegAndSubreg =
      [&](const MachineInstr &Cpy) -> std::pair<Register, unsigned> {
    Register NewReg, OldReg;
    unsigned SubReg;
    if (Cpy.isCopy()) {
      OldReg = Cpy.getOperand(0).getReg();
      NewReg = Cpy.getOperand(1).getReg();
      SubReg = Cpy.getOperand(1).getSubReg();
    } else if (Cpy.isSubregToReg()) {
      OldReg = Cpy.getOperand(0).getReg();
      NewReg = Cpy.getOperand(2).getReg();
      SubReg = Cpy.getOperand(3).getImm();
    } else {
      auto CopyDetails = *TII.isCopyInstr(Cpy);
      const MachineOperand &Src = *CopyDetails.Source;
      const MachineOperand &Dest = *CopyDetails.Destination;
      OldReg = Dest.getReg();
      NewReg = Src.getReg();
      SubReg = Src.getSubReg();
    }

    return {NewReg, SubReg};
  };

  // First seek either the defining instruction, or a copy from a physreg.
  // During search, the current state is the current copy instruction, and which
  // register we've read. Accumulate qualifying subregisters into SubregsSeen;
  // deal with those later.
  auto State = GetRegAndSubreg(MI);
  auto CurInst = MI.getIterator();
  SmallVector<unsigned, 4> SubregsSeen;
  while (true) {
    // If we've found a copy from a physreg, first portion of search is over.
    if (!State.first.isVirtual())
      break;

    // Record any subregister qualifier.
    if (State.second)
      SubregsSeen.push_back(State.second);

    assert(MRI.hasOneDef(State.first));
    MachineInstr &Inst = *MRI.def_begin(State.first)->getParent();
    CurInst = Inst.getIterator();

    // Any non-copy instruction is the defining instruction we're seeking.
    if (!Inst.isCopyLike() && !TII.isCopyInstr(Inst))
      break;
    State = GetRegAndSubreg(Inst);
  };

  // Helper lambda to apply additional subregister substitutions to a known
  // instruction/operand pair. Adds new (fake) substitutions so that we can
  // record the subregister. FIXME: this isn't very space efficient if multiple
  // values are tracked back through the same copies; cache something later.
  auto ApplySubregisters =
      [&](DebugInstrOperandPair P) -> DebugInstrOperandPair {
    for (unsigned Subreg : reverse(SubregsSeen)) {
      // Fetch a new instruction number, not attached to an actual instruction.
      unsigned NewInstrNumber = getNewDebugInstrNum();
      // Add a substitution from the "new" number to the known one, with a
      // qualifying subreg.
      makeDebugValueSubstitution({NewInstrNumber, 0}, P, Subreg);
      // Return the new number; to find the underlying value, consumers need to
      // deal with the qualifying subreg.
      P = {NewInstrNumber, 0};
    }
    return P;
  };

  // If we managed to find the defining instruction after COPYs, return an
  // instruction / operand pair after adding subregister qualifiers.
  if (State.first.isVirtual()) {
    // Virtual register def -- we can just look up where this happens.
    MachineInstr *Inst = MRI.def_begin(State.first)->getParent();
    for (auto &MO : Inst->all_defs()) {
      if (MO.getReg() != State.first)
        continue;
      return ApplySubregisters({Inst->getDebugInstrNum(), MO.getOperandNo()});
    }

    llvm_unreachable("Vreg def with no corresponding operand?");
  }

  // Our search ended in a copy from a physreg: walk back up the function
  // looking for whatever defines the physreg.
  assert(CurInst->isCopyLike() || TII.isCopyInstr(*CurInst));
  State = GetRegAndSubreg(*CurInst);
  Register RegToSeek = State.first;

  auto RMII = CurInst->getReverseIterator();
  auto PrevInstrs = make_range(RMII, CurInst->getParent()->instr_rend());
  for (auto &ToExamine : PrevInstrs) {
    for (auto &MO : ToExamine.all_defs()) {
      // Test for operand that defines something aliasing RegToSeek.
      if (!TRI.regsOverlap(RegToSeek, MO.getReg()))
        continue;

      return ApplySubregisters(
          {ToExamine.getDebugInstrNum(), MO.getOperandNo()});
    }
  }

  MachineBasicBlock &InsertBB = *CurInst->getParent();

  // We reached the start of the block before finding a defining instruction.
  // There are numerous scenarios where this can happen:
  // * Constant physical registers,
  // * Several intrinsics that allow LLVM-IR to read arbitary registers,
  // * Arguments in the entry block,
  // * Exception handling landing pads.
  // Validating all of them is too difficult, so just insert a DBG_PHI reading
  // the variable value at this position, rather than checking it makes sense.

  // Create DBG_PHI for specified physreg.
  auto Builder = BuildMI(InsertBB, InsertBB.getFirstNonPHI(), DebugLoc(),
                         TII.get(TargetOpcode::DBG_PHI));
  Builder.addReg(State.first);
  unsigned NewNum = getNewDebugInstrNum();
  Builder.addImm(NewNum);
  return ApplySubregisters({NewNum, 0u});
}

void MachineFunction::finalizeDebugInstrRefs() {
  auto *TII = getSubtarget().getInstrInfo();

  auto MakeUndefDbgValue = [&](MachineInstr &MI) {
    const MCInstrDesc &RefII = TII->get(TargetOpcode::DBG_VALUE_LIST);
    MI.setDesc(RefII);
    MI.setDebugValueUndef();
  };

  DenseMap<Register, DebugInstrOperandPair> ArgDbgPHIs;
  for (auto &MBB : *this) {
    for (auto &MI : MBB) {
      if (!MI.isDebugRef())
        continue;

      bool IsValidRef = true;

      for (MachineOperand &MO : MI.debug_operands()) {
        if (!MO.isReg())
          continue;

        Register Reg = MO.getReg();

        // Some vregs can be deleted as redundant in the meantime. Mark those
        // as DBG_VALUE $noreg. Additionally, some normal instructions are
        // quickly deleted, leaving dangling references to vregs with no def.
        if (Reg == 0 || !RegInfo->hasOneDef(Reg)) {
          IsValidRef = false;
          break;
        }

        assert(Reg.isVirtual());
        MachineInstr &DefMI = *RegInfo->def_instr_begin(Reg);

        // If we've found a copy-like instruction, follow it back to the
        // instruction that defines the source value, see salvageCopySSA docs
        // for why this is important.
        if (DefMI.isCopyLike() || TII->isCopyInstr(DefMI)) {
          auto Result = salvageCopySSA(DefMI, ArgDbgPHIs);
          MO.ChangeToDbgInstrRef(Result.first, Result.second);
        } else {
          // Otherwise, identify the operand number that the VReg refers to.
          unsigned OperandIdx = 0;
          for (const auto &DefMO : DefMI.operands()) {
            if (DefMO.isReg() && DefMO.isDef() && DefMO.getReg() == Reg)
              break;
            ++OperandIdx;
          }
          assert(OperandIdx < DefMI.getNumOperands());

          // Morph this instr ref to point at the given instruction and operand.
          unsigned ID = DefMI.getDebugInstrNum();
          MO.ChangeToDbgInstrRef(ID, OperandIdx);
        }
      }

      if (!IsValidRef)
        MakeUndefDbgValue(MI);
    }
  }
}

bool MachineFunction::shouldUseDebugInstrRef() const {
  // Disable instr-ref at -O0: it's very slow (in compile time). We can still
  // have optimized code inlined into this unoptimized code, however with
  // fewer and less aggressive optimizations happening, coverage and accuracy
  // should not suffer.
  if (getTarget().getOptLevel() == CodeGenOpt::None)
    return false;

  // Don't use instr-ref if this function is marked optnone.
  if (F.hasFnAttribute(Attribute::OptimizeNone))
    return false;

  if (llvm::debuginfoShouldUseDebugInstrRef(getTarget().getTargetTriple()))
    return true;

  return false;
}

bool MachineFunction::useDebugInstrRef() const {
  return UseDebugInstrRef;
}

void MachineFunction::setUseDebugInstrRef(bool Use) {
  UseDebugInstrRef = Use;
}

// Use one million as a high / reserved number.
const unsigned MachineFunction::DebugOperandMemNumber = 1000000;

/// \}

//===----------------------------------------------------------------------===//
//  MachineJumpTableInfo implementation
//===----------------------------------------------------------------------===//

/// Return the size of each entry in the jump table.
unsigned MachineJumpTableInfo::getEntrySize(const DataLayout &TD) const {
  // The size of a jump table entry is 4 bytes unless the entry is just the
  // address of a block, in which case it is the pointer size.
  switch (getEntryKind()) {
  case MachineJumpTableInfo::EK_BlockAddress:
    return TD.getPointerSize();
  case MachineJumpTableInfo::EK_GPRel64BlockAddress:
    return 8;
  case MachineJumpTableInfo::EK_GPRel32BlockAddress:
  case MachineJumpTableInfo::EK_LabelDifference32:
  case MachineJumpTableInfo::EK_Custom32:
    return 4;
  case MachineJumpTableInfo::EK_Inline:
    return 0;
  }
  llvm_unreachable("Unknown jump table encoding!");
}

/// Return the alignment of each entry in the jump table.
unsigned MachineJumpTableInfo::getEntryAlignment(const DataLayout &TD) const {
  // The alignment of a jump table entry is the alignment of int32 unless the
  // entry is just the address of a block, in which case it is the pointer
  // alignment.
  switch (getEntryKind()) {
  case MachineJumpTableInfo::EK_BlockAddress:
    return TD.getPointerABIAlignment(0).value();
  case MachineJumpTableInfo::EK_GPRel64BlockAddress:
    return TD.getABIIntegerTypeAlignment(64).value();
  case MachineJumpTableInfo::EK_GPRel32BlockAddress:
  case MachineJumpTableInfo::EK_LabelDifference32:
  case MachineJumpTableInfo::EK_Custom32:
    return TD.getABIIntegerTypeAlignment(32).value();
  case MachineJumpTableInfo::EK_Inline:
    return 1;
  }
  llvm_unreachable("Unknown jump table encoding!");
}

/// Create a new jump table entry in the jump table info.
unsigned MachineJumpTableInfo::createJumpTableIndex(
                               const std::vector<MachineBasicBlock*> &DestBBs) {
  assert(!DestBBs.empty() && "Cannot create an empty jump table!");
  JumpTables.push_back(MachineJumpTableEntry(DestBBs));
  return JumpTables.size()-1;
}

/// If Old is the target of any jump tables, update the jump tables to branch
/// to New instead.
bool MachineJumpTableInfo::ReplaceMBBInJumpTables(MachineBasicBlock *Old,
                                                  MachineBasicBlock *New) {
  assert(Old != New && "Not making a change?");
  bool MadeChange = false;
  for (size_t i = 0, e = JumpTables.size(); i != e; ++i)
    ReplaceMBBInJumpTable(i, Old, New);
  return MadeChange;
}

/// If MBB is present in any jump tables, remove it.
bool MachineJumpTableInfo::RemoveMBBFromJumpTables(MachineBasicBlock *MBB) {
  bool MadeChange = false;
  for (MachineJumpTableEntry &JTE : JumpTables) {
    auto removeBeginItr = std::remove(JTE.MBBs.begin(), JTE.MBBs.end(), MBB);
    MadeChange |= (removeBeginItr != JTE.MBBs.end());
    JTE.MBBs.erase(removeBeginItr, JTE.MBBs.end());
  }
  return MadeChange;
}

/// If Old is a target of the jump tables, update the jump table to branch to
/// New instead.
bool MachineJumpTableInfo::ReplaceMBBInJumpTable(unsigned Idx,
                                                 MachineBasicBlock *Old,
                                                 MachineBasicBlock *New) {
  assert(Old != New && "Not making a change?");
  bool MadeChange = false;
  MachineJumpTableEntry &JTE = JumpTables[Idx];
  for (MachineBasicBlock *&MBB : JTE.MBBs)
    if (MBB == Old) {
      MBB = New;
      MadeChange = true;
    }
  return MadeChange;
}

void MachineJumpTableInfo::print(raw_ostream &OS) const {
  if (JumpTables.empty()) return;

  OS << "Jump Tables:\n";

  for (unsigned i = 0, e = JumpTables.size(); i != e; ++i) {
    OS << printJumpTableEntryReference(i) << ':';
    for (const MachineBasicBlock *MBB : JumpTables[i].MBBs)
      OS << ' ' << printMBBReference(*MBB);
    if (i != e)
      OS << '\n';
  }

  OS << '\n';
}

#if !defined(NDEBUG) || defined(LLVM_ENABLE_DUMP)
LLVM_DUMP_METHOD void MachineJumpTableInfo::dump() const { print(dbgs()); }
#endif

Printable llvm::printJumpTableEntryReference(unsigned Idx) {
  return Printable([Idx](raw_ostream &OS) { OS << "%jump-table." << Idx; });
}

//===----------------------------------------------------------------------===//
//  MachineConstantPool implementation
//===----------------------------------------------------------------------===//

void MachineConstantPoolValue::anchor() {}

unsigned MachineConstantPoolValue::getSizeInBytes(const DataLayout &DL) const {
  return DL.getTypeAllocSize(Ty);
}

unsigned MachineConstantPoolEntry::getSizeInBytes(const DataLayout &DL) const {
  if (isMachineConstantPoolEntry())
    return Val.MachineCPVal->getSizeInBytes(DL);
  return DL.getTypeAllocSize(Val.ConstVal->getType());
}

bool MachineConstantPoolEntry::needsRelocation() const {
  if (isMachineConstantPoolEntry())
    return true;
  return Val.ConstVal->needsDynamicRelocation();
}

SectionKind
MachineConstantPoolEntry::getSectionKind(const DataLayout *DL) const {
  if (needsRelocation())
    return SectionKind::getReadOnlyWithRel();
  switch (getSizeInBytes(*DL)) {
  case 4:
    return SectionKind::getMergeableConst4();
  case 8:
    return SectionKind::getMergeableConst8();
  case 16:
    return SectionKind::getMergeableConst16();
  case 32:
    return SectionKind::getMergeableConst32();
  default:
    return SectionKind::getReadOnly();
  }
}

MachineConstantPool::~MachineConstantPool() {
  // A constant may be a member of both Constants and MachineCPVsSharingEntries,
  // so keep track of which we've deleted to avoid double deletions.
  DenseSet<MachineConstantPoolValue*> Deleted;
  for (const MachineConstantPoolEntry &C : Constants)
    if (C.isMachineConstantPoolEntry()) {
      Deleted.insert(C.Val.MachineCPVal);
      delete C.Val.MachineCPVal;
    }
  for (MachineConstantPoolValue *CPV : MachineCPVsSharingEntries) {
    if (Deleted.count(CPV) == 0)
      delete CPV;
  }
}

/// Test whether the given two constants can be allocated the same constant pool
/// entry referenced by \param A.
static bool CanShareConstantPoolEntry(const Constant *A, const Constant *B,
                                      const DataLayout &DL) {
  // Handle the trivial case quickly.
  if (A == B) return true;

  // If they have the same type but weren't the same constant, quickly
  // reject them.
  if (A->getType() == B->getType()) return false;

  // We can't handle structs or arrays.
  if (isa<StructType>(A->getType()) || isa<ArrayType>(A->getType()) ||
      isa<StructType>(B->getType()) || isa<ArrayType>(B->getType()))
    return false;

  // For now, only support constants with the same size.
  uint64_t StoreSize = DL.getTypeStoreSize(A->getType());
  if (StoreSize != DL.getTypeStoreSize(B->getType()) || StoreSize > 128)
    return false;

  bool ContainsUndefOrPoisonA = A->containsUndefOrPoisonElement();

  Type *IntTy = IntegerType::get(A->getContext(), StoreSize*8);

  // Try constant folding a bitcast of both instructions to an integer.  If we
  // get two identical ConstantInt's, then we are good to share them.  We use
  // the constant folding APIs to do this so that we get the benefit of
  // DataLayout.
  if (isa<PointerType>(A->getType()))
    A = ConstantFoldCastOperand(Instruction::PtrToInt,
                                const_cast<Constant *>(A), IntTy, DL);
  else if (A->getType() != IntTy)
    A = ConstantFoldCastOperand(Instruction::BitCast, const_cast<Constant *>(A),
                                IntTy, DL);
  if (isa<PointerType>(B->getType()))
    B = ConstantFoldCastOperand(Instruction::PtrToInt,
                                const_cast<Constant *>(B), IntTy, DL);
  else if (B->getType() != IntTy)
    B = ConstantFoldCastOperand(Instruction::BitCast, const_cast<Constant *>(B),
                                IntTy, DL);

  if (A != B)
    return false;

  // Constants only safely match if A doesn't contain undef/poison.
  // As we'll be reusing A, it doesn't matter if B contain undef/poison.
  // TODO: Handle cases where A and B have the same undef/poison elements.
  // TODO: Merge A and B with mismatching undef/poison elements.
  return !ContainsUndefOrPoisonA;
}

/// Create a new entry in the constant pool or return an existing one.
/// User must specify the log2 of the minimum required alignment for the object.
unsigned MachineConstantPool::getConstantPoolIndex(const Constant *C,
                                                   Align Alignment) {
  if (Alignment > PoolAlignment) PoolAlignment = Alignment;

  // Check to see if we already have this constant.
  //
  // FIXME, this could be made much more efficient for large constant pools.
  for (unsigned i = 0, e = Constants.size(); i != e; ++i)
    if (!Constants[i].isMachineConstantPoolEntry() &&
        CanShareConstantPoolEntry(Constants[i].Val.ConstVal, C, DL)) {
      if (Constants[i].getAlign() < Alignment)
        Constants[i].Alignment = Alignment;
      return i;
    }

  Constants.push_back(MachineConstantPoolEntry(C, Alignment));
  return Constants.size()-1;
}

unsigned MachineConstantPool::getConstantPoolIndex(MachineConstantPoolValue *V,
                                                   Align Alignment) {
  if (Alignment > PoolAlignment) PoolAlignment = Alignment;

  // Check to see if we already have this constant.
  //
  // FIXME, this could be made much more efficient for large constant pools.
  int Idx = V->getExistingMachineCPValue(this, Alignment);
  if (Idx != -1) {
    MachineCPVsSharingEntries.insert(V);
    return (unsigned)Idx;
  }

  Constants.push_back(MachineConstantPoolEntry(V, Alignment));
  return Constants.size()-1;
}

void MachineConstantPool::print(raw_ostream &OS) const {
  if (Constants.empty()) return;

  OS << "Constant Pool:\n";
  for (unsigned i = 0, e = Constants.size(); i != e; ++i) {
    OS << "  cp#" << i << ": ";
    if (Constants[i].isMachineConstantPoolEntry())
      Constants[i].Val.MachineCPVal->print(OS);
    else
      Constants[i].Val.ConstVal->printAsOperand(OS, /*PrintType=*/false);
    OS << ", align=" << Constants[i].getAlign().value();
    OS << "\n";
  }
}

//===----------------------------------------------------------------------===//
// Template specialization for MachineFunction implementation of
// ProfileSummaryInfo::getEntryCount().
//===----------------------------------------------------------------------===//
template <>
std::optional<Function::ProfileCount>
ProfileSummaryInfo::getEntryCount<llvm::MachineFunction>(
    const llvm::MachineFunction *F) const {
  return F->getFunction().getEntryCount();
}

#if !defined(NDEBUG) || defined(LLVM_ENABLE_DUMP)
LLVM_DUMP_METHOD void MachineConstantPool::dump() const { print(dbgs()); }
#endif<|MERGE_RESOLUTION|>--- conflicted
+++ resolved
@@ -22,7 +22,7 @@
 #include "llvm/ADT/StringRef.h"
 #include "llvm/ADT/Twine.h"
 #include "llvm/Analysis/ConstantFolding.h"
-#include "llvm/Analysis/ProfileSummaryInfo.h"
+#include "llvm/Analysis/EHPersonalities.h"
 #include "llvm/CodeGen/MachineBasicBlock.h"
 #include "llvm/CodeGen/MachineConstantPool.h"
 #include "llvm/CodeGen/MachineFrameInfo.h"
@@ -33,7 +33,6 @@
 #include "llvm/CodeGen/MachineRegisterInfo.h"
 #include "llvm/CodeGen/PseudoSourceValue.h"
 #include "llvm/CodeGen/TargetFrameLowering.h"
-#include "llvm/CodeGen/TargetInstrInfo.h"
 #include "llvm/CodeGen/TargetLowering.h"
 #include "llvm/CodeGen/TargetRegisterInfo.h"
 #include "llvm/CodeGen/TargetSubtargetInfo.h"
@@ -44,8 +43,8 @@
 #include "llvm/IR/BasicBlock.h"
 #include "llvm/IR/Constant.h"
 #include "llvm/IR/DataLayout.h"
+#include "llvm/IR/DebugInfoMetadata.h"
 #include "llvm/IR/DerivedTypes.h"
-#include "llvm/IR/EHPersonalities.h"
 #include "llvm/IR/Function.h"
 #include "llvm/IR/GlobalValue.h"
 #include "llvm/IR/Instruction.h"
@@ -61,6 +60,7 @@
 #include "llvm/Support/CommandLine.h"
 #include "llvm/Support/Compiler.h"
 #include "llvm/Support/DOTGraphTraits.h"
+#include "llvm/Support/Debug.h"
 #include "llvm/Support/ErrorHandling.h"
 #include "llvm/Support/GraphWriter.h"
 #include "llvm/Support/raw_ostream.h"
@@ -71,26 +71,21 @@
 #include <cstdint>
 #include <iterator>
 #include <string>
-#include <type_traits>
 #include <utility>
 #include <vector>
 
-#include "LiveDebugValues/LiveDebugValues.h"
-
 using namespace llvm;
 
 #define DEBUG_TYPE "codegen"
 
-static cl::opt<unsigned> AlignAllFunctions(
-    "align-all-functions",
-    cl::desc("Force the alignment of all functions in log2 format (e.g. 4 "
-             "means align on 16B boundaries)."),
-    cl::init(0), cl::Hidden);
+static cl::opt<unsigned>
+AlignAllFunctions("align-all-functions",
+                  cl::desc("Force the alignment of all functions."),
+                  cl::init(0), cl::Hidden);
 
 static const char *getPropertyName(MachineFunctionProperties::Property Prop) {
   using P = MachineFunctionProperties::Property;
 
-  // clang-format off
   switch(Prop) {
   case P::FailedISel: return "FailedISel";
   case P::IsSSA: return "IsSSA";
@@ -100,33 +95,8 @@
   case P::RegBankSelected: return "RegBankSelected";
   case P::Selected: return "Selected";
   case P::TracksLiveness: return "TracksLiveness";
-  case P::TiedOpsRewritten: return "TiedOpsRewritten";
-  case P::FailsVerification: return "FailsVerification";
-  case P::TracksDebugUserValues: return "TracksDebugUserValues";
-  }
-  // clang-format on
+  }
   llvm_unreachable("Invalid machine function property");
-}
-
-void setUnsafeStackSize(const Function &F, MachineFrameInfo &FrameInfo) {
-  if (!F.hasFnAttribute(Attribute::SafeStack))
-    return;
-
-  auto *Existing =
-      dyn_cast_or_null<MDTuple>(F.getMetadata(LLVMContext::MD_annotation));
-
-  if (!Existing || Existing->getNumOperands() != 2)
-    return;
-
-  auto *MetadataName = "unsafe-stack-size";
-  if (auto &N = Existing->getOperand(0)) {
-    if (N.equalsStr(MetadataName)) {
-      if (auto &Op = Existing->getOperand(1)) {
-        auto Val = mdconst::extract<ConstantInt>(Op)->getZExtValue();
-        FrameInfo.setUnsafeStackSize(Val);
-      }
-    }
-  }
 }
 
 // Pin the vtable to this file.
@@ -150,17 +120,18 @@
 MachineFunctionInfo::~MachineFunctionInfo() = default;
 
 void ilist_alloc_traits<MachineBasicBlock>::deleteNode(MachineBasicBlock *MBB) {
-  MBB->getParent()->deleteMachineBasicBlock(MBB);
-}
-
-static inline Align getFnStackAlignment(const TargetSubtargetInfo *STI,
+  MBB->getParent()->DeleteMachineBasicBlock(MBB);
+}
+
+static inline unsigned getFnStackAlignment(const TargetSubtargetInfo *STI,
                                            const Function &F) {
-  if (auto MA = F.getFnStackAlign())
-    return *MA;
-  return STI->getFrameLowering()->getStackAlign();
-}
-
-MachineFunction::MachineFunction(Function &F, const LLVMTargetMachine &Target,
+  if (F.hasFnAttribute(Attribute::StackAlignment))
+    return F.getFnStackAlignment();
+  return STI->getFrameLowering()->getStackAlignment();
+}
+
+MachineFunction::MachineFunction(const Function &F,
+                                 const LLVMTargetMachine &Target,
                                  const TargetSubtargetInfo &STI,
                                  unsigned FunctionNum, MachineModuleInfo &mmi)
     : F(F), Target(Target), STI(&STI), Ctx(mmi.getContext()), MMI(mmi) {
@@ -188,7 +159,6 @@
     RegInfo = nullptr;
 
   MFInfo = nullptr;
-
   // We can realign the stack if the target supports it and the user hasn't
   // explicitly asked us not to.
   bool CanRealignSP = STI->getFrameLowering()->isStackRealignable() &&
@@ -198,10 +168,8 @@
       /*ForcedRealign=*/CanRealignSP &&
           F.hasFnAttribute(Attribute::StackAlignment));
 
-  setUnsafeStackSize(F, *FrameInfo);
-
   if (F.hasFnAttribute(Attribute::StackAlignment))
-    FrameInfo->ensureMaxAlignment(*F.getFnStackAlign());
+    FrameInfo->ensureMaxAlignment(F.getFnStackAlignment());
 
   ConstantPool = new (Allocator) MachineConstantPool(getDataLayout());
   Alignment = STI->getTargetLowering()->getMinFunctionAlignment();
@@ -212,16 +180,8 @@
     Alignment = std::max(Alignment,
                          STI->getTargetLowering()->getPrefFunctionAlignment());
 
-  // -fsanitize=function and -fsanitize=kcfi instrument indirect function calls
-  // to load a type hash before the function label. Ensure functions are aligned
-  // by a least 4 to avoid unaligned access, which is especially important for
-  // -mno-unaligned-access.
-  if (F.hasMetadata(LLVMContext::MD_func_sanitize) ||
-      F.getMetadata(LLVMContext::MD_kcfi_type))
-    Alignment = std::max(Alignment, Align(4));
-
   if (AlignAllFunctions)
-    Alignment = Align(1ULL << AlignAllFunctions);
+    Alignment = AlignAllFunctions;
 
   JumpTableInfo = nullptr;
 
@@ -239,13 +199,9 @@
          "Can't create a MachineFunction using a Module with a "
          "Target-incompatible DataLayout attached\n");
 
-  PSVManager = std::make_unique<PseudoSourceValueManager>(getTarget());
-}
-
-void MachineFunction::initTargetMachineFunctionInfo(
-    const TargetSubtargetInfo &STI) {
-  assert(!MFInfo && "MachineFunctionInfo already set");
-  MFInfo = Target.createMachineFunctionInfo(Allocator, F, &STI);
+  PSVManager =
+    llvm::make_unique<PseudoSourceValueManager>(*(getSubtarget().
+                                                  getInstrInfo()));
 }
 
 MachineFunction::~MachineFunction() {
@@ -313,16 +269,12 @@
   return JumpTableInfo;
 }
 
-DenormalMode MachineFunction::getDenormalMode(const fltSemantics &FPType) const {
-  return F.getDenormalMode(FPType);
-}
-
 /// Should we be emitting segmented stack stuff for the function
 bool MachineFunction::shouldSplitStack() const {
   return getFunction().hasFnAttribute("split-stack");
 }
 
-[[nodiscard]] unsigned
+LLVM_NODISCARD unsigned
 MachineFunction::addFrameInst(const MCCFIInstruction &Inst) {
   FrameInstructions.push_back(Inst);
   return FrameInstructions.size() - 1;
@@ -369,28 +321,12 @@
   MBBNumbering.resize(BlockNo);
 }
 
-/// This method iterates over the basic blocks and assigns their IsBeginSection
-/// and IsEndSection fields. This must be called after MBB layout is finalized
-/// and the SectionID's are assigned to MBBs.
-void MachineFunction::assignBeginEndSections() {
-  front().setIsBeginSection();
-  auto CurrentSectionID = front().getSectionID();
-  for (auto MBBI = std::next(begin()), E = end(); MBBI != E; ++MBBI) {
-    if (MBBI->getSectionID() == CurrentSectionID)
-      continue;
-    MBBI->setIsBeginSection();
-    std::prev(MBBI)->setIsEndSection();
-    CurrentSectionID = MBBI->getSectionID();
-  }
-  back().setIsEndSection();
-}
-
 /// Allocate a new MachineInstr. Use this instead of `new MachineInstr'.
 MachineInstr *MachineFunction::CreateMachineInstr(const MCInstrDesc &MCID,
-                                                  DebugLoc DL,
-                                                  bool NoImplicit) {
+                                                  const DebugLoc &DL,
+                                                  bool NoImp) {
   return new (InstructionRecycler.Allocate<MachineInstr>(Allocator))
-      MachineInstr(*this, MCID, std::move(DL), NoImplicit);
+    MachineInstr(*this, MCID, DL, NoImp);
 }
 
 /// Create a new MachineInstr which is a copy of the 'Orig' instruction,
@@ -401,9 +337,8 @@
              MachineInstr(*this, *Orig);
 }
 
-MachineInstr &MachineFunction::cloneMachineInstrBundle(
-    MachineBasicBlock &MBB, MachineBasicBlock::iterator InsertBefore,
-    const MachineInstr &Orig) {
+MachineInstr &MachineFunction::CloneMachineInstrBundle(MachineBasicBlock &MBB,
+    MachineBasicBlock::iterator InsertBefore, const MachineInstr &Orig) {
   MachineInstr *FirstClone = nullptr;
   MachineBasicBlock::const_instr_iterator I = Orig.getIterator();
   while (true) {
@@ -419,11 +354,6 @@
       break;
     ++I;
   }
-  // Copy over call site info to the cloned instruction if needed. If Orig is in
-  // a bundle, copyCallSiteInfo takes care of finding the call instruction in
-  // the bundle.
-  if (Orig.shouldUpdateCallSiteInfo())
-    copyCallSiteInfo(&Orig, FirstClone);
   return *FirstClone;
 }
 
@@ -431,12 +361,14 @@
 ///
 /// This function also serves as the MachineInstr destructor - the real
 /// ~MachineInstr() destructor must be empty.
-void MachineFunction::deleteMachineInstr(MachineInstr *MI) {
+void
+MachineFunction::DeleteMachineInstr(MachineInstr *MI) {
   // Verify that a call site info is at valid state. This assertion should
   // be triggered during the implementation of support for the
   // call site info of a new architecture. If the assertion is triggered,
   // back trace will tell where to insert a call to updateCallSiteInfo().
-  assert((!MI->isCandidateForCallSiteEntry() || !CallSitesInfo.contains(MI)) &&
+  assert((!MI->isCall(MachineInstr::IgnoreBundle) ||
+          CallSitesInfo.find(MI) == CallSitesInfo.end()) &&
          "Call site info was not updated!");
   // Strip it for parts. The operand array and the MI object itself are
   // independently recyclable.
@@ -452,31 +384,21 @@
 /// `new MachineBasicBlock'.
 MachineBasicBlock *
 MachineFunction::CreateMachineBasicBlock(const BasicBlock *bb) {
-  MachineBasicBlock *MBB =
-      new (BasicBlockRecycler.Allocate<MachineBasicBlock>(Allocator))
-          MachineBasicBlock(*this, bb);
-  // Set BBID for `-basic-block=sections=labels` and
-  // `-basic-block-sections=list` to allow robust mapping of profiles to basic
-  // blocks.
-  if (Target.getBBSectionsType() == BasicBlockSection::Labels ||
-      Target.getBBSectionsType() == BasicBlockSection::List)
-    MBB->setBBID(NextBBID++);
-  return MBB;
+  return new (BasicBlockRecycler.Allocate<MachineBasicBlock>(Allocator))
+             MachineBasicBlock(*this, bb);
 }
 
 /// Delete the given MachineBasicBlock.
-void MachineFunction::deleteMachineBasicBlock(MachineBasicBlock *MBB) {
+void
+MachineFunction::DeleteMachineBasicBlock(MachineBasicBlock *MBB) {
   assert(MBB->getParent() == this && "MBB parent mismatch!");
-  // Clean up any references to MBB in jump tables before deleting it.
-  if (JumpTableInfo)
-    JumpTableInfo->RemoveMBBFromJumpTables(MBB);
   MBB->~MachineBasicBlock();
   BasicBlockRecycler.Deallocate(Allocator, MBB);
 }
 
 MachineMemOperand *MachineFunction::getMachineMemOperand(
     MachinePointerInfo PtrInfo, MachineMemOperand::Flags f, uint64_t s,
-    Align base_alignment, const AAMDNodes &AAInfo, const MDNode *Ranges,
+    unsigned base_alignment, const AAMDNodes &AAInfo, const MDNode *Ranges,
     SyncScope::ID SSID, AtomicOrdering Ordering,
     AtomicOrdering FailureOrdering) {
   return new (Allocator)
@@ -484,49 +406,21 @@
                         SSID, Ordering, FailureOrdering);
 }
 
-MachineMemOperand *MachineFunction::getMachineMemOperand(
-    MachinePointerInfo PtrInfo, MachineMemOperand::Flags f, LLT MemTy,
-    Align base_alignment, const AAMDNodes &AAInfo, const MDNode *Ranges,
-    SyncScope::ID SSID, AtomicOrdering Ordering,
-    AtomicOrdering FailureOrdering) {
-  return new (Allocator)
-      MachineMemOperand(PtrInfo, f, MemTy, base_alignment, AAInfo, Ranges, SSID,
-                        Ordering, FailureOrdering);
-}
-
-MachineMemOperand *MachineFunction::getMachineMemOperand(
-    const MachineMemOperand *MMO, const MachinePointerInfo &PtrInfo, uint64_t Size) {
-  return new (Allocator)
-      MachineMemOperand(PtrInfo, MMO->getFlags(), Size, MMO->getBaseAlign(),
-                        AAMDNodes(), nullptr, MMO->getSyncScopeID(),
-                        MMO->getSuccessOrdering(), MMO->getFailureOrdering());
-}
-
-MachineMemOperand *MachineFunction::getMachineMemOperand(
-    const MachineMemOperand *MMO, const MachinePointerInfo &PtrInfo, LLT Ty) {
-  return new (Allocator)
-      MachineMemOperand(PtrInfo, MMO->getFlags(), Ty, MMO->getBaseAlign(),
-                        AAMDNodes(), nullptr, MMO->getSyncScopeID(),
-                        MMO->getSuccessOrdering(), MMO->getFailureOrdering());
-}
-
 MachineMemOperand *
 MachineFunction::getMachineMemOperand(const MachineMemOperand *MMO,
-                                      int64_t Offset, LLT Ty) {
+                                      int64_t Offset, uint64_t Size) {
   const MachinePointerInfo &PtrInfo = MMO->getPointerInfo();
 
   // If there is no pointer value, the offset isn't tracked so we need to adjust
   // the base alignment.
-  Align Alignment = PtrInfo.V.isNull()
-                        ? commonAlignment(MMO->getBaseAlign(), Offset)
-                        : MMO->getBaseAlign();
-
-  // Do not preserve ranges, since we don't necessarily know what the high bits
-  // are anymore.
-  return new (Allocator) MachineMemOperand(
-      PtrInfo.getWithOffset(Offset), MMO->getFlags(), Ty, Alignment,
-      MMO->getAAInfo(), nullptr, MMO->getSyncScopeID(),
-      MMO->getSuccessOrdering(), MMO->getFailureOrdering());
+  unsigned Align = PtrInfo.V.isNull()
+                       ? MinAlign(MMO->getBaseAlignment(), Offset)
+                       : MMO->getBaseAlignment();
+
+  return new (Allocator)
+      MachineMemOperand(PtrInfo.getWithOffset(Offset), MMO->getFlags(), Size,
+                        Align, AAMDNodes(), nullptr, MMO->getSyncScopeID(),
+                        MMO->getOrdering(), MMO->getFailureOrdering());
 }
 
 MachineMemOperand *
@@ -536,30 +430,27 @@
              MachinePointerInfo(MMO->getValue(), MMO->getOffset()) :
              MachinePointerInfo(MMO->getPseudoValue(), MMO->getOffset());
 
-  return new (Allocator) MachineMemOperand(
-      MPI, MMO->getFlags(), MMO->getSize(), MMO->getBaseAlign(), AAInfo,
-      MMO->getRanges(), MMO->getSyncScopeID(), MMO->getSuccessOrdering(),
-      MMO->getFailureOrdering());
+  return new (Allocator)
+             MachineMemOperand(MPI, MMO->getFlags(), MMO->getSize(),
+                               MMO->getBaseAlignment(), AAInfo,
+                               MMO->getRanges(), MMO->getSyncScopeID(),
+                               MMO->getOrdering(), MMO->getFailureOrdering());
 }
 
 MachineMemOperand *
 MachineFunction::getMachineMemOperand(const MachineMemOperand *MMO,
                                       MachineMemOperand::Flags Flags) {
   return new (Allocator) MachineMemOperand(
-      MMO->getPointerInfo(), Flags, MMO->getSize(), MMO->getBaseAlign(),
+      MMO->getPointerInfo(), Flags, MMO->getSize(), MMO->getBaseAlignment(),
       MMO->getAAInfo(), MMO->getRanges(), MMO->getSyncScopeID(),
-      MMO->getSuccessOrdering(), MMO->getFailureOrdering());
-}
-
-MachineInstr::ExtraInfo *MachineFunction::createMIExtraInfo(
-    ArrayRef<MachineMemOperand *> MMOs, MCSymbol *PreInstrSymbol,
-    MCSymbol *PostInstrSymbol, MDNode *HeapAllocMarker, MDNode *PCSections,
-    uint32_t CFIType) {
+      MMO->getOrdering(), MMO->getFailureOrdering());
+}
+
+MachineInstr::ExtraInfo *
+MachineFunction::createMIExtraInfo(ArrayRef<MachineMemOperand *> MMOs,
+                                   MCSymbol *PreInstrSymbol,
+                                   MCSymbol *PostInstrSymbol) {
   return MachineInstr::ExtraInfo::create(Allocator, MMOs, PreInstrSymbol,
-<<<<<<< HEAD
-                                         PostInstrSymbol, HeapAllocMarker,
-                                         PCSections, CFIType);
-=======
                                          PostInstrSymbol, nullptr);
 }
 
@@ -568,7 +459,6 @@
     MCSymbol *PostInstrSymbol, MDNode *HeapAllocMarker) {
   return MachineInstr::ExtraInfo::create(Allocator, MMOs, PreInstrSymbol,
                                          PostInstrSymbol, HeapAllocMarker);
->>>>>>> cb02aa7e
 }
 
 const char *MachineFunction::createExternalSymbolName(StringRef Name) {
@@ -584,12 +474,6 @@
   uint32_t *Mask = Allocator.Allocate<uint32_t>(Size);
   memset(Mask, 0, Size * sizeof(Mask[0]));
   return Mask;
-}
-
-ArrayRef<int> MachineFunction::allocateShuffleMask(ArrayRef<int> Mask) {
-  int* AllocMask = Allocator.Allocate<int>(Mask.size());
-  copy(Mask, AllocMask);
-  return {AllocMask, Mask.size()};
 }
 
 #if !defined(NDEBUG) || defined(LLVM_ENABLE_DUMP)
@@ -643,13 +527,6 @@
   OS << "\n# End machine code for function " << getName() << ".\n\n";
 }
 
-/// True if this function needs frame moves for debug or exceptions.
-bool MachineFunction::needsFrameMoves() const {
-  return getMMI().hasDebugInfo() ||
-         getTarget().Options.ForceDwarfFrameSection ||
-         F.needsUnwindTableEntry();
-}
-
 namespace llvm {
 
   template<>
@@ -710,10 +587,10 @@
 
 /// Add the specified physical register as a live-in value and
 /// create a corresponding virtual register for it.
-Register MachineFunction::addLiveIn(MCRegister PReg,
+unsigned MachineFunction::addLiveIn(unsigned PReg,
                                     const TargetRegisterClass *RC) {
   MachineRegisterInfo &MRI = getRegInfo();
-  Register VReg = MRI.getLiveInVirtReg(PReg);
+  unsigned VReg = MRI.getLiveInVirtReg(PReg);
   if (VReg) {
     const TargetRegisterClass *VRegRC = MRI.getRegClass(VReg);
     (void)VRegRC;
@@ -786,10 +663,12 @@
 
   const Instruction *FirstI = LandingPad->getBasicBlock()->getFirstNonPHI();
   if (const auto *LPI = dyn_cast<LandingPadInst>(FirstI)) {
-    // If there's no typeid list specified, then "cleanup" is implicit.
-    // Otherwise, id 0 is reserved for the cleanup action.
-    if (LPI->isCleanup() && LPI->getNumClauses() != 0)
-      LP.TypeIds.push_back(0);
+    if (const auto *PF =
+            dyn_cast<Function>(F.getPersonalityFn()->stripPointerCasts()))
+      getMMI().addPersonality(PF);
+
+    if (LPI->isCleanup())
+      addCleanup(LandingPad);
 
     // FIXME: New EH - Add the clauses in reverse order. This isn't 100%
     //        correct, but we need to do it this way because of how the DWARF EH
@@ -797,25 +676,24 @@
     for (unsigned I = LPI->getNumClauses(); I != 0; --I) {
       Value *Val = LPI->getClause(I - 1);
       if (LPI->isCatch(I - 1)) {
-        LP.TypeIds.push_back(
-            getTypeIDFor(dyn_cast<GlobalValue>(Val->stripPointerCasts())));
+        addCatchTypeInfo(LandingPad,
+                         dyn_cast<GlobalValue>(Val->stripPointerCasts()));
       } else {
         // Add filters in a list.
         auto *CVal = cast<Constant>(Val);
-        SmallVector<unsigned, 4> FilterList;
-        for (const Use &U : CVal->operands())
-          FilterList.push_back(
-              getTypeIDFor(cast<GlobalValue>(U->stripPointerCasts())));
-
-        LP.TypeIds.push_back(getFilterIDFor(FilterList));
+        SmallVector<const GlobalValue *, 4> FilterList;
+        for (User::op_iterator II = CVal->op_begin(), IE = CVal->op_end();
+             II != IE; ++II)
+          FilterList.push_back(cast<GlobalValue>((*II)->stripPointerCasts()));
+
+        addFilterTypeInfo(LandingPad, FilterList);
       }
     }
 
   } else if (const auto *CPI = dyn_cast<CatchPadInst>(FirstI)) {
-    for (unsigned I = CPI->arg_size(); I != 0; --I) {
-      auto *TypeInfo =
-          dyn_cast<GlobalValue>(CPI->getArgOperand(I - 1)->stripPointerCasts());
-      LP.TypeIds.push_back(getTypeIDFor(TypeInfo));
+    for (unsigned I = CPI->getNumArgOperands(); I != 0; --I) {
+      Value *TypeInfo = CPI->getArgOperand(I - 1)->stripPointerCasts();
+      addCatchTypeInfo(LandingPad, dyn_cast<GlobalValue>(TypeInfo));
     }
 
   } else {
@@ -823,6 +701,92 @@
   }
 
   return LandingPadLabel;
+}
+
+void MachineFunction::addCatchTypeInfo(MachineBasicBlock *LandingPad,
+                                       ArrayRef<const GlobalValue *> TyInfo) {
+  LandingPadInfo &LP = getOrCreateLandingPadInfo(LandingPad);
+  for (unsigned N = TyInfo.size(); N; --N)
+    LP.TypeIds.push_back(getTypeIDFor(TyInfo[N - 1]));
+}
+
+void MachineFunction::addFilterTypeInfo(MachineBasicBlock *LandingPad,
+                                        ArrayRef<const GlobalValue *> TyInfo) {
+  LandingPadInfo &LP = getOrCreateLandingPadInfo(LandingPad);
+  std::vector<unsigned> IdsInFilter(TyInfo.size());
+  for (unsigned I = 0, E = TyInfo.size(); I != E; ++I)
+    IdsInFilter[I] = getTypeIDFor(TyInfo[I]);
+  LP.TypeIds.push_back(getFilterIDFor(IdsInFilter));
+}
+
+void MachineFunction::tidyLandingPads(DenseMap<MCSymbol *, uintptr_t> *LPMap,
+                                      bool TidyIfNoBeginLabels) {
+  for (unsigned i = 0; i != LandingPads.size(); ) {
+    LandingPadInfo &LandingPad = LandingPads[i];
+    if (LandingPad.LandingPadLabel &&
+        !LandingPad.LandingPadLabel->isDefined() &&
+        (!LPMap || (*LPMap)[LandingPad.LandingPadLabel] == 0))
+      LandingPad.LandingPadLabel = nullptr;
+
+    // Special case: we *should* emit LPs with null LP MBB. This indicates
+    // "nounwind" case.
+    if (!LandingPad.LandingPadLabel && LandingPad.LandingPadBlock) {
+      LandingPads.erase(LandingPads.begin() + i);
+      continue;
+    }
+
+    if (TidyIfNoBeginLabels) {
+      for (unsigned j = 0, e = LandingPads[i].BeginLabels.size(); j != e; ++j) {
+        MCSymbol *BeginLabel = LandingPad.BeginLabels[j];
+        MCSymbol *EndLabel = LandingPad.EndLabels[j];
+        if ((BeginLabel->isDefined() || (LPMap && (*LPMap)[BeginLabel] != 0)) &&
+            (EndLabel->isDefined() || (LPMap && (*LPMap)[EndLabel] != 0)))
+          continue;
+
+        LandingPad.BeginLabels.erase(LandingPad.BeginLabels.begin() + j);
+        LandingPad.EndLabels.erase(LandingPad.EndLabels.begin() + j);
+        --j;
+        --e;
+      }
+
+      // Remove landing pads with no try-ranges.
+      if (LandingPads[i].BeginLabels.empty()) {
+        LandingPads.erase(LandingPads.begin() + i);
+        continue;
+      }
+    }
+
+    // If there is no landing pad, ensure that the list of typeids is empty.
+    // If the only typeid is a cleanup, this is the same as having no typeids.
+    if (!LandingPad.LandingPadBlock ||
+        (LandingPad.TypeIds.size() == 1 && !LandingPad.TypeIds[0]))
+      LandingPad.TypeIds.clear();
+    ++i;
+  }
+}
+
+void MachineFunction::addCleanup(MachineBasicBlock *LandingPad) {
+  LandingPadInfo &LP = getOrCreateLandingPadInfo(LandingPad);
+  LP.TypeIds.push_back(0);
+}
+
+void MachineFunction::addSEHCatchHandler(MachineBasicBlock *LandingPad,
+                                         const Function *Filter,
+                                         const BlockAddress *RecoverBA) {
+  LandingPadInfo &LP = getOrCreateLandingPadInfo(LandingPad);
+  SEHHandler Handler;
+  Handler.FilterOrFinally = Filter;
+  Handler.RecoverBA = RecoverBA;
+  LP.SEHHandlers.push_back(Handler);
+}
+
+void MachineFunction::addSEHCleanupHandler(MachineBasicBlock *LandingPad,
+                                           const Function *Cleanup) {
+  LandingPadInfo &LP = getOrCreateLandingPadInfo(LandingPad);
+  SEHHandler Handler;
+  Handler.FilterOrFinally = Cleanup;
+  Handler.RecoverBA = nullptr;
+  LP.SEHHandlers.push_back(Handler);
 }
 
 void MachineFunction::setCallSiteLandingPad(MCSymbol *Sym,
@@ -838,12 +802,13 @@
   return TypeInfos.size();
 }
 
-int MachineFunction::getFilterIDFor(ArrayRef<unsigned> TyIds) {
+int MachineFunction::getFilterIDFor(std::vector<unsigned> &TyIds) {
   // If the new filter coincides with the tail of an existing filter, then
   // re-use the existing filter.  Folding filters more than this requires
   // re-ordering filters and/or their elements - probably not worth it.
-  for (unsigned i : FilterEnds) {
-    unsigned j = TyIds.size();
+  for (std::vector<unsigned>::iterator I = FilterEnds.begin(),
+       E = FilterEnds.end(); I != E; ++I) {
+    unsigned i = *I, j = TyIds.size();
 
     while (i && j)
       if (FilterIds[--i] != TyIds[--j])
@@ -859,387 +824,37 @@
   // Add the new filter.
   int FilterID = -(1 + FilterIds.size());
   FilterIds.reserve(FilterIds.size() + TyIds.size() + 1);
-  llvm::append_range(FilterIds, TyIds);
+  FilterIds.insert(FilterIds.end(), TyIds.begin(), TyIds.end());
   FilterEnds.push_back(FilterIds.size());
   FilterIds.push_back(0); // terminator
   return FilterID;
 }
 
-MachineFunction::CallSiteInfoMap::iterator
-MachineFunction::getCallSiteInfo(const MachineInstr *MI) {
-  assert(MI->isCandidateForCallSiteEntry() &&
-         "Call site info refers only to call (MI) candidates");
-
-  if (!Target.Options.EmitCallSiteInfo)
-    return CallSitesInfo.end();
-  return CallSitesInfo.find(MI);
-}
-
-/// Return the call machine instruction or find a call within bundle.
-static const MachineInstr *getCallInstr(const MachineInstr *MI) {
-  if (!MI->isBundle())
-    return MI;
-
-  for (const auto &BMI : make_range(getBundleStart(MI->getIterator()),
-                                    getBundleEnd(MI->getIterator())))
-    if (BMI.isCandidateForCallSiteEntry())
-      return &BMI;
-
-  llvm_unreachable("Unexpected bundle without a call site candidate");
-}
-
-void MachineFunction::eraseCallSiteInfo(const MachineInstr *MI) {
-  assert(MI->shouldUpdateCallSiteInfo() &&
-         "Call site info refers only to call (MI) candidates or "
-         "candidates inside bundles");
-
-  const MachineInstr *CallMI = getCallInstr(MI);
-  CallSiteInfoMap::iterator CSIt = getCallSiteInfo(CallMI);
+void MachineFunction::addCodeViewHeapAllocSite(MachineInstr *I, MDNode *MD) {
+  MCSymbol *BeginLabel = Ctx.createTempSymbol("heapallocsite", true);
+  MCSymbol *EndLabel = Ctx.createTempSymbol("heapallocsite", true);
+  I->setPreInstrSymbol(*this, BeginLabel);
+  I->setPostInstrSymbol(*this, EndLabel);
+
+  DIType *DI = dyn_cast<DIType>(MD);
+  CodeViewHeapAllocSites.push_back(std::make_tuple(BeginLabel, EndLabel, DI));
+}
+
+void MachineFunction::updateCallSiteInfo(const MachineInstr *Old,
+                                         const MachineInstr *New) {
+  if (!Target.Options.EnableDebugEntryValues || Old == New)
+    return;
+
+  assert(Old->isCall() && (!New || New->isCall()) &&
+         "Call site info referes only to call instructions!");
+  CallSiteInfoMap::iterator CSIt = CallSitesInfo.find(Old);
   if (CSIt == CallSitesInfo.end())
     return;
-  CallSitesInfo.erase(CSIt);
-}
-
-void MachineFunction::copyCallSiteInfo(const MachineInstr *Old,
-                                       const MachineInstr *New) {
-  assert(Old->shouldUpdateCallSiteInfo() &&
-         "Call site info refers only to call (MI) candidates or "
-         "candidates inside bundles");
-
-  if (!New->isCandidateForCallSiteEntry())
-    return eraseCallSiteInfo(Old);
-
-  const MachineInstr *OldCallMI = getCallInstr(Old);
-  CallSiteInfoMap::iterator CSIt = getCallSiteInfo(OldCallMI);
-  if (CSIt == CallSitesInfo.end())
-    return;
-
-  CallSiteInfo CSInfo = CSIt->second;
-  CallSitesInfo[New] = CSInfo;
-}
-
-void MachineFunction::moveCallSiteInfo(const MachineInstr *Old,
-                                       const MachineInstr *New) {
-  assert(Old->shouldUpdateCallSiteInfo() &&
-         "Call site info refers only to call (MI) candidates or "
-         "candidates inside bundles");
-
-  if (!New->isCandidateForCallSiteEntry())
-    return eraseCallSiteInfo(Old);
-
-  const MachineInstr *OldCallMI = getCallInstr(Old);
-  CallSiteInfoMap::iterator CSIt = getCallSiteInfo(OldCallMI);
-  if (CSIt == CallSitesInfo.end())
-    return;
-
   CallSiteInfo CSInfo = std::move(CSIt->second);
   CallSitesInfo.erase(CSIt);
-  CallSitesInfo[New] = CSInfo;
-}
-
-void MachineFunction::setDebugInstrNumberingCount(unsigned Num) {
-  DebugInstrNumberingCount = Num;
-}
-
-void MachineFunction::makeDebugValueSubstitution(DebugInstrOperandPair A,
-                                                 DebugInstrOperandPair B,
-                                                 unsigned Subreg) {
-  // Catch any accidental self-loops.
-  assert(A.first != B.first);
-  // Don't allow any substitutions _from_ the memory operand number.
-  assert(A.second != DebugOperandMemNumber);
-
-  DebugValueSubstitutions.push_back({A, B, Subreg});
-}
-
-void MachineFunction::substituteDebugValuesForInst(const MachineInstr &Old,
-                                                   MachineInstr &New,
-                                                   unsigned MaxOperand) {
-  // If the Old instruction wasn't tracked at all, there is no work to do.
-  unsigned OldInstrNum = Old.peekDebugInstrNum();
-  if (!OldInstrNum)
-    return;
-
-  // Iterate over all operands looking for defs to create substitutions for.
-  // Avoid creating new instr numbers unless we create a new substitution.
-  // While this has no functional effect, it risks confusing someone reading
-  // MIR output.
-  // Examine all the operands, or the first N specified by the caller.
-  MaxOperand = std::min(MaxOperand, Old.getNumOperands());
-  for (unsigned int I = 0; I < MaxOperand; ++I) {
-    const auto &OldMO = Old.getOperand(I);
-    auto &NewMO = New.getOperand(I);
-    (void)NewMO;
-
-    if (!OldMO.isReg() || !OldMO.isDef())
-      continue;
-    assert(NewMO.isDef());
-
-    unsigned NewInstrNum = New.getDebugInstrNum();
-    makeDebugValueSubstitution(std::make_pair(OldInstrNum, I),
-                               std::make_pair(NewInstrNum, I));
-  }
-}
-
-auto MachineFunction::salvageCopySSA(
-    MachineInstr &MI, DenseMap<Register, DebugInstrOperandPair> &DbgPHICache)
-    -> DebugInstrOperandPair {
-  const TargetInstrInfo &TII = *getSubtarget().getInstrInfo();
-
-  // Check whether this copy-like instruction has already been salvaged into
-  // an operand pair.
-  Register Dest;
-  if (auto CopyDstSrc = TII.isCopyInstr(MI)) {
-    Dest = CopyDstSrc->Destination->getReg();
-  } else {
-    assert(MI.isSubregToReg());
-    Dest = MI.getOperand(0).getReg();
-  }
-
-  auto CacheIt = DbgPHICache.find(Dest);
-  if (CacheIt != DbgPHICache.end())
-    return CacheIt->second;
-
-  // Calculate the instruction number to use, or install a DBG_PHI.
-  auto OperandPair = salvageCopySSAImpl(MI);
-  DbgPHICache.insert({Dest, OperandPair});
-  return OperandPair;
-}
-
-auto MachineFunction::salvageCopySSAImpl(MachineInstr &MI)
-    -> DebugInstrOperandPair {
-  MachineRegisterInfo &MRI = getRegInfo();
-  const TargetRegisterInfo &TRI = *MRI.getTargetRegisterInfo();
-  const TargetInstrInfo &TII = *getSubtarget().getInstrInfo();
-
-  // Chase the value read by a copy-like instruction back to the instruction
-  // that ultimately _defines_ that value. This may pass:
-  //  * Through multiple intermediate copies, including subregister moves /
-  //    copies,
-  //  * Copies from physical registers that must then be traced back to the
-  //    defining instruction,
-  //  * Or, physical registers may be live-in to (only) the entry block, which
-  //    requires a DBG_PHI to be created.
-  // We can pursue this problem in that order: trace back through copies,
-  // optionally through a physical register, to a defining instruction. We
-  // should never move from physreg to vreg. As we're still in SSA form, no need
-  // to worry about partial definitions of registers.
-
-  // Helper lambda to interpret a copy-like instruction. Takes instruction,
-  // returns the register read and any subregister identifying which part is
-  // read.
-  auto GetRegAndSubreg =
-      [&](const MachineInstr &Cpy) -> std::pair<Register, unsigned> {
-    Register NewReg, OldReg;
-    unsigned SubReg;
-    if (Cpy.isCopy()) {
-      OldReg = Cpy.getOperand(0).getReg();
-      NewReg = Cpy.getOperand(1).getReg();
-      SubReg = Cpy.getOperand(1).getSubReg();
-    } else if (Cpy.isSubregToReg()) {
-      OldReg = Cpy.getOperand(0).getReg();
-      NewReg = Cpy.getOperand(2).getReg();
-      SubReg = Cpy.getOperand(3).getImm();
-    } else {
-      auto CopyDetails = *TII.isCopyInstr(Cpy);
-      const MachineOperand &Src = *CopyDetails.Source;
-      const MachineOperand &Dest = *CopyDetails.Destination;
-      OldReg = Dest.getReg();
-      NewReg = Src.getReg();
-      SubReg = Src.getSubReg();
-    }
-
-    return {NewReg, SubReg};
-  };
-
-  // First seek either the defining instruction, or a copy from a physreg.
-  // During search, the current state is the current copy instruction, and which
-  // register we've read. Accumulate qualifying subregisters into SubregsSeen;
-  // deal with those later.
-  auto State = GetRegAndSubreg(MI);
-  auto CurInst = MI.getIterator();
-  SmallVector<unsigned, 4> SubregsSeen;
-  while (true) {
-    // If we've found a copy from a physreg, first portion of search is over.
-    if (!State.first.isVirtual())
-      break;
-
-    // Record any subregister qualifier.
-    if (State.second)
-      SubregsSeen.push_back(State.second);
-
-    assert(MRI.hasOneDef(State.first));
-    MachineInstr &Inst = *MRI.def_begin(State.first)->getParent();
-    CurInst = Inst.getIterator();
-
-    // Any non-copy instruction is the defining instruction we're seeking.
-    if (!Inst.isCopyLike() && !TII.isCopyInstr(Inst))
-      break;
-    State = GetRegAndSubreg(Inst);
-  };
-
-  // Helper lambda to apply additional subregister substitutions to a known
-  // instruction/operand pair. Adds new (fake) substitutions so that we can
-  // record the subregister. FIXME: this isn't very space efficient if multiple
-  // values are tracked back through the same copies; cache something later.
-  auto ApplySubregisters =
-      [&](DebugInstrOperandPair P) -> DebugInstrOperandPair {
-    for (unsigned Subreg : reverse(SubregsSeen)) {
-      // Fetch a new instruction number, not attached to an actual instruction.
-      unsigned NewInstrNumber = getNewDebugInstrNum();
-      // Add a substitution from the "new" number to the known one, with a
-      // qualifying subreg.
-      makeDebugValueSubstitution({NewInstrNumber, 0}, P, Subreg);
-      // Return the new number; to find the underlying value, consumers need to
-      // deal with the qualifying subreg.
-      P = {NewInstrNumber, 0};
-    }
-    return P;
-  };
-
-  // If we managed to find the defining instruction after COPYs, return an
-  // instruction / operand pair after adding subregister qualifiers.
-  if (State.first.isVirtual()) {
-    // Virtual register def -- we can just look up where this happens.
-    MachineInstr *Inst = MRI.def_begin(State.first)->getParent();
-    for (auto &MO : Inst->all_defs()) {
-      if (MO.getReg() != State.first)
-        continue;
-      return ApplySubregisters({Inst->getDebugInstrNum(), MO.getOperandNo()});
-    }
-
-    llvm_unreachable("Vreg def with no corresponding operand?");
-  }
-
-  // Our search ended in a copy from a physreg: walk back up the function
-  // looking for whatever defines the physreg.
-  assert(CurInst->isCopyLike() || TII.isCopyInstr(*CurInst));
-  State = GetRegAndSubreg(*CurInst);
-  Register RegToSeek = State.first;
-
-  auto RMII = CurInst->getReverseIterator();
-  auto PrevInstrs = make_range(RMII, CurInst->getParent()->instr_rend());
-  for (auto &ToExamine : PrevInstrs) {
-    for (auto &MO : ToExamine.all_defs()) {
-      // Test for operand that defines something aliasing RegToSeek.
-      if (!TRI.regsOverlap(RegToSeek, MO.getReg()))
-        continue;
-
-      return ApplySubregisters(
-          {ToExamine.getDebugInstrNum(), MO.getOperandNo()});
-    }
-  }
-
-  MachineBasicBlock &InsertBB = *CurInst->getParent();
-
-  // We reached the start of the block before finding a defining instruction.
-  // There are numerous scenarios where this can happen:
-  // * Constant physical registers,
-  // * Several intrinsics that allow LLVM-IR to read arbitary registers,
-  // * Arguments in the entry block,
-  // * Exception handling landing pads.
-  // Validating all of them is too difficult, so just insert a DBG_PHI reading
-  // the variable value at this position, rather than checking it makes sense.
-
-  // Create DBG_PHI for specified physreg.
-  auto Builder = BuildMI(InsertBB, InsertBB.getFirstNonPHI(), DebugLoc(),
-                         TII.get(TargetOpcode::DBG_PHI));
-  Builder.addReg(State.first);
-  unsigned NewNum = getNewDebugInstrNum();
-  Builder.addImm(NewNum);
-  return ApplySubregisters({NewNum, 0u});
-}
-
-void MachineFunction::finalizeDebugInstrRefs() {
-  auto *TII = getSubtarget().getInstrInfo();
-
-  auto MakeUndefDbgValue = [&](MachineInstr &MI) {
-    const MCInstrDesc &RefII = TII->get(TargetOpcode::DBG_VALUE_LIST);
-    MI.setDesc(RefII);
-    MI.setDebugValueUndef();
-  };
-
-  DenseMap<Register, DebugInstrOperandPair> ArgDbgPHIs;
-  for (auto &MBB : *this) {
-    for (auto &MI : MBB) {
-      if (!MI.isDebugRef())
-        continue;
-
-      bool IsValidRef = true;
-
-      for (MachineOperand &MO : MI.debug_operands()) {
-        if (!MO.isReg())
-          continue;
-
-        Register Reg = MO.getReg();
-
-        // Some vregs can be deleted as redundant in the meantime. Mark those
-        // as DBG_VALUE $noreg. Additionally, some normal instructions are
-        // quickly deleted, leaving dangling references to vregs with no def.
-        if (Reg == 0 || !RegInfo->hasOneDef(Reg)) {
-          IsValidRef = false;
-          break;
-        }
-
-        assert(Reg.isVirtual());
-        MachineInstr &DefMI = *RegInfo->def_instr_begin(Reg);
-
-        // If we've found a copy-like instruction, follow it back to the
-        // instruction that defines the source value, see salvageCopySSA docs
-        // for why this is important.
-        if (DefMI.isCopyLike() || TII->isCopyInstr(DefMI)) {
-          auto Result = salvageCopySSA(DefMI, ArgDbgPHIs);
-          MO.ChangeToDbgInstrRef(Result.first, Result.second);
-        } else {
-          // Otherwise, identify the operand number that the VReg refers to.
-          unsigned OperandIdx = 0;
-          for (const auto &DefMO : DefMI.operands()) {
-            if (DefMO.isReg() && DefMO.isDef() && DefMO.getReg() == Reg)
-              break;
-            ++OperandIdx;
-          }
-          assert(OperandIdx < DefMI.getNumOperands());
-
-          // Morph this instr ref to point at the given instruction and operand.
-          unsigned ID = DefMI.getDebugInstrNum();
-          MO.ChangeToDbgInstrRef(ID, OperandIdx);
-        }
-      }
-
-      if (!IsValidRef)
-        MakeUndefDbgValue(MI);
-    }
-  }
-}
-
-bool MachineFunction::shouldUseDebugInstrRef() const {
-  // Disable instr-ref at -O0: it's very slow (in compile time). We can still
-  // have optimized code inlined into this unoptimized code, however with
-  // fewer and less aggressive optimizations happening, coverage and accuracy
-  // should not suffer.
-  if (getTarget().getOptLevel() == CodeGenOpt::None)
-    return false;
-
-  // Don't use instr-ref if this function is marked optnone.
-  if (F.hasFnAttribute(Attribute::OptimizeNone))
-    return false;
-
-  if (llvm::debuginfoShouldUseDebugInstrRef(getTarget().getTargetTriple()))
-    return true;
-
-  return false;
-}
-
-bool MachineFunction::useDebugInstrRef() const {
-  return UseDebugInstrRef;
-}
-
-void MachineFunction::setUseDebugInstrRef(bool Use) {
-  UseDebugInstrRef = Use;
-}
-
-// Use one million as a high / reserved number.
-const unsigned MachineFunction::DebugOperandMemNumber = 1000000;
+  if (New)
+    CallSitesInfo[New] = CSInfo;
+}
 
 /// \}
 
@@ -1273,13 +888,13 @@
   // alignment.
   switch (getEntryKind()) {
   case MachineJumpTableInfo::EK_BlockAddress:
-    return TD.getPointerABIAlignment(0).value();
+    return TD.getPointerABIAlignment(0);
   case MachineJumpTableInfo::EK_GPRel64BlockAddress:
-    return TD.getABIIntegerTypeAlignment(64).value();
+    return TD.getABIIntegerTypeAlignment(64);
   case MachineJumpTableInfo::EK_GPRel32BlockAddress:
   case MachineJumpTableInfo::EK_LabelDifference32:
   case MachineJumpTableInfo::EK_Custom32:
-    return TD.getABIIntegerTypeAlignment(32).value();
+    return TD.getABIIntegerTypeAlignment(32);
   case MachineJumpTableInfo::EK_Inline:
     return 1;
   }
@@ -1305,17 +920,6 @@
   return MadeChange;
 }
 
-/// If MBB is present in any jump tables, remove it.
-bool MachineJumpTableInfo::RemoveMBBFromJumpTables(MachineBasicBlock *MBB) {
-  bool MadeChange = false;
-  for (MachineJumpTableEntry &JTE : JumpTables) {
-    auto removeBeginItr = std::remove(JTE.MBBs.begin(), JTE.MBBs.end(), MBB);
-    MadeChange |= (removeBeginItr != JTE.MBBs.end());
-    JTE.MBBs.erase(removeBeginItr, JTE.MBBs.end());
-  }
-  return MadeChange;
-}
-
 /// If Old is a target of the jump tables, update the jump table to branch to
 /// New instead.
 bool MachineJumpTableInfo::ReplaceMBBInJumpTable(unsigned Idx,
@@ -1324,9 +928,9 @@
   assert(Old != New && "Not making a change?");
   bool MadeChange = false;
   MachineJumpTableEntry &JTE = JumpTables[Idx];
-  for (MachineBasicBlock *&MBB : JTE.MBBs)
-    if (MBB == Old) {
-      MBB = New;
+  for (size_t j = 0, e = JTE.MBBs.size(); j != e; ++j)
+    if (JTE.MBBs[j] == Old) {
+      JTE.MBBs[j] = New;
       MadeChange = true;
     }
   return MadeChange;
@@ -1339,8 +943,8 @@
 
   for (unsigned i = 0, e = JumpTables.size(); i != e; ++i) {
     OS << printJumpTableEntryReference(i) << ':';
-    for (const MachineBasicBlock *MBB : JumpTables[i].MBBs)
-      OS << ' ' << printMBBReference(*MBB);
+    for (unsigned j = 0, f = JumpTables[i].MBBs.size(); j != f; ++j)
+      OS << ' ' << printMBBReference(*JumpTables[i].MBBs[j]);
     if (i != e)
       OS << '\n';
   }
@@ -1362,27 +966,23 @@
 
 void MachineConstantPoolValue::anchor() {}
 
-unsigned MachineConstantPoolValue::getSizeInBytes(const DataLayout &DL) const {
-  return DL.getTypeAllocSize(Ty);
-}
-
-unsigned MachineConstantPoolEntry::getSizeInBytes(const DataLayout &DL) const {
+Type *MachineConstantPoolEntry::getType() const {
   if (isMachineConstantPoolEntry())
-    return Val.MachineCPVal->getSizeInBytes(DL);
-  return DL.getTypeAllocSize(Val.ConstVal->getType());
+    return Val.MachineCPVal->getType();
+  return Val.ConstVal->getType();
 }
 
 bool MachineConstantPoolEntry::needsRelocation() const {
   if (isMachineConstantPoolEntry())
     return true;
-  return Val.ConstVal->needsDynamicRelocation();
+  return Val.ConstVal->needsRelocation();
 }
 
 SectionKind
 MachineConstantPoolEntry::getSectionKind(const DataLayout *DL) const {
   if (needsRelocation())
     return SectionKind::getReadOnlyWithRel();
-  switch (getSizeInBytes(*DL)) {
+  switch (DL->getTypeAllocSize(getType())) {
   case 4:
     return SectionKind::getMergeableConst4();
   case 8:
@@ -1400,19 +1000,21 @@
   // A constant may be a member of both Constants and MachineCPVsSharingEntries,
   // so keep track of which we've deleted to avoid double deletions.
   DenseSet<MachineConstantPoolValue*> Deleted;
-  for (const MachineConstantPoolEntry &C : Constants)
-    if (C.isMachineConstantPoolEntry()) {
-      Deleted.insert(C.Val.MachineCPVal);
-      delete C.Val.MachineCPVal;
+  for (unsigned i = 0, e = Constants.size(); i != e; ++i)
+    if (Constants[i].isMachineConstantPoolEntry()) {
+      Deleted.insert(Constants[i].Val.MachineCPVal);
+      delete Constants[i].Val.MachineCPVal;
     }
-  for (MachineConstantPoolValue *CPV : MachineCPVsSharingEntries) {
-    if (Deleted.count(CPV) == 0)
-      delete CPV;
+  for (DenseSet<MachineConstantPoolValue*>::iterator I =
+       MachineCPVsSharingEntries.begin(), E = MachineCPVsSharingEntries.end();
+       I != E; ++I) {
+    if (Deleted.count(*I) == 0)
+      delete *I;
   }
 }
 
 /// Test whether the given two constants can be allocated the same constant pool
-/// entry referenced by \param A.
+/// entry.
 static bool CanShareConstantPoolEntry(const Constant *A, const Constant *B,
                                       const DataLayout &DL) {
   // Handle the trivial case quickly.
@@ -1431,8 +1033,6 @@
   uint64_t StoreSize = DL.getTypeStoreSize(A->getType());
   if (StoreSize != DL.getTypeStoreSize(B->getType()) || StoreSize > 128)
     return false;
-
-  bool ContainsUndefOrPoisonA = A->containsUndefOrPoisonElement();
 
   Type *IntTy = IntegerType::get(A->getContext(), StoreSize*8);
 
@@ -1453,20 +1053,14 @@
     B = ConstantFoldCastOperand(Instruction::BitCast, const_cast<Constant *>(B),
                                 IntTy, DL);
 
-  if (A != B)
-    return false;
-
-  // Constants only safely match if A doesn't contain undef/poison.
-  // As we'll be reusing A, it doesn't matter if B contain undef/poison.
-  // TODO: Handle cases where A and B have the same undef/poison elements.
-  // TODO: Merge A and B with mismatching undef/poison elements.
-  return !ContainsUndefOrPoisonA;
+  return A == B;
 }
 
 /// Create a new entry in the constant pool or return an existing one.
 /// User must specify the log2 of the minimum required alignment for the object.
 unsigned MachineConstantPool::getConstantPoolIndex(const Constant *C,
-                                                   Align Alignment) {
+                                                   unsigned Alignment) {
+  assert(Alignment && "Alignment must be specified!");
   if (Alignment > PoolAlignment) PoolAlignment = Alignment;
 
   // Check to see if we already have this constant.
@@ -1475,7 +1069,7 @@
   for (unsigned i = 0, e = Constants.size(); i != e; ++i)
     if (!Constants[i].isMachineConstantPoolEntry() &&
         CanShareConstantPoolEntry(Constants[i].Val.ConstVal, C, DL)) {
-      if (Constants[i].getAlign() < Alignment)
+      if ((unsigned)Constants[i].getAlignment() < Alignment)
         Constants[i].Alignment = Alignment;
       return i;
     }
@@ -1485,7 +1079,8 @@
 }
 
 unsigned MachineConstantPool::getConstantPoolIndex(MachineConstantPoolValue *V,
-                                                   Align Alignment) {
+                                                   unsigned Alignment) {
+  assert(Alignment && "Alignment must be specified!");
   if (Alignment > PoolAlignment) PoolAlignment = Alignment;
 
   // Check to see if we already have this constant.
@@ -1511,20 +1106,9 @@
       Constants[i].Val.MachineCPVal->print(OS);
     else
       Constants[i].Val.ConstVal->printAsOperand(OS, /*PrintType=*/false);
-    OS << ", align=" << Constants[i].getAlign().value();
+    OS << ", align=" << Constants[i].getAlignment();
     OS << "\n";
   }
-}
-
-//===----------------------------------------------------------------------===//
-// Template specialization for MachineFunction implementation of
-// ProfileSummaryInfo::getEntryCount().
-//===----------------------------------------------------------------------===//
-template <>
-std::optional<Function::ProfileCount>
-ProfileSummaryInfo::getEntryCount<llvm::MachineFunction>(
-    const llvm::MachineFunction *F) const {
-  return F->getFunction().getEntryCount();
 }
 
 #if !defined(NDEBUG) || defined(LLVM_ENABLE_DUMP)
