--- conflicted
+++ resolved
@@ -787,27 +787,16 @@
 
 INITIALIZE_PASS_BEGIN(EarlyIfConverter, DEBUG_TYPE,
                       "Early If Converter", false, false)
-<<<<<<< HEAD
-INITIALIZE_PASS_DEPENDENCY(MachineBranchProbabilityInfo)
-INITIALIZE_PASS_DEPENDENCY(MachineDominatorTree)
-=======
 INITIALIZE_PASS_DEPENDENCY(MachineBranchProbabilityInfoWrapperPass)
 INITIALIZE_PASS_DEPENDENCY(MachineDominatorTreeWrapperPass)
->>>>>>> 4ae23bcc
 INITIALIZE_PASS_DEPENDENCY(MachineTraceMetrics)
 INITIALIZE_PASS_END(EarlyIfConverter, DEBUG_TYPE,
                     "Early If Converter", false, false)
 
 void EarlyIfConverter::getAnalysisUsage(AnalysisUsage &AU) const {
-<<<<<<< HEAD
-  AU.addRequired<MachineBranchProbabilityInfo>();
-  AU.addRequired<MachineDominatorTree>();
-  AU.addPreserved<MachineDominatorTree>();
-=======
   AU.addRequired<MachineBranchProbabilityInfoWrapperPass>();
   AU.addRequired<MachineDominatorTreeWrapperPass>();
   AU.addPreserved<MachineDominatorTreeWrapperPass>();
->>>>>>> 4ae23bcc
   AU.addRequired<MachineLoopInfo>();
   AU.addPreserved<MachineLoopInfo>();
   AU.addRequired<MachineTraceMetrics>();
@@ -1097,7 +1086,7 @@
   TRI = STI.getRegisterInfo();
   SchedModel = STI.getSchedModel();
   MRI = &MF.getRegInfo();
-  DomTree = &getAnalysis<MachineDominatorTree>();
+  DomTree = &getAnalysis<MachineDominatorTreeWrapperPass>().getDomTree();
   Loops = &getAnalysis<MachineLoopInfo>();
   Traces = &getAnalysis<MachineTraceMetrics>();
   MinInstr = nullptr;
@@ -1152,26 +1141,15 @@
 
 INITIALIZE_PASS_BEGIN(EarlyIfPredicator, DEBUG_TYPE, "Early If Predicator",
                       false, false)
-<<<<<<< HEAD
-INITIALIZE_PASS_DEPENDENCY(MachineDominatorTree)
-INITIALIZE_PASS_DEPENDENCY(MachineBranchProbabilityInfo)
-=======
 INITIALIZE_PASS_DEPENDENCY(MachineDominatorTreeWrapperPass)
 INITIALIZE_PASS_DEPENDENCY(MachineBranchProbabilityInfoWrapperPass)
->>>>>>> 4ae23bcc
 INITIALIZE_PASS_END(EarlyIfPredicator, DEBUG_TYPE, "Early If Predicator", false,
                     false)
 
 void EarlyIfPredicator::getAnalysisUsage(AnalysisUsage &AU) const {
-<<<<<<< HEAD
-  AU.addRequired<MachineBranchProbabilityInfo>();
-  AU.addRequired<MachineDominatorTree>();
-  AU.addPreserved<MachineDominatorTree>();
-=======
   AU.addRequired<MachineBranchProbabilityInfoWrapperPass>();
   AU.addRequired<MachineDominatorTreeWrapperPass>();
   AU.addPreserved<MachineDominatorTreeWrapperPass>();
->>>>>>> 4ae23bcc
   AU.addRequired<MachineLoopInfo>();
   AU.addPreserved<MachineLoopInfo>();
   MachineFunctionPass::getAnalysisUsage(AU);
@@ -1242,7 +1220,7 @@
   TRI = STI.getRegisterInfo();
   MRI = &MF.getRegInfo();
   SchedModel.init(&STI);
-  DomTree = &getAnalysis<MachineDominatorTree>();
+  DomTree = &getAnalysis<MachineDominatorTreeWrapperPass>().getDomTree();
   Loops = &getAnalysis<MachineLoopInfo>();
   MBPI = &getAnalysis<MachineBranchProbabilityInfoWrapperPass>().getMBPI();
 
