//===- ConstantFold.cpp - LLVM constant folder ----------------------------===//
//
// Part of the LLVM Project, under the Apache License v2.0 with LLVM Exceptions.
// See https://llvm.org/LICENSE.txt for license information.
// SPDX-License-Identifier: Apache-2.0 WITH LLVM-exception
//
//===----------------------------------------------------------------------===//
//
// This file implements folding of constants for LLVM.  This implements the
// (internal) ConstantFold.h interface, which is used by the
// ConstantExpr::get* methods to automatically fold constants when possible.
//
// The current constant folding implementation is implemented in two pieces: the
// pieces that don't need DataLayout, and the pieces that do. This is to avoid
// a dependence in IR on Target.
//
//===----------------------------------------------------------------------===//

#include "llvm/IR/ConstantFold.h"
#include "llvm/ADT/APSInt.h"
#include "llvm/ADT/SmallVector.h"
#include "llvm/IR/Constants.h"
#include "llvm/IR/DerivedTypes.h"
#include "llvm/IR/Function.h"
#include "llvm/IR/GetElementPtrTypeIterator.h"
#include "llvm/IR/GlobalAlias.h"
#include "llvm/IR/GlobalVariable.h"
#include "llvm/IR/Instructions.h"
#include "llvm/IR/Module.h"
#include "llvm/IR/Operator.h"
#include "llvm/IR/PatternMatch.h"
#include "llvm/Support/ErrorHandling.h"
using namespace llvm;
using namespace llvm::PatternMatch;

//===----------------------------------------------------------------------===//
//                ConstantFold*Instruction Implementations
//===----------------------------------------------------------------------===//

/// This function determines which opcode to use to fold two constant cast
/// expressions together. It uses CastInst::isEliminableCastPair to determine
/// the opcode. Consequently its just a wrapper around that function.
/// Determine if it is valid to fold a cast of a cast
static unsigned
foldConstantCastPair(
  unsigned opc,          ///< opcode of the second cast constant expression
  ConstantExpr *Op,      ///< the first cast constant expression
  Type *DstTy            ///< destination type of the first cast
) {
  assert(Op && Op->isCast() && "Can't fold cast of cast without a cast!");
  assert(DstTy && DstTy->isFirstClassType() && "Invalid cast destination type");
  assert(CastInst::isCast(opc) && "Invalid cast opcode");

  // The types and opcodes for the two Cast constant expressions
  Type *SrcTy = Op->getOperand(0)->getType();
  Type *MidTy = Op->getType();
  Instruction::CastOps firstOp = Instruction::CastOps(Op->getOpcode());
  Instruction::CastOps secondOp = Instruction::CastOps(opc);

  // Assume that pointers are never more than 64 bits wide, and only use this
  // for the middle type. Otherwise we could end up folding away illegal
  // bitcasts between address spaces with different sizes.
  IntegerType *FakeIntPtrTy = Type::getInt64Ty(DstTy->getContext());

  // Let CastInst::isEliminableCastPair do the heavy lifting.
  return CastInst::isEliminableCastPair(firstOp, secondOp, SrcTy, MidTy, DstTy,
                                        nullptr, FakeIntPtrTy, nullptr);
}

static Constant *FoldBitCast(Constant *V, Type *DestTy) {
  Type *SrcTy = V->getType();
  if (SrcTy == DestTy)
    return V; // no-op cast

  // Handle casts from one vector constant to another.  We know that the src
  // and dest type have the same size (otherwise its an illegal cast).
  if (VectorType *DestPTy = dyn_cast<VectorType>(DestTy)) {
    if (V->isAllOnesValue())
      return Constant::getAllOnesValue(DestTy);

    // Canonicalize scalar-to-vector bitcasts into vector-to-vector bitcasts
    // This allows for other simplifications (although some of them
    // can only be handled by Analysis/ConstantFolding.cpp).
    if (isa<ConstantInt>(V) || isa<ConstantFP>(V))
      return ConstantExpr::getBitCast(ConstantVector::get(V), DestPTy);
    return nullptr;
  }

  // Handle integral constant input.
  if (ConstantInt *CI = dyn_cast<ConstantInt>(V)) {
    // See note below regarding the PPC_FP128 restriction.
    if (DestTy->isFloatingPointTy() && !DestTy->isPPC_FP128Ty())
      return ConstantFP::get(DestTy->getContext(),
                             APFloat(DestTy->getFltSemantics(),
                                     CI->getValue()));

    // Otherwise, can't fold this (vector?)
    return nullptr;
  }

  // Handle ConstantFP input: FP -> Integral.
  if (ConstantFP *FP = dyn_cast<ConstantFP>(V)) {
    // PPC_FP128 is really the sum of two consecutive doubles, where the first
    // double is always stored first in memory, regardless of the target
    // endianness. The memory layout of i128, however, depends on the target
    // endianness, and so we can't fold this without target endianness
    // information. This should instead be handled by
    // Analysis/ConstantFolding.cpp
    if (FP->getType()->isPPC_FP128Ty())
      return nullptr;

    // Make sure dest type is compatible with the folded integer constant.
    if (!DestTy->isIntegerTy())
      return nullptr;

    return ConstantInt::get(FP->getContext(),
                            FP->getValueAPF().bitcastToAPInt());
  }

  return nullptr;
}


/// V is an integer constant which only has a subset of its bytes used.
/// The bytes used are indicated by ByteStart (which is the first byte used,
/// counting from the least significant byte) and ByteSize, which is the number
/// of bytes used.
///
/// This function analyzes the specified constant to see if the specified byte
/// range can be returned as a simplified constant.  If so, the constant is
/// returned, otherwise null is returned.
static Constant *ExtractConstantBytes(Constant *C, unsigned ByteStart,
                                      unsigned ByteSize) {
  assert(C->getType()->isIntegerTy() &&
         (cast<IntegerType>(C->getType())->getBitWidth() & 7) == 0 &&
         "Non-byte sized integer input");
  [[maybe_unused]] unsigned CSize = cast<IntegerType>(C->getType())->getBitWidth()/8;
  assert(ByteSize && "Must be accessing some piece");
  assert(ByteStart+ByteSize <= CSize && "Extracting invalid piece from input");
  assert(ByteSize != CSize && "Should not extract everything");

  // Constant Integers are simple.
  if (ConstantInt *CI = dyn_cast<ConstantInt>(C)) {
    APInt V = CI->getValue();
    if (ByteStart)
      V.lshrInPlace(ByteStart*8);
    V = V.trunc(ByteSize*8);
    return ConstantInt::get(CI->getContext(), V);
  }

  // In the input is a constant expr, we might be able to recursively simplify.
  // If not, we definitely can't do anything.
  ConstantExpr *CE = dyn_cast<ConstantExpr>(C);
  if (!CE) return nullptr;

  switch (CE->getOpcode()) {
  default: return nullptr;
  case Instruction::Shl: {
    ConstantInt *Amt = dyn_cast<ConstantInt>(CE->getOperand(1));
    if (!Amt)
      return nullptr;
    APInt ShAmt = Amt->getValue();
    // Cannot analyze non-byte shifts.
    if ((ShAmt & 7) != 0)
      return nullptr;
    ShAmt.lshrInPlace(3);

    // If the extract is known to be all zeros, return zero.
    if (ShAmt.uge(ByteStart + ByteSize))
      return Constant::getNullValue(
          IntegerType::get(CE->getContext(), ByteSize * 8));
    // If the extract is known to be fully in the input, extract it.
    if (ShAmt.ule(ByteStart))
      return ExtractConstantBytes(CE->getOperand(0),
                                  ByteStart - ShAmt.getZExtValue(), ByteSize);

    // TODO: Handle the 'partially zero' case.
    return nullptr;
  }
  }
}

static Constant *foldMaybeUndesirableCast(unsigned opc, Constant *V,
                                          Type *DestTy) {
  return ConstantExpr::isDesirableCastOp(opc)
             ? ConstantExpr::getCast(opc, V, DestTy)
             : ConstantFoldCastInstruction(opc, V, DestTy);
}

Constant *llvm::ConstantFoldCastInstruction(unsigned opc, Constant *V,
                                            Type *DestTy) {
  if (isa<PoisonValue>(V))
    return PoisonValue::get(DestTy);

  if (isa<UndefValue>(V)) {
    // zext(undef) = 0, because the top bits will be zero.
    // sext(undef) = 0, because the top bits will all be the same.
    // [us]itofp(undef) = 0, because the result value is bounded.
    if (opc == Instruction::ZExt || opc == Instruction::SExt ||
        opc == Instruction::UIToFP || opc == Instruction::SIToFP)
      return Constant::getNullValue(DestTy);
    return UndefValue::get(DestTy);
  }

  if (V->isNullValue() && !DestTy->isX86_MMXTy() && !DestTy->isX86_AMXTy() &&
      opc != Instruction::AddrSpaceCast)
    return Constant::getNullValue(DestTy);

  // If the cast operand is a constant expression, there's a few things we can
  // do to try to simplify it.
  if (ConstantExpr *CE = dyn_cast<ConstantExpr>(V)) {
    if (CE->isCast()) {
      // Try hard to fold cast of cast because they are often eliminable.
      if (unsigned newOpc = foldConstantCastPair(opc, CE, DestTy))
        return foldMaybeUndesirableCast(newOpc, CE->getOperand(0), DestTy);
    }
  }

  // If the cast operand is a constant vector, perform the cast by
  // operating on each element. In the cast of bitcasts, the element
  // count may be mismatched; don't attempt to handle that here.
  if ((isa<ConstantVector>(V) || isa<ConstantDataVector>(V)) &&
      DestTy->isVectorTy() &&
      cast<FixedVectorType>(DestTy)->getNumElements() ==
          cast<FixedVectorType>(V->getType())->getNumElements()) {
    VectorType *DestVecTy = cast<VectorType>(DestTy);
    Type *DstEltTy = DestVecTy->getElementType();
    // Fast path for splatted constants.
    if (Constant *Splat = V->getSplatValue()) {
      Constant *Res = foldMaybeUndesirableCast(opc, Splat, DstEltTy);
      if (!Res)
        return nullptr;
      return ConstantVector::getSplat(
          cast<VectorType>(DestTy)->getElementCount(), Res);
    }
    SmallVector<Constant *, 16> res;
    Type *Ty = IntegerType::get(V->getContext(), 32);
    for (unsigned i = 0,
                  e = cast<FixedVectorType>(V->getType())->getNumElements();
         i != e; ++i) {
      Constant *C = ConstantExpr::getExtractElement(V, ConstantInt::get(Ty, i));
      Constant *Casted = foldMaybeUndesirableCast(opc, C, DstEltTy);
      if (!Casted)
        return nullptr;
      res.push_back(Casted);
    }
    return ConstantVector::get(res);
  }

  // We actually have to do a cast now. Perform the cast according to the
  // opcode specified.
  switch (opc) {
  default:
    llvm_unreachable("Failed to cast constant expression");
  case Instruction::FPTrunc:
  case Instruction::FPExt:
    if (ConstantFP *FPC = dyn_cast<ConstantFP>(V)) {
      bool ignored;
      APFloat Val = FPC->getValueAPF();
      Val.convert(DestTy->getFltSemantics(), APFloat::rmNearestTiesToEven,
                  &ignored);
      return ConstantFP::get(V->getContext(), Val);
    }
    return nullptr; // Can't fold.
  case Instruction::FPToUI:
  case Instruction::FPToSI:
    if (ConstantFP *FPC = dyn_cast<ConstantFP>(V)) {
      const APFloat &V = FPC->getValueAPF();
      bool ignored;
      uint32_t DestBitWidth = cast<IntegerType>(DestTy)->getBitWidth();
      APSInt IntVal(DestBitWidth, opc == Instruction::FPToUI);
      if (APFloat::opInvalidOp ==
          V.convertToInteger(IntVal, APFloat::rmTowardZero, &ignored)) {
        // Undefined behavior invoked - the destination type can't represent
        // the input constant.
        return PoisonValue::get(DestTy);
      }
      return ConstantInt::get(FPC->getContext(), IntVal);
    }
    return nullptr; // Can't fold.
  case Instruction::UIToFP:
  case Instruction::SIToFP:
    if (ConstantInt *CI = dyn_cast<ConstantInt>(V)) {
      const APInt &api = CI->getValue();
      APFloat apf(DestTy->getFltSemantics(),
                  APInt::getZero(DestTy->getPrimitiveSizeInBits()));
      apf.convertFromAPInt(api, opc==Instruction::SIToFP,
                           APFloat::rmNearestTiesToEven);
      return ConstantFP::get(V->getContext(), apf);
    }
    return nullptr;
  case Instruction::ZExt:
    if (ConstantInt *CI = dyn_cast<ConstantInt>(V)) {
      uint32_t BitWidth = cast<IntegerType>(DestTy)->getBitWidth();
      return ConstantInt::get(V->getContext(),
                              CI->getValue().zext(BitWidth));
    }
    return nullptr;
  case Instruction::SExt:
    if (ConstantInt *CI = dyn_cast<ConstantInt>(V)) {
      uint32_t BitWidth = cast<IntegerType>(DestTy)->getBitWidth();
      return ConstantInt::get(V->getContext(),
                              CI->getValue().sext(BitWidth));
    }
    return nullptr;
  case Instruction::Trunc: {
    if (V->getType()->isVectorTy())
      return nullptr;

    uint32_t DestBitWidth = cast<IntegerType>(DestTy)->getBitWidth();
    if (ConstantInt *CI = dyn_cast<ConstantInt>(V)) {
      return ConstantInt::get(V->getContext(),
                              CI->getValue().trunc(DestBitWidth));
    }

    // The input must be a constantexpr.  See if we can simplify this based on
    // the bytes we are demanding.  Only do this if the source and dest are an
    // even multiple of a byte.
    if ((DestBitWidth & 7) == 0 &&
        (cast<IntegerType>(V->getType())->getBitWidth() & 7) == 0)
      if (Constant *Res = ExtractConstantBytes(V, 0, DestBitWidth / 8))
        return Res;

    return nullptr;
  }
  case Instruction::BitCast:
    return FoldBitCast(V, DestTy);
  case Instruction::AddrSpaceCast:
  case Instruction::IntToPtr:
  case Instruction::PtrToInt:
    return nullptr;
  }
}

Constant *llvm::ConstantFoldSelectInstruction(Constant *Cond,
                                              Constant *V1, Constant *V2) {
  // Check for i1 and vector true/false conditions.
  if (Cond->isNullValue()) return V2;
  if (Cond->isAllOnesValue()) return V1;

  // If the condition is a vector constant, fold the result elementwise.
  if (ConstantVector *CondV = dyn_cast<ConstantVector>(Cond)) {
    auto *V1VTy = CondV->getType();
    SmallVector<Constant*, 16> Result;
    Type *Ty = IntegerType::get(CondV->getContext(), 32);
    for (unsigned i = 0, e = V1VTy->getNumElements(); i != e; ++i) {
      Constant *V;
      Constant *V1Element = ConstantExpr::getExtractElement(V1,
                                                    ConstantInt::get(Ty, i));
      Constant *V2Element = ConstantExpr::getExtractElement(V2,
                                                    ConstantInt::get(Ty, i));
      auto *Cond = cast<Constant>(CondV->getOperand(i));
      if (isa<PoisonValue>(Cond)) {
        V = PoisonValue::get(V1Element->getType());
      } else if (V1Element == V2Element) {
        V = V1Element;
      } else if (isa<UndefValue>(Cond)) {
        V = isa<UndefValue>(V1Element) ? V1Element : V2Element;
      } else {
        if (!isa<ConstantInt>(Cond)) break;
        V = Cond->isNullValue() ? V2Element : V1Element;
      }
      Result.push_back(V);
    }

    // If we were able to build the vector, return it.
    if (Result.size() == V1VTy->getNumElements())
      return ConstantVector::get(Result);
  }

  if (isa<PoisonValue>(Cond))
    return PoisonValue::get(V1->getType());

  if (isa<UndefValue>(Cond)) {
    if (isa<UndefValue>(V1)) return V1;
    return V2;
  }

  if (V1 == V2) return V1;

  if (isa<PoisonValue>(V1))
    return V2;
  if (isa<PoisonValue>(V2))
    return V1;

  // If the true or false value is undef, we can fold to the other value as
  // long as the other value isn't poison.
  auto NotPoison = [](Constant *C) {
    if (isa<PoisonValue>(C))
      return false;

    // TODO: We can analyze ConstExpr by opcode to determine if there is any
    //       possibility of poison.
    if (isa<ConstantExpr>(C))
      return false;

    if (isa<ConstantInt>(C) || isa<GlobalVariable>(C) || isa<ConstantFP>(C) ||
        isa<ConstantPointerNull>(C) || isa<Function>(C))
      return true;

    if (C->getType()->isVectorTy())
      return !C->containsPoisonElement() && !C->containsConstantExpression();

    // TODO: Recursively analyze aggregates or other constants.
    return false;
  };
  if (isa<UndefValue>(V1) && NotPoison(V2)) return V2;
  if (isa<UndefValue>(V2) && NotPoison(V1)) return V1;

  return nullptr;
}

Constant *llvm::ConstantFoldExtractElementInstruction(Constant *Val,
                                                      Constant *Idx) {
  auto *ValVTy = cast<VectorType>(Val->getType());

  // extractelt poison, C -> poison
  // extractelt C, undef -> poison
  if (isa<PoisonValue>(Val) || isa<UndefValue>(Idx))
    return PoisonValue::get(ValVTy->getElementType());

  // extractelt undef, C -> undef
  if (isa<UndefValue>(Val))
    return UndefValue::get(ValVTy->getElementType());

  auto *CIdx = dyn_cast<ConstantInt>(Idx);
  if (!CIdx)
    return nullptr;

  if (auto *ValFVTy = dyn_cast<FixedVectorType>(Val->getType())) {
    // ee({w,x,y,z}, wrong_value) -> poison
    if (CIdx->uge(ValFVTy->getNumElements()))
      return PoisonValue::get(ValFVTy->getElementType());
  }

  // ee (gep (ptr, idx0, ...), idx) -> gep (ee (ptr, idx), ee (idx0, idx), ...)
  if (auto *CE = dyn_cast<ConstantExpr>(Val)) {
    if (auto *GEP = dyn_cast<GEPOperator>(CE)) {
      SmallVector<Constant *, 8> Ops;
      Ops.reserve(CE->getNumOperands());
      for (unsigned i = 0, e = CE->getNumOperands(); i != e; ++i) {
        Constant *Op = CE->getOperand(i);
        if (Op->getType()->isVectorTy()) {
          Constant *ScalarOp = ConstantExpr::getExtractElement(Op, Idx);
          if (!ScalarOp)
            return nullptr;
          Ops.push_back(ScalarOp);
        } else
          Ops.push_back(Op);
      }
      return CE->getWithOperands(Ops, ValVTy->getElementType(), false,
                                 GEP->getSourceElementType());
    } else if (CE->getOpcode() == Instruction::InsertElement) {
      if (const auto *IEIdx = dyn_cast<ConstantInt>(CE->getOperand(2))) {
        if (APSInt::isSameValue(APSInt(IEIdx->getValue()),
                                APSInt(CIdx->getValue()))) {
          return CE->getOperand(1);
        } else {
          return ConstantExpr::getExtractElement(CE->getOperand(0), CIdx);
        }
      }
    }
  }

  if (Constant *C = Val->getAggregateElement(CIdx))
    return C;

  // Lane < Splat minimum vector width => extractelt Splat(x), Lane -> x
  if (CIdx->getValue().ult(ValVTy->getElementCount().getKnownMinValue())) {
    if (Constant *SplatVal = Val->getSplatValue())
      return SplatVal;
  }

  return nullptr;
}

Constant *llvm::ConstantFoldInsertElementInstruction(Constant *Val,
                                                     Constant *Elt,
                                                     Constant *Idx) {
  if (isa<UndefValue>(Idx))
    return PoisonValue::get(Val->getType());

  // Inserting null into all zeros is still all zeros.
  // TODO: This is true for undef and poison splats too.
  if (isa<ConstantAggregateZero>(Val) && Elt->isNullValue())
    return Val;

  ConstantInt *CIdx = dyn_cast<ConstantInt>(Idx);
  if (!CIdx) return nullptr;

  // Do not iterate on scalable vector. The num of elements is unknown at
  // compile-time.
  if (isa<ScalableVectorType>(Val->getType()))
    return nullptr;

  auto *ValTy = cast<FixedVectorType>(Val->getType());

  unsigned NumElts = ValTy->getNumElements();
  if (CIdx->uge(NumElts))
    return PoisonValue::get(Val->getType());

  SmallVector<Constant*, 16> Result;
  Result.reserve(NumElts);
  auto *Ty = Type::getInt32Ty(Val->getContext());
  uint64_t IdxVal = CIdx->getZExtValue();
  for (unsigned i = 0; i != NumElts; ++i) {
    if (i == IdxVal) {
      Result.push_back(Elt);
      continue;
    }

    Constant *C = ConstantExpr::getExtractElement(Val, ConstantInt::get(Ty, i));
    Result.push_back(C);
  }

  return ConstantVector::get(Result);
}

Constant *llvm::ConstantFoldShuffleVectorInstruction(Constant *V1, Constant *V2,
                                                     ArrayRef<int> Mask) {
  auto *V1VTy = cast<VectorType>(V1->getType());
  unsigned MaskNumElts = Mask.size();
  auto MaskEltCount =
      ElementCount::get(MaskNumElts, isa<ScalableVectorType>(V1VTy));
  Type *EltTy = V1VTy->getElementType();

  // Poison shuffle mask -> poison value.
  if (all_of(Mask, [](int Elt) { return Elt == PoisonMaskElem; })) {
    return PoisonValue::get(VectorType::get(EltTy, MaskEltCount));
  }

  // If the mask is all zeros this is a splat, no need to go through all
  // elements.
  if (all_of(Mask, [](int Elt) { return Elt == 0; })) {
    Type *Ty = IntegerType::get(V1->getContext(), 32);
    Constant *Elt =
        ConstantExpr::getExtractElement(V1, ConstantInt::get(Ty, 0));

    if (Elt->isNullValue()) {
      auto *VTy = VectorType::get(EltTy, MaskEltCount);
      return ConstantAggregateZero::get(VTy);
    } else if (!MaskEltCount.isScalable())
      return ConstantVector::getSplat(MaskEltCount, Elt);
  }

  // Do not iterate on scalable vector. The num of elements is unknown at
  // compile-time.
  if (isa<ScalableVectorType>(V1VTy))
    return nullptr;

  unsigned SrcNumElts = V1VTy->getElementCount().getKnownMinValue();

  // Loop over the shuffle mask, evaluating each element.
  SmallVector<Constant*, 32> Result;
  for (unsigned i = 0; i != MaskNumElts; ++i) {
    int Elt = Mask[i];
    if (Elt == -1) {
      Result.push_back(UndefValue::get(EltTy));
      continue;
    }
    Constant *InElt;
    if (unsigned(Elt) >= SrcNumElts*2)
      InElt = UndefValue::get(EltTy);
    else if (unsigned(Elt) >= SrcNumElts) {
      Type *Ty = IntegerType::get(V2->getContext(), 32);
      InElt =
        ConstantExpr::getExtractElement(V2,
                                        ConstantInt::get(Ty, Elt - SrcNumElts));
    } else {
      Type *Ty = IntegerType::get(V1->getContext(), 32);
      InElt = ConstantExpr::getExtractElement(V1, ConstantInt::get(Ty, Elt));
    }
    Result.push_back(InElt);
  }

  return ConstantVector::get(Result);
}

Constant *llvm::ConstantFoldExtractValueInstruction(Constant *Agg,
                                                    ArrayRef<unsigned> Idxs) {
  // Base case: no indices, so return the entire value.
  if (Idxs.empty())
    return Agg;

  if (Constant *C = Agg->getAggregateElement(Idxs[0]))
    return ConstantFoldExtractValueInstruction(C, Idxs.slice(1));

  return nullptr;
}

Constant *llvm::ConstantFoldInsertValueInstruction(Constant *Agg,
                                                   Constant *Val,
                                                   ArrayRef<unsigned> Idxs) {
  // Base case: no indices, so replace the entire value.
  if (Idxs.empty())
    return Val;

  unsigned NumElts;
  if (StructType *ST = dyn_cast<StructType>(Agg->getType()))
    NumElts = ST->getNumElements();
  else
    NumElts = cast<ArrayType>(Agg->getType())->getNumElements();

  SmallVector<Constant*, 32> Result;
  for (unsigned i = 0; i != NumElts; ++i) {
    Constant *C = Agg->getAggregateElement(i);
    if (!C) return nullptr;

    if (Idxs[0] == i)
      C = ConstantFoldInsertValueInstruction(C, Val, Idxs.slice(1));

    Result.push_back(C);
  }

  if (StructType *ST = dyn_cast<StructType>(Agg->getType()))
    return ConstantStruct::get(ST, Result);
  return ConstantArray::get(cast<ArrayType>(Agg->getType()), Result);
}

Constant *llvm::ConstantFoldUnaryInstruction(unsigned Opcode, Constant *C) {
  assert(Instruction::isUnaryOp(Opcode) && "Non-unary instruction detected");

  // Handle scalar UndefValue and scalable vector UndefValue. Fixed-length
  // vectors are always evaluated per element.
  bool IsScalableVector = isa<ScalableVectorType>(C->getType());
  bool HasScalarUndefOrScalableVectorUndef =
      (!C->getType()->isVectorTy() || IsScalableVector) && isa<UndefValue>(C);

  if (HasScalarUndefOrScalableVectorUndef) {
    switch (static_cast<Instruction::UnaryOps>(Opcode)) {
    case Instruction::FNeg:
      return C; // -undef -> undef
    case Instruction::UnaryOpsEnd:
      llvm_unreachable("Invalid UnaryOp");
    }
  }

  // Constant should not be UndefValue, unless these are vector constants.
  assert(!HasScalarUndefOrScalableVectorUndef && "Unexpected UndefValue");
  // We only have FP UnaryOps right now.
  assert(!isa<ConstantInt>(C) && "Unexpected Integer UnaryOp");

  if (ConstantFP *CFP = dyn_cast<ConstantFP>(C)) {
    const APFloat &CV = CFP->getValueAPF();
    switch (Opcode) {
    default:
      break;
    case Instruction::FNeg:
      return ConstantFP::get(C->getContext(), neg(CV));
    }
  } else if (auto *VTy = dyn_cast<FixedVectorType>(C->getType())) {

    Type *Ty = IntegerType::get(VTy->getContext(), 32);
    // Fast path for splatted constants.
    if (Constant *Splat = C->getSplatValue())
      if (Constant *Elt = ConstantFoldUnaryInstruction(Opcode, Splat))
        return ConstantVector::getSplat(VTy->getElementCount(), Elt);

    // Fold each element and create a vector constant from those constants.
    SmallVector<Constant *, 16> Result;
    for (unsigned i = 0, e = VTy->getNumElements(); i != e; ++i) {
      Constant *ExtractIdx = ConstantInt::get(Ty, i);
      Constant *Elt = ConstantExpr::getExtractElement(C, ExtractIdx);
      Constant *Res = ConstantFoldUnaryInstruction(Opcode, Elt);
      if (!Res)
        return nullptr;
      Result.push_back(Res);
    }

    return ConstantVector::get(Result);
  }

  // We don't know how to fold this.
  return nullptr;
}

Constant *llvm::ConstantFoldBinaryInstruction(unsigned Opcode, Constant *C1,
                                              Constant *C2) {
  assert(Instruction::isBinaryOp(Opcode) && "Non-binary instruction detected");

  // Simplify BinOps with their identity values first. They are no-ops and we
  // can always return the other value, including undef or poison values.
  if (Constant *Identity = ConstantExpr::getBinOpIdentity(
          Opcode, C1->getType(), /*AllowRHSIdentity*/ false)) {
    if (C1 == Identity)
      return C2;
    if (C2 == Identity)
      return C1;
  } else if (Constant *Identity = ConstantExpr::getBinOpIdentity(
                 Opcode, C1->getType(), /*AllowRHSIdentity*/ true)) {
    if (C2 == Identity)
      return C1;
  }

  // Binary operations propagate poison.
  if (isa<PoisonValue>(C1) || isa<PoisonValue>(C2))
    return PoisonValue::get(C1->getType());

  // Handle scalar UndefValue and scalable vector UndefValue. Fixed-length
  // vectors are always evaluated per element.
  bool IsScalableVector = isa<ScalableVectorType>(C1->getType());
  bool HasScalarUndefOrScalableVectorUndef =
      (!C1->getType()->isVectorTy() || IsScalableVector) &&
      (isa<UndefValue>(C1) || isa<UndefValue>(C2));
  if (HasScalarUndefOrScalableVectorUndef) {
    switch (static_cast<Instruction::BinaryOps>(Opcode)) {
    case Instruction::Xor:
      if (isa<UndefValue>(C1) && isa<UndefValue>(C2))
        // Handle undef ^ undef -> 0 special case. This is a common
        // idiom (misuse).
        return Constant::getNullValue(C1->getType());
      [[fallthrough]];
    case Instruction::Add:
    case Instruction::Sub:
      return UndefValue::get(C1->getType());
    case Instruction::And:
      if (isa<UndefValue>(C1) && isa<UndefValue>(C2)) // undef & undef -> undef
        return C1;
      return Constant::getNullValue(C1->getType());   // undef & X -> 0
    case Instruction::Mul: {
      // undef * undef -> undef
      if (isa<UndefValue>(C1) && isa<UndefValue>(C2))
        return C1;
      const APInt *CV;
      // X * undef -> undef   if X is odd
      if (match(C1, m_APInt(CV)) || match(C2, m_APInt(CV)))
        if ((*CV)[0])
          return UndefValue::get(C1->getType());

      // X * undef -> 0       otherwise
      return Constant::getNullValue(C1->getType());
    }
    case Instruction::SDiv:
    case Instruction::UDiv:
      // X / undef -> poison
      // X / 0 -> poison
      if (match(C2, m_CombineOr(m_Undef(), m_Zero())))
        return PoisonValue::get(C2->getType());
      // undef / X -> 0       otherwise
      return Constant::getNullValue(C1->getType());
    case Instruction::URem:
    case Instruction::SRem:
      // X % undef -> poison
      // X % 0 -> poison
      if (match(C2, m_CombineOr(m_Undef(), m_Zero())))
        return PoisonValue::get(C2->getType());
      // undef % X -> 0       otherwise
      return Constant::getNullValue(C1->getType());
    case Instruction::Or:                          // X | undef -> -1
      if (isa<UndefValue>(C1) && isa<UndefValue>(C2)) // undef | undef -> undef
        return C1;
      return Constant::getAllOnesValue(C1->getType()); // undef | X -> ~0
    case Instruction::LShr:
      // X >>l undef -> poison
      if (isa<UndefValue>(C2))
        return PoisonValue::get(C2->getType());
      // undef >>l X -> 0
      return Constant::getNullValue(C1->getType());
    case Instruction::AShr:
      // X >>a undef -> poison
      if (isa<UndefValue>(C2))
        return PoisonValue::get(C2->getType());
      // TODO: undef >>a X -> poison if the shift is exact
      // undef >>a X -> 0
      return Constant::getNullValue(C1->getType());
    case Instruction::Shl:
      // X << undef -> undef
      if (isa<UndefValue>(C2))
        return PoisonValue::get(C2->getType());
      // undef << X -> 0
      return Constant::getNullValue(C1->getType());
    case Instruction::FSub:
      // -0.0 - undef --> undef (consistent with "fneg undef")
      if (match(C1, m_NegZeroFP()) && isa<UndefValue>(C2))
        return C2;
      [[fallthrough]];
    case Instruction::FAdd:
    case Instruction::FMul:
    case Instruction::FDiv:
    case Instruction::FRem:
      // [any flop] undef, undef -> undef
      if (isa<UndefValue>(C1) && isa<UndefValue>(C2))
        return C1;
      // [any flop] C, undef -> NaN
      // [any flop] undef, C -> NaN
      // We could potentially specialize NaN/Inf constants vs. 'normal'
      // constants (possibly differently depending on opcode and operand). This
      // would allow returning undef sometimes. But it is always safe to fold to
      // NaN because we can choose the undef operand as NaN, and any FP opcode
      // with a NaN operand will propagate NaN.
      return ConstantFP::getNaN(C1->getType());
    case Instruction::BinaryOpsEnd:
      llvm_unreachable("Invalid BinaryOp");
    }
  }

  // Neither constant should be UndefValue, unless these are vector constants.
  assert((!HasScalarUndefOrScalableVectorUndef) && "Unexpected UndefValue");

  // Handle simplifications when the RHS is a constant int.
  if (ConstantInt *CI2 = dyn_cast<ConstantInt>(C2)) {
    switch (Opcode) {
    case Instruction::Mul:
      if (CI2->isZero())
        return C2; // X * 0 == 0
      break;
    case Instruction::UDiv:
    case Instruction::SDiv:
      if (CI2->isZero())
        return PoisonValue::get(CI2->getType());              // X / 0 == poison
      break;
    case Instruction::URem:
    case Instruction::SRem:
      if (CI2->isOne())
        return Constant::getNullValue(CI2->getType());        // X % 1 == 0
      if (CI2->isZero())
        return PoisonValue::get(CI2->getType());              // X % 0 == poison
      break;
    case Instruction::And:
      if (CI2->isZero())
        return C2; // X & 0 == 0

      if (ConstantExpr *CE1 = dyn_cast<ConstantExpr>(C1)) {
        // If and'ing the address of a global with a constant, fold it.
        if (CE1->getOpcode() == Instruction::PtrToInt &&
            isa<GlobalValue>(CE1->getOperand(0))) {
          GlobalValue *GV = cast<GlobalValue>(CE1->getOperand(0));

          Align GVAlign; // defaults to 1

          if (Module *TheModule = GV->getParent()) {
            const DataLayout &DL = TheModule->getDataLayout();
            GVAlign = GV->getPointerAlignment(DL);

            // If the function alignment is not specified then assume that it
            // is 4.
            // This is dangerous; on x86, the alignment of the pointer
            // corresponds to the alignment of the function, but might be less
            // than 4 if it isn't explicitly specified.
            // However, a fix for this behaviour was reverted because it
            // increased code size (see https://reviews.llvm.org/D55115)
            // FIXME: This code should be deleted once existing targets have
            // appropriate defaults
            if (isa<Function>(GV) && !DL.getFunctionPtrAlign())
              GVAlign = Align(4);
          } else if (isa<GlobalVariable>(GV)) {
            GVAlign = cast<GlobalVariable>(GV)->getAlign().valueOrOne();
          }

          if (GVAlign > 1) {
            unsigned DstWidth = CI2->getBitWidth();
            unsigned SrcWidth = std::min(DstWidth, Log2(GVAlign));
            APInt BitsNotSet(APInt::getLowBitsSet(DstWidth, SrcWidth));

            // If checking bits we know are clear, return zero.
            if ((CI2->getValue() & BitsNotSet) == CI2->getValue())
              return Constant::getNullValue(CI2->getType());
          }
        }
      }
      break;
    case Instruction::Or:
      if (CI2->isMinusOne())
        return C2; // X | -1 == -1
      break;
    case Instruction::Xor:
      if (ConstantExpr *CE1 = dyn_cast<ConstantExpr>(C1)) {
        switch (CE1->getOpcode()) {
        default:
          break;
        case Instruction::ICmp:
        case Instruction::FCmp:
          // cmp pred ^ true -> cmp !pred
          assert(CI2->isOne());
          CmpInst::Predicate pred = (CmpInst::Predicate)CE1->getPredicate();
          pred = CmpInst::getInversePredicate(pred);
          return ConstantExpr::getCompare(pred, CE1->getOperand(0),
                                          CE1->getOperand(1));
        }
      }
      break;
    }
  } else if (isa<ConstantInt>(C1)) {
    // If C1 is a ConstantInt and C2 is not, swap the operands.
    if (Instruction::isCommutative(Opcode))
      return ConstantExpr::isDesirableBinOp(Opcode)
                 ? ConstantExpr::get(Opcode, C2, C1)
                 : ConstantFoldBinaryInstruction(Opcode, C2, C1);
  }

  if (ConstantInt *CI1 = dyn_cast<ConstantInt>(C1)) {
    if (ConstantInt *CI2 = dyn_cast<ConstantInt>(C2)) {
      const APInt &C1V = CI1->getValue();
      const APInt &C2V = CI2->getValue();
      switch (Opcode) {
      default:
        break;
      case Instruction::Add:
        return ConstantInt::get(CI1->getContext(), C1V + C2V);
      case Instruction::Sub:
        return ConstantInt::get(CI1->getContext(), C1V - C2V);
      case Instruction::Mul:
        return ConstantInt::get(CI1->getContext(), C1V * C2V);
      case Instruction::UDiv:
        assert(!CI2->isZero() && "Div by zero handled above");
        return ConstantInt::get(CI1->getContext(), C1V.udiv(C2V));
      case Instruction::SDiv:
        assert(!CI2->isZero() && "Div by zero handled above");
        if (C2V.isAllOnes() && C1V.isMinSignedValue())
          return PoisonValue::get(CI1->getType());   // MIN_INT / -1 -> poison
        return ConstantInt::get(CI1->getContext(), C1V.sdiv(C2V));
      case Instruction::URem:
        assert(!CI2->isZero() && "Div by zero handled above");
        return ConstantInt::get(CI1->getContext(), C1V.urem(C2V));
      case Instruction::SRem:
        assert(!CI2->isZero() && "Div by zero handled above");
        if (C2V.isAllOnes() && C1V.isMinSignedValue())
          return PoisonValue::get(CI1->getType());   // MIN_INT % -1 -> poison
        return ConstantInt::get(CI1->getContext(), C1V.srem(C2V));
      case Instruction::And:
        return ConstantInt::get(CI1->getContext(), C1V & C2V);
      case Instruction::Or:
        return ConstantInt::get(CI1->getContext(), C1V | C2V);
      case Instruction::Xor:
        return ConstantInt::get(CI1->getContext(), C1V ^ C2V);
      case Instruction::Shl:
        if (C2V.ult(C1V.getBitWidth()))
          return ConstantInt::get(CI1->getContext(), C1V.shl(C2V));
        return PoisonValue::get(C1->getType()); // too big shift is poison
      case Instruction::LShr:
        if (C2V.ult(C1V.getBitWidth()))
          return ConstantInt::get(CI1->getContext(), C1V.lshr(C2V));
        return PoisonValue::get(C1->getType()); // too big shift is poison
      case Instruction::AShr:
        if (C2V.ult(C1V.getBitWidth()))
          return ConstantInt::get(CI1->getContext(), C1V.ashr(C2V));
        return PoisonValue::get(C1->getType()); // too big shift is poison
      }
    }

    switch (Opcode) {
    case Instruction::SDiv:
    case Instruction::UDiv:
    case Instruction::URem:
    case Instruction::SRem:
    case Instruction::LShr:
    case Instruction::AShr:
    case Instruction::Shl:
      if (CI1->isZero()) return C1;
      break;
    default:
      break;
    }
  } else if (ConstantFP *CFP1 = dyn_cast<ConstantFP>(C1)) {
    if (ConstantFP *CFP2 = dyn_cast<ConstantFP>(C2)) {
      const APFloat &C1V = CFP1->getValueAPF();
      const APFloat &C2V = CFP2->getValueAPF();
      APFloat C3V = C1V;  // copy for modification
      switch (Opcode) {
      default:
        break;
      case Instruction::FAdd:
        (void)C3V.add(C2V, APFloat::rmNearestTiesToEven);
        return ConstantFP::get(C1->getContext(), C3V);
      case Instruction::FSub:
        (void)C3V.subtract(C2V, APFloat::rmNearestTiesToEven);
        return ConstantFP::get(C1->getContext(), C3V);
      case Instruction::FMul:
        (void)C3V.multiply(C2V, APFloat::rmNearestTiesToEven);
        return ConstantFP::get(C1->getContext(), C3V);
      case Instruction::FDiv:
        (void)C3V.divide(C2V, APFloat::rmNearestTiesToEven);
        return ConstantFP::get(C1->getContext(), C3V);
      case Instruction::FRem:
        (void)C3V.mod(C2V);
        return ConstantFP::get(C1->getContext(), C3V);
      }
    }
  } else if (auto *VTy = dyn_cast<VectorType>(C1->getType())) {
    // Fast path for splatted constants.
    if (Constant *C2Splat = C2->getSplatValue()) {
      if (Instruction::isIntDivRem(Opcode) && C2Splat->isNullValue())
        return PoisonValue::get(VTy);
      if (Constant *C1Splat = C1->getSplatValue()) {
        Constant *Res =
            ConstantExpr::isDesirableBinOp(Opcode)
                ? ConstantExpr::get(Opcode, C1Splat, C2Splat)
                : ConstantFoldBinaryInstruction(Opcode, C1Splat, C2Splat);
        if (!Res)
          return nullptr;
        return ConstantVector::getSplat(VTy->getElementCount(), Res);
      }
    }

    if (auto *FVTy = dyn_cast<FixedVectorType>(VTy)) {
      // Fold each element and create a vector constant from those constants.
      SmallVector<Constant*, 16> Result;
      Type *Ty = IntegerType::get(FVTy->getContext(), 32);
      for (unsigned i = 0, e = FVTy->getNumElements(); i != e; ++i) {
        Constant *ExtractIdx = ConstantInt::get(Ty, i);
        Constant *LHS = ConstantExpr::getExtractElement(C1, ExtractIdx);
        Constant *RHS = ConstantExpr::getExtractElement(C2, ExtractIdx);

        // If any element of a divisor vector is zero, the whole op is poison.
        if (Instruction::isIntDivRem(Opcode) && RHS->isNullValue())
          return PoisonValue::get(VTy);

        Constant *Res = ConstantExpr::isDesirableBinOp(Opcode)
                            ? ConstantExpr::get(Opcode, LHS, RHS)
                            : ConstantFoldBinaryInstruction(Opcode, LHS, RHS);
        if (!Res)
          return nullptr;
        Result.push_back(Res);
      }

      return ConstantVector::get(Result);
    }
  }

  if (ConstantExpr *CE1 = dyn_cast<ConstantExpr>(C1)) {
    // There are many possible foldings we could do here.  We should probably
    // at least fold add of a pointer with an integer into the appropriate
    // getelementptr.  This will improve alias analysis a bit.

    // Given ((a + b) + c), if (b + c) folds to something interesting, return
    // (a + (b + c)).
    if (Instruction::isAssociative(Opcode) && CE1->getOpcode() == Opcode) {
      Constant *T = ConstantExpr::get(Opcode, CE1->getOperand(1), C2);
      if (!isa<ConstantExpr>(T) || cast<ConstantExpr>(T)->getOpcode() != Opcode)
        return ConstantExpr::get(Opcode, CE1->getOperand(0), T);
    }
  } else if (isa<ConstantExpr>(C2)) {
    // If C2 is a constant expr and C1 isn't, flop them around and fold the
    // other way if possible.
    if (Instruction::isCommutative(Opcode))
      return ConstantFoldBinaryInstruction(Opcode, C2, C1);
  }

  // i1 can be simplified in many cases.
  if (C1->getType()->isIntegerTy(1)) {
    switch (Opcode) {
    case Instruction::Add:
    case Instruction::Sub:
      return ConstantExpr::getXor(C1, C2);
    case Instruction::Shl:
    case Instruction::LShr:
    case Instruction::AShr:
      // We can assume that C2 == 0.  If it were one the result would be
      // undefined because the shift value is as large as the bitwidth.
      return C1;
    case Instruction::SDiv:
    case Instruction::UDiv:
      // We can assume that C2 == 1.  If it were zero the result would be
      // undefined through division by zero.
      return C1;
    case Instruction::URem:
    case Instruction::SRem:
      // We can assume that C2 == 1.  If it were zero the result would be
      // undefined through division by zero.
      return ConstantInt::getFalse(C1->getContext());
    default:
      break;
    }
  }

  // We don't know how to fold this.
  return nullptr;
}

static ICmpInst::Predicate areGlobalsPotentiallyEqual(const GlobalValue *GV1,
                                                      const GlobalValue *GV2) {
  auto isGlobalUnsafeForEquality = [](const GlobalValue *GV) {
    if (GV->isInterposable() || GV->hasGlobalUnnamedAddr())
      return true;
    if (const auto *GVar = dyn_cast<GlobalVariable>(GV)) {
      Type *Ty = GVar->getValueType();
      // A global with opaque type might end up being zero sized.
      if (!Ty->isSized())
        return true;
      // A global with an empty type might lie at the address of any other
      // global.
      if (Ty->isEmptyTy())
        return true;
    }
    return false;
  };
  // Don't try to decide equality of aliases.
  if (!isa<GlobalAlias>(GV1) && !isa<GlobalAlias>(GV2))
    if (!isGlobalUnsafeForEquality(GV1) && !isGlobalUnsafeForEquality(GV2))
      return ICmpInst::ICMP_NE;
  return ICmpInst::BAD_ICMP_PREDICATE;
}

/// This function determines if there is anything we can decide about the two
/// constants provided. This doesn't need to handle simple things like integer
/// comparisons, but should instead handle ConstantExprs and GlobalValues.
/// If we can determine that the two constants have a particular relation to
/// each other, we should return the corresponding ICmp predicate, otherwise
/// return ICmpInst::BAD_ICMP_PREDICATE.
static ICmpInst::Predicate evaluateICmpRelation(Constant *V1, Constant *V2) {
  assert(V1->getType() == V2->getType() &&
         "Cannot compare different types of values!");
  if (V1 == V2) return ICmpInst::ICMP_EQ;

  // The following folds only apply to pointers.
  if (!V1->getType()->isPointerTy())
    return ICmpInst::BAD_ICMP_PREDICATE;

  // To simplify this code we canonicalize the relation so that the first
  // operand is always the most "complex" of the two.  We consider simple
  // constants (like ConstantPointerNull) to be the simplest, followed by
  // BlockAddress, GlobalValues, and ConstantExpr's (the most complex).
  auto GetComplexity = [](Constant *V) {
    if (isa<ConstantExpr>(V))
      return 3;
    if (isa<GlobalValue>(V))
      return 2;
    if (isa<BlockAddress>(V))
      return 1;
    return 0;
  };
  if (GetComplexity(V1) < GetComplexity(V2)) {
    ICmpInst::Predicate SwappedRelation = evaluateICmpRelation(V2, V1);
    if (SwappedRelation != ICmpInst::BAD_ICMP_PREDICATE)
      return ICmpInst::getSwappedPredicate(SwappedRelation);
    return ICmpInst::BAD_ICMP_PREDICATE;
  }

  if (const BlockAddress *BA = dyn_cast<BlockAddress>(V1)) {
    // Now we know that the RHS is a BlockAddress or simple constant.
    if (const BlockAddress *BA2 = dyn_cast<BlockAddress>(V2)) {
      // Block address in another function can't equal this one, but block
      // addresses in the current function might be the same if blocks are
      // empty.
      if (BA2->getFunction() != BA->getFunction())
        return ICmpInst::ICMP_NE;
    } else if (isa<ConstantPointerNull>(V2)) {
      return ICmpInst::ICMP_NE;
    }
  } else if (const GlobalValue *GV = dyn_cast<GlobalValue>(V1)) {
    // Now we know that the RHS is a GlobalValue, BlockAddress or simple
    // constant.
    if (const GlobalValue *GV2 = dyn_cast<GlobalValue>(V2)) {
      return areGlobalsPotentiallyEqual(GV, GV2);
    } else if (isa<BlockAddress>(V2)) {
      return ICmpInst::ICMP_NE; // Globals never equal labels.
    } else if (isa<ConstantPointerNull>(V2)) {
      // GlobalVals can never be null unless they have external weak linkage.
      // We don't try to evaluate aliases here.
      // NOTE: We should not be doing this constant folding if null pointer
      // is considered valid for the function. But currently there is no way to
      // query it from the Constant type.
      if (!GV->hasExternalWeakLinkage() && !isa<GlobalAlias>(GV) &&
          !NullPointerIsDefined(nullptr /* F */,
                                GV->getType()->getAddressSpace()))
        return ICmpInst::ICMP_UGT;
    }
  } else if (auto *CE1 = dyn_cast<ConstantExpr>(V1)) {
    // Ok, the LHS is known to be a constantexpr.  The RHS can be any of a
    // constantexpr, a global, block address, or a simple constant.
    Constant *CE1Op0 = CE1->getOperand(0);

    switch (CE1->getOpcode()) {
    case Instruction::GetElementPtr: {
      GEPOperator *CE1GEP = cast<GEPOperator>(CE1);
      // Ok, since this is a getelementptr, we know that the constant has a
      // pointer type.  Check the various cases.
      if (isa<ConstantPointerNull>(V2)) {
        // If we are comparing a GEP to a null pointer, check to see if the base
        // of the GEP equals the null pointer.
        if (const GlobalValue *GV = dyn_cast<GlobalValue>(CE1Op0)) {
          // If its not weak linkage, the GVal must have a non-zero address
          // so the result is greater-than
          if (!GV->hasExternalWeakLinkage() && CE1GEP->isInBounds())
            return ICmpInst::ICMP_UGT;
        }
      } else if (const GlobalValue *GV2 = dyn_cast<GlobalValue>(V2)) {
        if (const GlobalValue *GV = dyn_cast<GlobalValue>(CE1Op0)) {
          if (GV != GV2) {
            if (CE1GEP->hasAllZeroIndices())
              return areGlobalsPotentiallyEqual(GV, GV2);
            return ICmpInst::BAD_ICMP_PREDICATE;
          }
        }
      } else if (const auto *CE2GEP = dyn_cast<GEPOperator>(V2)) {
        // By far the most common case to handle is when the base pointers are
        // obviously to the same global.
        const Constant *CE2Op0 = cast<Constant>(CE2GEP->getPointerOperand());
        if (isa<GlobalValue>(CE1Op0) && isa<GlobalValue>(CE2Op0)) {
          // Don't know relative ordering, but check for inequality.
          if (CE1Op0 != CE2Op0) {
            if (CE1GEP->hasAllZeroIndices() && CE2GEP->hasAllZeroIndices())
              return areGlobalsPotentiallyEqual(cast<GlobalValue>(CE1Op0),
                                                cast<GlobalValue>(CE2Op0));
            return ICmpInst::BAD_ICMP_PREDICATE;
          }
        }
      }
      break;
    }
    default:
      break;
    }
  }

  return ICmpInst::BAD_ICMP_PREDICATE;
}

Constant *llvm::ConstantFoldCompareInstruction(CmpInst::Predicate Predicate,
                                               Constant *C1, Constant *C2) {
  Type *ResultTy;
  if (VectorType *VT = dyn_cast<VectorType>(C1->getType()))
    ResultTy = VectorType::get(Type::getInt1Ty(C1->getContext()),
                               VT->getElementCount());
  else
    ResultTy = Type::getInt1Ty(C1->getContext());

  // Fold FCMP_FALSE/FCMP_TRUE unconditionally.
  if (Predicate == FCmpInst::FCMP_FALSE)
    return Constant::getNullValue(ResultTy);

  if (Predicate == FCmpInst::FCMP_TRUE)
    return Constant::getAllOnesValue(ResultTy);

  // Handle some degenerate cases first
  if (isa<PoisonValue>(C1) || isa<PoisonValue>(C2))
    return PoisonValue::get(ResultTy);

  if (isa<UndefValue>(C1) || isa<UndefValue>(C2)) {
    bool isIntegerPredicate = ICmpInst::isIntPredicate(Predicate);
    // For EQ and NE, we can always pick a value for the undef to make the
    // predicate pass or fail, so we can return undef.
    // Also, if both operands are undef, we can return undef for int comparison.
    if (ICmpInst::isEquality(Predicate) || (isIntegerPredicate && C1 == C2))
      return UndefValue::get(ResultTy);

    // Otherwise, for integer compare, pick the same value as the non-undef
    // operand, and fold it to true or false.
    if (isIntegerPredicate)
      return ConstantInt::get(ResultTy, CmpInst::isTrueWhenEqual(Predicate));

    // Choosing NaN for the undef will always make unordered comparison succeed
    // and ordered comparison fails.
    return ConstantInt::get(ResultTy, CmpInst::isUnordered(Predicate));
  }

  if (C2->isNullValue()) {
    // The caller is expected to commute the operands if the constant expression
    // is C2.
    // C1 >= 0 --> true
    if (Predicate == ICmpInst::ICMP_UGE)
      return Constant::getAllOnesValue(ResultTy);
    // C1 < 0 --> false
    if (Predicate == ICmpInst::ICMP_ULT)
      return Constant::getNullValue(ResultTy);
  }

  // If the comparison is a comparison between two i1's, simplify it.
  if (C1->getType()->isIntegerTy(1)) {
    switch (Predicate) {
    case ICmpInst::ICMP_EQ:
      if (isa<ConstantInt>(C2))
        return ConstantExpr::getXor(C1, ConstantExpr::getNot(C2));
      return ConstantExpr::getXor(ConstantExpr::getNot(C1), C2);
    case ICmpInst::ICMP_NE:
      return ConstantExpr::getXor(C1, C2);
    default:
      break;
    }
  }

  if (isa<ConstantInt>(C1) && isa<ConstantInt>(C2)) {
    const APInt &V1 = cast<ConstantInt>(C1)->getValue();
    const APInt &V2 = cast<ConstantInt>(C2)->getValue();
    return ConstantInt::get(ResultTy, ICmpInst::compare(V1, V2, Predicate));
  } else if (isa<ConstantFP>(C1) && isa<ConstantFP>(C2)) {
    const APFloat &C1V = cast<ConstantFP>(C1)->getValueAPF();
    const APFloat &C2V = cast<ConstantFP>(C2)->getValueAPF();
    return ConstantInt::get(ResultTy, FCmpInst::compare(C1V, C2V, Predicate));
  } else if (auto *C1VTy = dyn_cast<VectorType>(C1->getType())) {

    // Fast path for splatted constants.
    if (Constant *C1Splat = C1->getSplatValue())
      if (Constant *C2Splat = C2->getSplatValue())
        return ConstantVector::getSplat(
            C1VTy->getElementCount(),
            ConstantExpr::getCompare(Predicate, C1Splat, C2Splat));

    // Do not iterate on scalable vector. The number of elements is unknown at
    // compile-time.
    if (isa<ScalableVectorType>(C1VTy))
      return nullptr;

    // If we can constant fold the comparison of each element, constant fold
    // the whole vector comparison.
    SmallVector<Constant*, 4> ResElts;
    Type *Ty = IntegerType::get(C1->getContext(), 32);
    // Compare the elements, producing an i1 result or constant expr.
    for (unsigned I = 0, E = C1VTy->getElementCount().getKnownMinValue();
         I != E; ++I) {
      Constant *C1E =
          ConstantExpr::getExtractElement(C1, ConstantInt::get(Ty, I));
      Constant *C2E =
          ConstantExpr::getExtractElement(C2, ConstantInt::get(Ty, I));

      ResElts.push_back(ConstantExpr::getCompare(Predicate, C1E, C2E));
    }

    return ConstantVector::get(ResElts);
  }

  if (C1->getType()->isFPOrFPVectorTy()) {
    if (C1 == C2) {
      // We know that C1 == C2 || isUnordered(C1, C2).
      if (Predicate == FCmpInst::FCMP_ONE)
        return ConstantInt::getFalse(ResultTy);
      else if (Predicate == FCmpInst::FCMP_UEQ)
        return ConstantInt::getTrue(ResultTy);
    }
  } else {
    // Evaluate the relation between the two constants, per the predicate.
    int Result = -1;  // -1 = unknown, 0 = known false, 1 = known true.
    switch (evaluateICmpRelation(C1, C2)) {
    default: llvm_unreachable("Unknown relational!");
    case ICmpInst::BAD_ICMP_PREDICATE:
      break;  // Couldn't determine anything about these constants.
    case ICmpInst::ICMP_EQ:   // We know the constants are equal!
      // If we know the constants are equal, we can decide the result of this
      // computation precisely.
      Result = ICmpInst::isTrueWhenEqual(Predicate);
      break;
    case ICmpInst::ICMP_ULT:
      switch (Predicate) {
      case ICmpInst::ICMP_ULT: case ICmpInst::ICMP_NE: case ICmpInst::ICMP_ULE:
        Result = 1; break;
      case ICmpInst::ICMP_UGT: case ICmpInst::ICMP_EQ: case ICmpInst::ICMP_UGE:
        Result = 0; break;
      default:
        break;
      }
      break;
    case ICmpInst::ICMP_SLT:
      switch (Predicate) {
      case ICmpInst::ICMP_SLT: case ICmpInst::ICMP_NE: case ICmpInst::ICMP_SLE:
        Result = 1; break;
      case ICmpInst::ICMP_SGT: case ICmpInst::ICMP_EQ: case ICmpInst::ICMP_SGE:
        Result = 0; break;
      default:
        break;
      }
      break;
    case ICmpInst::ICMP_UGT:
      switch (Predicate) {
      case ICmpInst::ICMP_UGT: case ICmpInst::ICMP_NE: case ICmpInst::ICMP_UGE:
        Result = 1; break;
      case ICmpInst::ICMP_ULT: case ICmpInst::ICMP_EQ: case ICmpInst::ICMP_ULE:
        Result = 0; break;
      default:
        break;
      }
      break;
    case ICmpInst::ICMP_SGT:
      switch (Predicate) {
      case ICmpInst::ICMP_SGT: case ICmpInst::ICMP_NE: case ICmpInst::ICMP_SGE:
        Result = 1; break;
      case ICmpInst::ICMP_SLT: case ICmpInst::ICMP_EQ: case ICmpInst::ICMP_SLE:
        Result = 0; break;
      default:
        break;
      }
      break;
    case ICmpInst::ICMP_ULE:
      if (Predicate == ICmpInst::ICMP_UGT)
        Result = 0;
      if (Predicate == ICmpInst::ICMP_ULT || Predicate == ICmpInst::ICMP_ULE)
        Result = 1;
      break;
    case ICmpInst::ICMP_SLE:
      if (Predicate == ICmpInst::ICMP_SGT)
        Result = 0;
      if (Predicate == ICmpInst::ICMP_SLT || Predicate == ICmpInst::ICMP_SLE)
        Result = 1;
      break;
    case ICmpInst::ICMP_UGE:
      if (Predicate == ICmpInst::ICMP_ULT)
        Result = 0;
      if (Predicate == ICmpInst::ICMP_UGT || Predicate == ICmpInst::ICMP_UGE)
        Result = 1;
      break;
    case ICmpInst::ICMP_SGE:
      if (Predicate == ICmpInst::ICMP_SLT)
        Result = 0;
      if (Predicate == ICmpInst::ICMP_SGT || Predicate == ICmpInst::ICMP_SGE)
        Result = 1;
      break;
    case ICmpInst::ICMP_NE:
      if (Predicate == ICmpInst::ICMP_EQ)
        Result = 0;
      if (Predicate == ICmpInst::ICMP_NE)
        Result = 1;
      break;
    }

    // If we evaluated the result, return it now.
    if (Result != -1)
      return ConstantInt::get(ResultTy, Result);

    if ((!isa<ConstantExpr>(C1) && isa<ConstantExpr>(C2)) ||
        (C1->isNullValue() && !C2->isNullValue())) {
      // If C2 is a constant expr and C1 isn't, flip them around and fold the
      // other way if possible.
      // Also, if C1 is null and C2 isn't, flip them around.
      Predicate = ICmpInst::getSwappedPredicate(Predicate);
      return ConstantExpr::getICmp(Predicate, C2, C1);
    }
  }
  return nullptr;
}

// Combine Indices - If the source pointer to this getelementptr instruction
// is a getelementptr instruction, combine the indices of the two
// getelementptr instructions into a single instruction.
static Constant *foldGEPOfGEP(GEPOperator *GEP, Type *PointeeTy, bool InBounds,
                              ArrayRef<Value *> Idxs) {
  if (PointeeTy != GEP->getResultElementType())
    return nullptr;

  // Leave inrange handling to DL-aware constant folding.
  if (GEP->getInRange())
    return nullptr;

  Constant *Idx0 = cast<Constant>(Idxs[0]);
  if (Idx0->isNullValue()) {
    // Handle the simple case of a zero index.
    SmallVector<Value*, 16> NewIndices;
    NewIndices.reserve(Idxs.size() + GEP->getNumIndices());
    NewIndices.append(GEP->idx_begin(), GEP->idx_end());
    NewIndices.append(Idxs.begin() + 1, Idxs.end());
    return ConstantExpr::getGetElementPtr(
        GEP->getSourceElementType(), cast<Constant>(GEP->getPointerOperand()),
        NewIndices, InBounds && GEP->isInBounds());
  }

  gep_type_iterator LastI = gep_type_end(GEP);
  for (gep_type_iterator I = gep_type_begin(GEP), E = gep_type_end(GEP);
       I != E; ++I)
    LastI = I;

  // We can't combine GEPs if the last index is a struct type.
  if (!LastI.isSequential())
    return nullptr;
  // We could perform the transform with non-constant index, but prefer leaving
  // it as GEP of GEP rather than GEP of add for now.
  ConstantInt *CI = dyn_cast<ConstantInt>(Idx0);
  if (!CI)
    return nullptr;

  // TODO: This code may be extended to handle vectors as well.
  auto *LastIdx = cast<Constant>(GEP->getOperand(GEP->getNumOperands()-1));
  Type *LastIdxTy = LastIdx->getType();
  if (LastIdxTy->isVectorTy())
    return nullptr;

  SmallVector<Value*, 16> NewIndices;
  NewIndices.reserve(Idxs.size() + GEP->getNumIndices());
  NewIndices.append(GEP->idx_begin(), GEP->idx_end() - 1);

  // Add the last index of the source with the first index of the new GEP.
  // Make sure to handle the case when they are actually different types.
  if (LastIdxTy != Idx0->getType()) {
    unsigned CommonExtendedWidth =
        std::max(LastIdxTy->getIntegerBitWidth(),
                 Idx0->getType()->getIntegerBitWidth());
    CommonExtendedWidth = std::max(CommonExtendedWidth, 64U);

    Type *CommonTy =
        Type::getIntNTy(LastIdxTy->getContext(), CommonExtendedWidth);
    if (Idx0->getType() != CommonTy)
      Idx0 = ConstantFoldCastInstruction(Instruction::SExt, Idx0, CommonTy);
    if (LastIdx->getType() != CommonTy)
      LastIdx =
          ConstantFoldCastInstruction(Instruction::SExt, LastIdx, CommonTy);
    if (!Idx0 || !LastIdx)
      return nullptr;
  }

  NewIndices.push_back(ConstantExpr::get(Instruction::Add, Idx0, LastIdx));
  NewIndices.append(Idxs.begin() + 1, Idxs.end());

  return ConstantExpr::getGetElementPtr(
      GEP->getSourceElementType(), cast<Constant>(GEP->getPointerOperand()),
      NewIndices, InBounds && GEP->isInBounds());
}

Constant *llvm::ConstantFoldGetElementPtr(Type *PointeeTy, Constant *C,
                                          bool InBounds,
                                          std::optional<ConstantRange> InRange,
                                          ArrayRef<Value *> Idxs) {
  if (Idxs.empty()) return C;

  Type *GEPTy = GetElementPtrInst::getGEPReturnType(
      C, ArrayRef((Value *const *)Idxs.data(), Idxs.size()));

  if (isa<PoisonValue>(C))
    return PoisonValue::get(GEPTy);

  if (isa<UndefValue>(C))
    return UndefValue::get(GEPTy);

  auto IsNoOp = [&]() {
    // Avoid losing inrange information.
    if (InRange)
      return false;

    return all_of(Idxs, [](Value *Idx) {
      Constant *IdxC = cast<Constant>(Idx);
      return IdxC->isNullValue() || isa<UndefValue>(IdxC);
    });
  };
  if (IsNoOp())
    return GEPTy->isVectorTy() && !C->getType()->isVectorTy()
               ? ConstantVector::getSplat(
                     cast<VectorType>(GEPTy)->getElementCount(), C)
               : C;

  if (ConstantExpr *CE = dyn_cast<ConstantExpr>(C))
    if (auto *GEP = dyn_cast<GEPOperator>(CE))
      if (Constant *C = foldGEPOfGEP(GEP, PointeeTy, InBounds, Idxs))
        return C;

<<<<<<< HEAD
  // Check to see if any array indices are not within the corresponding
  // notional array or vector bounds. If so, try to determine if they can be
  // factored out into preceding dimensions.
  SmallVector<Constant *, 8> NewIdxs;
  Type *Ty = PointeeTy;
  Type *Prev = C->getType();
  auto GEPIter = gep_type_begin(PointeeTy, Idxs);
  bool Unknown =
      !isa<ConstantInt>(Idxs[0]) && !isa<ConstantDataVector>(Idxs[0]);
  for (unsigned i = 1, e = Idxs.size(); i != e;
       Prev = Ty, Ty = (++GEPIter).getIndexedType(), ++i) {
    if (!isa<ConstantInt>(Idxs[i]) && !isa<ConstantDataVector>(Idxs[i])) {
      // We don't know if it's in range or not.
      Unknown = true;
      continue;
    }
    if (!isa<ConstantInt>(Idxs[i - 1]) && !isa<ConstantDataVector>(Idxs[i - 1]))
      // Skip if the type of the previous index is not supported.
      continue;
    if (isa<StructType>(Ty)) {
      // The verify makes sure that GEPs into a struct are in range.
      continue;
    }
    if (isa<VectorType>(Ty)) {
      // There can be awkward padding in after a non-power of two vector.
      Unknown = true;
      continue;
    }
    auto *STy = cast<ArrayType>(Ty);
    if (ConstantInt *CI = dyn_cast<ConstantInt>(Idxs[i])) {
      if (isIndexInRangeOfArrayType(STy->getNumElements(), CI))
        // It's in range, skip to the next index.
        continue;
      if (CI->isNegative()) {
        // It's out of range and negative, don't try to factor it.
        Unknown = true;
        continue;
      }
    } else {
      auto *CV = cast<ConstantDataVector>(Idxs[i]);
      bool IsInRange = true;
      for (unsigned I = 0, E = CV->getNumElements(); I != E; ++I) {
        auto *CI = cast<ConstantInt>(CV->getElementAsConstant(I));
        IsInRange &= isIndexInRangeOfArrayType(STy->getNumElements(), CI);
        if (CI->isNegative()) {
          Unknown = true;
          break;
        }
      }
      if (IsInRange || Unknown)
        // It's in range, skip to the next index.
        // It's out of range and negative, don't try to factor it.
        continue;
    }
    if (isa<StructType>(Prev)) {
      // It's out of range, but the prior dimension is a struct
      // so we can't do anything about it.
      Unknown = true;
      continue;
    }

    // Determine the number of elements in our sequential type.
    uint64_t NumElements = STy->getArrayNumElements();
    if (!NumElements) {
      Unknown = true;
      continue;
    }

    // It's out of range, but we can factor it into the prior
    // dimension.
    NewIdxs.resize(Idxs.size());

    // Expand the current index or the previous index to a vector from a scalar
    // if necessary.
    Constant *CurrIdx = cast<Constant>(Idxs[i]);
    auto *PrevIdx =
        NewIdxs[i - 1] ? NewIdxs[i - 1] : cast<Constant>(Idxs[i - 1]);
    bool IsCurrIdxVector = CurrIdx->getType()->isVectorTy();
    bool IsPrevIdxVector = PrevIdx->getType()->isVectorTy();
    bool UseVector = IsCurrIdxVector || IsPrevIdxVector;

    if (!IsCurrIdxVector && IsPrevIdxVector)
      CurrIdx = ConstantDataVector::getSplat(
          cast<FixedVectorType>(PrevIdx->getType())->getNumElements(), CurrIdx);

    if (!IsPrevIdxVector && IsCurrIdxVector)
      PrevIdx = ConstantDataVector::getSplat(
          cast<FixedVectorType>(CurrIdx->getType())->getNumElements(), PrevIdx);

    Constant *Factor =
        ConstantInt::get(CurrIdx->getType()->getScalarType(), NumElements);
    if (UseVector)
      Factor = ConstantDataVector::getSplat(
          IsPrevIdxVector
              ? cast<FixedVectorType>(PrevIdx->getType())->getNumElements()
              : cast<FixedVectorType>(CurrIdx->getType())->getNumElements(),
          Factor);

    NewIdxs[i] =
        ConstantFoldBinaryInstruction(Instruction::SRem, CurrIdx, Factor);

    Constant *Div =
        ConstantFoldBinaryInstruction(Instruction::SDiv, CurrIdx, Factor);

    // We're working on either ConstantInt or vectors of ConstantInt,
    // so these should always fold.
    assert(NewIdxs[i] != nullptr && Div != nullptr && "Should have folded");

    unsigned CommonExtendedWidth =
        std::max(PrevIdx->getType()->getScalarSizeInBits(),
                 Div->getType()->getScalarSizeInBits());
    CommonExtendedWidth = std::max(CommonExtendedWidth, 64U);

    // Before adding, extend both operands to i64 to avoid
    // overflow trouble.
    Type *ExtendedTy = Type::getIntNTy(Div->getContext(), CommonExtendedWidth);
    if (UseVector)
      ExtendedTy = FixedVectorType::get(
          ExtendedTy,
          IsPrevIdxVector
              ? cast<FixedVectorType>(PrevIdx->getType())->getNumElements()
              : cast<FixedVectorType>(CurrIdx->getType())->getNumElements());

    if (!PrevIdx->getType()->isIntOrIntVectorTy(CommonExtendedWidth))
      PrevIdx =
          ConstantFoldCastInstruction(Instruction::SExt, PrevIdx, ExtendedTy);

    if (!Div->getType()->isIntOrIntVectorTy(CommonExtendedWidth))
      Div = ConstantFoldCastInstruction(Instruction::SExt, Div, ExtendedTy);

    assert(PrevIdx && Div && "Should have folded");
    NewIdxs[i - 1] = ConstantExpr::getAdd(PrevIdx, Div);
  }

  // If we did any factoring, start over with the adjusted indices.
  if (!NewIdxs.empty()) {
    for (unsigned i = 0, e = Idxs.size(); i != e; ++i)
      if (!NewIdxs[i]) NewIdxs[i] = cast<Constant>(Idxs[i]);
    return ConstantExpr::getGetElementPtr(PointeeTy, C, NewIdxs, InBounds,
                                          InRange);
  }

  // If all indices are known integers and normalized, we can do a simple
  // check for the "inbounds" property.
  if (!Unknown && !InBounds)
    if (auto *GV = dyn_cast<GlobalVariable>(C))
      if (!GV->hasExternalWeakLinkage() && GV->getValueType() == PointeeTy &&
          isInBoundsIndices(Idxs))
        // TODO(gep_nowrap): Can also set NUW here.
        return ConstantExpr::getGetElementPtr(
            PointeeTy, C, Idxs, GEPNoWrapFlags::inBounds(), InRange);

=======
>>>>>>> e9954ec0
  return nullptr;
}<|MERGE_RESOLUTION|>--- conflicted
+++ resolved
@@ -1528,160 +1528,5 @@
       if (Constant *C = foldGEPOfGEP(GEP, PointeeTy, InBounds, Idxs))
         return C;
 
-<<<<<<< HEAD
-  // Check to see if any array indices are not within the corresponding
-  // notional array or vector bounds. If so, try to determine if they can be
-  // factored out into preceding dimensions.
-  SmallVector<Constant *, 8> NewIdxs;
-  Type *Ty = PointeeTy;
-  Type *Prev = C->getType();
-  auto GEPIter = gep_type_begin(PointeeTy, Idxs);
-  bool Unknown =
-      !isa<ConstantInt>(Idxs[0]) && !isa<ConstantDataVector>(Idxs[0]);
-  for (unsigned i = 1, e = Idxs.size(); i != e;
-       Prev = Ty, Ty = (++GEPIter).getIndexedType(), ++i) {
-    if (!isa<ConstantInt>(Idxs[i]) && !isa<ConstantDataVector>(Idxs[i])) {
-      // We don't know if it's in range or not.
-      Unknown = true;
-      continue;
-    }
-    if (!isa<ConstantInt>(Idxs[i - 1]) && !isa<ConstantDataVector>(Idxs[i - 1]))
-      // Skip if the type of the previous index is not supported.
-      continue;
-    if (isa<StructType>(Ty)) {
-      // The verify makes sure that GEPs into a struct are in range.
-      continue;
-    }
-    if (isa<VectorType>(Ty)) {
-      // There can be awkward padding in after a non-power of two vector.
-      Unknown = true;
-      continue;
-    }
-    auto *STy = cast<ArrayType>(Ty);
-    if (ConstantInt *CI = dyn_cast<ConstantInt>(Idxs[i])) {
-      if (isIndexInRangeOfArrayType(STy->getNumElements(), CI))
-        // It's in range, skip to the next index.
-        continue;
-      if (CI->isNegative()) {
-        // It's out of range and negative, don't try to factor it.
-        Unknown = true;
-        continue;
-      }
-    } else {
-      auto *CV = cast<ConstantDataVector>(Idxs[i]);
-      bool IsInRange = true;
-      for (unsigned I = 0, E = CV->getNumElements(); I != E; ++I) {
-        auto *CI = cast<ConstantInt>(CV->getElementAsConstant(I));
-        IsInRange &= isIndexInRangeOfArrayType(STy->getNumElements(), CI);
-        if (CI->isNegative()) {
-          Unknown = true;
-          break;
-        }
-      }
-      if (IsInRange || Unknown)
-        // It's in range, skip to the next index.
-        // It's out of range and negative, don't try to factor it.
-        continue;
-    }
-    if (isa<StructType>(Prev)) {
-      // It's out of range, but the prior dimension is a struct
-      // so we can't do anything about it.
-      Unknown = true;
-      continue;
-    }
-
-    // Determine the number of elements in our sequential type.
-    uint64_t NumElements = STy->getArrayNumElements();
-    if (!NumElements) {
-      Unknown = true;
-      continue;
-    }
-
-    // It's out of range, but we can factor it into the prior
-    // dimension.
-    NewIdxs.resize(Idxs.size());
-
-    // Expand the current index or the previous index to a vector from a scalar
-    // if necessary.
-    Constant *CurrIdx = cast<Constant>(Idxs[i]);
-    auto *PrevIdx =
-        NewIdxs[i - 1] ? NewIdxs[i - 1] : cast<Constant>(Idxs[i - 1]);
-    bool IsCurrIdxVector = CurrIdx->getType()->isVectorTy();
-    bool IsPrevIdxVector = PrevIdx->getType()->isVectorTy();
-    bool UseVector = IsCurrIdxVector || IsPrevIdxVector;
-
-    if (!IsCurrIdxVector && IsPrevIdxVector)
-      CurrIdx = ConstantDataVector::getSplat(
-          cast<FixedVectorType>(PrevIdx->getType())->getNumElements(), CurrIdx);
-
-    if (!IsPrevIdxVector && IsCurrIdxVector)
-      PrevIdx = ConstantDataVector::getSplat(
-          cast<FixedVectorType>(CurrIdx->getType())->getNumElements(), PrevIdx);
-
-    Constant *Factor =
-        ConstantInt::get(CurrIdx->getType()->getScalarType(), NumElements);
-    if (UseVector)
-      Factor = ConstantDataVector::getSplat(
-          IsPrevIdxVector
-              ? cast<FixedVectorType>(PrevIdx->getType())->getNumElements()
-              : cast<FixedVectorType>(CurrIdx->getType())->getNumElements(),
-          Factor);
-
-    NewIdxs[i] =
-        ConstantFoldBinaryInstruction(Instruction::SRem, CurrIdx, Factor);
-
-    Constant *Div =
-        ConstantFoldBinaryInstruction(Instruction::SDiv, CurrIdx, Factor);
-
-    // We're working on either ConstantInt or vectors of ConstantInt,
-    // so these should always fold.
-    assert(NewIdxs[i] != nullptr && Div != nullptr && "Should have folded");
-
-    unsigned CommonExtendedWidth =
-        std::max(PrevIdx->getType()->getScalarSizeInBits(),
-                 Div->getType()->getScalarSizeInBits());
-    CommonExtendedWidth = std::max(CommonExtendedWidth, 64U);
-
-    // Before adding, extend both operands to i64 to avoid
-    // overflow trouble.
-    Type *ExtendedTy = Type::getIntNTy(Div->getContext(), CommonExtendedWidth);
-    if (UseVector)
-      ExtendedTy = FixedVectorType::get(
-          ExtendedTy,
-          IsPrevIdxVector
-              ? cast<FixedVectorType>(PrevIdx->getType())->getNumElements()
-              : cast<FixedVectorType>(CurrIdx->getType())->getNumElements());
-
-    if (!PrevIdx->getType()->isIntOrIntVectorTy(CommonExtendedWidth))
-      PrevIdx =
-          ConstantFoldCastInstruction(Instruction::SExt, PrevIdx, ExtendedTy);
-
-    if (!Div->getType()->isIntOrIntVectorTy(CommonExtendedWidth))
-      Div = ConstantFoldCastInstruction(Instruction::SExt, Div, ExtendedTy);
-
-    assert(PrevIdx && Div && "Should have folded");
-    NewIdxs[i - 1] = ConstantExpr::getAdd(PrevIdx, Div);
-  }
-
-  // If we did any factoring, start over with the adjusted indices.
-  if (!NewIdxs.empty()) {
-    for (unsigned i = 0, e = Idxs.size(); i != e; ++i)
-      if (!NewIdxs[i]) NewIdxs[i] = cast<Constant>(Idxs[i]);
-    return ConstantExpr::getGetElementPtr(PointeeTy, C, NewIdxs, InBounds,
-                                          InRange);
-  }
-
-  // If all indices are known integers and normalized, we can do a simple
-  // check for the "inbounds" property.
-  if (!Unknown && !InBounds)
-    if (auto *GV = dyn_cast<GlobalVariable>(C))
-      if (!GV->hasExternalWeakLinkage() && GV->getValueType() == PointeeTy &&
-          isInBoundsIndices(Idxs))
-        // TODO(gep_nowrap): Can also set NUW here.
-        return ConstantExpr::getGetElementPtr(
-            PointeeTy, C, Idxs, GEPNoWrapFlags::inBounds(), InRange);
-
-=======
->>>>>>> e9954ec0
   return nullptr;
 }