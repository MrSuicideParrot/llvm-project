//===- MemCpyOptimizer.cpp - Optimize use of memcpy and friends -----------===//
//
// Part of the LLVM Project, under the Apache License v2.0 with LLVM Exceptions.
// See https://llvm.org/LICENSE.txt for license information.
// SPDX-License-Identifier: Apache-2.0 WITH LLVM-exception
//
//===----------------------------------------------------------------------===//
//
// This pass performs various transformations related to eliminating memcpy
// calls, or transforming sets of stores into memset's.
//
//===----------------------------------------------------------------------===//

#include "llvm/Transforms/Scalar/MemCpyOptimizer.h"
#include "llvm/ADT/DenseSet.h"
#include "llvm/ADT/STLExtras.h"
#include "llvm/ADT/SmallVector.h"
#include "llvm/ADT/Statistic.h"
#include "llvm/ADT/iterator_range.h"
#include "llvm/Analysis/AliasAnalysis.h"
#include "llvm/Analysis/AssumptionCache.h"
#include "llvm/Analysis/CaptureTracking.h"
#include "llvm/Analysis/GlobalsModRef.h"
#include "llvm/Analysis/Loads.h"
#include "llvm/Analysis/MemoryLocation.h"
#include "llvm/Analysis/MemorySSA.h"
#include "llvm/Analysis/MemorySSAUpdater.h"
#include "llvm/Analysis/TargetLibraryInfo.h"
#include "llvm/Analysis/ValueTracking.h"
#include "llvm/IR/BasicBlock.h"
#include "llvm/IR/Constants.h"
#include "llvm/IR/DataLayout.h"
#include "llvm/IR/DerivedTypes.h"
#include "llvm/IR/Dominators.h"
#include "llvm/IR/Function.h"
#include "llvm/IR/GlobalVariable.h"
#include "llvm/IR/IRBuilder.h"
#include "llvm/IR/InstrTypes.h"
#include "llvm/IR/Instruction.h"
#include "llvm/IR/Instructions.h"
#include "llvm/IR/IntrinsicInst.h"
#include "llvm/IR/Intrinsics.h"
#include "llvm/IR/LLVMContext.h"
#include "llvm/IR/Module.h"
#include "llvm/IR/PassManager.h"
#include "llvm/IR/Type.h"
#include "llvm/IR/User.h"
#include "llvm/IR/Value.h"
#include "llvm/Support/Casting.h"
#include "llvm/Support/Debug.h"
#include "llvm/Support/MathExtras.h"
#include "llvm/Support/raw_ostream.h"
#include "llvm/Transforms/Utils/Local.h"
#include <algorithm>
#include <cassert>
#include <cstdint>
#include <optional>

using namespace llvm;

#define DEBUG_TYPE "memcpyopt"

static cl::opt<bool> EnableMemCpyOptWithoutLibcalls(
    "enable-memcpyopt-without-libcalls", cl::Hidden,
    cl::desc("Enable memcpyopt even when libcalls are disabled"));

STATISTIC(NumMemCpyInstr, "Number of memcpy instructions deleted");
STATISTIC(NumMemSetInfer, "Number of memsets inferred");
STATISTIC(NumMoveToCpy,   "Number of memmoves converted to memcpy");
STATISTIC(NumCpyToSet,    "Number of memcpys converted to memset");
STATISTIC(NumCallSlot,    "Number of call slot optimizations performed");

namespace {

/// Represents a range of memset'd bytes with the ByteVal value.
/// This allows us to analyze stores like:
///   store 0 -> P+1
///   store 0 -> P+0
///   store 0 -> P+3
///   store 0 -> P+2
/// which sometimes happens with stores to arrays of structs etc.  When we see
/// the first store, we make a range [1, 2).  The second store extends the range
/// to [0, 2).  The third makes a new range [2, 3).  The fourth store joins the
/// two ranges into [0, 3) which is memset'able.
struct MemsetRange {
  // Start/End - A semi range that describes the span that this range covers.
  // The range is closed at the start and open at the end: [Start, End).
  int64_t Start, End;

  /// StartPtr - The getelementptr instruction that points to the start of the
  /// range.
  Value *StartPtr;

  /// Alignment - The known alignment of the first store.
  MaybeAlign Alignment;

  /// TheStores - The actual stores that make up this range.
  SmallVector<Instruction*, 16> TheStores;

  bool isProfitableToUseMemset(const DataLayout &DL) const;
};

} // end anonymous namespace

bool MemsetRange::isProfitableToUseMemset(const DataLayout &DL) const {
  // If we found more than 4 stores to merge or 16 bytes, use memset.
  if (TheStores.size() >= 4 || End-Start >= 16) return true;

  // If there is nothing to merge, don't do anything.
  if (TheStores.size() < 2) return false;

  // If any of the stores are a memset, then it is always good to extend the
  // memset.
  for (Instruction *SI : TheStores)
    if (!isa<StoreInst>(SI))
      return true;

  // Assume that the code generator is capable of merging pairs of stores
  // together if it wants to.
  if (TheStores.size() == 2) return false;

  // If we have fewer than 8 stores, it can still be worthwhile to do this.
  // For example, merging 4 i8 stores into an i32 store is useful almost always.
  // However, merging 2 32-bit stores isn't useful on a 32-bit architecture (the
  // memset will be split into 2 32-bit stores anyway) and doing so can
  // pessimize the llvm optimizer.
  //
  // Since we don't have perfect knowledge here, make some assumptions: assume
  // the maximum GPR width is the same size as the largest legal integer
  // size. If so, check to see whether we will end up actually reducing the
  // number of stores used.
  unsigned Bytes = unsigned(End-Start);
  unsigned MaxIntSize = DL.getLargestLegalIntTypeSizeInBits() / 8;
  if (MaxIntSize == 0)
    MaxIntSize = 1;
  unsigned NumPointerStores = Bytes / MaxIntSize;

  // Assume the remaining bytes if any are done a byte at a time.
  unsigned NumByteStores = Bytes % MaxIntSize;

  // If we will reduce the # stores (according to this heuristic), do the
  // transformation.  This encourages merging 4 x i8 -> i32 and 2 x i16 -> i32
  // etc.
  return TheStores.size() > NumPointerStores+NumByteStores;
}

namespace {

class MemsetRanges {
  using range_iterator = SmallVectorImpl<MemsetRange>::iterator;

  /// A sorted list of the memset ranges.
  SmallVector<MemsetRange, 8> Ranges;

  const DataLayout &DL;

public:
  MemsetRanges(const DataLayout &DL) : DL(DL) {}

  using const_iterator = SmallVectorImpl<MemsetRange>::const_iterator;

  const_iterator begin() const { return Ranges.begin(); }
  const_iterator end() const { return Ranges.end(); }
  bool empty() const { return Ranges.empty(); }

  void addInst(int64_t OffsetFromFirst, Instruction *Inst) {
    if (auto *SI = dyn_cast<StoreInst>(Inst))
      addStore(OffsetFromFirst, SI);
    else
      addMemSet(OffsetFromFirst, cast<MemSetInst>(Inst));
  }

  void addStore(int64_t OffsetFromFirst, StoreInst *SI) {
    TypeSize StoreSize = DL.getTypeStoreSize(SI->getOperand(0)->getType());
    assert(!StoreSize.isScalable() && "Can't track scalable-typed stores");
    addRange(OffsetFromFirst, StoreSize.getFixedValue(),
             SI->getPointerOperand(), SI->getAlign(), SI);
  }

  void addMemSet(int64_t OffsetFromFirst, MemSetInst *MSI) {
    int64_t Size = cast<ConstantInt>(MSI->getLength())->getZExtValue();
    addRange(OffsetFromFirst, Size, MSI->getDest(), MSI->getDestAlign(), MSI);
  }

  void addRange(int64_t Start, int64_t Size, Value *Ptr, MaybeAlign Alignment,
                Instruction *Inst);
};

} // end anonymous namespace

/// Add a new store to the MemsetRanges data structure.  This adds a
/// new range for the specified store at the specified offset, merging into
/// existing ranges as appropriate.
void MemsetRanges::addRange(int64_t Start, int64_t Size, Value *Ptr,
                            MaybeAlign Alignment, Instruction *Inst) {
  int64_t End = Start+Size;

  range_iterator I = partition_point(
      Ranges, [=](const MemsetRange &O) { return O.End < Start; });

  // We now know that I == E, in which case we didn't find anything to merge
  // with, or that Start <= I->End.  If End < I->Start or I == E, then we need
  // to insert a new range.  Handle this now.
  if (I == Ranges.end() || End < I->Start) {
    MemsetRange &R = *Ranges.insert(I, MemsetRange());
    R.Start        = Start;
    R.End          = End;
    R.StartPtr     = Ptr;
    R.Alignment    = Alignment;
    R.TheStores.push_back(Inst);
    return;
  }

  // This store overlaps with I, add it.
  I->TheStores.push_back(Inst);

  // At this point, we may have an interval that completely contains our store.
  // If so, just add it to the interval and return.
  if (I->Start <= Start && I->End >= End)
    return;

  // Now we know that Start <= I->End and End >= I->Start so the range overlaps
  // but is not entirely contained within the range.

  // See if the range extends the start of the range.  In this case, it couldn't
  // possibly cause it to join the prior range, because otherwise we would have
  // stopped on *it*.
  if (Start < I->Start) {
    I->Start = Start;
    I->StartPtr = Ptr;
    I->Alignment = Alignment;
  }

  // Now we know that Start <= I->End and Start >= I->Start (so the startpoint
  // is in or right at the end of I), and that End >= I->Start.  Extend I out to
  // End.
  if (End > I->End) {
    I->End = End;
    range_iterator NextI = I;
    while (++NextI != Ranges.end() && End >= NextI->Start) {
      // Merge the range in.
      I->TheStores.append(NextI->TheStores.begin(), NextI->TheStores.end());
      if (NextI->End > I->End)
        I->End = NextI->End;
      Ranges.erase(NextI);
      NextI = I;
    }
  }
}

//===----------------------------------------------------------------------===//
//                         MemCpyOptLegacyPass Pass
//===----------------------------------------------------------------------===//

// Check that V is either not accessible by the caller, or unwinding cannot
// occur between Start and End.
static bool mayBeVisibleThroughUnwinding(Value *V, Instruction *Start,
                                         Instruction *End) {
  assert(Start->getParent() == End->getParent() && "Must be in same block");
  // Function can't unwind, so it also can't be visible through unwinding.
  if (Start->getFunction()->doesNotThrow())
    return false;

  // Object is not visible on unwind.
  // TODO: Support RequiresNoCaptureBeforeUnwind case.
  bool RequiresNoCaptureBeforeUnwind;
  if (isNotVisibleOnUnwind(getUnderlyingObject(V),
                           RequiresNoCaptureBeforeUnwind) &&
      !RequiresNoCaptureBeforeUnwind)
    return false;

  // Check whether there are any unwinding instructions in the range.
  return any_of(make_range(Start->getIterator(), End->getIterator()),
                [](const Instruction &I) { return I.mayThrow(); });
}

void MemCpyOptPass::eraseInstruction(Instruction *I) {
  MSSAU->removeMemoryAccess(I);
  I->eraseFromParent();
}

// Check for mod or ref of Loc between Start and End, excluding both boundaries.
// Start and End must be in the same block.
// If SkippedLifetimeStart is provided, skip over one clobbering lifetime.start
// intrinsic and store it inside SkippedLifetimeStart.
static bool accessedBetween(BatchAAResults &AA, MemoryLocation Loc,
                            const MemoryUseOrDef *Start,
                            const MemoryUseOrDef *End,
                            Instruction **SkippedLifetimeStart = nullptr) {
  assert(Start->getBlock() == End->getBlock() && "Only local supported");
  for (const MemoryAccess &MA :
       make_range(++Start->getIterator(), End->getIterator())) {
    Instruction *I = cast<MemoryUseOrDef>(MA).getMemoryInst();
    if (isModOrRefSet(AA.getModRefInfo(I, Loc))) {
      auto *II = dyn_cast<IntrinsicInst>(I);
      if (II && II->getIntrinsicID() == Intrinsic::lifetime_start &&
          SkippedLifetimeStart && !*SkippedLifetimeStart) {
        *SkippedLifetimeStart = I;
        continue;
      }

      return true;
    }
  }
  return false;
}

// Check for mod of Loc between Start and End, excluding both boundaries.
// Start and End can be in different blocks.
static bool writtenBetween(MemorySSA *MSSA, BatchAAResults &AA,
                           MemoryLocation Loc, const MemoryUseOrDef *Start,
                           const MemoryUseOrDef *End) {
  if (isa<MemoryUse>(End)) {
    // For MemoryUses, getClobberingMemoryAccess may skip non-clobbering writes.
    // Manually check read accesses between Start and End, if they are in the
    // same block, for clobbers. Otherwise assume Loc is clobbered.
    return Start->getBlock() != End->getBlock() ||
           any_of(
               make_range(std::next(Start->getIterator()), End->getIterator()),
               [&AA, Loc](const MemoryAccess &Acc) {
                 if (isa<MemoryUse>(&Acc))
                   return false;
                 Instruction *AccInst =
                     cast<MemoryUseOrDef>(&Acc)->getMemoryInst();
                 return isModSet(AA.getModRefInfo(AccInst, Loc));
               });
  }

  // TODO: Only walk until we hit Start.
  MemoryAccess *Clobber = MSSA->getWalker()->getClobberingMemoryAccess(
      End->getDefiningAccess(), Loc, AA);
  return !MSSA->dominates(Clobber, Start);
}

// Update AA metadata
static void combineAAMetadata(Instruction *ReplInst, Instruction *I) {
  // FIXME: MD_tbaa_struct and MD_mem_parallel_loop_access should also be
  // handled here, but combineMetadata doesn't support them yet
  unsigned KnownIDs[] = {LLVMContext::MD_tbaa, LLVMContext::MD_alias_scope,
                         LLVMContext::MD_noalias,
                         LLVMContext::MD_invariant_group,
                         LLVMContext::MD_access_group};
  combineMetadata(ReplInst, I, KnownIDs, true);
}

/// When scanning forward over instructions, we look for some other patterns to
/// fold away. In particular, this looks for stores to neighboring locations of
/// memory. If it sees enough consecutive ones, it attempts to merge them
/// together into a memcpy/memset.
Instruction *MemCpyOptPass::tryMergingIntoMemset(Instruction *StartInst,
                                                 Value *StartPtr,
                                                 Value *ByteVal) {
  const DataLayout &DL = StartInst->getModule()->getDataLayout();

  // We can't track scalable types
  if (auto *SI = dyn_cast<StoreInst>(StartInst))
    if (DL.getTypeStoreSize(SI->getOperand(0)->getType()).isScalable())
      return nullptr;

  // Okay, so we now have a single store that can be splatable.  Scan to find
  // all subsequent stores of the same value to offset from the same pointer.
  // Join these together into ranges, so we can decide whether contiguous blocks
  // are stored.
  MemsetRanges Ranges(DL);

  BasicBlock::iterator BI(StartInst);

  // Keeps track of the last memory use or def before the insertion point for
  // the new memset. The new MemoryDef for the inserted memsets will be inserted
  // after MemInsertPoint. It points to either LastMemDef or to the last user
  // before the insertion point of the memset, if there are any such users.
  MemoryUseOrDef *MemInsertPoint = nullptr;
  // Keeps track of the last MemoryDef between StartInst and the insertion point
  // for the new memset. This will become the defining access of the inserted
  // memsets.
  MemoryDef *LastMemDef = nullptr;
  for (++BI; !BI->isTerminator(); ++BI) {
    auto *CurrentAcc = cast_or_null<MemoryUseOrDef>(
        MSSAU->getMemorySSA()->getMemoryAccess(&*BI));
    if (CurrentAcc) {
      MemInsertPoint = CurrentAcc;
      if (auto *CurrentDef = dyn_cast<MemoryDef>(CurrentAcc))
        LastMemDef = CurrentDef;
    }

    // Calls that only access inaccessible memory do not block merging
    // accessible stores.
    if (auto *CB = dyn_cast<CallBase>(BI)) {
      if (CB->onlyAccessesInaccessibleMemory())
        continue;
    }

    if (!isa<StoreInst>(BI) && !isa<MemSetInst>(BI)) {
      // If the instruction is readnone, ignore it, otherwise bail out.  We
      // don't even allow readonly here because we don't want something like:
      // A[1] = 2; strlen(A); A[2] = 2; -> memcpy(A, ...); strlen(A).
      if (BI->mayWriteToMemory() || BI->mayReadFromMemory())
        break;
      continue;
    }

    if (auto *NextStore = dyn_cast<StoreInst>(BI)) {
      // If this is a store, see if we can merge it in.
      if (!NextStore->isSimple()) break;

      Value *StoredVal = NextStore->getValueOperand();

      // Don't convert stores of non-integral pointer types to memsets (which
      // stores integers).
      if (DL.isNonIntegralPointerType(StoredVal->getType()->getScalarType()))
        break;

      // We can't track ranges involving scalable types.
      if (DL.getTypeStoreSize(StoredVal->getType()).isScalable())
        break;

      // Check to see if this stored value is of the same byte-splattable value.
      Value *StoredByte = isBytewiseValue(StoredVal, DL);
      if (isa<UndefValue>(ByteVal) && StoredByte)
        ByteVal = StoredByte;
      if (ByteVal != StoredByte)
        break;

      // Check to see if this store is to a constant offset from the start ptr.
      std::optional<int64_t> Offset =
          NextStore->getPointerOperand()->getPointerOffsetFrom(StartPtr, DL);
      if (!Offset)
        break;

      Ranges.addStore(*Offset, NextStore);
    } else {
      auto *MSI = cast<MemSetInst>(BI);

      if (MSI->isVolatile() || ByteVal != MSI->getValue() ||
          !isa<ConstantInt>(MSI->getLength()))
        break;

      // Check to see if this store is to a constant offset from the start ptr.
      std::optional<int64_t> Offset =
          MSI->getDest()->getPointerOffsetFrom(StartPtr, DL);
      if (!Offset)
        break;

      Ranges.addMemSet(*Offset, MSI);
    }
  }

  // If we have no ranges, then we just had a single store with nothing that
  // could be merged in.  This is a very common case of course.
  if (Ranges.empty())
    return nullptr;

  // If we had at least one store that could be merged in, add the starting
  // store as well.  We try to avoid this unless there is at least something
  // interesting as a small compile-time optimization.
  Ranges.addInst(0, StartInst);

  // If we create any memsets, we put it right before the first instruction that
  // isn't part of the memset block.  This ensure that the memset is dominated
  // by any addressing instruction needed by the start of the block.
  IRBuilder<> Builder(&*BI);

  // Now that we have full information about ranges, loop over the ranges and
  // emit memset's for anything big enough to be worthwhile.
  Instruction *AMemSet = nullptr;
  for (const MemsetRange &Range : Ranges) {
    if (Range.TheStores.size() == 1) continue;

    // If it is profitable to lower this range to memset, do so now.
    if (!Range.isProfitableToUseMemset(DL))
      continue;

    // Otherwise, we do want to transform this!  Create a new memset.
    // Get the starting pointer of the block.
    StartPtr = Range.StartPtr;

    AMemSet = Builder.CreateMemSet(StartPtr, ByteVal, Range.End - Range.Start,
                                   Range.Alignment);
    AMemSet->mergeDIAssignID(Range.TheStores);

    LLVM_DEBUG(dbgs() << "Replace stores:\n"; for (Instruction *SI
                                                   : Range.TheStores) dbgs()
                                              << *SI << '\n';
               dbgs() << "With: " << *AMemSet << '\n');
    if (!Range.TheStores.empty())
      AMemSet->setDebugLoc(Range.TheStores[0]->getDebugLoc());

    assert(LastMemDef && MemInsertPoint &&
           "Both LastMemDef and MemInsertPoint need to be set");
    auto *NewDef =
        cast<MemoryDef>(MemInsertPoint->getMemoryInst() == &*BI
                            ? MSSAU->createMemoryAccessBefore(
                                  AMemSet, LastMemDef, MemInsertPoint)
                            : MSSAU->createMemoryAccessAfter(
                                  AMemSet, LastMemDef, MemInsertPoint));
    MSSAU->insertDef(NewDef, /*RenameUses=*/true);
    LastMemDef = NewDef;
    MemInsertPoint = NewDef;

    // Zap all the stores.
    for (Instruction *SI : Range.TheStores)
      eraseInstruction(SI);

    ++NumMemSetInfer;
  }

  return AMemSet;
}

// This method try to lift a store instruction before position P.
// It will lift the store and its argument + that anything that
// may alias with these.
// The method returns true if it was successful.
bool MemCpyOptPass::moveUp(StoreInst *SI, Instruction *P, const LoadInst *LI) {
  // If the store alias this position, early bail out.
  MemoryLocation StoreLoc = MemoryLocation::get(SI);
  if (isModOrRefSet(AA->getModRefInfo(P, StoreLoc)))
    return false;

  // Keep track of the arguments of all instruction we plan to lift
  // so we can make sure to lift them as well if appropriate.
  DenseSet<Instruction*> Args;
  auto AddArg = [&](Value *Arg) {
    auto *I = dyn_cast<Instruction>(Arg);
    if (I && I->getParent() == SI->getParent()) {
      // Cannot hoist user of P above P
      if (I == P) return false;
      Args.insert(I);
    }
    return true;
  };
  if (!AddArg(SI->getPointerOperand()))
    return false;

  // Instruction to lift before P.
  SmallVector<Instruction *, 8> ToLift{SI};

  // Memory locations of lifted instructions.
  SmallVector<MemoryLocation, 8> MemLocs{StoreLoc};

  // Lifted calls.
  SmallVector<const CallBase *, 8> Calls;

  const MemoryLocation LoadLoc = MemoryLocation::get(LI);

  for (auto I = --SI->getIterator(), E = P->getIterator(); I != E; --I) {
    auto *C = &*I;

    // Make sure hoisting does not perform a store that was not guaranteed to
    // happen.
    if (!isGuaranteedToTransferExecutionToSuccessor(C))
      return false;

    bool MayAlias = isModOrRefSet(AA->getModRefInfo(C, std::nullopt));

    bool NeedLift = false;
    if (Args.erase(C))
      NeedLift = true;
    else if (MayAlias) {
      NeedLift = llvm::any_of(MemLocs, [C, this](const MemoryLocation &ML) {
        return isModOrRefSet(AA->getModRefInfo(C, ML));
      });

      if (!NeedLift)
        NeedLift = llvm::any_of(Calls, [C, this](const CallBase *Call) {
          return isModOrRefSet(AA->getModRefInfo(C, Call));
        });
    }

    if (!NeedLift)
      continue;

    if (MayAlias) {
      // Since LI is implicitly moved downwards past the lifted instructions,
      // none of them may modify its source.
      if (isModSet(AA->getModRefInfo(C, LoadLoc)))
        return false;
      else if (const auto *Call = dyn_cast<CallBase>(C)) {
        // If we can't lift this before P, it's game over.
        if (isModOrRefSet(AA->getModRefInfo(P, Call)))
          return false;

        Calls.push_back(Call);
      } else if (isa<LoadInst>(C) || isa<StoreInst>(C) || isa<VAArgInst>(C)) {
        // If we can't lift this before P, it's game over.
        auto ML = MemoryLocation::get(C);
        if (isModOrRefSet(AA->getModRefInfo(P, ML)))
          return false;

        MemLocs.push_back(ML);
      } else
        // We don't know how to lift this instruction.
        return false;
    }

    ToLift.push_back(C);
<<<<<<< HEAD
    for (Value *Op : C->operands())
      if (!AddArg(Op))
        return false;
  }

  // Find MSSA insertion point. Normally P will always have a corresponding
  // memory access before which we can insert. However, with non-standard AA
  // pipelines, there may be a mismatch between AA and MSSA, in which case we
  // will scan for a memory access before P. In either case, we know for sure
  // that at least the load will have a memory access.
  // TODO: Simplify this once P will be determined by MSSA, in which case the
  // discrepancy can no longer occur.
  MemoryUseOrDef *MemInsertPoint = nullptr;
  if (MemoryUseOrDef *MA = MSSAU->getMemorySSA()->getMemoryAccess(P)) {
    MemInsertPoint = cast<MemoryUseOrDef>(--MA->getIterator());
  } else {
    const Instruction *ConstP = P;
    for (const Instruction &I : make_range(++ConstP->getReverseIterator(),
                                           ++LI->getReverseIterator())) {
      if (MemoryUseOrDef *MA = MSSAU->getMemorySSA()->getMemoryAccess(&I)) {
        MemInsertPoint = MA;
        break;
      }
    }
=======
    for (unsigned k = 0, e = C->getNumOperands(); k != e; ++k)
      if (auto *A = dyn_cast<Instruction>(C->getOperand(k))) {
        if (A->getParent() == SI->getParent()) {
          // Cannot hoist user of P above P
          if(A == P) return false;
          Args.insert(A);
        }
      }
>>>>>>> cb02aa7e
  }

  // We made it, we need to lift.
  for (auto *I : llvm::reverse(ToLift)) {
    LLVM_DEBUG(dbgs() << "Lifting " << *I << " before " << *P << "\n");
    I->moveBefore(P);
    assert(MemInsertPoint && "Must have found insert point");
    if (MemoryUseOrDef *MA = MSSAU->getMemorySSA()->getMemoryAccess(I)) {
      MSSAU->moveAfter(MA, MemInsertPoint);
      MemInsertPoint = MA;
    }
  }

  return true;
}

bool MemCpyOptPass::processStoreOfLoad(StoreInst *SI, LoadInst *LI,
                                       const DataLayout &DL,
                                       BasicBlock::iterator &BBI) {
  if (!LI->isSimple() || !LI->hasOneUse() ||
      LI->getParent() != SI->getParent())
    return false;

  auto *T = LI->getType();
  // Don't introduce calls to memcpy/memmove intrinsics out of thin air if
  // the corresponding libcalls are not available.
  // TODO: We should really distinguish between libcall availability and
  // our ability to introduce intrinsics.
  if (T->isAggregateType() &&
      (EnableMemCpyOptWithoutLibcalls ||
       (TLI->has(LibFunc_memcpy) && TLI->has(LibFunc_memmove)))) {
    MemoryLocation LoadLoc = MemoryLocation::get(LI);

    // We use alias analysis to check if an instruction may store to
    // the memory we load from in between the load and the store. If
    // such an instruction is found, we try to promote there instead
    // of at the store position.
    // TODO: Can use MSSA for this.
    Instruction *P = SI;
    for (auto &I : make_range(++LI->getIterator(), SI->getIterator())) {
      if (isModSet(AA->getModRefInfo(&I, LoadLoc))) {
        P = &I;
        break;
      }
    }

    // We found an instruction that may write to the loaded memory.
    // We can try to promote at this position instead of the store
    // position if nothing aliases the store memory after this and the store
    // destination is not in the range.
    if (P && P != SI) {
      if (!moveUp(SI, P, LI))
        P = nullptr;
    }

    // If a valid insertion position is found, then we can promote
    // the load/store pair to a memcpy.
    if (P) {
      // If we load from memory that may alias the memory we store to,
      // memmove must be used to preserve semantic. If not, memcpy can
      // be used. Also, if we load from constant memory, memcpy can be used
      // as the constant memory won't be modified.
      bool UseMemMove = false;
      if (isModSet(AA->getModRefInfo(SI, LoadLoc)))
        UseMemMove = true;

      uint64_t Size = DL.getTypeStoreSize(T);

      IRBuilder<> Builder(P);
      Instruction *M;
      if (UseMemMove)
        M = Builder.CreateMemMove(
            SI->getPointerOperand(), SI->getAlign(),
            LI->getPointerOperand(), LI->getAlign(), Size);
      else
        M = Builder.CreateMemCpy(
            SI->getPointerOperand(), SI->getAlign(),
            LI->getPointerOperand(), LI->getAlign(), Size);
      M->copyMetadata(*SI, LLVMContext::MD_DIAssignID);

      LLVM_DEBUG(dbgs() << "Promoting " << *LI << " to " << *SI << " => "
                        << *M << "\n");

      auto *LastDef =
          cast<MemoryDef>(MSSAU->getMemorySSA()->getMemoryAccess(SI));
      auto *NewAccess = MSSAU->createMemoryAccessAfter(M, LastDef, LastDef);
      MSSAU->insertDef(cast<MemoryDef>(NewAccess), /*RenameUses=*/true);

      eraseInstruction(SI);
      eraseInstruction(LI);
      ++NumMemCpyInstr;

      // Make sure we do not invalidate the iterator.
      BBI = M->getIterator();
      return true;
    }
  }

  // Detect cases where we're performing call slot forwarding, but
  // happen to be using a load-store pair to implement it, rather than
  // a memcpy.
  BatchAAResults BAA(*AA);
  auto GetCall = [&]() -> CallInst * {
    // We defer this expensive clobber walk until the cheap checks
    // have been done on the source inside performCallSlotOptzn.
    if (auto *LoadClobber = dyn_cast<MemoryUseOrDef>(
            MSSA->getWalker()->getClobberingMemoryAccess(LI, BAA)))
      return dyn_cast_or_null<CallInst>(LoadClobber->getMemoryInst());
    return nullptr;
  };

  bool Changed = performCallSlotOptzn(
      LI, SI, SI->getPointerOperand()->stripPointerCasts(),
      LI->getPointerOperand()->stripPointerCasts(),
      DL.getTypeStoreSize(SI->getOperand(0)->getType()),
      std::min(SI->getAlign(), LI->getAlign()), BAA, GetCall);
  if (Changed) {
    eraseInstruction(SI);
    eraseInstruction(LI);
    ++NumMemCpyInstr;
    return true;
  }

  return false;
}

bool MemCpyOptPass::processStore(StoreInst *SI, BasicBlock::iterator &BBI) {
  if (!SI->isSimple()) return false;

  // Avoid merging nontemporal stores since the resulting
  // memcpy/memset would not be able to preserve the nontemporal hint.
  // In theory we could teach how to propagate the !nontemporal metadata to
  // memset calls. However, that change would force the backend to
  // conservatively expand !nontemporal memset calls back to sequences of
  // store instructions (effectively undoing the merging).
  if (SI->getMetadata(LLVMContext::MD_nontemporal))
    return false;

  const DataLayout &DL = SI->getModule()->getDataLayout();

  Value *StoredVal = SI->getValueOperand();

  // Not all the transforms below are correct for non-integral pointers, bail
  // until we've audited the individual pieces.
  if (DL.isNonIntegralPointerType(StoredVal->getType()->getScalarType()))
    return false;

  // Load to store forwarding can be interpreted as memcpy.
  if (auto *LI = dyn_cast<LoadInst>(StoredVal))
    return processStoreOfLoad(SI, LI, DL, BBI);

  // The following code creates memset intrinsics out of thin air. Don't do
  // this if the corresponding libfunc is not available.
  // TODO: We should really distinguish between libcall availability and
  // our ability to introduce intrinsics.
  if (!(TLI->has(LibFunc_memset) || EnableMemCpyOptWithoutLibcalls))
    return false;

  // There are two cases that are interesting for this code to handle: memcpy
  // and memset.  Right now we only handle memset.

  // Ensure that the value being stored is something that can be memset'able a
  // byte at a time like "0" or "-1" or any width, as well as things like
  // 0xA0A0A0A0 and 0.0.
  auto *V = SI->getOperand(0);
  if (Value *ByteVal = isBytewiseValue(V, DL)) {
    if (Instruction *I = tryMergingIntoMemset(SI, SI->getPointerOperand(),
                                              ByteVal)) {
      BBI = I->getIterator(); // Don't invalidate iterator.
      return true;
    }

    // If we have an aggregate, we try to promote it to memset regardless
    // of opportunity for merging as it can expose optimization opportunities
    // in subsequent passes.
    auto *T = V->getType();
    if (T->isAggregateType()) {
      uint64_t Size = DL.getTypeStoreSize(T);
      IRBuilder<> Builder(SI);
      auto *M = Builder.CreateMemSet(SI->getPointerOperand(), ByteVal, Size,
                                     SI->getAlign());
      M->copyMetadata(*SI, LLVMContext::MD_DIAssignID);

      LLVM_DEBUG(dbgs() << "Promoting " << *SI << " to " << *M << "\n");

      // The newly inserted memset is immediately overwritten by the original
      // store, so we do not need to rename uses.
      auto *StoreDef = cast<MemoryDef>(MSSA->getMemoryAccess(SI));
      auto *NewAccess = MSSAU->createMemoryAccessBefore(
          M, StoreDef->getDefiningAccess(), StoreDef);
      MSSAU->insertDef(cast<MemoryDef>(NewAccess), /*RenameUses=*/false);

      eraseInstruction(SI);
      NumMemSetInfer++;

      // Make sure we do not invalidate the iterator.
      BBI = M->getIterator();
      return true;
    }
  }

  return false;
}

bool MemCpyOptPass::processMemSet(MemSetInst *MSI, BasicBlock::iterator &BBI) {
  // See if there is another memset or store neighboring this memset which
  // allows us to widen out the memset to do a single larger store.
  if (isa<ConstantInt>(MSI->getLength()) && !MSI->isVolatile())
    if (Instruction *I = tryMergingIntoMemset(MSI, MSI->getDest(),
                                              MSI->getValue())) {
      BBI = I->getIterator(); // Don't invalidate iterator.
      return true;
    }
  return false;
}

/// Takes a memcpy and a call that it depends on,
/// and checks for the possibility of a call slot optimization by having
/// the call write its result directly into the destination of the memcpy.
bool MemCpyOptPass::performCallSlotOptzn(Instruction *cpyLoad,
                                         Instruction *cpyStore, Value *cpyDest,
                                         Value *cpySrc, TypeSize cpySize,
                                         Align cpyDestAlign, BatchAAResults &BAA,
                                         std::function<CallInst *()> GetC) {
  // The general transformation to keep in mind is
  //
  //   call @func(..., src, ...)
  //   memcpy(dest, src, ...)
  //
  // ->
  //
  //   memcpy(dest, src, ...)
  //   call @func(..., dest, ...)
  //
  // Since moving the memcpy is technically awkward, we additionally check that
  // src only holds uninitialized values at the moment of the call, meaning that
  // the memcpy can be discarded rather than moved.

  // We can't optimize scalable types.
  if (cpySize.isScalable())
    return false;

  // Require that src be an alloca.  This simplifies the reasoning considerably.
  auto *srcAlloca = dyn_cast<AllocaInst>(cpySrc);
  if (!srcAlloca)
    return false;

  ConstantInt *srcArraySize = dyn_cast<ConstantInt>(srcAlloca->getArraySize());
  if (!srcArraySize)
    return false;

  const DataLayout &DL = cpyLoad->getModule()->getDataLayout();
  uint64_t srcSize = DL.getTypeAllocSize(srcAlloca->getAllocatedType()) *
                     srcArraySize->getZExtValue();

  if (cpySize < srcSize)
    return false;

  CallInst *C = GetC();
  if (!C)
    return false;

  // Lifetime marks shouldn't be operated on.
  if (Function *F = C->getCalledFunction())
    if (F->isIntrinsic() && F->getIntrinsicID() == Intrinsic::lifetime_start)
      return false;


  if (C->getParent() != cpyStore->getParent()) {
    LLVM_DEBUG(dbgs() << "Call Slot: block local restriction\n");
    return false;
  }

  MemoryLocation DestLoc = isa<StoreInst>(cpyStore) ?
    MemoryLocation::get(cpyStore) :
    MemoryLocation::getForDest(cast<MemCpyInst>(cpyStore));

  // Check that nothing touches the dest of the copy between
  // the call and the store/memcpy.
  Instruction *SkippedLifetimeStart = nullptr;
  if (accessedBetween(BAA, DestLoc, MSSA->getMemoryAccess(C),
                      MSSA->getMemoryAccess(cpyStore), &SkippedLifetimeStart)) {
    LLVM_DEBUG(dbgs() << "Call Slot: Dest pointer modified after call\n");
    return false;
  }

  // If we need to move a lifetime.start above the call, make sure that we can
  // actually do so. If the argument is bitcasted for example, we would have to
  // move the bitcast as well, which we don't handle.
  if (SkippedLifetimeStart) {
    auto *LifetimeArg =
        dyn_cast<Instruction>(SkippedLifetimeStart->getOperand(1));
    if (LifetimeArg && LifetimeArg->getParent() == C->getParent() &&
        C->comesBefore(LifetimeArg))
      return false;
  }

  // Check that accessing the first srcSize bytes of dest will not cause a
  // trap.  Otherwise the transform is invalid since it might cause a trap
  // to occur earlier than it otherwise would.
  if (!isDereferenceableAndAlignedPointer(cpyDest, Align(1), APInt(64, cpySize),
                                          DL, C, AC, DT)) {
    LLVM_DEBUG(dbgs() << "Call Slot: Dest pointer not dereferenceable\n");
    return false;
  }

  // Make sure that nothing can observe cpyDest being written early. There are
  // a number of cases to consider:
  //  1. cpyDest cannot be accessed between C and cpyStore as a precondition of
  //     the transform.
  //  2. C itself may not access cpyDest (prior to the transform). This is
  //     checked further below.
  //  3. If cpyDest is accessible to the caller of this function (potentially
  //     captured and not based on an alloca), we need to ensure that we cannot
  //     unwind between C and cpyStore. This is checked here.
  //  4. If cpyDest is potentially captured, there may be accesses to it from
  //     another thread. In this case, we need to check that cpyStore is
  //     guaranteed to be executed if C is. As it is a non-atomic access, it
  //     renders accesses from other threads undefined.
  //     TODO: This is currently not checked.
  if (mayBeVisibleThroughUnwinding(cpyDest, C, cpyStore)) {
    LLVM_DEBUG(dbgs() << "Call Slot: Dest may be visible through unwinding\n");
    return false;
  }

  // Check that dest points to memory that is at least as aligned as src.
  Align srcAlign = srcAlloca->getAlign();
  bool isDestSufficientlyAligned = srcAlign <= cpyDestAlign;
  // If dest is not aligned enough and we can't increase its alignment then
  // bail out.
  if (!isDestSufficientlyAligned && !isa<AllocaInst>(cpyDest)) {
    LLVM_DEBUG(dbgs() << "Call Slot: Dest not sufficiently aligned\n");
    return false;
  }

  // Check that src is not accessed except via the call and the memcpy.  This
  // guarantees that it holds only undefined values when passed in (so the final
  // memcpy can be dropped), that it is not read or written between the call and
  // the memcpy, and that writing beyond the end of it is undefined.
  SmallVector<User *, 8> srcUseList(srcAlloca->users());
  while (!srcUseList.empty()) {
    User *U = srcUseList.pop_back_val();

    if (isa<BitCastInst>(U) || isa<AddrSpaceCastInst>(U)) {
      append_range(srcUseList, U->users());
      continue;
    }
    if (const auto *G = dyn_cast<GetElementPtrInst>(U)) {
      if (!G->hasAllZeroIndices())
        return false;

      append_range(srcUseList, U->users());
      continue;
    }
    if (const auto *IT = dyn_cast<IntrinsicInst>(U))
      if (IT->isLifetimeStartOrEnd())
        continue;

    if (U != C && U != cpyLoad)
      return false;
  }

  // Check whether src is captured by the called function, in which case there
  // may be further indirect uses of src.
  bool SrcIsCaptured = any_of(C->args(), [&](Use &U) {
    return U->stripPointerCasts() == cpySrc &&
           !C->doesNotCapture(C->getArgOperandNo(&U));
  });

  // If src is captured, then check whether there are any potential uses of
  // src through the captured pointer before the lifetime of src ends, either
  // due to a lifetime.end or a return from the function.
  if (SrcIsCaptured) {
    // Check that dest is not captured before/at the call. We have already
    // checked that src is not captured before it. If either had been captured,
    // then the call might be comparing the argument against the captured dest
    // or src pointer.
    Value *DestObj = getUnderlyingObject(cpyDest);
    if (!isIdentifiedFunctionLocal(DestObj) ||
        PointerMayBeCapturedBefore(DestObj, /* ReturnCaptures */ true,
                                   /* StoreCaptures */ true, C, DT,
                                   /* IncludeI */ true))
      return false;

    MemoryLocation SrcLoc =
        MemoryLocation(srcAlloca, LocationSize::precise(srcSize));
    for (Instruction &I :
         make_range(++C->getIterator(), C->getParent()->end())) {
      // Lifetime of srcAlloca ends at lifetime.end.
      if (auto *II = dyn_cast<IntrinsicInst>(&I)) {
        if (II->getIntrinsicID() == Intrinsic::lifetime_end &&
            II->getArgOperand(1)->stripPointerCasts() == srcAlloca &&
            cast<ConstantInt>(II->getArgOperand(0))->uge(srcSize))
          break;
      }

      // Lifetime of srcAlloca ends at return.
      if (isa<ReturnInst>(&I))
        break;

      // Ignore the direct read of src in the load.
      if (&I == cpyLoad)
        continue;

      // Check whether this instruction may mod/ref src through the captured
      // pointer (we have already any direct mod/refs in the loop above).
      // Also bail if we hit a terminator, as we don't want to scan into other
      // blocks.
      if (isModOrRefSet(BAA.getModRefInfo(&I, SrcLoc)) || I.isTerminator())
        return false;
    }
  }

  // Since we're changing the parameter to the callsite, we need to make sure
  // that what would be the new parameter dominates the callsite.
  if (!DT->dominates(cpyDest, C)) {
    // Support moving a constant index GEP before the call.
    auto *GEP = dyn_cast<GetElementPtrInst>(cpyDest);
    if (GEP && GEP->hasAllConstantIndices() &&
        DT->dominates(GEP->getPointerOperand(), C))
      GEP->moveBefore(C);
    else
      return false;
  }

  // In addition to knowing that the call does not access src in some
  // unexpected manner, for example via a global, which we deduce from
  // the use analysis, we also need to know that it does not sneakily
  // access dest.  We rely on AA to figure this out for us.
  MemoryLocation DestWithSrcSize(cpyDest, LocationSize::precise(srcSize));
  ModRefInfo MR = BAA.getModRefInfo(C, DestWithSrcSize);
  // If necessary, perform additional analysis.
  if (isModOrRefSet(MR))
    MR = BAA.callCapturesBefore(C, DestWithSrcSize, DT);
  if (isModOrRefSet(MR))
    return false;

  // We can't create address space casts here because we don't know if they're
  // safe for the target.
  if (cpySrc->getType()->getPointerAddressSpace() !=
      cpyDest->getType()->getPointerAddressSpace())
    return false;
  for (unsigned ArgI = 0; ArgI < C->arg_size(); ++ArgI)
    if (C->getArgOperand(ArgI)->stripPointerCasts() == cpySrc &&
        cpySrc->getType()->getPointerAddressSpace() !=
            C->getArgOperand(ArgI)->getType()->getPointerAddressSpace())
      return false;

  // All the checks have passed, so do the transformation.
  bool changedArgument = false;
  for (unsigned ArgI = 0; ArgI < C->arg_size(); ++ArgI)
    if (C->getArgOperand(ArgI)->stripPointerCasts() == cpySrc) {
      Value *Dest = cpySrc->getType() == cpyDest->getType() ?  cpyDest
        : CastInst::CreatePointerCast(cpyDest, cpySrc->getType(),
                                      cpyDest->getName(), C);
      changedArgument = true;
      if (C->getArgOperand(ArgI)->getType() == Dest->getType())
        C->setArgOperand(ArgI, Dest);
      else
        C->setArgOperand(ArgI, CastInst::CreatePointerCast(
                                   Dest, C->getArgOperand(ArgI)->getType(),
                                   Dest->getName(), C));
    }

  if (!changedArgument)
    return false;

  // If the destination wasn't sufficiently aligned then increase its alignment.
  if (!isDestSufficientlyAligned) {
    assert(isa<AllocaInst>(cpyDest) && "Can only increase alloca alignment!");
    cast<AllocaInst>(cpyDest)->setAlignment(srcAlign);
  }

  if (SkippedLifetimeStart) {
    SkippedLifetimeStart->moveBefore(C);
    MSSAU->moveBefore(MSSA->getMemoryAccess(SkippedLifetimeStart),
                      MSSA->getMemoryAccess(C));
  }

  combineAAMetadata(C, cpyLoad);
  if (cpyLoad != cpyStore)
    combineAAMetadata(C, cpyStore);

  ++NumCallSlot;
  return true;
}

/// We've found that the (upward scanning) memory dependence of memcpy 'M' is
/// the memcpy 'MDep'. Try to simplify M to copy from MDep's input if we can.
bool MemCpyOptPass::processMemCpyMemCpyDependence(MemCpyInst *M,
                                                  MemCpyInst *MDep,
                                                  BatchAAResults &BAA) {
  // We can only transforms memcpy's where the dest of one is the source of the
  // other.
  if (M->getSource() != MDep->getDest() || MDep->isVolatile())
    return false;

  // If dep instruction is reading from our current input, then it is a noop
  // transfer and substituting the input won't change this instruction.  Just
  // ignore the input and let someone else zap MDep.  This handles cases like:
  //    memcpy(a <- a)
  //    memcpy(b <- a)
  if (M->getSource() == MDep->getSource())
    return false;

  // Second, the length of the memcpy's must be the same, or the preceding one
  // must be larger than the following one.
  if (MDep->getLength() != M->getLength()) {
    auto *MDepLen = dyn_cast<ConstantInt>(MDep->getLength());
    auto *MLen = dyn_cast<ConstantInt>(M->getLength());
    if (!MDepLen || !MLen || MDepLen->getZExtValue() < MLen->getZExtValue())
      return false;
  }

  // Verify that the copied-from memory doesn't change in between the two
  // transfers.  For example, in:
  //    memcpy(a <- b)
  //    *b = 42;
  //    memcpy(c <- a)
  // It would be invalid to transform the second memcpy into memcpy(c <- b).
  //
  // TODO: If the code between M and MDep is transparent to the destination "c",
  // then we could still perform the xform by moving M up to the first memcpy.
  // TODO: It would be sufficient to check the MDep source up to the memcpy
  // size of M, rather than MDep.
  if (writtenBetween(MSSA, BAA, MemoryLocation::getForSource(MDep),
                     MSSA->getMemoryAccess(MDep), MSSA->getMemoryAccess(M)))
    return false;

  // If the dest of the second might alias the source of the first, then the
  // source and dest might overlap. In addition, if the source of the first
  // points to constant memory, they won't overlap by definition. Otherwise, we
  // still want to eliminate the intermediate value, but we have to generate a
  // memmove instead of memcpy.
  bool UseMemMove = false;
  if (isModSet(BAA.getModRefInfo(M, MemoryLocation::getForSource(MDep)))) {
    // Don't convert llvm.memcpy.inline into memmove because memmove can be
    // lowered as a call, and that is not allowed for llvm.memcpy.inline (and
    // there is no inline version of llvm.memmove)
    if (isa<MemCpyInlineInst>(M))
      return false;
    UseMemMove = true;
  }

  // If all checks passed, then we can transform M.
  LLVM_DEBUG(dbgs() << "MemCpyOptPass: Forwarding memcpy->memcpy src:\n"
                    << *MDep << '\n' << *M << '\n');

  // TODO: Is this worth it if we're creating a less aligned memcpy? For
  // example we could be moving from movaps -> movq on x86.
  IRBuilder<> Builder(M);
  Instruction *NewM;
  if (UseMemMove)
    NewM = Builder.CreateMemMove(M->getRawDest(), M->getDestAlign(),
                                 MDep->getRawSource(), MDep->getSourceAlign(),
                                 M->getLength(), M->isVolatile());
  else if (isa<MemCpyInlineInst>(M)) {
    // llvm.memcpy may be promoted to llvm.memcpy.inline, but the converse is
    // never allowed since that would allow the latter to be lowered as a call
    // to an external function.
    NewM = Builder.CreateMemCpyInline(
        M->getRawDest(), M->getDestAlign(), MDep->getRawSource(),
        MDep->getSourceAlign(), M->getLength(), M->isVolatile());
  } else
    NewM = Builder.CreateMemCpy(M->getRawDest(), M->getDestAlign(),
                                MDep->getRawSource(), MDep->getSourceAlign(),
                                M->getLength(), M->isVolatile());
  NewM->copyMetadata(*M, LLVMContext::MD_DIAssignID);

  assert(isa<MemoryDef>(MSSAU->getMemorySSA()->getMemoryAccess(M)));
  auto *LastDef = cast<MemoryDef>(MSSAU->getMemorySSA()->getMemoryAccess(M));
  auto *NewAccess = MSSAU->createMemoryAccessAfter(NewM, LastDef, LastDef);
  MSSAU->insertDef(cast<MemoryDef>(NewAccess), /*RenameUses=*/true);

  // Remove the instruction we're replacing.
  eraseInstruction(M);
  ++NumMemCpyInstr;
  return true;
}

/// We've found that the (upward scanning) memory dependence of \p MemCpy is
/// \p MemSet.  Try to simplify \p MemSet to only set the trailing bytes that
/// weren't copied over by \p MemCpy.
///
/// In other words, transform:
/// \code
///   memset(dst, c, dst_size);
///   ...
///   memcpy(dst, src, src_size);
/// \endcode
/// into:
/// \code
///   ...
///   memset(dst + src_size, c, dst_size <= src_size ? 0 : dst_size - src_size);
///   memcpy(dst, src, src_size);
/// \endcode
///
/// The memset is sunk to just before the memcpy to ensure that src_size is
/// present when emitting the simplified memset.
bool MemCpyOptPass::processMemSetMemCpyDependence(MemCpyInst *MemCpy,
                                                  MemSetInst *MemSet,
                                                  BatchAAResults &BAA) {
  // We can only transform memset/memcpy with the same destination.
  if (!BAA.isMustAlias(MemSet->getDest(), MemCpy->getDest()))
    return false;

  // Check that src and dst of the memcpy aren't the same. While memcpy
  // operands cannot partially overlap, exact equality is allowed.
  if (isModSet(BAA.getModRefInfo(MemCpy, MemoryLocation::getForSource(MemCpy))))
    return false;

  // We know that dst up to src_size is not written. We now need to make sure
  // that dst up to dst_size is not accessed. (If we did not move the memset,
  // checking for reads would be sufficient.)
  if (accessedBetween(BAA, MemoryLocation::getForDest(MemSet),
                      MSSA->getMemoryAccess(MemSet),
                      MSSA->getMemoryAccess(MemCpy)))
    return false;

  // Use the same i8* dest as the memcpy, killing the memset dest if different.
  Value *Dest = MemCpy->getRawDest();
  Value *DestSize = MemSet->getLength();
  Value *SrcSize = MemCpy->getLength();

  if (mayBeVisibleThroughUnwinding(Dest, MemSet, MemCpy))
    return false;

  // If the sizes are the same, simply drop the memset instead of generating
  // a replacement with zero size.
  if (DestSize == SrcSize) {
    eraseInstruction(MemSet);
    return true;
  }

  // By default, create an unaligned memset.
  Align Alignment = Align(1);
  // If Dest is aligned, and SrcSize is constant, use the minimum alignment
  // of the sum.
  const Align DestAlign = std::max(MemSet->getDestAlign().valueOrOne(),
                                   MemCpy->getDestAlign().valueOrOne());
  if (DestAlign > 1)
    if (auto *SrcSizeC = dyn_cast<ConstantInt>(SrcSize))
      Alignment = commonAlignment(DestAlign, SrcSizeC->getZExtValue());

  IRBuilder<> Builder(MemCpy);

  // Preserve the debug location of the old memset for the code emitted here
  // related to the new memset. This is correct according to the rules in
  // https://llvm.org/docs/HowToUpdateDebugInfo.html about "when to preserve an
  // instruction location", given that we move the memset within the basic
  // block.
  assert(MemSet->getParent() == MemCpy->getParent() &&
         "Preserving debug location based on moving memset within BB.");
  Builder.SetCurrentDebugLocation(MemSet->getDebugLoc());

  // If the sizes have different types, zext the smaller one.
  if (DestSize->getType() != SrcSize->getType()) {
    if (DestSize->getType()->getIntegerBitWidth() >
        SrcSize->getType()->getIntegerBitWidth())
      SrcSize = Builder.CreateZExt(SrcSize, DestSize->getType());
    else
      DestSize = Builder.CreateZExt(DestSize, SrcSize->getType());
  }

  Value *Ule = Builder.CreateICmpULE(DestSize, SrcSize);
  Value *SizeDiff = Builder.CreateSub(DestSize, SrcSize);
  Value *MemsetLen = Builder.CreateSelect(
      Ule, ConstantInt::getNullValue(DestSize->getType()), SizeDiff);
  unsigned DestAS = Dest->getType()->getPointerAddressSpace();
  Instruction *NewMemSet = Builder.CreateMemSet(
      Builder.CreateGEP(
          Builder.getInt8Ty(),
          Builder.CreatePointerCast(Dest, Builder.getInt8PtrTy(DestAS)),
          SrcSize),
      MemSet->getOperand(1), MemsetLen, Alignment);

  assert(isa<MemoryDef>(MSSAU->getMemorySSA()->getMemoryAccess(MemCpy)) &&
         "MemCpy must be a MemoryDef");
  // The new memset is inserted before the memcpy, and it is known that the
  // memcpy's defining access is the memset about to be removed.
  auto *LastDef =
      cast<MemoryDef>(MSSAU->getMemorySSA()->getMemoryAccess(MemCpy));
  auto *NewAccess = MSSAU->createMemoryAccessBefore(
      NewMemSet, LastDef->getDefiningAccess(), LastDef);
  MSSAU->insertDef(cast<MemoryDef>(NewAccess), /*RenameUses=*/true);

  eraseInstruction(MemSet);
  return true;
}

/// Determine whether the instruction has undefined content for the given Size,
/// either because it was freshly alloca'd or started its lifetime.
static bool hasUndefContents(MemorySSA *MSSA, BatchAAResults &AA, Value *V,
                             MemoryDef *Def, Value *Size) {
  if (MSSA->isLiveOnEntryDef(Def))
    return isa<AllocaInst>(getUnderlyingObject(V));

  if (auto *II = dyn_cast_or_null<IntrinsicInst>(Def->getMemoryInst())) {
    if (II->getIntrinsicID() == Intrinsic::lifetime_start) {
      auto *LTSize = cast<ConstantInt>(II->getArgOperand(0));

      if (auto *CSize = dyn_cast<ConstantInt>(Size)) {
        if (AA.isMustAlias(V, II->getArgOperand(1)) &&
            LTSize->getZExtValue() >= CSize->getZExtValue())
          return true;
      }

      // If the lifetime.start covers a whole alloca (as it almost always
      // does) and we're querying a pointer based on that alloca, then we know
      // the memory is definitely undef, regardless of how exactly we alias.
      // The size also doesn't matter, as an out-of-bounds access would be UB.
      if (auto *Alloca = dyn_cast<AllocaInst>(getUnderlyingObject(V))) {
        if (getUnderlyingObject(II->getArgOperand(1)) == Alloca) {
          const DataLayout &DL = Alloca->getModule()->getDataLayout();
          if (std::optional<TypeSize> AllocaSize =
                  Alloca->getAllocationSize(DL))
            if (*AllocaSize == LTSize->getValue())
              return true;
        }
      }
    }
  }

  return false;
}

/// Transform memcpy to memset when its source was just memset.
/// In other words, turn:
/// \code
///   memset(dst1, c, dst1_size);
///   memcpy(dst2, dst1, dst2_size);
/// \endcode
/// into:
/// \code
///   memset(dst1, c, dst1_size);
///   memset(dst2, c, dst2_size);
/// \endcode
/// When dst2_size <= dst1_size.
bool MemCpyOptPass::performMemCpyToMemSetOptzn(MemCpyInst *MemCpy,
                                               MemSetInst *MemSet,
                                               BatchAAResults &BAA) {
  // Make sure that memcpy(..., memset(...), ...), that is we are memsetting and
  // memcpying from the same address. Otherwise it is hard to reason about.
  if (!BAA.isMustAlias(MemSet->getRawDest(), MemCpy->getRawSource()))
    return false;

  Value *MemSetSize = MemSet->getLength();
  Value *CopySize = MemCpy->getLength();

  if (MemSetSize != CopySize) {
    // Make sure the memcpy doesn't read any more than what the memset wrote.
    // Don't worry about sizes larger than i64.

    // A known memset size is required.
    auto *CMemSetSize = dyn_cast<ConstantInt>(MemSetSize);
    if (!CMemSetSize)
      return false;

    // A known memcpy size is also required.
    auto  *CCopySize = dyn_cast<ConstantInt>(CopySize);
    if (!CCopySize)
      return false;
    if (CCopySize->getZExtValue() > CMemSetSize->getZExtValue()) {
      // If the memcpy is larger than the memset, but the memory was undef prior
      // to the memset, we can just ignore the tail. Technically we're only
      // interested in the bytes from MemSetSize..CopySize here, but as we can't
      // easily represent this location, we use the full 0..CopySize range.
      MemoryLocation MemCpyLoc = MemoryLocation::getForSource(MemCpy);
      bool CanReduceSize = false;
      MemoryUseOrDef *MemSetAccess = MSSA->getMemoryAccess(MemSet);
      MemoryAccess *Clobber = MSSA->getWalker()->getClobberingMemoryAccess(
          MemSetAccess->getDefiningAccess(), MemCpyLoc, BAA);
      if (auto *MD = dyn_cast<MemoryDef>(Clobber))
        if (hasUndefContents(MSSA, BAA, MemCpy->getSource(), MD, CopySize))
          CanReduceSize = true;

      if (!CanReduceSize)
        return false;
      CopySize = MemSetSize;
    }
  }

  IRBuilder<> Builder(MemCpy);
  Instruction *NewM =
      Builder.CreateMemSet(MemCpy->getRawDest(), MemSet->getOperand(1),
                           CopySize, MemCpy->getDestAlign());
  auto *LastDef =
      cast<MemoryDef>(MSSAU->getMemorySSA()->getMemoryAccess(MemCpy));
  auto *NewAccess = MSSAU->createMemoryAccessAfter(NewM, LastDef, LastDef);
  MSSAU->insertDef(cast<MemoryDef>(NewAccess), /*RenameUses=*/true);

  return true;
}

/// Perform simplification of memcpy's.  If we have memcpy A
/// which copies X to Y, and memcpy B which copies Y to Z, then we can rewrite
/// B to be a memcpy from X to Z (or potentially a memmove, depending on
/// circumstances). This allows later passes to remove the first memcpy
/// altogether.
bool MemCpyOptPass::processMemCpy(MemCpyInst *M, BasicBlock::iterator &BBI) {
  // We can only optimize non-volatile memcpy's.
  if (M->isVolatile()) return false;

  // If the source and destination of the memcpy are the same, then zap it.
  if (M->getSource() == M->getDest()) {
    ++BBI;
    eraseInstruction(M);
    return true;
  }

  // If copying from a constant, try to turn the memcpy into a memset.
  if (auto *GV = dyn_cast<GlobalVariable>(M->getSource()))
    if (GV->isConstant() && GV->hasDefinitiveInitializer())
      if (Value *ByteVal = isBytewiseValue(GV->getInitializer(),
                                           M->getModule()->getDataLayout())) {
        IRBuilder<> Builder(M);
        Instruction *NewM = Builder.CreateMemSet(
            M->getRawDest(), ByteVal, M->getLength(), M->getDestAlign(), false);
        auto *LastDef =
            cast<MemoryDef>(MSSAU->getMemorySSA()->getMemoryAccess(M));
        auto *NewAccess =
            MSSAU->createMemoryAccessAfter(NewM, LastDef, LastDef);
        MSSAU->insertDef(cast<MemoryDef>(NewAccess), /*RenameUses=*/true);

        eraseInstruction(M);
        ++NumCpyToSet;
        return true;
      }

  BatchAAResults BAA(*AA);
  MemoryUseOrDef *MA = MSSA->getMemoryAccess(M);
  // FIXME: Not using getClobberingMemoryAccess() here due to PR54682.
  MemoryAccess *AnyClobber = MA->getDefiningAccess();
  MemoryLocation DestLoc = MemoryLocation::getForDest(M);
  const MemoryAccess *DestClobber =
      MSSA->getWalker()->getClobberingMemoryAccess(AnyClobber, DestLoc, BAA);

  // Try to turn a partially redundant memset + memcpy into
  // smaller memset + memcpy.  We don't need the memcpy size for this.
  // The memcpy must post-dom the memset, so limit this to the same basic
  // block. A non-local generalization is likely not worthwhile.
  if (auto *MD = dyn_cast<MemoryDef>(DestClobber))
    if (auto *MDep = dyn_cast_or_null<MemSetInst>(MD->getMemoryInst()))
      if (DestClobber->getBlock() == M->getParent())
        if (processMemSetMemCpyDependence(M, MDep, BAA))
          return true;

  MemoryAccess *SrcClobber = MSSA->getWalker()->getClobberingMemoryAccess(
      AnyClobber, MemoryLocation::getForSource(M), BAA);

  // There are four possible optimizations we can do for memcpy:
  //   a) memcpy-memcpy xform which exposes redundance for DSE.
  //   b) call-memcpy xform for return slot optimization.
  //   c) memcpy from freshly alloca'd space or space that has just started
  //      its lifetime copies undefined data, and we can therefore eliminate
  //      the memcpy in favor of the data that was already at the destination.
  //   d) memcpy from a just-memset'd source can be turned into memset.
  if (auto *MD = dyn_cast<MemoryDef>(SrcClobber)) {
    if (Instruction *MI = MD->getMemoryInst()) {
      if (auto *CopySize = dyn_cast<ConstantInt>(M->getLength())) {
        if (auto *C = dyn_cast<CallInst>(MI)) {
          if (performCallSlotOptzn(M, M, M->getDest(), M->getSource(),
                                   TypeSize::getFixed(CopySize->getZExtValue()),
                                   M->getDestAlign().valueOrOne(), BAA,
                                   [C]() -> CallInst * { return C; })) {
            LLVM_DEBUG(dbgs() << "Performed call slot optimization:\n"
                              << "    call: " << *C << "\n"
                              << "    memcpy: " << *M << "\n");
            eraseInstruction(M);
            ++NumMemCpyInstr;
            return true;
          }
        }
      }
      if (auto *MDep = dyn_cast<MemCpyInst>(MI))
        return processMemCpyMemCpyDependence(M, MDep, BAA);
      if (auto *MDep = dyn_cast<MemSetInst>(MI)) {
        if (performMemCpyToMemSetOptzn(M, MDep, BAA)) {
          LLVM_DEBUG(dbgs() << "Converted memcpy to memset\n");
          eraseInstruction(M);
          ++NumCpyToSet;
          return true;
        }
      }
    }

    if (hasUndefContents(MSSA, BAA, M->getSource(), MD, M->getLength())) {
      LLVM_DEBUG(dbgs() << "Removed memcpy from undef\n");
      eraseInstruction(M);
      ++NumMemCpyInstr;
      return true;
    }
  }

  return false;
}

/// Transforms memmove calls to memcpy calls when the src/dst are guaranteed
/// not to alias.
bool MemCpyOptPass::processMemMove(MemMoveInst *M) {
  // See if the source could be modified by this memmove potentially.
  if (isModSet(AA->getModRefInfo(M, MemoryLocation::getForSource(M))))
    return false;

  LLVM_DEBUG(dbgs() << "MemCpyOptPass: Optimizing memmove -> memcpy: " << *M
                    << "\n");

  // If not, then we know we can transform this.
  Type *ArgTys[3] = { M->getRawDest()->getType(),
                      M->getRawSource()->getType(),
                      M->getLength()->getType() };
  M->setCalledFunction(Intrinsic::getDeclaration(M->getModule(),
                                                 Intrinsic::memcpy, ArgTys));

  // For MemorySSA nothing really changes (except that memcpy may imply stricter
  // aliasing guarantees).

  ++NumMoveToCpy;
  return true;
}

/// This is called on every byval argument in call sites.
bool MemCpyOptPass::processByValArgument(CallBase &CB, unsigned ArgNo) {
  const DataLayout &DL = CB.getCaller()->getParent()->getDataLayout();
  // Find out what feeds this byval argument.
  Value *ByValArg = CB.getArgOperand(ArgNo);
  Type *ByValTy = CB.getParamByValType(ArgNo);
  TypeSize ByValSize = DL.getTypeAllocSize(ByValTy);
  MemoryLocation Loc(ByValArg, LocationSize::precise(ByValSize));
  MemoryUseOrDef *CallAccess = MSSA->getMemoryAccess(&CB);
  if (!CallAccess)
    return false;
  MemCpyInst *MDep = nullptr;
  BatchAAResults BAA(*AA);
  MemoryAccess *Clobber = MSSA->getWalker()->getClobberingMemoryAccess(
      CallAccess->getDefiningAccess(), Loc, BAA);
  if (auto *MD = dyn_cast<MemoryDef>(Clobber))
    MDep = dyn_cast_or_null<MemCpyInst>(MD->getMemoryInst());

  // If the byval argument isn't fed by a memcpy, ignore it.  If it is fed by
  // a memcpy, see if we can byval from the source of the memcpy instead of the
  // result.
  if (!MDep || MDep->isVolatile() ||
      ByValArg->stripPointerCasts() != MDep->getDest())
    return false;

  // The length of the memcpy must be larger or equal to the size of the byval.
  auto *C1 = dyn_cast<ConstantInt>(MDep->getLength());
  if (!C1 || !TypeSize::isKnownGE(
                 TypeSize::getFixed(C1->getValue().getZExtValue()), ByValSize))
    return false;

  // Get the alignment of the byval.  If the call doesn't specify the alignment,
  // then it is some target specific value that we can't know.
  MaybeAlign ByValAlign = CB.getParamAlign(ArgNo);
  if (!ByValAlign) return false;

  // If it is greater than the memcpy, then we check to see if we can force the
  // source of the memcpy to the alignment we need.  If we fail, we bail out.
  MaybeAlign MemDepAlign = MDep->getSourceAlign();
  if ((!MemDepAlign || *MemDepAlign < *ByValAlign) &&
      getOrEnforceKnownAlignment(MDep->getSource(), ByValAlign, DL, &CB, AC,
                                 DT) < *ByValAlign)
    return false;

  // The address space of the memcpy source must match the byval argument
  if (MDep->getSource()->getType()->getPointerAddressSpace() !=
      ByValArg->getType()->getPointerAddressSpace())
    return false;

  // Verify that the copied-from memory doesn't change in between the memcpy and
  // the byval call.
  //    memcpy(a <- b)
  //    *b = 42;
  //    foo(*a)
  // It would be invalid to transform the second memcpy into foo(*b).
  if (writtenBetween(MSSA, BAA, MemoryLocation::getForSource(MDep),
                     MSSA->getMemoryAccess(MDep), CallAccess))
    return false;

  LLVM_DEBUG(dbgs() << "MemCpyOptPass: Forwarding memcpy to byval:\n"
                    << "  " << *MDep << "\n"
                    << "  " << CB << "\n");

  // Otherwise we're good!  Update the byval argument.
  combineAAMetadata(&CB, MDep);
  CB.setArgOperand(ArgNo, MDep->getSource());
  ++NumMemCpyInstr;
  return true;
}

/// This is called on memcpy dest pointer arguments attributed as immutable
/// during call. Try to use memcpy source directly if all of the following
/// conditions are satisfied.
/// 1. The memcpy dst is neither modified during the call nor captured by the
/// call. (if readonly, noalias, nocapture attributes on call-site.)
/// 2. The memcpy dst is an alloca with known alignment & size.
///     2-1. The memcpy length == the alloca size which ensures that the new
///     pointer is dereferenceable for the required range
///     2-2. The src pointer has alignment >= the alloca alignment or can be
///     enforced so.
/// 3. The memcpy dst and src is not modified between the memcpy and the call.
/// (if MSSA clobber check is safe.)
/// 4. The memcpy src is not modified during the call. (ModRef check shows no
/// Mod.)
bool MemCpyOptPass::processImmutArgument(CallBase &CB, unsigned ArgNo) {
  // 1. Ensure passed argument is immutable during call.
  if (!(CB.paramHasAttr(ArgNo, Attribute::NoAlias) &&
        CB.paramHasAttr(ArgNo, Attribute::NoCapture)))
    return false;
  const DataLayout &DL = CB.getCaller()->getParent()->getDataLayout();
  Value *ImmutArg = CB.getArgOperand(ArgNo);

  // 2. Check that arg is alloca
  // TODO: Even if the arg gets back to branches, we can remove memcpy if all
  // the alloca alignments can be enforced to source alignment.
  auto *AI = dyn_cast<AllocaInst>(ImmutArg->stripPointerCasts());
  if (!AI)
    return false;

  std::optional<TypeSize> AllocaSize = AI->getAllocationSize(DL);
  // Can't handle unknown size alloca.
  // (e.g. Variable Length Array, Scalable Vector)
  if (!AllocaSize || AllocaSize->isScalable())
    return false;
  MemoryLocation Loc(ImmutArg, LocationSize::precise(*AllocaSize));
  MemoryUseOrDef *CallAccess = MSSA->getMemoryAccess(&CB);
  if (!CallAccess)
    return false;

  MemCpyInst *MDep = nullptr;
  BatchAAResults BAA(*AA);
  MemoryAccess *Clobber = MSSA->getWalker()->getClobberingMemoryAccess(
      CallAccess->getDefiningAccess(), Loc, BAA);
  if (auto *MD = dyn_cast<MemoryDef>(Clobber))
    MDep = dyn_cast_or_null<MemCpyInst>(MD->getMemoryInst());

  // If the immut argument isn't fed by a memcpy, ignore it.  If it is fed by
  // a memcpy, check that the arg equals the memcpy dest.
  if (!MDep || MDep->isVolatile() || AI != MDep->getDest())
    return false;

  // The address space of the memcpy source must match the immut argument
  if (MDep->getSource()->getType()->getPointerAddressSpace() !=
      ImmutArg->getType()->getPointerAddressSpace())
    return false;

  // 2-1. The length of the memcpy must be equal to the size of the alloca.
  auto *MDepLen = dyn_cast<ConstantInt>(MDep->getLength());
  if (!MDepLen || AllocaSize != MDepLen->getValue())
    return false;

  // 2-2. the memcpy source align must be larger than or equal the alloca's
  // align. If not so, we check to see if we can force the source of the memcpy
  // to the alignment we need. If we fail, we bail out.
  Align MemDepAlign = MDep->getSourceAlign().valueOrOne();
  Align AllocaAlign = AI->getAlign();
  if (MemDepAlign < AllocaAlign &&
      getOrEnforceKnownAlignment(MDep->getSource(), AllocaAlign, DL, &CB, AC,
                                 DT) < AllocaAlign)
    return false;

  // 3. Verify that the source doesn't change in between the memcpy and
  // the call.
  //    memcpy(a <- b)
  //    *b = 42;
  //    foo(*a)
  // It would be invalid to transform the second memcpy into foo(*b).
  if (writtenBetween(MSSA, BAA, MemoryLocation::getForSource(MDep),
                     MSSA->getMemoryAccess(MDep), CallAccess))
    return false;

  // 4. The memcpy src must not be modified during the call.
  if (isModSet(AA->getModRefInfo(&CB, MemoryLocation::getForSource(MDep))))
    return false;

  LLVM_DEBUG(dbgs() << "MemCpyOptPass: Forwarding memcpy to Immut src:\n"
                    << "  " << *MDep << "\n"
                    << "  " << CB << "\n");

  // Otherwise we're good!  Update the immut argument.
  combineAAMetadata(&CB, MDep);
  CB.setArgOperand(ArgNo, MDep->getSource());
  ++NumMemCpyInstr;
  return true;
}

/// Executes one iteration of MemCpyOptPass.
bool MemCpyOptPass::iterateOnFunction(Function &F) {
  bool MadeChange = false;

  // Walk all instruction in the function.
  for (BasicBlock &BB : F) {
    // Skip unreachable blocks. For example processStore assumes that an
    // instruction in a BB can't be dominated by a later instruction in the
    // same BB (which is a scenario that can happen for an unreachable BB that
    // has itself as a predecessor).
    if (!DT->isReachableFromEntry(&BB))
      continue;

    for (BasicBlock::iterator BI = BB.begin(), BE = BB.end(); BI != BE;) {
        // Avoid invalidating the iterator.
      Instruction *I = &*BI++;

      bool RepeatInstruction = false;

      if (auto *SI = dyn_cast<StoreInst>(I))
        MadeChange |= processStore(SI, BI);
      else if (auto *M = dyn_cast<MemSetInst>(I))
        RepeatInstruction = processMemSet(M, BI);
      else if (auto *M = dyn_cast<MemCpyInst>(I))
        RepeatInstruction = processMemCpy(M, BI);
      else if (auto *M = dyn_cast<MemMoveInst>(I))
        RepeatInstruction = processMemMove(M);
      else if (auto *CB = dyn_cast<CallBase>(I)) {
        for (unsigned i = 0, e = CB->arg_size(); i != e; ++i) {
          if (CB->isByValArgument(i))
            MadeChange |= processByValArgument(*CB, i);
          else if (CB->onlyReadsMemory(i))
            MadeChange |= processImmutArgument(*CB, i);
        }
      }

      // Reprocess the instruction if desired.
      if (RepeatInstruction) {
        if (BI != BB.begin())
          --BI;
        MadeChange = true;
      }
    }
  }

  return MadeChange;
}

PreservedAnalyses MemCpyOptPass::run(Function &F, FunctionAnalysisManager &AM) {
  auto &TLI = AM.getResult<TargetLibraryAnalysis>(F);
  auto *AA = &AM.getResult<AAManager>(F);
  auto *AC = &AM.getResult<AssumptionAnalysis>(F);
  auto *DT = &AM.getResult<DominatorTreeAnalysis>(F);
  auto *MSSA = &AM.getResult<MemorySSAAnalysis>(F);

  bool MadeChange = runImpl(F, &TLI, AA, AC, DT, &MSSA->getMSSA());
  if (!MadeChange)
    return PreservedAnalyses::all();

  PreservedAnalyses PA;
  PA.preserveSet<CFGAnalyses>();
  PA.preserve<MemorySSAAnalysis>();
  return PA;
}

bool MemCpyOptPass::runImpl(Function &F, TargetLibraryInfo *TLI_,
                            AliasAnalysis *AA_, AssumptionCache *AC_,
                            DominatorTree *DT_, MemorySSA *MSSA_) {
  bool MadeChange = false;
  TLI = TLI_;
  AA = AA_;
  AC = AC_;
  DT = DT_;
  MSSA = MSSA_;
  MemorySSAUpdater MSSAU_(MSSA_);
  MSSAU = &MSSAU_;

  while (true) {
    if (!iterateOnFunction(F))
      break;
    MadeChange = true;
  }

  if (VerifyMemorySSA)
    MSSA_->verifyMemorySSA();

  return MadeChange;
}<|MERGE_RESOLUTION|>--- conflicted
+++ resolved
@@ -13,26 +13,28 @@
 
 #include "llvm/Transforms/Scalar/MemCpyOptimizer.h"
 #include "llvm/ADT/DenseSet.h"
+#include "llvm/ADT/None.h"
 #include "llvm/ADT/STLExtras.h"
 #include "llvm/ADT/SmallVector.h"
 #include "llvm/ADT/Statistic.h"
 #include "llvm/ADT/iterator_range.h"
 #include "llvm/Analysis/AliasAnalysis.h"
 #include "llvm/Analysis/AssumptionCache.h"
-#include "llvm/Analysis/CaptureTracking.h"
 #include "llvm/Analysis/GlobalsModRef.h"
-#include "llvm/Analysis/Loads.h"
+#include "llvm/Analysis/MemoryDependenceAnalysis.h"
 #include "llvm/Analysis/MemoryLocation.h"
-#include "llvm/Analysis/MemorySSA.h"
-#include "llvm/Analysis/MemorySSAUpdater.h"
 #include "llvm/Analysis/TargetLibraryInfo.h"
+#include "llvm/Transforms/Utils/Local.h"
 #include "llvm/Analysis/ValueTracking.h"
+#include "llvm/IR/Argument.h"
 #include "llvm/IR/BasicBlock.h"
+#include "llvm/IR/CallSite.h"
 #include "llvm/IR/Constants.h"
 #include "llvm/IR/DataLayout.h"
 #include "llvm/IR/DerivedTypes.h"
 #include "llvm/IR/Dominators.h"
 #include "llvm/IR/Function.h"
+#include "llvm/IR/GetElementPtrTypeIterator.h"
 #include "llvm/IR/GlobalVariable.h"
 #include "llvm/IR/IRBuilder.h"
 #include "llvm/IR/InstrTypes.h"
@@ -42,33 +44,114 @@
 #include "llvm/IR/Intrinsics.h"
 #include "llvm/IR/LLVMContext.h"
 #include "llvm/IR/Module.h"
+#include "llvm/IR/Operator.h"
 #include "llvm/IR/PassManager.h"
 #include "llvm/IR/Type.h"
 #include "llvm/IR/User.h"
 #include "llvm/IR/Value.h"
+#include "llvm/Pass.h"
 #include "llvm/Support/Casting.h"
 #include "llvm/Support/Debug.h"
 #include "llvm/Support/MathExtras.h"
 #include "llvm/Support/raw_ostream.h"
-#include "llvm/Transforms/Utils/Local.h"
+#include "llvm/Transforms/Scalar.h"
 #include <algorithm>
 #include <cassert>
 #include <cstdint>
-#include <optional>
+#include <utility>
 
 using namespace llvm;
 
 #define DEBUG_TYPE "memcpyopt"
-
-static cl::opt<bool> EnableMemCpyOptWithoutLibcalls(
-    "enable-memcpyopt-without-libcalls", cl::Hidden,
-    cl::desc("Enable memcpyopt even when libcalls are disabled"));
 
 STATISTIC(NumMemCpyInstr, "Number of memcpy instructions deleted");
 STATISTIC(NumMemSetInfer, "Number of memsets inferred");
 STATISTIC(NumMoveToCpy,   "Number of memmoves converted to memcpy");
 STATISTIC(NumCpyToSet,    "Number of memcpys converted to memset");
-STATISTIC(NumCallSlot,    "Number of call slot optimizations performed");
+
+static int64_t GetOffsetFromIndex(const GEPOperator *GEP, unsigned Idx,
+                                  bool &VariableIdxFound,
+                                  const DataLayout &DL) {
+  // Skip over the first indices.
+  gep_type_iterator GTI = gep_type_begin(GEP);
+  for (unsigned i = 1; i != Idx; ++i, ++GTI)
+    /*skip along*/;
+
+  // Compute the offset implied by the rest of the indices.
+  int64_t Offset = 0;
+  for (unsigned i = Idx, e = GEP->getNumOperands(); i != e; ++i, ++GTI) {
+    ConstantInt *OpC = dyn_cast<ConstantInt>(GEP->getOperand(i));
+    if (!OpC)
+      return VariableIdxFound = true;
+    if (OpC->isZero()) continue;  // No offset.
+
+    // Handle struct indices, which add their field offset to the pointer.
+    if (StructType *STy = GTI.getStructTypeOrNull()) {
+      Offset += DL.getStructLayout(STy)->getElementOffset(OpC->getZExtValue());
+      continue;
+    }
+
+    // Otherwise, we have a sequential type like an array or vector.  Multiply
+    // the index by the ElementSize.
+    uint64_t Size = DL.getTypeAllocSize(GTI.getIndexedType());
+    Offset += Size*OpC->getSExtValue();
+  }
+
+  return Offset;
+}
+
+/// Return true if Ptr1 is provably equal to Ptr2 plus a constant offset, and
+/// return that constant offset. For example, Ptr1 might be &A[42], and Ptr2
+/// might be &A[40]. In this case offset would be -8.
+static bool IsPointerOffset(Value *Ptr1, Value *Ptr2, int64_t &Offset,
+                            const DataLayout &DL) {
+  Ptr1 = Ptr1->stripPointerCasts();
+  Ptr2 = Ptr2->stripPointerCasts();
+
+  // Handle the trivial case first.
+  if (Ptr1 == Ptr2) {
+    Offset = 0;
+    return true;
+  }
+
+  GEPOperator *GEP1 = dyn_cast<GEPOperator>(Ptr1);
+  GEPOperator *GEP2 = dyn_cast<GEPOperator>(Ptr2);
+
+  bool VariableIdxFound = false;
+
+  // If one pointer is a GEP and the other isn't, then see if the GEP is a
+  // constant offset from the base, as in "P" and "gep P, 1".
+  if (GEP1 && !GEP2 && GEP1->getOperand(0)->stripPointerCasts() == Ptr2) {
+    Offset = -GetOffsetFromIndex(GEP1, 1, VariableIdxFound, DL);
+    return !VariableIdxFound;
+  }
+
+  if (GEP2 && !GEP1 && GEP2->getOperand(0)->stripPointerCasts() == Ptr1) {
+    Offset = GetOffsetFromIndex(GEP2, 1, VariableIdxFound, DL);
+    return !VariableIdxFound;
+  }
+
+  // Right now we handle the case when Ptr1/Ptr2 are both GEPs with an identical
+  // base.  After that base, they may have some number of common (and
+  // potentially variable) indices.  After that they handle some constant
+  // offset, which determines their offset from each other.  At this point, we
+  // handle no other case.
+  if (!GEP1 || !GEP2 || GEP1->getOperand(0) != GEP2->getOperand(0))
+    return false;
+
+  // Skip any common indices and track the GEP types.
+  unsigned Idx = 1;
+  for (; Idx != GEP1->getNumOperands() && Idx != GEP2->getNumOperands(); ++Idx)
+    if (GEP1->getOperand(Idx) != GEP2->getOperand(Idx))
+      break;
+
+  int64_t Offset1 = GetOffsetFromIndex(GEP1, Idx, VariableIdxFound, DL);
+  int64_t Offset2 = GetOffsetFromIndex(GEP2, Idx, VariableIdxFound, DL);
+  if (VariableIdxFound) return false;
+
+  Offset = Offset2-Offset1;
+  return true;
+}
 
 namespace {
 
@@ -92,7 +175,7 @@
   Value *StartPtr;
 
   /// Alignment - The known alignment of the first store.
-  MaybeAlign Alignment;
+  unsigned Alignment;
 
   /// TheStores - The actual stores that make up this range.
   SmallVector<Instruction*, 16> TheStores;
@@ -164,26 +247,26 @@
   bool empty() const { return Ranges.empty(); }
 
   void addInst(int64_t OffsetFromFirst, Instruction *Inst) {
-    if (auto *SI = dyn_cast<StoreInst>(Inst))
+    if (StoreInst *SI = dyn_cast<StoreInst>(Inst))
       addStore(OffsetFromFirst, SI);
     else
       addMemSet(OffsetFromFirst, cast<MemSetInst>(Inst));
   }
 
   void addStore(int64_t OffsetFromFirst, StoreInst *SI) {
-    TypeSize StoreSize = DL.getTypeStoreSize(SI->getOperand(0)->getType());
-    assert(!StoreSize.isScalable() && "Can't track scalable-typed stores");
-    addRange(OffsetFromFirst, StoreSize.getFixedValue(),
-             SI->getPointerOperand(), SI->getAlign(), SI);
+    int64_t StoreSize = DL.getTypeStoreSize(SI->getOperand(0)->getType());
+
+    addRange(OffsetFromFirst, StoreSize,
+             SI->getPointerOperand(), SI->getAlignment(), SI);
   }
 
   void addMemSet(int64_t OffsetFromFirst, MemSetInst *MSI) {
     int64_t Size = cast<ConstantInt>(MSI->getLength())->getZExtValue();
-    addRange(OffsetFromFirst, Size, MSI->getDest(), MSI->getDestAlign(), MSI);
-  }
-
-  void addRange(int64_t Start, int64_t Size, Value *Ptr, MaybeAlign Alignment,
-                Instruction *Inst);
+    addRange(OffsetFromFirst, Size, MSI->getDest(), MSI->getDestAlignment(), MSI);
+  }
+
+  void addRange(int64_t Start, int64_t Size, Value *Ptr,
+                unsigned Alignment, Instruction *Inst);
 };
 
 } // end anonymous namespace
@@ -192,7 +275,7 @@
 /// new range for the specified store at the specified offset, merging into
 /// existing ranges as appropriate.
 void MemsetRanges::addRange(int64_t Start, int64_t Size, Value *Ptr,
-                            MaybeAlign Alignment, Instruction *Inst) {
+                            unsigned Alignment, Instruction *Inst) {
   int64_t End = Start+Size;
 
   range_iterator I = partition_point(
@@ -252,96 +335,51 @@
 //                         MemCpyOptLegacyPass Pass
 //===----------------------------------------------------------------------===//
 
-// Check that V is either not accessible by the caller, or unwinding cannot
-// occur between Start and End.
-static bool mayBeVisibleThroughUnwinding(Value *V, Instruction *Start,
-                                         Instruction *End) {
-  assert(Start->getParent() == End->getParent() && "Must be in same block");
-  // Function can't unwind, so it also can't be visible through unwinding.
-  if (Start->getFunction()->doesNotThrow())
-    return false;
-
-  // Object is not visible on unwind.
-  // TODO: Support RequiresNoCaptureBeforeUnwind case.
-  bool RequiresNoCaptureBeforeUnwind;
-  if (isNotVisibleOnUnwind(getUnderlyingObject(V),
-                           RequiresNoCaptureBeforeUnwind) &&
-      !RequiresNoCaptureBeforeUnwind)
-    return false;
-
-  // Check whether there are any unwinding instructions in the range.
-  return any_of(make_range(Start->getIterator(), End->getIterator()),
-                [](const Instruction &I) { return I.mayThrow(); });
-}
-
-void MemCpyOptPass::eraseInstruction(Instruction *I) {
-  MSSAU->removeMemoryAccess(I);
-  I->eraseFromParent();
-}
-
-// Check for mod or ref of Loc between Start and End, excluding both boundaries.
-// Start and End must be in the same block.
-// If SkippedLifetimeStart is provided, skip over one clobbering lifetime.start
-// intrinsic and store it inside SkippedLifetimeStart.
-static bool accessedBetween(BatchAAResults &AA, MemoryLocation Loc,
-                            const MemoryUseOrDef *Start,
-                            const MemoryUseOrDef *End,
-                            Instruction **SkippedLifetimeStart = nullptr) {
-  assert(Start->getBlock() == End->getBlock() && "Only local supported");
-  for (const MemoryAccess &MA :
-       make_range(++Start->getIterator(), End->getIterator())) {
-    Instruction *I = cast<MemoryUseOrDef>(MA).getMemoryInst();
-    if (isModOrRefSet(AA.getModRefInfo(I, Loc))) {
-      auto *II = dyn_cast<IntrinsicInst>(I);
-      if (II && II->getIntrinsicID() == Intrinsic::lifetime_start &&
-          SkippedLifetimeStart && !*SkippedLifetimeStart) {
-        *SkippedLifetimeStart = I;
-        continue;
-      }
-
-      return true;
-    }
-  }
-  return false;
-}
-
-// Check for mod of Loc between Start and End, excluding both boundaries.
-// Start and End can be in different blocks.
-static bool writtenBetween(MemorySSA *MSSA, BatchAAResults &AA,
-                           MemoryLocation Loc, const MemoryUseOrDef *Start,
-                           const MemoryUseOrDef *End) {
-  if (isa<MemoryUse>(End)) {
-    // For MemoryUses, getClobberingMemoryAccess may skip non-clobbering writes.
-    // Manually check read accesses between Start and End, if they are in the
-    // same block, for clobbers. Otherwise assume Loc is clobbered.
-    return Start->getBlock() != End->getBlock() ||
-           any_of(
-               make_range(std::next(Start->getIterator()), End->getIterator()),
-               [&AA, Loc](const MemoryAccess &Acc) {
-                 if (isa<MemoryUse>(&Acc))
-                   return false;
-                 Instruction *AccInst =
-                     cast<MemoryUseOrDef>(&Acc)->getMemoryInst();
-                 return isModSet(AA.getModRefInfo(AccInst, Loc));
-               });
-  }
-
-  // TODO: Only walk until we hit Start.
-  MemoryAccess *Clobber = MSSA->getWalker()->getClobberingMemoryAccess(
-      End->getDefiningAccess(), Loc, AA);
-  return !MSSA->dominates(Clobber, Start);
-}
-
-// Update AA metadata
-static void combineAAMetadata(Instruction *ReplInst, Instruction *I) {
-  // FIXME: MD_tbaa_struct and MD_mem_parallel_loop_access should also be
-  // handled here, but combineMetadata doesn't support them yet
-  unsigned KnownIDs[] = {LLVMContext::MD_tbaa, LLVMContext::MD_alias_scope,
-                         LLVMContext::MD_noalias,
-                         LLVMContext::MD_invariant_group,
-                         LLVMContext::MD_access_group};
-  combineMetadata(ReplInst, I, KnownIDs, true);
-}
+namespace {
+
+class MemCpyOptLegacyPass : public FunctionPass {
+  MemCpyOptPass Impl;
+
+public:
+  static char ID; // Pass identification, replacement for typeid
+
+  MemCpyOptLegacyPass() : FunctionPass(ID) {
+    initializeMemCpyOptLegacyPassPass(*PassRegistry::getPassRegistry());
+  }
+
+  bool runOnFunction(Function &F) override;
+
+private:
+  // This transformation requires dominator postdominator info
+  void getAnalysisUsage(AnalysisUsage &AU) const override {
+    AU.setPreservesCFG();
+    AU.addRequired<AssumptionCacheTracker>();
+    AU.addRequired<DominatorTreeWrapperPass>();
+    AU.addRequired<MemoryDependenceWrapperPass>();
+    AU.addRequired<AAResultsWrapperPass>();
+    AU.addRequired<TargetLibraryInfoWrapperPass>();
+    AU.addPreserved<GlobalsAAWrapperPass>();
+    AU.addPreserved<MemoryDependenceWrapperPass>();
+  }
+};
+
+} // end anonymous namespace
+
+char MemCpyOptLegacyPass::ID = 0;
+
+/// The public interface to this file...
+FunctionPass *llvm::createMemCpyOptPass() { return new MemCpyOptLegacyPass(); }
+
+INITIALIZE_PASS_BEGIN(MemCpyOptLegacyPass, "memcpyopt", "MemCpy Optimization",
+                      false, false)
+INITIALIZE_PASS_DEPENDENCY(AssumptionCacheTracker)
+INITIALIZE_PASS_DEPENDENCY(DominatorTreeWrapperPass)
+INITIALIZE_PASS_DEPENDENCY(MemoryDependenceWrapperPass)
+INITIALIZE_PASS_DEPENDENCY(TargetLibraryInfoWrapperPass)
+INITIALIZE_PASS_DEPENDENCY(AAResultsWrapperPass)
+INITIALIZE_PASS_DEPENDENCY(GlobalsAAWrapperPass)
+INITIALIZE_PASS_END(MemCpyOptLegacyPass, "memcpyopt", "MemCpy Optimization",
+                    false, false)
 
 /// When scanning forward over instructions, we look for some other patterns to
 /// fold away. In particular, this looks for stores to neighboring locations of
@@ -352,11 +390,6 @@
                                                  Value *ByteVal) {
   const DataLayout &DL = StartInst->getModule()->getDataLayout();
 
-  // We can't track scalable types
-  if (auto *SI = dyn_cast<StoreInst>(StartInst))
-    if (DL.getTypeStoreSize(SI->getOperand(0)->getType()).isScalable())
-      return nullptr;
-
   // Okay, so we now have a single store that can be splatable.  Scan to find
   // all subsequent stores of the same value to offset from the same pointer.
   // Join these together into ranges, so we can decide whether contiguous blocks
@@ -364,32 +397,7 @@
   MemsetRanges Ranges(DL);
 
   BasicBlock::iterator BI(StartInst);
-
-  // Keeps track of the last memory use or def before the insertion point for
-  // the new memset. The new MemoryDef for the inserted memsets will be inserted
-  // after MemInsertPoint. It points to either LastMemDef or to the last user
-  // before the insertion point of the memset, if there are any such users.
-  MemoryUseOrDef *MemInsertPoint = nullptr;
-  // Keeps track of the last MemoryDef between StartInst and the insertion point
-  // for the new memset. This will become the defining access of the inserted
-  // memsets.
-  MemoryDef *LastMemDef = nullptr;
   for (++BI; !BI->isTerminator(); ++BI) {
-    auto *CurrentAcc = cast_or_null<MemoryUseOrDef>(
-        MSSAU->getMemorySSA()->getMemoryAccess(&*BI));
-    if (CurrentAcc) {
-      MemInsertPoint = CurrentAcc;
-      if (auto *CurrentDef = dyn_cast<MemoryDef>(CurrentAcc))
-        LastMemDef = CurrentDef;
-    }
-
-    // Calls that only access inaccessible memory do not block merging
-    // accessible stores.
-    if (auto *CB = dyn_cast<CallBase>(BI)) {
-      if (CB->onlyAccessesInaccessibleMemory())
-        continue;
-    }
-
     if (!isa<StoreInst>(BI) && !isa<MemSetInst>(BI)) {
       // If the instruction is readnone, ignore it, otherwise bail out.  We
       // don't even allow readonly here because we don't want something like:
@@ -399,49 +407,37 @@
       continue;
     }
 
-    if (auto *NextStore = dyn_cast<StoreInst>(BI)) {
+    if (StoreInst *NextStore = dyn_cast<StoreInst>(BI)) {
       // If this is a store, see if we can merge it in.
       if (!NextStore->isSimple()) break;
 
-      Value *StoredVal = NextStore->getValueOperand();
-
-      // Don't convert stores of non-integral pointer types to memsets (which
-      // stores integers).
-      if (DL.isNonIntegralPointerType(StoredVal->getType()->getScalarType()))
-        break;
-
-      // We can't track ranges involving scalable types.
-      if (DL.getTypeStoreSize(StoredVal->getType()).isScalable())
-        break;
-
       // Check to see if this stored value is of the same byte-splattable value.
-      Value *StoredByte = isBytewiseValue(StoredVal, DL);
+      Value *StoredByte = isBytewiseValue(NextStore->getOperand(0), DL);
       if (isa<UndefValue>(ByteVal) && StoredByte)
         ByteVal = StoredByte;
       if (ByteVal != StoredByte)
         break;
 
       // Check to see if this store is to a constant offset from the start ptr.
-      std::optional<int64_t> Offset =
-          NextStore->getPointerOperand()->getPointerOffsetFrom(StartPtr, DL);
-      if (!Offset)
+      int64_t Offset;
+      if (!IsPointerOffset(StartPtr, NextStore->getPointerOperand(), Offset,
+                           DL))
         break;
 
-      Ranges.addStore(*Offset, NextStore);
+      Ranges.addStore(Offset, NextStore);
     } else {
-      auto *MSI = cast<MemSetInst>(BI);
+      MemSetInst *MSI = cast<MemSetInst>(BI);
 
       if (MSI->isVolatile() || ByteVal != MSI->getValue() ||
           !isa<ConstantInt>(MSI->getLength()))
         break;
 
       // Check to see if this store is to a constant offset from the start ptr.
-      std::optional<int64_t> Offset =
-          MSI->getDest()->getPointerOffsetFrom(StartPtr, DL);
-      if (!Offset)
+      int64_t Offset;
+      if (!IsPointerOffset(StartPtr, MSI->getDest(), Offset, DL))
         break;
 
-      Ranges.addMemSet(*Offset, MSI);
+      Ranges.addMemSet(Offset, MSI);
     }
   }
 
@@ -474,66 +470,77 @@
     // Get the starting pointer of the block.
     StartPtr = Range.StartPtr;
 
-    AMemSet = Builder.CreateMemSet(StartPtr, ByteVal, Range.End - Range.Start,
-                                   Range.Alignment);
-    AMemSet->mergeDIAssignID(Range.TheStores);
+    // Determine alignment
+    unsigned Alignment = Range.Alignment;
+    if (Alignment == 0) {
+      Type *EltType =
+        cast<PointerType>(StartPtr->getType())->getElementType();
+      Alignment = DL.getABITypeAlignment(EltType);
+    }
+
+    AMemSet =
+      Builder.CreateMemSet(StartPtr, ByteVal, Range.End-Range.Start, Alignment);
 
     LLVM_DEBUG(dbgs() << "Replace stores:\n"; for (Instruction *SI
                                                    : Range.TheStores) dbgs()
                                               << *SI << '\n';
                dbgs() << "With: " << *AMemSet << '\n');
+
     if (!Range.TheStores.empty())
       AMemSet->setDebugLoc(Range.TheStores[0]->getDebugLoc());
 
-    assert(LastMemDef && MemInsertPoint &&
-           "Both LastMemDef and MemInsertPoint need to be set");
-    auto *NewDef =
-        cast<MemoryDef>(MemInsertPoint->getMemoryInst() == &*BI
-                            ? MSSAU->createMemoryAccessBefore(
-                                  AMemSet, LastMemDef, MemInsertPoint)
-                            : MSSAU->createMemoryAccessAfter(
-                                  AMemSet, LastMemDef, MemInsertPoint));
-    MSSAU->insertDef(NewDef, /*RenameUses=*/true);
-    LastMemDef = NewDef;
-    MemInsertPoint = NewDef;
-
     // Zap all the stores.
-    for (Instruction *SI : Range.TheStores)
-      eraseInstruction(SI);
-
+    for (Instruction *SI : Range.TheStores) {
+      MD->removeInstruction(SI);
+      SI->eraseFromParent();
+    }
     ++NumMemSetInfer;
   }
 
   return AMemSet;
+}
+
+static unsigned findStoreAlignment(const DataLayout &DL, const StoreInst *SI) {
+  unsigned StoreAlign = SI->getAlignment();
+  if (!StoreAlign)
+    StoreAlign = DL.getABITypeAlignment(SI->getOperand(0)->getType());
+  return StoreAlign;
+}
+
+static unsigned findLoadAlignment(const DataLayout &DL, const LoadInst *LI) {
+  unsigned LoadAlign = LI->getAlignment();
+  if (!LoadAlign)
+    LoadAlign = DL.getABITypeAlignment(LI->getType());
+  return LoadAlign;
+}
+
+static unsigned findCommonAlignment(const DataLayout &DL, const StoreInst *SI,
+                                     const LoadInst *LI) {
+  unsigned StoreAlign = findStoreAlignment(DL, SI);
+  unsigned LoadAlign = findLoadAlignment(DL, LI);
+  return MinAlign(StoreAlign, LoadAlign);
 }
 
 // This method try to lift a store instruction before position P.
 // It will lift the store and its argument + that anything that
 // may alias with these.
 // The method returns true if it was successful.
-bool MemCpyOptPass::moveUp(StoreInst *SI, Instruction *P, const LoadInst *LI) {
+static bool moveUp(AliasAnalysis &AA, StoreInst *SI, Instruction *P,
+                   const LoadInst *LI) {
   // If the store alias this position, early bail out.
   MemoryLocation StoreLoc = MemoryLocation::get(SI);
-  if (isModOrRefSet(AA->getModRefInfo(P, StoreLoc)))
+  if (isModOrRefSet(AA.getModRefInfo(P, StoreLoc)))
     return false;
 
   // Keep track of the arguments of all instruction we plan to lift
   // so we can make sure to lift them as well if appropriate.
   DenseSet<Instruction*> Args;
-  auto AddArg = [&](Value *Arg) {
-    auto *I = dyn_cast<Instruction>(Arg);
-    if (I && I->getParent() == SI->getParent()) {
-      // Cannot hoist user of P above P
-      if (I == P) return false;
-      Args.insert(I);
-    }
-    return true;
-  };
-  if (!AddArg(SI->getPointerOperand()))
-    return false;
+  if (auto *Ptr = dyn_cast<Instruction>(SI->getPointerOperand()))
+    if (Ptr->getParent() == SI->getParent())
+      Args.insert(Ptr);
 
   // Instruction to lift before P.
-  SmallVector<Instruction *, 8> ToLift{SI};
+  SmallVector<Instruction*, 8> ToLift;
 
   // Memory locations of lifted instructions.
   SmallVector<MemoryLocation, 8> MemLocs{StoreLoc};
@@ -546,24 +553,19 @@
   for (auto I = --SI->getIterator(), E = P->getIterator(); I != E; --I) {
     auto *C = &*I;
 
-    // Make sure hoisting does not perform a store that was not guaranteed to
-    // happen.
-    if (!isGuaranteedToTransferExecutionToSuccessor(C))
-      return false;
-
-    bool MayAlias = isModOrRefSet(AA->getModRefInfo(C, std::nullopt));
+    bool MayAlias = isModOrRefSet(AA.getModRefInfo(C, None));
 
     bool NeedLift = false;
     if (Args.erase(C))
       NeedLift = true;
     else if (MayAlias) {
-      NeedLift = llvm::any_of(MemLocs, [C, this](const MemoryLocation &ML) {
-        return isModOrRefSet(AA->getModRefInfo(C, ML));
+      NeedLift = llvm::any_of(MemLocs, [C, &AA](const MemoryLocation &ML) {
+        return isModOrRefSet(AA.getModRefInfo(C, ML));
       });
 
       if (!NeedLift)
-        NeedLift = llvm::any_of(Calls, [C, this](const CallBase *Call) {
-          return isModOrRefSet(AA->getModRefInfo(C, Call));
+        NeedLift = llvm::any_of(Calls, [C, &AA](const CallBase *Call) {
+          return isModOrRefSet(AA.getModRefInfo(C, Call));
         });
     }
 
@@ -573,18 +575,18 @@
     if (MayAlias) {
       // Since LI is implicitly moved downwards past the lifted instructions,
       // none of them may modify its source.
-      if (isModSet(AA->getModRefInfo(C, LoadLoc)))
+      if (isModSet(AA.getModRefInfo(C, LoadLoc)))
         return false;
       else if (const auto *Call = dyn_cast<CallBase>(C)) {
         // If we can't lift this before P, it's game over.
-        if (isModOrRefSet(AA->getModRefInfo(P, Call)))
+        if (isModOrRefSet(AA.getModRefInfo(P, Call)))
           return false;
 
         Calls.push_back(Call);
       } else if (isa<LoadInst>(C) || isa<StoreInst>(C) || isa<VAArgInst>(C)) {
         // If we can't lift this before P, it's game over.
         auto ML = MemoryLocation::get(C);
-        if (isModOrRefSet(AA->getModRefInfo(P, ML)))
+        if (isModOrRefSet(AA.getModRefInfo(P, ML)))
           return false;
 
         MemLocs.push_back(ML);
@@ -594,32 +596,6 @@
     }
 
     ToLift.push_back(C);
-<<<<<<< HEAD
-    for (Value *Op : C->operands())
-      if (!AddArg(Op))
-        return false;
-  }
-
-  // Find MSSA insertion point. Normally P will always have a corresponding
-  // memory access before which we can insert. However, with non-standard AA
-  // pipelines, there may be a mismatch between AA and MSSA, in which case we
-  // will scan for a memory access before P. In either case, we know for sure
-  // that at least the load will have a memory access.
-  // TODO: Simplify this once P will be determined by MSSA, in which case the
-  // discrepancy can no longer occur.
-  MemoryUseOrDef *MemInsertPoint = nullptr;
-  if (MemoryUseOrDef *MA = MSSAU->getMemorySSA()->getMemoryAccess(P)) {
-    MemInsertPoint = cast<MemoryUseOrDef>(--MA->getIterator());
-  } else {
-    const Instruction *ConstP = P;
-    for (const Instruction &I : make_range(++ConstP->getReverseIterator(),
-                                           ++LI->getReverseIterator())) {
-      if (MemoryUseOrDef *MA = MSSAU->getMemorySSA()->getMemoryAccess(&I)) {
-        MemInsertPoint = MA;
-        break;
-      }
-    }
-=======
     for (unsigned k = 0, e = C->getNumOperands(); k != e; ++k)
       if (auto *A = dyn_cast<Instruction>(C->getOperand(k))) {
         if (A->getParent() == SI->getParent()) {
@@ -628,131 +604,15 @@
           Args.insert(A);
         }
       }
->>>>>>> cb02aa7e
-  }
-
-  // We made it, we need to lift.
+  }
+
+  // We made it, we need to lift
   for (auto *I : llvm::reverse(ToLift)) {
     LLVM_DEBUG(dbgs() << "Lifting " << *I << " before " << *P << "\n");
     I->moveBefore(P);
-    assert(MemInsertPoint && "Must have found insert point");
-    if (MemoryUseOrDef *MA = MSSAU->getMemorySSA()->getMemoryAccess(I)) {
-      MSSAU->moveAfter(MA, MemInsertPoint);
-      MemInsertPoint = MA;
-    }
   }
 
   return true;
-}
-
-bool MemCpyOptPass::processStoreOfLoad(StoreInst *SI, LoadInst *LI,
-                                       const DataLayout &DL,
-                                       BasicBlock::iterator &BBI) {
-  if (!LI->isSimple() || !LI->hasOneUse() ||
-      LI->getParent() != SI->getParent())
-    return false;
-
-  auto *T = LI->getType();
-  // Don't introduce calls to memcpy/memmove intrinsics out of thin air if
-  // the corresponding libcalls are not available.
-  // TODO: We should really distinguish between libcall availability and
-  // our ability to introduce intrinsics.
-  if (T->isAggregateType() &&
-      (EnableMemCpyOptWithoutLibcalls ||
-       (TLI->has(LibFunc_memcpy) && TLI->has(LibFunc_memmove)))) {
-    MemoryLocation LoadLoc = MemoryLocation::get(LI);
-
-    // We use alias analysis to check if an instruction may store to
-    // the memory we load from in between the load and the store. If
-    // such an instruction is found, we try to promote there instead
-    // of at the store position.
-    // TODO: Can use MSSA for this.
-    Instruction *P = SI;
-    for (auto &I : make_range(++LI->getIterator(), SI->getIterator())) {
-      if (isModSet(AA->getModRefInfo(&I, LoadLoc))) {
-        P = &I;
-        break;
-      }
-    }
-
-    // We found an instruction that may write to the loaded memory.
-    // We can try to promote at this position instead of the store
-    // position if nothing aliases the store memory after this and the store
-    // destination is not in the range.
-    if (P && P != SI) {
-      if (!moveUp(SI, P, LI))
-        P = nullptr;
-    }
-
-    // If a valid insertion position is found, then we can promote
-    // the load/store pair to a memcpy.
-    if (P) {
-      // If we load from memory that may alias the memory we store to,
-      // memmove must be used to preserve semantic. If not, memcpy can
-      // be used. Also, if we load from constant memory, memcpy can be used
-      // as the constant memory won't be modified.
-      bool UseMemMove = false;
-      if (isModSet(AA->getModRefInfo(SI, LoadLoc)))
-        UseMemMove = true;
-
-      uint64_t Size = DL.getTypeStoreSize(T);
-
-      IRBuilder<> Builder(P);
-      Instruction *M;
-      if (UseMemMove)
-        M = Builder.CreateMemMove(
-            SI->getPointerOperand(), SI->getAlign(),
-            LI->getPointerOperand(), LI->getAlign(), Size);
-      else
-        M = Builder.CreateMemCpy(
-            SI->getPointerOperand(), SI->getAlign(),
-            LI->getPointerOperand(), LI->getAlign(), Size);
-      M->copyMetadata(*SI, LLVMContext::MD_DIAssignID);
-
-      LLVM_DEBUG(dbgs() << "Promoting " << *LI << " to " << *SI << " => "
-                        << *M << "\n");
-
-      auto *LastDef =
-          cast<MemoryDef>(MSSAU->getMemorySSA()->getMemoryAccess(SI));
-      auto *NewAccess = MSSAU->createMemoryAccessAfter(M, LastDef, LastDef);
-      MSSAU->insertDef(cast<MemoryDef>(NewAccess), /*RenameUses=*/true);
-
-      eraseInstruction(SI);
-      eraseInstruction(LI);
-      ++NumMemCpyInstr;
-
-      // Make sure we do not invalidate the iterator.
-      BBI = M->getIterator();
-      return true;
-    }
-  }
-
-  // Detect cases where we're performing call slot forwarding, but
-  // happen to be using a load-store pair to implement it, rather than
-  // a memcpy.
-  BatchAAResults BAA(*AA);
-  auto GetCall = [&]() -> CallInst * {
-    // We defer this expensive clobber walk until the cheap checks
-    // have been done on the source inside performCallSlotOptzn.
-    if (auto *LoadClobber = dyn_cast<MemoryUseOrDef>(
-            MSSA->getWalker()->getClobberingMemoryAccess(LI, BAA)))
-      return dyn_cast_or_null<CallInst>(LoadClobber->getMemoryInst());
-    return nullptr;
-  };
-
-  bool Changed = performCallSlotOptzn(
-      LI, SI, SI->getPointerOperand()->stripPointerCasts(),
-      LI->getPointerOperand()->stripPointerCasts(),
-      DL.getTypeStoreSize(SI->getOperand(0)->getType()),
-      std::min(SI->getAlign(), LI->getAlign()), BAA, GetCall);
-  if (Changed) {
-    eraseInstruction(SI);
-    eraseInstruction(LI);
-    ++NumMemCpyInstr;
-    return true;
-  }
-
-  return false;
 }
 
 bool MemCpyOptPass::processStore(StoreInst *SI, BasicBlock::iterator &BBI) {
@@ -769,23 +629,122 @@
 
   const DataLayout &DL = SI->getModule()->getDataLayout();
 
-  Value *StoredVal = SI->getValueOperand();
-
-  // Not all the transforms below are correct for non-integral pointers, bail
-  // until we've audited the individual pieces.
-  if (DL.isNonIntegralPointerType(StoredVal->getType()->getScalarType()))
-    return false;
-
   // Load to store forwarding can be interpreted as memcpy.
-  if (auto *LI = dyn_cast<LoadInst>(StoredVal))
-    return processStoreOfLoad(SI, LI, DL, BBI);
-
-  // The following code creates memset intrinsics out of thin air. Don't do
-  // this if the corresponding libfunc is not available.
-  // TODO: We should really distinguish between libcall availability and
-  // our ability to introduce intrinsics.
-  if (!(TLI->has(LibFunc_memset) || EnableMemCpyOptWithoutLibcalls))
-    return false;
+  if (LoadInst *LI = dyn_cast<LoadInst>(SI->getOperand(0))) {
+    if (LI->isSimple() && LI->hasOneUse() &&
+        LI->getParent() == SI->getParent()) {
+
+      auto *T = LI->getType();
+      if (T->isAggregateType()) {
+        AliasAnalysis &AA = LookupAliasAnalysis();
+        MemoryLocation LoadLoc = MemoryLocation::get(LI);
+
+        // We use alias analysis to check if an instruction may store to
+        // the memory we load from in between the load and the store. If
+        // such an instruction is found, we try to promote there instead
+        // of at the store position.
+        Instruction *P = SI;
+        for (auto &I : make_range(++LI->getIterator(), SI->getIterator())) {
+          if (isModSet(AA.getModRefInfo(&I, LoadLoc))) {
+            P = &I;
+            break;
+          }
+        }
+
+        // We found an instruction that may write to the loaded memory.
+        // We can try to promote at this position instead of the store
+        // position if nothing alias the store memory after this and the store
+        // destination is not in the range.
+        if (P && P != SI) {
+          if (!moveUp(AA, SI, P, LI))
+            P = nullptr;
+        }
+
+        // If a valid insertion position is found, then we can promote
+        // the load/store pair to a memcpy.
+        if (P) {
+          // If we load from memory that may alias the memory we store to,
+          // memmove must be used to preserve semantic. If not, memcpy can
+          // be used.
+          bool UseMemMove = false;
+          if (!AA.isNoAlias(MemoryLocation::get(SI), LoadLoc))
+            UseMemMove = true;
+
+          uint64_t Size = DL.getTypeStoreSize(T);
+
+          IRBuilder<> Builder(P);
+          Instruction *M;
+          if (UseMemMove)
+            M = Builder.CreateMemMove(
+                SI->getPointerOperand(), findStoreAlignment(DL, SI),
+                LI->getPointerOperand(), findLoadAlignment(DL, LI), Size);
+          else
+            M = Builder.CreateMemCpy(
+                SI->getPointerOperand(), findStoreAlignment(DL, SI),
+                LI->getPointerOperand(), findLoadAlignment(DL, LI), Size);
+
+          LLVM_DEBUG(dbgs() << "Promoting " << *LI << " to " << *SI << " => "
+                            << *M << "\n");
+
+          MD->removeInstruction(SI);
+          SI->eraseFromParent();
+          MD->removeInstruction(LI);
+          LI->eraseFromParent();
+          ++NumMemCpyInstr;
+
+          // Make sure we do not invalidate the iterator.
+          BBI = M->getIterator();
+          return true;
+        }
+      }
+
+      // Detect cases where we're performing call slot forwarding, but
+      // happen to be using a load-store pair to implement it, rather than
+      // a memcpy.
+      MemDepResult ldep = MD->getDependency(LI);
+      CallInst *C = nullptr;
+      if (ldep.isClobber() && !isa<MemCpyInst>(ldep.getInst()))
+        C = dyn_cast<CallInst>(ldep.getInst());
+
+      if (C) {
+        // Check that nothing touches the dest of the "copy" between
+        // the call and the store.
+        Value *CpyDest = SI->getPointerOperand()->stripPointerCasts();
+        bool CpyDestIsLocal = isa<AllocaInst>(CpyDest);
+        AliasAnalysis &AA = LookupAliasAnalysis();
+        MemoryLocation StoreLoc = MemoryLocation::get(SI);
+        for (BasicBlock::iterator I = --SI->getIterator(), E = C->getIterator();
+             I != E; --I) {
+          if (isModOrRefSet(AA.getModRefInfo(&*I, StoreLoc))) {
+            C = nullptr;
+            break;
+          }
+          // The store to dest may never happen if an exception can be thrown
+          // between the load and the store.
+          if (I->mayThrow() && !CpyDestIsLocal) {
+            C = nullptr;
+            break;
+          }
+        }
+      }
+
+      if (C) {
+        bool changed = performCallSlotOptzn(
+            LI, SI->getPointerOperand()->stripPointerCasts(),
+            LI->getPointerOperand()->stripPointerCasts(),
+            DL.getTypeStoreSize(SI->getOperand(0)->getType()),
+            findCommonAlignment(DL, SI, LI), C);
+        if (changed) {
+          MD->removeInstruction(SI);
+          SI->eraseFromParent();
+          MD->removeInstruction(LI);
+          LI->eraseFromParent();
+          ++NumMemCpyInstr;
+          return true;
+        }
+      }
+    }
+  }
 
   // There are two cases that are interesting for this code to handle: memcpy
   // and memset.  Right now we only handle memset.
@@ -807,21 +766,17 @@
     auto *T = V->getType();
     if (T->isAggregateType()) {
       uint64_t Size = DL.getTypeStoreSize(T);
+      unsigned Align = SI->getAlignment();
+      if (!Align)
+        Align = DL.getABITypeAlignment(T);
       IRBuilder<> Builder(SI);
-      auto *M = Builder.CreateMemSet(SI->getPointerOperand(), ByteVal, Size,
-                                     SI->getAlign());
-      M->copyMetadata(*SI, LLVMContext::MD_DIAssignID);
+      auto *M =
+          Builder.CreateMemSet(SI->getPointerOperand(), ByteVal, Size, Align);
 
       LLVM_DEBUG(dbgs() << "Promoting " << *SI << " to " << *M << "\n");
 
-      // The newly inserted memset is immediately overwritten by the original
-      // store, so we do not need to rename uses.
-      auto *StoreDef = cast<MemoryDef>(MSSA->getMemoryAccess(SI));
-      auto *NewAccess = MSSAU->createMemoryAccessBefore(
-          M, StoreDef->getDefiningAccess(), StoreDef);
-      MSSAU->insertDef(cast<MemoryDef>(NewAccess), /*RenameUses=*/false);
-
-      eraseInstruction(SI);
+      MD->removeInstruction(SI);
+      SI->eraseFromParent();
       NumMemSetInfer++;
 
       // Make sure we do not invalidate the iterator.
@@ -848,11 +803,9 @@
 /// Takes a memcpy and a call that it depends on,
 /// and checks for the possibility of a call slot optimization by having
 /// the call write its result directly into the destination of the memcpy.
-bool MemCpyOptPass::performCallSlotOptzn(Instruction *cpyLoad,
-                                         Instruction *cpyStore, Value *cpyDest,
-                                         Value *cpySrc, TypeSize cpySize,
-                                         Align cpyDestAlign, BatchAAResults &BAA,
-                                         std::function<CallInst *()> GetC) {
+bool MemCpyOptPass::performCallSlotOptzn(Instruction *cpy, Value *cpyDest,
+                                         Value *cpySrc, uint64_t cpyLen,
+                                         unsigned cpyAlign, CallInst *C) {
   // The general transformation to keep in mind is
   //
   //   call @func(..., src, ...)
@@ -867,202 +820,134 @@
   // src only holds uninitialized values at the moment of the call, meaning that
   // the memcpy can be discarded rather than moved.
 
-  // We can't optimize scalable types.
-  if (cpySize.isScalable())
-    return false;
-
-  // Require that src be an alloca.  This simplifies the reasoning considerably.
-  auto *srcAlloca = dyn_cast<AllocaInst>(cpySrc);
-  if (!srcAlloca)
-    return false;
-
-  ConstantInt *srcArraySize = dyn_cast<ConstantInt>(srcAlloca->getArraySize());
-  if (!srcArraySize)
-    return false;
-
-  const DataLayout &DL = cpyLoad->getModule()->getDataLayout();
-  uint64_t srcSize = DL.getTypeAllocSize(srcAlloca->getAllocatedType()) *
-                     srcArraySize->getZExtValue();
-
-  if (cpySize < srcSize)
-    return false;
-
-  CallInst *C = GetC();
-  if (!C)
-    return false;
-
   // Lifetime marks shouldn't be operated on.
   if (Function *F = C->getCalledFunction())
     if (F->isIntrinsic() && F->getIntrinsicID() == Intrinsic::lifetime_start)
       return false;
 
-
-  if (C->getParent() != cpyStore->getParent()) {
-    LLVM_DEBUG(dbgs() << "Call Slot: block local restriction\n");
-    return false;
-  }
-
-  MemoryLocation DestLoc = isa<StoreInst>(cpyStore) ?
-    MemoryLocation::get(cpyStore) :
-    MemoryLocation::getForDest(cast<MemCpyInst>(cpyStore));
-
-  // Check that nothing touches the dest of the copy between
-  // the call and the store/memcpy.
-  Instruction *SkippedLifetimeStart = nullptr;
-  if (accessedBetween(BAA, DestLoc, MSSA->getMemoryAccess(C),
-                      MSSA->getMemoryAccess(cpyStore), &SkippedLifetimeStart)) {
-    LLVM_DEBUG(dbgs() << "Call Slot: Dest pointer modified after call\n");
-    return false;
-  }
-
-  // If we need to move a lifetime.start above the call, make sure that we can
-  // actually do so. If the argument is bitcasted for example, we would have to
-  // move the bitcast as well, which we don't handle.
-  if (SkippedLifetimeStart) {
-    auto *LifetimeArg =
-        dyn_cast<Instruction>(SkippedLifetimeStart->getOperand(1));
-    if (LifetimeArg && LifetimeArg->getParent() == C->getParent() &&
-        C->comesBefore(LifetimeArg))
-      return false;
-  }
+  // Deliberately get the source and destination with bitcasts stripped away,
+  // because we'll need to do type comparisons based on the underlying type.
+  CallSite CS(C);
+
+  // Require that src be an alloca.  This simplifies the reasoning considerably.
+  AllocaInst *srcAlloca = dyn_cast<AllocaInst>(cpySrc);
+  if (!srcAlloca)
+    return false;
+
+  ConstantInt *srcArraySize = dyn_cast<ConstantInt>(srcAlloca->getArraySize());
+  if (!srcArraySize)
+    return false;
+
+  const DataLayout &DL = cpy->getModule()->getDataLayout();
+  uint64_t srcSize = DL.getTypeAllocSize(srcAlloca->getAllocatedType()) *
+                     srcArraySize->getZExtValue();
+
+  if (cpyLen < srcSize)
+    return false;
 
   // Check that accessing the first srcSize bytes of dest will not cause a
   // trap.  Otherwise the transform is invalid since it might cause a trap
   // to occur earlier than it otherwise would.
-  if (!isDereferenceableAndAlignedPointer(cpyDest, Align(1), APInt(64, cpySize),
-                                          DL, C, AC, DT)) {
-    LLVM_DEBUG(dbgs() << "Call Slot: Dest pointer not dereferenceable\n");
-    return false;
-  }
-
-  // Make sure that nothing can observe cpyDest being written early. There are
-  // a number of cases to consider:
-  //  1. cpyDest cannot be accessed between C and cpyStore as a precondition of
-  //     the transform.
-  //  2. C itself may not access cpyDest (prior to the transform). This is
-  //     checked further below.
-  //  3. If cpyDest is accessible to the caller of this function (potentially
-  //     captured and not based on an alloca), we need to ensure that we cannot
-  //     unwind between C and cpyStore. This is checked here.
-  //  4. If cpyDest is potentially captured, there may be accesses to it from
-  //     another thread. In this case, we need to check that cpyStore is
-  //     guaranteed to be executed if C is. As it is a non-atomic access, it
-  //     renders accesses from other threads undefined.
-  //     TODO: This is currently not checked.
-  if (mayBeVisibleThroughUnwinding(cpyDest, C, cpyStore)) {
-    LLVM_DEBUG(dbgs() << "Call Slot: Dest may be visible through unwinding\n");
+  if (AllocaInst *A = dyn_cast<AllocaInst>(cpyDest)) {
+    // The destination is an alloca.  Check it is larger than srcSize.
+    ConstantInt *destArraySize = dyn_cast<ConstantInt>(A->getArraySize());
+    if (!destArraySize)
+      return false;
+
+    uint64_t destSize = DL.getTypeAllocSize(A->getAllocatedType()) *
+                        destArraySize->getZExtValue();
+
+    if (destSize < srcSize)
+      return false;
+  } else if (Argument *A = dyn_cast<Argument>(cpyDest)) {
+    // The store to dest may never happen if the call can throw.
+    if (C->mayThrow())
+      return false;
+
+    if (A->getDereferenceableBytes() < srcSize) {
+      // If the destination is an sret parameter then only accesses that are
+      // outside of the returned struct type can trap.
+      if (!A->hasStructRetAttr())
+        return false;
+
+      Type *StructTy = cast<PointerType>(A->getType())->getElementType();
+      if (!StructTy->isSized()) {
+        // The call may never return and hence the copy-instruction may never
+        // be executed, and therefore it's not safe to say "the destination
+        // has at least <cpyLen> bytes, as implied by the copy-instruction",
+        return false;
+      }
+
+      uint64_t destSize = DL.getTypeAllocSize(StructTy);
+      if (destSize < srcSize)
+        return false;
+    }
+  } else {
     return false;
   }
 
   // Check that dest points to memory that is at least as aligned as src.
-  Align srcAlign = srcAlloca->getAlign();
-  bool isDestSufficientlyAligned = srcAlign <= cpyDestAlign;
+  unsigned srcAlign = srcAlloca->getAlignment();
+  if (!srcAlign)
+    srcAlign = DL.getABITypeAlignment(srcAlloca->getAllocatedType());
+  bool isDestSufficientlyAligned = srcAlign <= cpyAlign;
   // If dest is not aligned enough and we can't increase its alignment then
   // bail out.
-  if (!isDestSufficientlyAligned && !isa<AllocaInst>(cpyDest)) {
-    LLVM_DEBUG(dbgs() << "Call Slot: Dest not sufficiently aligned\n");
-    return false;
-  }
+  if (!isDestSufficientlyAligned && !isa<AllocaInst>(cpyDest))
+    return false;
 
   // Check that src is not accessed except via the call and the memcpy.  This
   // guarantees that it holds only undefined values when passed in (so the final
   // memcpy can be dropped), that it is not read or written between the call and
   // the memcpy, and that writing beyond the end of it is undefined.
-  SmallVector<User *, 8> srcUseList(srcAlloca->users());
+  SmallVector<User*, 8> srcUseList(srcAlloca->user_begin(),
+                                   srcAlloca->user_end());
   while (!srcUseList.empty()) {
     User *U = srcUseList.pop_back_val();
 
     if (isa<BitCastInst>(U) || isa<AddrSpaceCastInst>(U)) {
-      append_range(srcUseList, U->users());
+      for (User *UU : U->users())
+        srcUseList.push_back(UU);
       continue;
     }
-    if (const auto *G = dyn_cast<GetElementPtrInst>(U)) {
+    if (GetElementPtrInst *G = dyn_cast<GetElementPtrInst>(U)) {
       if (!G->hasAllZeroIndices())
         return false;
 
-      append_range(srcUseList, U->users());
+      for (User *UU : U->users())
+        srcUseList.push_back(UU);
       continue;
     }
-    if (const auto *IT = dyn_cast<IntrinsicInst>(U))
+    if (const IntrinsicInst *IT = dyn_cast<IntrinsicInst>(U))
       if (IT->isLifetimeStartOrEnd())
         continue;
 
-    if (U != C && U != cpyLoad)
+    if (U != C && U != cpy)
       return false;
   }
 
-  // Check whether src is captured by the called function, in which case there
-  // may be further indirect uses of src.
-  bool SrcIsCaptured = any_of(C->args(), [&](Use &U) {
-    return U->stripPointerCasts() == cpySrc &&
-           !C->doesNotCapture(C->getArgOperandNo(&U));
-  });
-
-  // If src is captured, then check whether there are any potential uses of
-  // src through the captured pointer before the lifetime of src ends, either
-  // due to a lifetime.end or a return from the function.
-  if (SrcIsCaptured) {
-    // Check that dest is not captured before/at the call. We have already
-    // checked that src is not captured before it. If either had been captured,
-    // then the call might be comparing the argument against the captured dest
-    // or src pointer.
-    Value *DestObj = getUnderlyingObject(cpyDest);
-    if (!isIdentifiedFunctionLocal(DestObj) ||
-        PointerMayBeCapturedBefore(DestObj, /* ReturnCaptures */ true,
-                                   /* StoreCaptures */ true, C, DT,
-                                   /* IncludeI */ true))
+  // Check that src isn't captured by the called function since the
+  // transformation can cause aliasing issues in that case.
+  for (unsigned i = 0, e = CS.arg_size(); i != e; ++i)
+    if (CS.getArgument(i) == cpySrc && !CS.doesNotCapture(i))
       return false;
-
-    MemoryLocation SrcLoc =
-        MemoryLocation(srcAlloca, LocationSize::precise(srcSize));
-    for (Instruction &I :
-         make_range(++C->getIterator(), C->getParent()->end())) {
-      // Lifetime of srcAlloca ends at lifetime.end.
-      if (auto *II = dyn_cast<IntrinsicInst>(&I)) {
-        if (II->getIntrinsicID() == Intrinsic::lifetime_end &&
-            II->getArgOperand(1)->stripPointerCasts() == srcAlloca &&
-            cast<ConstantInt>(II->getArgOperand(0))->uge(srcSize))
-          break;
-      }
-
-      // Lifetime of srcAlloca ends at return.
-      if (isa<ReturnInst>(&I))
-        break;
-
-      // Ignore the direct read of src in the load.
-      if (&I == cpyLoad)
-        continue;
-
-      // Check whether this instruction may mod/ref src through the captured
-      // pointer (we have already any direct mod/refs in the loop above).
-      // Also bail if we hit a terminator, as we don't want to scan into other
-      // blocks.
-      if (isModOrRefSet(BAA.getModRefInfo(&I, SrcLoc)) || I.isTerminator())
-        return false;
-    }
-  }
 
   // Since we're changing the parameter to the callsite, we need to make sure
   // that what would be the new parameter dominates the callsite.
-  if (!DT->dominates(cpyDest, C)) {
-    // Support moving a constant index GEP before the call.
-    auto *GEP = dyn_cast<GetElementPtrInst>(cpyDest);
-    if (GEP && GEP->hasAllConstantIndices() &&
-        DT->dominates(GEP->getPointerOperand(), C))
-      GEP->moveBefore(C);
-    else
+  DominatorTree &DT = LookupDomTree();
+  if (Instruction *cpyDestInst = dyn_cast<Instruction>(cpyDest))
+    if (!DT.dominates(cpyDestInst, C))
       return false;
-  }
 
   // In addition to knowing that the call does not access src in some
   // unexpected manner, for example via a global, which we deduce from
   // the use analysis, we also need to know that it does not sneakily
   // access dest.  We rely on AA to figure this out for us.
-  MemoryLocation DestWithSrcSize(cpyDest, LocationSize::precise(srcSize));
-  ModRefInfo MR = BAA.getModRefInfo(C, DestWithSrcSize);
+  AliasAnalysis &AA = LookupAliasAnalysis();
+  ModRefInfo MR = AA.getModRefInfo(C, cpyDest, LocationSize::precise(srcSize));
   // If necessary, perform additional analysis.
   if (isModOrRefSet(MR))
-    MR = BAA.callCapturesBefore(C, DestWithSrcSize, DT);
+    MR = AA.callCapturesBefore(C, cpyDest, LocationSize::precise(srcSize), &DT);
   if (isModOrRefSet(MR))
     return false;
 
@@ -1071,26 +956,25 @@
   if (cpySrc->getType()->getPointerAddressSpace() !=
       cpyDest->getType()->getPointerAddressSpace())
     return false;
-  for (unsigned ArgI = 0; ArgI < C->arg_size(); ++ArgI)
-    if (C->getArgOperand(ArgI)->stripPointerCasts() == cpySrc &&
+  for (unsigned i = 0; i < CS.arg_size(); ++i)
+    if (CS.getArgument(i)->stripPointerCasts() == cpySrc &&
         cpySrc->getType()->getPointerAddressSpace() !=
-            C->getArgOperand(ArgI)->getType()->getPointerAddressSpace())
+        CS.getArgument(i)->getType()->getPointerAddressSpace())
       return false;
 
   // All the checks have passed, so do the transformation.
   bool changedArgument = false;
-  for (unsigned ArgI = 0; ArgI < C->arg_size(); ++ArgI)
-    if (C->getArgOperand(ArgI)->stripPointerCasts() == cpySrc) {
+  for (unsigned i = 0; i < CS.arg_size(); ++i)
+    if (CS.getArgument(i)->stripPointerCasts() == cpySrc) {
       Value *Dest = cpySrc->getType() == cpyDest->getType() ?  cpyDest
         : CastInst::CreatePointerCast(cpyDest, cpySrc->getType(),
                                       cpyDest->getName(), C);
       changedArgument = true;
-      if (C->getArgOperand(ArgI)->getType() == Dest->getType())
-        C->setArgOperand(ArgI, Dest);
+      if (CS.getArgument(i)->getType() == Dest->getType())
+        CS.setArgument(i, Dest);
       else
-        C->setArgOperand(ArgI, CastInst::CreatePointerCast(
-                                   Dest, C->getArgOperand(ArgI)->getType(),
-                                   Dest->getName(), C));
+        CS.setArgument(i, CastInst::CreatePointerCast(Dest,
+                          CS.getArgument(i)->getType(), Dest->getName(), C));
     }
 
   if (!changedArgument)
@@ -1102,25 +986,30 @@
     cast<AllocaInst>(cpyDest)->setAlignment(srcAlign);
   }
 
-  if (SkippedLifetimeStart) {
-    SkippedLifetimeStart->moveBefore(C);
-    MSSAU->moveBefore(MSSA->getMemoryAccess(SkippedLifetimeStart),
-                      MSSA->getMemoryAccess(C));
-  }
-
-  combineAAMetadata(C, cpyLoad);
-  if (cpyLoad != cpyStore)
-    combineAAMetadata(C, cpyStore);
-
-  ++NumCallSlot;
+  // Drop any cached information about the call, because we may have changed
+  // its dependence information by changing its parameter.
+  MD->removeInstruction(C);
+
+  // Update AA metadata
+  // FIXME: MD_tbaa_struct and MD_mem_parallel_loop_access should also be
+  // handled here, but combineMetadata doesn't support them yet
+  unsigned KnownIDs[] = {LLVMContext::MD_tbaa, LLVMContext::MD_alias_scope,
+                         LLVMContext::MD_noalias,
+                         LLVMContext::MD_invariant_group,
+                         LLVMContext::MD_access_group};
+  combineMetadata(C, cpy, KnownIDs, true);
+
+  // Remove the memcpy.
+  MD->removeInstruction(cpy);
+  ++NumMemCpyInstr;
+
   return true;
 }
 
 /// We've found that the (upward scanning) memory dependence of memcpy 'M' is
 /// the memcpy 'MDep'. Try to simplify M to copy from MDep's input if we can.
 bool MemCpyOptPass::processMemCpyMemCpyDependence(MemCpyInst *M,
-                                                  MemCpyInst *MDep,
-                                                  BatchAAResults &BAA) {
+                                                  MemCpyInst *MDep) {
   // We can only transforms memcpy's where the dest of one is the source of the
   // other.
   if (M->getSource() != MDep->getDest() || MDep->isVolatile())
@@ -1136,12 +1025,12 @@
 
   // Second, the length of the memcpy's must be the same, or the preceding one
   // must be larger than the following one.
-  if (MDep->getLength() != M->getLength()) {
-    auto *MDepLen = dyn_cast<ConstantInt>(MDep->getLength());
-    auto *MLen = dyn_cast<ConstantInt>(M->getLength());
-    if (!MDepLen || !MLen || MDepLen->getZExtValue() < MLen->getZExtValue())
-      return false;
-  }
+  ConstantInt *MDepLen = dyn_cast<ConstantInt>(MDep->getLength());
+  ConstantInt *MLen = dyn_cast<ConstantInt>(M->getLength());
+  if (!MDepLen || !MLen || MDepLen->getZExtValue() < MLen->getZExtValue())
+    return false;
+
+  AliasAnalysis &AA = LookupAliasAnalysis();
 
   // Verify that the copied-from memory doesn't change in between the two
   // transfers.  For example, in:
@@ -1152,26 +1041,22 @@
   //
   // TODO: If the code between M and MDep is transparent to the destination "c",
   // then we could still perform the xform by moving M up to the first memcpy.
-  // TODO: It would be sufficient to check the MDep source up to the memcpy
-  // size of M, rather than MDep.
-  if (writtenBetween(MSSA, BAA, MemoryLocation::getForSource(MDep),
-                     MSSA->getMemoryAccess(MDep), MSSA->getMemoryAccess(M)))
+  //
+  // NOTE: This is conservative, it will stop on any read from the source loc,
+  // not just the defining memcpy.
+  MemDepResult SourceDep =
+      MD->getPointerDependencyFrom(MemoryLocation::getForSource(MDep), false,
+                                   M->getIterator(), M->getParent());
+  if (!SourceDep.isClobber() || SourceDep.getInst() != MDep)
     return false;
 
   // If the dest of the second might alias the source of the first, then the
-  // source and dest might overlap. In addition, if the source of the first
-  // points to constant memory, they won't overlap by definition. Otherwise, we
-  // still want to eliminate the intermediate value, but we have to generate a
-  // memmove instead of memcpy.
+  // source and dest might overlap.  We still want to eliminate the intermediate
+  // value, but we have to generate a memmove instead of memcpy.
   bool UseMemMove = false;
-  if (isModSet(BAA.getModRefInfo(M, MemoryLocation::getForSource(MDep)))) {
-    // Don't convert llvm.memcpy.inline into memmove because memmove can be
-    // lowered as a call, and that is not allowed for llvm.memcpy.inline (and
-    // there is no inline version of llvm.memmove)
-    if (isa<MemCpyInlineInst>(M))
-      return false;
+  if (!AA.isNoAlias(MemoryLocation::getForDest(M),
+                    MemoryLocation::getForSource(MDep)))
     UseMemMove = true;
-  }
 
   // If all checks passed, then we can transform M.
   LLVM_DEBUG(dbgs() << "MemCpyOptPass: Forwarding memcpy->memcpy src:\n"
@@ -1180,31 +1065,18 @@
   // TODO: Is this worth it if we're creating a less aligned memcpy? For
   // example we could be moving from movaps -> movq on x86.
   IRBuilder<> Builder(M);
-  Instruction *NewM;
   if (UseMemMove)
-    NewM = Builder.CreateMemMove(M->getRawDest(), M->getDestAlign(),
-                                 MDep->getRawSource(), MDep->getSourceAlign(),
-                                 M->getLength(), M->isVolatile());
-  else if (isa<MemCpyInlineInst>(M)) {
-    // llvm.memcpy may be promoted to llvm.memcpy.inline, but the converse is
-    // never allowed since that would allow the latter to be lowered as a call
-    // to an external function.
-    NewM = Builder.CreateMemCpyInline(
-        M->getRawDest(), M->getDestAlign(), MDep->getRawSource(),
-        MDep->getSourceAlign(), M->getLength(), M->isVolatile());
-  } else
-    NewM = Builder.CreateMemCpy(M->getRawDest(), M->getDestAlign(),
-                                MDep->getRawSource(), MDep->getSourceAlign(),
-                                M->getLength(), M->isVolatile());
-  NewM->copyMetadata(*M, LLVMContext::MD_DIAssignID);
-
-  assert(isa<MemoryDef>(MSSAU->getMemorySSA()->getMemoryAccess(M)));
-  auto *LastDef = cast<MemoryDef>(MSSAU->getMemorySSA()->getMemoryAccess(M));
-  auto *NewAccess = MSSAU->createMemoryAccessAfter(NewM, LastDef, LastDef);
-  MSSAU->insertDef(cast<MemoryDef>(NewAccess), /*RenameUses=*/true);
+    Builder.CreateMemMove(M->getRawDest(), M->getDestAlignment(),
+                          MDep->getRawSource(), MDep->getSourceAlignment(),
+                          M->getLength(), M->isVolatile());
+  else
+    Builder.CreateMemCpy(M->getRawDest(), M->getDestAlignment(),
+                         MDep->getRawSource(), MDep->getSourceAlignment(),
+                         M->getLength(), M->isVolatile());
 
   // Remove the instruction we're replacing.
-  eraseInstruction(M);
+  MD->removeInstruction(M);
+  M->eraseFromParent();
   ++NumMemCpyInstr;
   return true;
 }
@@ -1216,36 +1088,24 @@
 /// In other words, transform:
 /// \code
 ///   memset(dst, c, dst_size);
-///   ...
 ///   memcpy(dst, src, src_size);
 /// \endcode
 /// into:
 /// \code
-///   ...
+///   memcpy(dst, src, src_size);
 ///   memset(dst + src_size, c, dst_size <= src_size ? 0 : dst_size - src_size);
-///   memcpy(dst, src, src_size);
 /// \endcode
-///
-/// The memset is sunk to just before the memcpy to ensure that src_size is
-/// present when emitting the simplified memset.
 bool MemCpyOptPass::processMemSetMemCpyDependence(MemCpyInst *MemCpy,
-                                                  MemSetInst *MemSet,
-                                                  BatchAAResults &BAA) {
+                                                  MemSetInst *MemSet) {
   // We can only transform memset/memcpy with the same destination.
-  if (!BAA.isMustAlias(MemSet->getDest(), MemCpy->getDest()))
-    return false;
-
-  // Check that src and dst of the memcpy aren't the same. While memcpy
-  // operands cannot partially overlap, exact equality is allowed.
-  if (isModSet(BAA.getModRefInfo(MemCpy, MemoryLocation::getForSource(MemCpy))))
-    return false;
-
-  // We know that dst up to src_size is not written. We now need to make sure
-  // that dst up to dst_size is not accessed. (If we did not move the memset,
-  // checking for reads would be sufficient.)
-  if (accessedBetween(BAA, MemoryLocation::getForDest(MemSet),
-                      MSSA->getMemoryAccess(MemSet),
-                      MSSA->getMemoryAccess(MemCpy)))
+  if (MemSet->getDest() != MemCpy->getDest())
+    return false;
+
+  // Check that there are no other dependencies on the memset destination.
+  MemDepResult DstDepInfo =
+      MD->getPointerDependencyFrom(MemoryLocation::getForDest(MemSet), false,
+                                   MemCpy->getIterator(), MemCpy->getParent());
+  if (DstDepInfo.getInst() != MemSet)
     return false;
 
   // Use the same i8* dest as the memcpy, killing the memset dest if different.
@@ -1253,36 +1113,17 @@
   Value *DestSize = MemSet->getLength();
   Value *SrcSize = MemCpy->getLength();
 
-  if (mayBeVisibleThroughUnwinding(Dest, MemSet, MemCpy))
-    return false;
-
-  // If the sizes are the same, simply drop the memset instead of generating
-  // a replacement with zero size.
-  if (DestSize == SrcSize) {
-    eraseInstruction(MemSet);
-    return true;
-  }
-
   // By default, create an unaligned memset.
-  Align Alignment = Align(1);
+  unsigned Align = 1;
   // If Dest is aligned, and SrcSize is constant, use the minimum alignment
   // of the sum.
-  const Align DestAlign = std::max(MemSet->getDestAlign().valueOrOne(),
-                                   MemCpy->getDestAlign().valueOrOne());
+  const unsigned DestAlign =
+      std::max(MemSet->getDestAlignment(), MemCpy->getDestAlignment());
   if (DestAlign > 1)
-    if (auto *SrcSizeC = dyn_cast<ConstantInt>(SrcSize))
-      Alignment = commonAlignment(DestAlign, SrcSizeC->getZExtValue());
+    if (ConstantInt *SrcSizeC = dyn_cast<ConstantInt>(SrcSize))
+      Align = MinAlign(SrcSizeC->getZExtValue(), DestAlign);
 
   IRBuilder<> Builder(MemCpy);
-
-  // Preserve the debug location of the old memset for the code emitted here
-  // related to the new memset. This is correct according to the rules in
-  // https://llvm.org/docs/HowToUpdateDebugInfo.html about "when to preserve an
-  // instruction location", given that we move the memset within the basic
-  // block.
-  assert(MemSet->getParent() == MemCpy->getParent() &&
-         "Preserving debug location based on moving memset within BB.");
-  Builder.SetCurrentDebugLocation(MemSet->getDebugLoc());
 
   // If the sizes have different types, zext the smaller one.
   if (DestSize->getType() != SrcSize->getType()) {
@@ -1297,60 +1138,27 @@
   Value *SizeDiff = Builder.CreateSub(DestSize, SrcSize);
   Value *MemsetLen = Builder.CreateSelect(
       Ule, ConstantInt::getNullValue(DestSize->getType()), SizeDiff);
-  unsigned DestAS = Dest->getType()->getPointerAddressSpace();
-  Instruction *NewMemSet = Builder.CreateMemSet(
-      Builder.CreateGEP(
-          Builder.getInt8Ty(),
-          Builder.CreatePointerCast(Dest, Builder.getInt8PtrTy(DestAS)),
-          SrcSize),
-      MemSet->getOperand(1), MemsetLen, Alignment);
-
-  assert(isa<MemoryDef>(MSSAU->getMemorySSA()->getMemoryAccess(MemCpy)) &&
-         "MemCpy must be a MemoryDef");
-  // The new memset is inserted before the memcpy, and it is known that the
-  // memcpy's defining access is the memset about to be removed.
-  auto *LastDef =
-      cast<MemoryDef>(MSSAU->getMemorySSA()->getMemoryAccess(MemCpy));
-  auto *NewAccess = MSSAU->createMemoryAccessBefore(
-      NewMemSet, LastDef->getDefiningAccess(), LastDef);
-  MSSAU->insertDef(cast<MemoryDef>(NewAccess), /*RenameUses=*/true);
-
-  eraseInstruction(MemSet);
+  Builder.CreateMemSet(
+      Builder.CreateGEP(Dest->getType()->getPointerElementType(), Dest,
+                        SrcSize),
+      MemSet->getOperand(1), MemsetLen, Align);
+
+  MD->removeInstruction(MemSet);
+  MemSet->eraseFromParent();
   return true;
 }
 
 /// Determine whether the instruction has undefined content for the given Size,
 /// either because it was freshly alloca'd or started its lifetime.
-static bool hasUndefContents(MemorySSA *MSSA, BatchAAResults &AA, Value *V,
-                             MemoryDef *Def, Value *Size) {
-  if (MSSA->isLiveOnEntryDef(Def))
-    return isa<AllocaInst>(getUnderlyingObject(V));
-
-  if (auto *II = dyn_cast_or_null<IntrinsicInst>(Def->getMemoryInst())) {
-    if (II->getIntrinsicID() == Intrinsic::lifetime_start) {
-      auto *LTSize = cast<ConstantInt>(II->getArgOperand(0));
-
-      if (auto *CSize = dyn_cast<ConstantInt>(Size)) {
-        if (AA.isMustAlias(V, II->getArgOperand(1)) &&
-            LTSize->getZExtValue() >= CSize->getZExtValue())
+static bool hasUndefContents(Instruction *I, ConstantInt *Size) {
+  if (isa<AllocaInst>(I))
+    return true;
+
+  if (IntrinsicInst *II = dyn_cast<IntrinsicInst>(I))
+    if (II->getIntrinsicID() == Intrinsic::lifetime_start)
+      if (ConstantInt *LTSize = dyn_cast<ConstantInt>(II->getArgOperand(0)))
+        if (LTSize->getZExtValue() >= Size->getZExtValue())
           return true;
-      }
-
-      // If the lifetime.start covers a whole alloca (as it almost always
-      // does) and we're querying a pointer based on that alloca, then we know
-      // the memory is definitely undef, regardless of how exactly we alias.
-      // The size also doesn't matter, as an out-of-bounds access would be UB.
-      if (auto *Alloca = dyn_cast<AllocaInst>(getUnderlyingObject(V))) {
-        if (getUnderlyingObject(II->getArgOperand(1)) == Alloca) {
-          const DataLayout &DL = Alloca->getModule()->getDataLayout();
-          if (std::optional<TypeSize> AllocaSize =
-                  Alloca->getAllocationSize(DL))
-            if (*AllocaSize == LTSize->getValue())
-              return true;
-        }
-      }
-    }
-  }
 
   return false;
 }
@@ -1367,59 +1175,42 @@
 ///   memset(dst2, c, dst2_size);
 /// \endcode
 /// When dst2_size <= dst1_size.
+///
+/// The \p MemCpy must have a Constant length.
 bool MemCpyOptPass::performMemCpyToMemSetOptzn(MemCpyInst *MemCpy,
-                                               MemSetInst *MemSet,
-                                               BatchAAResults &BAA) {
+                                               MemSetInst *MemSet) {
+  AliasAnalysis &AA = LookupAliasAnalysis();
+
   // Make sure that memcpy(..., memset(...), ...), that is we are memsetting and
   // memcpying from the same address. Otherwise it is hard to reason about.
-  if (!BAA.isMustAlias(MemSet->getRawDest(), MemCpy->getRawSource()))
-    return false;
-
-  Value *MemSetSize = MemSet->getLength();
-  Value *CopySize = MemCpy->getLength();
-
-  if (MemSetSize != CopySize) {
-    // Make sure the memcpy doesn't read any more than what the memset wrote.
-    // Don't worry about sizes larger than i64.
-
-    // A known memset size is required.
-    auto *CMemSetSize = dyn_cast<ConstantInt>(MemSetSize);
-    if (!CMemSetSize)
+  if (!AA.isMustAlias(MemSet->getRawDest(), MemCpy->getRawSource()))
+    return false;
+
+  // A known memset size is required.
+  ConstantInt *MemSetSize = dyn_cast<ConstantInt>(MemSet->getLength());
+  if (!MemSetSize)
+    return false;
+
+  // Make sure the memcpy doesn't read any more than what the memset wrote.
+  // Don't worry about sizes larger than i64.
+  ConstantInt *CopySize = cast<ConstantInt>(MemCpy->getLength());
+  if (CopySize->getZExtValue() > MemSetSize->getZExtValue()) {
+    // If the memcpy is larger than the memset, but the memory was undef prior
+    // to the memset, we can just ignore the tail. Technically we're only
+    // interested in the bytes from MemSetSize..CopySize here, but as we can't
+    // easily represent this location, we use the full 0..CopySize range.
+    MemoryLocation MemCpyLoc = MemoryLocation::getForSource(MemCpy);
+    MemDepResult DepInfo = MD->getPointerDependencyFrom(
+        MemCpyLoc, true, MemSet->getIterator(), MemSet->getParent());
+    if (DepInfo.isDef() && hasUndefContents(DepInfo.getInst(), CopySize))
+      CopySize = MemSetSize;
+    else
       return false;
-
-    // A known memcpy size is also required.
-    auto  *CCopySize = dyn_cast<ConstantInt>(CopySize);
-    if (!CCopySize)
-      return false;
-    if (CCopySize->getZExtValue() > CMemSetSize->getZExtValue()) {
-      // If the memcpy is larger than the memset, but the memory was undef prior
-      // to the memset, we can just ignore the tail. Technically we're only
-      // interested in the bytes from MemSetSize..CopySize here, but as we can't
-      // easily represent this location, we use the full 0..CopySize range.
-      MemoryLocation MemCpyLoc = MemoryLocation::getForSource(MemCpy);
-      bool CanReduceSize = false;
-      MemoryUseOrDef *MemSetAccess = MSSA->getMemoryAccess(MemSet);
-      MemoryAccess *Clobber = MSSA->getWalker()->getClobberingMemoryAccess(
-          MemSetAccess->getDefiningAccess(), MemCpyLoc, BAA);
-      if (auto *MD = dyn_cast<MemoryDef>(Clobber))
-        if (hasUndefContents(MSSA, BAA, MemCpy->getSource(), MD, CopySize))
-          CanReduceSize = true;
-
-      if (!CanReduceSize)
-        return false;
-      CopySize = MemSetSize;
-    }
   }
 
   IRBuilder<> Builder(MemCpy);
-  Instruction *NewM =
-      Builder.CreateMemSet(MemCpy->getRawDest(), MemSet->getOperand(1),
-                           CopySize, MemCpy->getDestAlign());
-  auto *LastDef =
-      cast<MemoryDef>(MSSAU->getMemorySSA()->getMemoryAccess(MemCpy));
-  auto *NewAccess = MSSAU->createMemoryAccessAfter(NewM, LastDef, LastDef);
-  MSSAU->insertDef(cast<MemoryDef>(NewAccess), /*RenameUses=*/true);
-
+  Builder.CreateMemSet(MemCpy->getRawDest(), MemSet->getOperand(1),
+                       CopySize, MemCpy->getDestAlignment());
   return true;
 }
 
@@ -1428,100 +1219,90 @@
 /// B to be a memcpy from X to Z (or potentially a memmove, depending on
 /// circumstances). This allows later passes to remove the first memcpy
 /// altogether.
-bool MemCpyOptPass::processMemCpy(MemCpyInst *M, BasicBlock::iterator &BBI) {
+bool MemCpyOptPass::processMemCpy(MemCpyInst *M) {
   // We can only optimize non-volatile memcpy's.
   if (M->isVolatile()) return false;
 
   // If the source and destination of the memcpy are the same, then zap it.
   if (M->getSource() == M->getDest()) {
-    ++BBI;
-    eraseInstruction(M);
-    return true;
+    MD->removeInstruction(M);
+    M->eraseFromParent();
+    return false;
   }
 
   // If copying from a constant, try to turn the memcpy into a memset.
-  if (auto *GV = dyn_cast<GlobalVariable>(M->getSource()))
+  if (GlobalVariable *GV = dyn_cast<GlobalVariable>(M->getSource()))
     if (GV->isConstant() && GV->hasDefinitiveInitializer())
       if (Value *ByteVal = isBytewiseValue(GV->getInitializer(),
                                            M->getModule()->getDataLayout())) {
         IRBuilder<> Builder(M);
-        Instruction *NewM = Builder.CreateMemSet(
-            M->getRawDest(), ByteVal, M->getLength(), M->getDestAlign(), false);
-        auto *LastDef =
-            cast<MemoryDef>(MSSAU->getMemorySSA()->getMemoryAccess(M));
-        auto *NewAccess =
-            MSSAU->createMemoryAccessAfter(NewM, LastDef, LastDef);
-        MSSAU->insertDef(cast<MemoryDef>(NewAccess), /*RenameUses=*/true);
-
-        eraseInstruction(M);
+        Builder.CreateMemSet(M->getRawDest(), ByteVal, M->getLength(),
+                             M->getDestAlignment(), false);
+        MD->removeInstruction(M);
+        M->eraseFromParent();
         ++NumCpyToSet;
         return true;
       }
 
-  BatchAAResults BAA(*AA);
-  MemoryUseOrDef *MA = MSSA->getMemoryAccess(M);
-  // FIXME: Not using getClobberingMemoryAccess() here due to PR54682.
-  MemoryAccess *AnyClobber = MA->getDefiningAccess();
-  MemoryLocation DestLoc = MemoryLocation::getForDest(M);
-  const MemoryAccess *DestClobber =
-      MSSA->getWalker()->getClobberingMemoryAccess(AnyClobber, DestLoc, BAA);
+  MemDepResult DepInfo = MD->getDependency(M);
 
   // Try to turn a partially redundant memset + memcpy into
-  // smaller memset + memcpy.  We don't need the memcpy size for this.
-  // The memcpy must post-dom the memset, so limit this to the same basic
-  // block. A non-local generalization is likely not worthwhile.
-  if (auto *MD = dyn_cast<MemoryDef>(DestClobber))
-    if (auto *MDep = dyn_cast_or_null<MemSetInst>(MD->getMemoryInst()))
-      if (DestClobber->getBlock() == M->getParent())
-        if (processMemSetMemCpyDependence(M, MDep, BAA))
-          return true;
-
-  MemoryAccess *SrcClobber = MSSA->getWalker()->getClobberingMemoryAccess(
-      AnyClobber, MemoryLocation::getForSource(M), BAA);
+  // memcpy + smaller memset.  We don't need the memcpy size for this.
+  if (DepInfo.isClobber())
+    if (MemSetInst *MDep = dyn_cast<MemSetInst>(DepInfo.getInst()))
+      if (processMemSetMemCpyDependence(M, MDep))
+        return true;
+
+  // The optimizations after this point require the memcpy size.
+  ConstantInt *CopySize = dyn_cast<ConstantInt>(M->getLength());
+  if (!CopySize) return false;
 
   // There are four possible optimizations we can do for memcpy:
   //   a) memcpy-memcpy xform which exposes redundance for DSE.
   //   b) call-memcpy xform for return slot optimization.
-  //   c) memcpy from freshly alloca'd space or space that has just started
-  //      its lifetime copies undefined data, and we can therefore eliminate
-  //      the memcpy in favor of the data that was already at the destination.
+  //   c) memcpy from freshly alloca'd space or space that has just started its
+  //      lifetime copies undefined data, and we can therefore eliminate the
+  //      memcpy in favor of the data that was already at the destination.
   //   d) memcpy from a just-memset'd source can be turned into memset.
-  if (auto *MD = dyn_cast<MemoryDef>(SrcClobber)) {
-    if (Instruction *MI = MD->getMemoryInst()) {
-      if (auto *CopySize = dyn_cast<ConstantInt>(M->getLength())) {
-        if (auto *C = dyn_cast<CallInst>(MI)) {
-          if (performCallSlotOptzn(M, M, M->getDest(), M->getSource(),
-                                   TypeSize::getFixed(CopySize->getZExtValue()),
-                                   M->getDestAlign().valueOrOne(), BAA,
-                                   [C]() -> CallInst * { return C; })) {
-            LLVM_DEBUG(dbgs() << "Performed call slot optimization:\n"
-                              << "    call: " << *C << "\n"
-                              << "    memcpy: " << *M << "\n");
-            eraseInstruction(M);
-            ++NumMemCpyInstr;
-            return true;
-          }
-        }
+  if (DepInfo.isClobber()) {
+    if (CallInst *C = dyn_cast<CallInst>(DepInfo.getInst())) {
+      // FIXME: Can we pass in either of dest/src alignment here instead
+      // of conservatively taking the minimum?
+      unsigned Align = MinAlign(M->getDestAlignment(), M->getSourceAlignment());
+      if (performCallSlotOptzn(M, M->getDest(), M->getSource(),
+                               CopySize->getZExtValue(), Align,
+                               C)) {
+        MD->removeInstruction(M);
+        M->eraseFromParent();
+        return true;
       }
-      if (auto *MDep = dyn_cast<MemCpyInst>(MI))
-        return processMemCpyMemCpyDependence(M, MDep, BAA);
-      if (auto *MDep = dyn_cast<MemSetInst>(MI)) {
-        if (performMemCpyToMemSetOptzn(M, MDep, BAA)) {
-          LLVM_DEBUG(dbgs() << "Converted memcpy to memset\n");
-          eraseInstruction(M);
-          ++NumCpyToSet;
-          return true;
-        }
-      }
-    }
-
-    if (hasUndefContents(MSSA, BAA, M->getSource(), MD, M->getLength())) {
-      LLVM_DEBUG(dbgs() << "Removed memcpy from undef\n");
-      eraseInstruction(M);
+    }
+  }
+
+  MemoryLocation SrcLoc = MemoryLocation::getForSource(M);
+  MemDepResult SrcDepInfo = MD->getPointerDependencyFrom(
+      SrcLoc, true, M->getIterator(), M->getParent());
+
+  if (SrcDepInfo.isClobber()) {
+    if (MemCpyInst *MDep = dyn_cast<MemCpyInst>(SrcDepInfo.getInst()))
+      return processMemCpyMemCpyDependence(M, MDep);
+  } else if (SrcDepInfo.isDef()) {
+    if (hasUndefContents(SrcDepInfo.getInst(), CopySize)) {
+      MD->removeInstruction(M);
+      M->eraseFromParent();
       ++NumMemCpyInstr;
       return true;
     }
   }
+
+  if (SrcDepInfo.isClobber())
+    if (MemSetInst *MDep = dyn_cast<MemSetInst>(SrcDepInfo.getInst()))
+      if (performMemCpyToMemSetOptzn(M, MDep)) {
+        MD->removeInstruction(M);
+        M->eraseFromParent();
+        ++NumCpyToSet;
+        return true;
+      }
 
   return false;
 }
@@ -1529,8 +1310,14 @@
 /// Transforms memmove calls to memcpy calls when the src/dst are guaranteed
 /// not to alias.
 bool MemCpyOptPass::processMemMove(MemMoveInst *M) {
-  // See if the source could be modified by this memmove potentially.
-  if (isModSet(AA->getModRefInfo(M, MemoryLocation::getForSource(M))))
+  AliasAnalysis &AA = LookupAliasAnalysis();
+
+  if (!TLI->has(LibFunc_memmove))
+    return false;
+
+  // See if the pointers alias.
+  if (!AA.isNoAlias(MemoryLocation::getForDest(M),
+                    MemoryLocation::getForSource(M)))
     return false;
 
   LLVM_DEBUG(dbgs() << "MemCpyOptPass: Optimizing memmove -> memcpy: " << *M
@@ -1543,55 +1330,52 @@
   M->setCalledFunction(Intrinsic::getDeclaration(M->getModule(),
                                                  Intrinsic::memcpy, ArgTys));
 
-  // For MemorySSA nothing really changes (except that memcpy may imply stricter
-  // aliasing guarantees).
+  // MemDep may have over conservative information about this instruction, just
+  // conservatively flush it from the cache.
+  MD->removeInstruction(M);
 
   ++NumMoveToCpy;
   return true;
 }
 
 /// This is called on every byval argument in call sites.
-bool MemCpyOptPass::processByValArgument(CallBase &CB, unsigned ArgNo) {
-  const DataLayout &DL = CB.getCaller()->getParent()->getDataLayout();
+bool MemCpyOptPass::processByValArgument(CallSite CS, unsigned ArgNo) {
+  const DataLayout &DL = CS.getCaller()->getParent()->getDataLayout();
   // Find out what feeds this byval argument.
-  Value *ByValArg = CB.getArgOperand(ArgNo);
-  Type *ByValTy = CB.getParamByValType(ArgNo);
-  TypeSize ByValSize = DL.getTypeAllocSize(ByValTy);
-  MemoryLocation Loc(ByValArg, LocationSize::precise(ByValSize));
-  MemoryUseOrDef *CallAccess = MSSA->getMemoryAccess(&CB);
-  if (!CallAccess)
-    return false;
-  MemCpyInst *MDep = nullptr;
-  BatchAAResults BAA(*AA);
-  MemoryAccess *Clobber = MSSA->getWalker()->getClobberingMemoryAccess(
-      CallAccess->getDefiningAccess(), Loc, BAA);
-  if (auto *MD = dyn_cast<MemoryDef>(Clobber))
-    MDep = dyn_cast_or_null<MemCpyInst>(MD->getMemoryInst());
+  Value *ByValArg = CS.getArgument(ArgNo);
+  Type *ByValTy = cast<PointerType>(ByValArg->getType())->getElementType();
+  uint64_t ByValSize = DL.getTypeAllocSize(ByValTy);
+  MemDepResult DepInfo = MD->getPointerDependencyFrom(
+      MemoryLocation(ByValArg, LocationSize::precise(ByValSize)), true,
+      CS.getInstruction()->getIterator(), CS.getInstruction()->getParent());
+  if (!DepInfo.isClobber())
+    return false;
 
   // If the byval argument isn't fed by a memcpy, ignore it.  If it is fed by
   // a memcpy, see if we can byval from the source of the memcpy instead of the
   // result.
+  MemCpyInst *MDep = dyn_cast<MemCpyInst>(DepInfo.getInst());
   if (!MDep || MDep->isVolatile() ||
       ByValArg->stripPointerCasts() != MDep->getDest())
     return false;
 
   // The length of the memcpy must be larger or equal to the size of the byval.
-  auto *C1 = dyn_cast<ConstantInt>(MDep->getLength());
-  if (!C1 || !TypeSize::isKnownGE(
-                 TypeSize::getFixed(C1->getValue().getZExtValue()), ByValSize))
+  ConstantInt *C1 = dyn_cast<ConstantInt>(MDep->getLength());
+  if (!C1 || C1->getValue().getZExtValue() < ByValSize)
     return false;
 
   // Get the alignment of the byval.  If the call doesn't specify the alignment,
   // then it is some target specific value that we can't know.
-  MaybeAlign ByValAlign = CB.getParamAlign(ArgNo);
-  if (!ByValAlign) return false;
+  unsigned ByValAlign = CS.getParamAlignment(ArgNo);
+  if (ByValAlign == 0) return false;
 
   // If it is greater than the memcpy, then we check to see if we can force the
   // source of the memcpy to the alignment we need.  If we fail, we bail out.
-  MaybeAlign MemDepAlign = MDep->getSourceAlign();
-  if ((!MemDepAlign || *MemDepAlign < *ByValAlign) &&
-      getOrEnforceKnownAlignment(MDep->getSource(), ByValAlign, DL, &CB, AC,
-                                 DT) < *ByValAlign)
+  AssumptionCache &AC = LookupAssumptionCache();
+  DominatorTree &DT = LookupDomTree();
+  if (MDep->getSourceAlignment() < ByValAlign &&
+      getOrEnforceKnownAlignment(MDep->getSource(), ByValAlign, DL,
+                                 CS.getInstruction(), &AC, &DT) < ByValAlign)
     return false;
 
   // The address space of the memcpy source must match the byval argument
@@ -1605,113 +1389,26 @@
   //    *b = 42;
   //    foo(*a)
   // It would be invalid to transform the second memcpy into foo(*b).
-  if (writtenBetween(MSSA, BAA, MemoryLocation::getForSource(MDep),
-                     MSSA->getMemoryAccess(MDep), CallAccess))
-    return false;
+  //
+  // NOTE: This is conservative, it will stop on any read from the source loc,
+  // not just the defining memcpy.
+  MemDepResult SourceDep = MD->getPointerDependencyFrom(
+      MemoryLocation::getForSource(MDep), false,
+      CS.getInstruction()->getIterator(), MDep->getParent());
+  if (!SourceDep.isClobber() || SourceDep.getInst() != MDep)
+    return false;
+
+  Value *TmpCast = MDep->getSource();
+  if (MDep->getSource()->getType() != ByValArg->getType())
+    TmpCast = new BitCastInst(MDep->getSource(), ByValArg->getType(),
+                              "tmpcast", CS.getInstruction());
 
   LLVM_DEBUG(dbgs() << "MemCpyOptPass: Forwarding memcpy to byval:\n"
                     << "  " << *MDep << "\n"
-                    << "  " << CB << "\n");
+                    << "  " << *CS.getInstruction() << "\n");
 
   // Otherwise we're good!  Update the byval argument.
-  combineAAMetadata(&CB, MDep);
-  CB.setArgOperand(ArgNo, MDep->getSource());
-  ++NumMemCpyInstr;
-  return true;
-}
-
-/// This is called on memcpy dest pointer arguments attributed as immutable
-/// during call. Try to use memcpy source directly if all of the following
-/// conditions are satisfied.
-/// 1. The memcpy dst is neither modified during the call nor captured by the
-/// call. (if readonly, noalias, nocapture attributes on call-site.)
-/// 2. The memcpy dst is an alloca with known alignment & size.
-///     2-1. The memcpy length == the alloca size which ensures that the new
-///     pointer is dereferenceable for the required range
-///     2-2. The src pointer has alignment >= the alloca alignment or can be
-///     enforced so.
-/// 3. The memcpy dst and src is not modified between the memcpy and the call.
-/// (if MSSA clobber check is safe.)
-/// 4. The memcpy src is not modified during the call. (ModRef check shows no
-/// Mod.)
-bool MemCpyOptPass::processImmutArgument(CallBase &CB, unsigned ArgNo) {
-  // 1. Ensure passed argument is immutable during call.
-  if (!(CB.paramHasAttr(ArgNo, Attribute::NoAlias) &&
-        CB.paramHasAttr(ArgNo, Attribute::NoCapture)))
-    return false;
-  const DataLayout &DL = CB.getCaller()->getParent()->getDataLayout();
-  Value *ImmutArg = CB.getArgOperand(ArgNo);
-
-  // 2. Check that arg is alloca
-  // TODO: Even if the arg gets back to branches, we can remove memcpy if all
-  // the alloca alignments can be enforced to source alignment.
-  auto *AI = dyn_cast<AllocaInst>(ImmutArg->stripPointerCasts());
-  if (!AI)
-    return false;
-
-  std::optional<TypeSize> AllocaSize = AI->getAllocationSize(DL);
-  // Can't handle unknown size alloca.
-  // (e.g. Variable Length Array, Scalable Vector)
-  if (!AllocaSize || AllocaSize->isScalable())
-    return false;
-  MemoryLocation Loc(ImmutArg, LocationSize::precise(*AllocaSize));
-  MemoryUseOrDef *CallAccess = MSSA->getMemoryAccess(&CB);
-  if (!CallAccess)
-    return false;
-
-  MemCpyInst *MDep = nullptr;
-  BatchAAResults BAA(*AA);
-  MemoryAccess *Clobber = MSSA->getWalker()->getClobberingMemoryAccess(
-      CallAccess->getDefiningAccess(), Loc, BAA);
-  if (auto *MD = dyn_cast<MemoryDef>(Clobber))
-    MDep = dyn_cast_or_null<MemCpyInst>(MD->getMemoryInst());
-
-  // If the immut argument isn't fed by a memcpy, ignore it.  If it is fed by
-  // a memcpy, check that the arg equals the memcpy dest.
-  if (!MDep || MDep->isVolatile() || AI != MDep->getDest())
-    return false;
-
-  // The address space of the memcpy source must match the immut argument
-  if (MDep->getSource()->getType()->getPointerAddressSpace() !=
-      ImmutArg->getType()->getPointerAddressSpace())
-    return false;
-
-  // 2-1. The length of the memcpy must be equal to the size of the alloca.
-  auto *MDepLen = dyn_cast<ConstantInt>(MDep->getLength());
-  if (!MDepLen || AllocaSize != MDepLen->getValue())
-    return false;
-
-  // 2-2. the memcpy source align must be larger than or equal the alloca's
-  // align. If not so, we check to see if we can force the source of the memcpy
-  // to the alignment we need. If we fail, we bail out.
-  Align MemDepAlign = MDep->getSourceAlign().valueOrOne();
-  Align AllocaAlign = AI->getAlign();
-  if (MemDepAlign < AllocaAlign &&
-      getOrEnforceKnownAlignment(MDep->getSource(), AllocaAlign, DL, &CB, AC,
-                                 DT) < AllocaAlign)
-    return false;
-
-  // 3. Verify that the source doesn't change in between the memcpy and
-  // the call.
-  //    memcpy(a <- b)
-  //    *b = 42;
-  //    foo(*a)
-  // It would be invalid to transform the second memcpy into foo(*b).
-  if (writtenBetween(MSSA, BAA, MemoryLocation::getForSource(MDep),
-                     MSSA->getMemoryAccess(MDep), CallAccess))
-    return false;
-
-  // 4. The memcpy src must not be modified during the call.
-  if (isModSet(AA->getModRefInfo(&CB, MemoryLocation::getForSource(MDep))))
-    return false;
-
-  LLVM_DEBUG(dbgs() << "MemCpyOptPass: Forwarding memcpy to Immut src:\n"
-                    << "  " << *MDep << "\n"
-                    << "  " << CB << "\n");
-
-  // Otherwise we're good!  Update the immut argument.
-  combineAAMetadata(&CB, MDep);
-  CB.setArgOperand(ArgNo, MDep->getSource());
+  CS.setArgument(ArgNo, TmpCast);
   ++NumMemCpyInstr;
   return true;
 }
@@ -1719,6 +1416,8 @@
 /// Executes one iteration of MemCpyOptPass.
 bool MemCpyOptPass::iterateOnFunction(Function &F) {
   bool MadeChange = false;
+
+  DominatorTree &DT = LookupDomTree();
 
   // Walk all instruction in the function.
   for (BasicBlock &BB : F) {
@@ -1726,7 +1425,7 @@
     // instruction in a BB can't be dominated by a later instruction in the
     // same BB (which is a scenario that can happen for an unreachable BB that
     // has itself as a predecessor).
-    if (!DT->isReachableFromEntry(&BB))
+    if (!DT.isReachableFromEntry(&BB))
       continue;
 
     for (BasicBlock::iterator BI = BB.begin(), BE = BB.end(); BI != BE;) {
@@ -1735,21 +1434,18 @@
 
       bool RepeatInstruction = false;
 
-      if (auto *SI = dyn_cast<StoreInst>(I))
+      if (StoreInst *SI = dyn_cast<StoreInst>(I))
         MadeChange |= processStore(SI, BI);
-      else if (auto *M = dyn_cast<MemSetInst>(I))
+      else if (MemSetInst *M = dyn_cast<MemSetInst>(I))
         RepeatInstruction = processMemSet(M, BI);
-      else if (auto *M = dyn_cast<MemCpyInst>(I))
-        RepeatInstruction = processMemCpy(M, BI);
-      else if (auto *M = dyn_cast<MemMoveInst>(I))
+      else if (MemCpyInst *M = dyn_cast<MemCpyInst>(I))
+        RepeatInstruction = processMemCpy(M);
+      else if (MemMoveInst *M = dyn_cast<MemMoveInst>(I))
         RepeatInstruction = processMemMove(M);
-      else if (auto *CB = dyn_cast<CallBase>(I)) {
-        for (unsigned i = 0, e = CB->arg_size(); i != e; ++i) {
-          if (CB->isByValArgument(i))
-            MadeChange |= processByValArgument(*CB, i);
-          else if (CB->onlyReadsMemory(i))
-            MadeChange |= processImmutArgument(*CB, i);
-        }
+      else if (auto CS = CallSite(I)) {
+        for (unsigned i = 0, e = CS.arg_size(); i != e; ++i)
+          if (CS.isByValArgument(i))
+            MadeChange |= processByValArgument(CS, i);
       }
 
       // Reprocess the instruction if desired.
@@ -1765,33 +1461,48 @@
 }
 
 PreservedAnalyses MemCpyOptPass::run(Function &F, FunctionAnalysisManager &AM) {
+  auto &MD = AM.getResult<MemoryDependenceAnalysis>(F);
   auto &TLI = AM.getResult<TargetLibraryAnalysis>(F);
-  auto *AA = &AM.getResult<AAManager>(F);
-  auto *AC = &AM.getResult<AssumptionAnalysis>(F);
-  auto *DT = &AM.getResult<DominatorTreeAnalysis>(F);
-  auto *MSSA = &AM.getResult<MemorySSAAnalysis>(F);
-
-  bool MadeChange = runImpl(F, &TLI, AA, AC, DT, &MSSA->getMSSA());
+
+  auto LookupAliasAnalysis = [&]() -> AliasAnalysis & {
+    return AM.getResult<AAManager>(F);
+  };
+  auto LookupAssumptionCache = [&]() -> AssumptionCache & {
+    return AM.getResult<AssumptionAnalysis>(F);
+  };
+  auto LookupDomTree = [&]() -> DominatorTree & {
+    return AM.getResult<DominatorTreeAnalysis>(F);
+  };
+
+  bool MadeChange = runImpl(F, &MD, &TLI, LookupAliasAnalysis,
+                            LookupAssumptionCache, LookupDomTree);
   if (!MadeChange)
     return PreservedAnalyses::all();
 
   PreservedAnalyses PA;
   PA.preserveSet<CFGAnalyses>();
-  PA.preserve<MemorySSAAnalysis>();
+  PA.preserve<GlobalsAA>();
+  PA.preserve<MemoryDependenceAnalysis>();
   return PA;
 }
 
-bool MemCpyOptPass::runImpl(Function &F, TargetLibraryInfo *TLI_,
-                            AliasAnalysis *AA_, AssumptionCache *AC_,
-                            DominatorTree *DT_, MemorySSA *MSSA_) {
+bool MemCpyOptPass::runImpl(
+    Function &F, MemoryDependenceResults *MD_, TargetLibraryInfo *TLI_,
+    std::function<AliasAnalysis &()> LookupAliasAnalysis_,
+    std::function<AssumptionCache &()> LookupAssumptionCache_,
+    std::function<DominatorTree &()> LookupDomTree_) {
   bool MadeChange = false;
+  MD = MD_;
   TLI = TLI_;
-  AA = AA_;
-  AC = AC_;
-  DT = DT_;
-  MSSA = MSSA_;
-  MemorySSAUpdater MSSAU_(MSSA_);
-  MSSAU = &MSSAU_;
+  LookupAliasAnalysis = std::move(LookupAliasAnalysis_);
+  LookupAssumptionCache = std::move(LookupAssumptionCache_);
+  LookupDomTree = std::move(LookupDomTree_);
+
+  // If we don't have at least memset and memcpy, there is little point of doing
+  // anything here.  These are required by a freestanding implementation, so if
+  // even they are disabled, there is no point in trying hard.
+  if (!TLI->has(LibFunc_memset) || !TLI->has(LibFunc_memcpy))
+    return false;
 
   while (true) {
     if (!iterateOnFunction(F))
@@ -1799,8 +1510,28 @@
     MadeChange = true;
   }
 
-  if (VerifyMemorySSA)
-    MSSA_->verifyMemorySSA();
-
+  MD = nullptr;
   return MadeChange;
+}
+
+/// This is the main transformation entry point for a function.
+bool MemCpyOptLegacyPass::runOnFunction(Function &F) {
+  if (skipFunction(F))
+    return false;
+
+  auto *MD = &getAnalysis<MemoryDependenceWrapperPass>().getMemDep();
+  auto *TLI = &getAnalysis<TargetLibraryInfoWrapperPass>().getTLI();
+
+  auto LookupAliasAnalysis = [this]() -> AliasAnalysis & {
+    return getAnalysis<AAResultsWrapperPass>().getAAResults();
+  };
+  auto LookupAssumptionCache = [this, &F]() -> AssumptionCache & {
+    return getAnalysis<AssumptionCacheTracker>().getAssumptionCache(F);
+  };
+  auto LookupDomTree = [this]() -> DominatorTree & {
+    return getAnalysis<DominatorTreeWrapperPass>().getDomTree();
+  };
+
+  return Impl.runImpl(F, MD, TLI, LookupAliasAnalysis, LookupAssumptionCache,
+                      LookupDomTree);
 }