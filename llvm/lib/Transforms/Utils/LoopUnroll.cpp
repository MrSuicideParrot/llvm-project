//===-- UnrollLoop.cpp - Loop unrolling utilities -------------------------===//
//
// Part of the LLVM Project, under the Apache License v2.0 with LLVM Exceptions.
// See https://llvm.org/LICENSE.txt for license information.
// SPDX-License-Identifier: Apache-2.0 WITH LLVM-exception
//
//===----------------------------------------------------------------------===//
//
// This file implements some loop unrolling utilities. It does not define any
// actual pass or policy, but provides a single function to perform loop
// unrolling.
//
// The process of unrolling can produce extraneous basic blocks linked with
// unconditional branches.  This will be corrected in the future.
//
//===----------------------------------------------------------------------===//

#include "llvm/ADT/ArrayRef.h"
#include "llvm/ADT/DenseMap.h"
#include "llvm/ADT/STLExtras.h"
#include "llvm/ADT/SetVector.h"
#include "llvm/ADT/SmallVector.h"
#include "llvm/ADT/Statistic.h"
#include "llvm/ADT/StringRef.h"
#include "llvm/ADT/Twine.h"
#include "llvm/ADT/ilist_iterator.h"
#include "llvm/ADT/iterator_range.h"
#include "llvm/Analysis/AssumptionCache.h"
#include "llvm/Analysis/DomTreeUpdater.h"
#include "llvm/Analysis/InstructionSimplify.h"
#include "llvm/Analysis/LoopInfo.h"
#include "llvm/Analysis/LoopIterator.h"
#include "llvm/Analysis/OptimizationRemarkEmitter.h"
#include "llvm/Analysis/ScalarEvolution.h"
#include "llvm/IR/BasicBlock.h"
#include "llvm/IR/CFG.h"
#include "llvm/IR/Constants.h"
#include "llvm/IR/DebugInfoMetadata.h"
#include "llvm/IR/DebugLoc.h"
#include "llvm/IR/DiagnosticInfo.h"
#include "llvm/IR/Dominators.h"
#include "llvm/IR/Function.h"
#include "llvm/IR/Instruction.h"
#include "llvm/IR/Instructions.h"
#include "llvm/IR/IntrinsicInst.h"
#include "llvm/IR/Metadata.h"
#include "llvm/IR/Module.h"
#include "llvm/IR/PatternMatch.h"
#include "llvm/IR/Use.h"
#include "llvm/IR/User.h"
#include "llvm/IR/ValueHandle.h"
#include "llvm/IR/ValueMap.h"
#include "llvm/Support/Casting.h"
#include "llvm/Support/CommandLine.h"
#include "llvm/Support/Debug.h"
#include "llvm/Support/GenericDomTree.h"
#include "llvm/Support/MathExtras.h"
#include "llvm/Support/raw_ostream.h"
#include "llvm/Transforms/Utils/BasicBlockUtils.h"
#include "llvm/Transforms/Utils/Cloning.h"
#include "llvm/Transforms/Utils/Local.h"
#include "llvm/Transforms/Utils/LoopSimplify.h"
#include "llvm/Transforms/Utils/LoopUtils.h"
#include "llvm/Transforms/Utils/SimplifyIndVar.h"
#include "llvm/Transforms/Utils/UnrollLoop.h"
#include "llvm/Transforms/Utils/ValueMapper.h"
#include <algorithm>
#include <assert.h>
#include <numeric>
#include <type_traits>
#include <vector>

namespace llvm {
class DataLayout;
class Value;
} // namespace llvm

using namespace llvm;

#define DEBUG_TYPE "loop-unroll"

// TODO: Should these be here or in LoopUnroll?
STATISTIC(NumCompletelyUnrolled, "Number of loops completely unrolled");
STATISTIC(NumUnrolled, "Number of loops unrolled (completely or otherwise)");
STATISTIC(NumUnrolledNotLatch, "Number of loops unrolled without a conditional "
                               "latch (completely or otherwise)");

static cl::opt<bool>
UnrollRuntimeEpilog("unroll-runtime-epilog", cl::init(false), cl::Hidden,
                    cl::desc("Allow runtime unrolled loops to be unrolled "
                             "with epilog instead of prolog."));

static cl::opt<bool>
UnrollVerifyDomtree("unroll-verify-domtree", cl::Hidden,
                    cl::desc("Verify domtree after unrolling"),
#ifdef EXPENSIVE_CHECKS
    cl::init(true)
#else
    cl::init(false)
#endif
                    );

static cl::opt<bool>
UnrollVerifyLoopInfo("unroll-verify-loopinfo", cl::Hidden,
                    cl::desc("Verify loopinfo after unrolling"),
#ifdef EXPENSIVE_CHECKS
    cl::init(true)
#else
    cl::init(false)
#endif
                    );


/// Check if unrolling created a situation where we need to insert phi nodes to
/// preserve LCSSA form.
/// \param Blocks is a vector of basic blocks representing unrolled loop.
/// \param L is the outer loop.
/// It's possible that some of the blocks are in L, and some are not. In this
/// case, if there is a use is outside L, and definition is inside L, we need to
/// insert a phi-node, otherwise LCSSA will be broken.
/// The function is just a helper function for llvm::UnrollLoop that returns
/// true if this situation occurs, indicating that LCSSA needs to be fixed.
static bool needToInsertPhisForLCSSA(Loop *L,
                                     const std::vector<BasicBlock *> &Blocks,
                                     LoopInfo *LI) {
  for (BasicBlock *BB : Blocks) {
    if (LI->getLoopFor(BB) == L)
      continue;
    for (Instruction &I : *BB) {
      for (Use &U : I.operands()) {
        if (const auto *Def = dyn_cast<Instruction>(U)) {
          Loop *DefLoop = LI->getLoopFor(Def->getParent());
          if (!DefLoop)
            continue;
          if (DefLoop->contains(L))
            return true;
        }
      }
    }
  }
  return false;
}

/// Adds ClonedBB to LoopInfo, creates a new loop for ClonedBB if necessary
/// and adds a mapping from the original loop to the new loop to NewLoops.
/// Returns nullptr if no new loop was created and a pointer to the
/// original loop OriginalBB was part of otherwise.
const Loop* llvm::addClonedBlockToLoopInfo(BasicBlock *OriginalBB,
                                           BasicBlock *ClonedBB, LoopInfo *LI,
                                           NewLoopsMap &NewLoops) {
  // Figure out which loop New is in.
  const Loop *OldLoop = LI->getLoopFor(OriginalBB);
  assert(OldLoop && "Should (at least) be in the loop being unrolled!");

  Loop *&NewLoop = NewLoops[OldLoop];
  if (!NewLoop) {
    // Found a new sub-loop.
    assert(OriginalBB == OldLoop->getHeader() &&
           "Header should be first in RPO");

    NewLoop = LI->AllocateLoop();
    Loop *NewLoopParent = NewLoops.lookup(OldLoop->getParentLoop());

    if (NewLoopParent)
      NewLoopParent->addChildLoop(NewLoop);
    else
      LI->addTopLevelLoop(NewLoop);

    NewLoop->addBasicBlockToLoop(ClonedBB, *LI);
    return OldLoop;
  } else {
    NewLoop->addBasicBlockToLoop(ClonedBB, *LI);
    return nullptr;
  }
}

/// The function chooses which type of unroll (epilog or prolog) is more
/// profitabale.
/// Epilog unroll is more profitable when there is PHI that starts from
/// constant.  In this case epilog will leave PHI start from constant,
/// but prolog will convert it to non-constant.
///
/// loop:
///   PN = PHI [I, Latch], [CI, PreHeader]
///   I = foo(PN)
///   ...
///
/// Epilog unroll case.
/// loop:
///   PN = PHI [I2, Latch], [CI, PreHeader]
///   I1 = foo(PN)
///   I2 = foo(I1)
///   ...
/// Prolog unroll case.
///   NewPN = PHI [PrologI, Prolog], [CI, PreHeader]
/// loop:
///   PN = PHI [I2, Latch], [NewPN, PreHeader]
///   I1 = foo(PN)
///   I2 = foo(I1)
///   ...
///
static bool isEpilogProfitable(Loop *L) {
  BasicBlock *PreHeader = L->getLoopPreheader();
  BasicBlock *Header = L->getHeader();
  assert(PreHeader && Header);
  for (const PHINode &PN : Header->phis()) {
    if (isa<ConstantInt>(PN.getIncomingValueForBlock(PreHeader)))
      return true;
  }
  return false;
}

/// Perform some cleanup and simplifications on loops after unrolling. It is
/// useful to simplify the IV's in the new loop, as well as do a quick
/// simplify/dce pass of the instructions.
void llvm::simplifyLoopAfterUnroll(Loop *L, bool SimplifyIVs, LoopInfo *LI,
                                   ScalarEvolution *SE, DominatorTree *DT,
                                   AssumptionCache *AC,
                                   const TargetTransformInfo *TTI) {
  using namespace llvm::PatternMatch;

  // Simplify any new induction variables in the partially unrolled loop.
  if (SE && SimplifyIVs) {
    SmallVector<WeakTrackingVH, 16> DeadInsts;
    simplifyLoopIVs(L, SE, DT, LI, TTI, DeadInsts);

    // Aggressively clean up dead instructions that simplifyLoopIVs already
    // identified. Any remaining should be cleaned up below.
    while (!DeadInsts.empty()) {
      Value *V = DeadInsts.pop_back_val();
      if (Instruction *Inst = dyn_cast_or_null<Instruction>(V))
        RecursivelyDeleteTriviallyDeadInstructions(Inst);
    }
  }

  // At this point, the code is well formed.  Perform constprop, instsimplify,
  // and dce.
  const DataLayout &DL = L->getHeader()->getModule()->getDataLayout();
  SmallVector<WeakTrackingVH, 16> DeadInsts;
  for (BasicBlock *BB : L->getBlocks()) {
    for (Instruction &Inst : llvm::make_early_inc_range(*BB)) {
      if (Value *V = simplifyInstruction(&Inst, {DL, nullptr, DT, AC}))
        if (LI->replacementPreservesLCSSAForm(&Inst, V))
          Inst.replaceAllUsesWith(V);
      if (isInstructionTriviallyDead(&Inst))
        DeadInsts.emplace_back(&Inst);

      // Fold ((add X, C1), C2) to (add X, C1+C2). This is very common in
      // unrolled loops, and handling this early allows following code to
      // identify the IV as a "simple recurrence" without first folding away
      // a long chain of adds.
      {
        Value *X;
        const APInt *C1, *C2;
        if (match(&Inst, m_Add(m_Add(m_Value(X), m_APInt(C1)), m_APInt(C2)))) {
          auto *InnerI = dyn_cast<Instruction>(Inst.getOperand(0));
          auto *InnerOBO = cast<OverflowingBinaryOperator>(Inst.getOperand(0));
          bool SignedOverflow;
          APInt NewC = C1->sadd_ov(*C2, SignedOverflow);
          Inst.setOperand(0, X);
          Inst.setOperand(1, ConstantInt::get(Inst.getType(), NewC));
          Inst.setHasNoUnsignedWrap(Inst.hasNoUnsignedWrap() &&
                                    InnerOBO->hasNoUnsignedWrap());
          Inst.setHasNoSignedWrap(Inst.hasNoSignedWrap() &&
                                  InnerOBO->hasNoSignedWrap() &&
                                  !SignedOverflow);
          if (InnerI && isInstructionTriviallyDead(InnerI))
            DeadInsts.emplace_back(InnerI);
        }
      }
    }
    // We can't do recursive deletion until we're done iterating, as we might
    // have a phi which (potentially indirectly) uses instructions later in
    // the block we're iterating through.
    RecursivelyDeleteTriviallyDeadInstructions(DeadInsts);
  }
}

/// Unroll the given loop by Count. The loop must be in LCSSA form.  Unrolling
/// can only fail when the loop's latch block is not terminated by a conditional
/// branch instruction. However, if the trip count (and multiple) are not known,
/// loop unrolling will mostly produce more code that is no faster.
///
/// If Runtime is true then UnrollLoop will try to insert a prologue or
/// epilogue that ensures the latch has a trip multiple of Count. UnrollLoop
/// will not runtime-unroll the loop if computing the run-time trip count will
/// be expensive and AllowExpensiveTripCount is false.
///
/// The LoopInfo Analysis that is passed will be kept consistent.
///
/// This utility preserves LoopInfo. It will also preserve ScalarEvolution and
/// DominatorTree if they are non-null.
///
/// If RemainderLoop is non-null, it will receive the remainder loop (if
/// required and not fully unrolled).
LoopUnrollResult llvm::UnrollLoop(Loop *L, UnrollLoopOptions ULO, LoopInfo *LI,
                                  ScalarEvolution *SE, DominatorTree *DT,
                                  AssumptionCache *AC,
                                  const TargetTransformInfo *TTI,
                                  OptimizationRemarkEmitter *ORE,
                                  bool PreserveLCSSA, Loop **RemainderLoop) {
  assert(DT && "DomTree is required");

  if (!L->getLoopPreheader()) {
    LLVM_DEBUG(dbgs() << "  Can't unroll; loop preheader-insertion failed.\n");
    return LoopUnrollResult::Unmodified;
  }

  if (!L->getLoopLatch()) {
    LLVM_DEBUG(dbgs() << "  Can't unroll; loop exit-block-insertion failed.\n");
    return LoopUnrollResult::Unmodified;
  }

  // Loops with indirectbr cannot be cloned.
  if (!L->isSafeToClone()) {
    LLVM_DEBUG(dbgs() << "  Can't unroll; Loop body cannot be cloned.\n");
    return LoopUnrollResult::Unmodified;
  }

  if (L->getHeader()->hasAddressTaken()) {
    // The loop-rotate pass can be helpful to avoid this in many cases.
    LLVM_DEBUG(
        dbgs() << "  Won't unroll loop: address of header block is taken.\n");
    return LoopUnrollResult::Unmodified;
  }

  assert(ULO.Count > 0);

  // All these values should be taken only after peeling because they might have
  // changed.
  BasicBlock *Preheader = L->getLoopPreheader();
  BasicBlock *Header = L->getHeader();
  BasicBlock *LatchBlock = L->getLoopLatch();
  SmallVector<BasicBlock *, 4> ExitBlocks;
  L->getExitBlocks(ExitBlocks);
  std::vector<BasicBlock *> OriginalLoopBlocks = L->getBlocks();

  const unsigned MaxTripCount = SE->getSmallConstantMaxTripCount(L);
  const bool MaxOrZero = SE->isBackedgeTakenCountMaxOrZero(L);
  unsigned EstimatedLoopInvocationWeight = 0;
  std::optional<unsigned> OriginalTripCount =
      llvm::getLoopEstimatedTripCount(L, &EstimatedLoopInvocationWeight);

  // Effectively "DCE" unrolled iterations that are beyond the max tripcount
  // and will never be executed.
  if (MaxTripCount && ULO.Count > MaxTripCount)
    ULO.Count = MaxTripCount;

  struct ExitInfo {
    unsigned TripCount;
    unsigned TripMultiple;
    unsigned BreakoutTrip;
    bool ExitOnTrue;
    BasicBlock *FirstExitingBlock = nullptr;
    SmallVector<BasicBlock *> ExitingBlocks;
  };
  DenseMap<BasicBlock *, ExitInfo> ExitInfos;
  SmallVector<BasicBlock *, 4> ExitingBlocks;
  L->getExitingBlocks(ExitingBlocks);
  for (auto *ExitingBlock : ExitingBlocks) {
    // The folding code is not prepared to deal with non-branch instructions
    // right now.
    auto *BI = dyn_cast<BranchInst>(ExitingBlock->getTerminator());
    if (!BI)
      continue;

    ExitInfo &Info = ExitInfos.try_emplace(ExitingBlock).first->second;
    Info.TripCount = SE->getSmallConstantTripCount(L, ExitingBlock);
    Info.TripMultiple = SE->getSmallConstantTripMultiple(L, ExitingBlock);
    if (Info.TripCount != 0) {
      Info.BreakoutTrip = Info.TripCount % ULO.Count;
      Info.TripMultiple = 0;
    } else {
      Info.BreakoutTrip = Info.TripMultiple =
          (unsigned)std::gcd(ULO.Count, Info.TripMultiple);
    }
    Info.ExitOnTrue = !L->contains(BI->getSuccessor(0));
    Info.ExitingBlocks.push_back(ExitingBlock);
    LLVM_DEBUG(dbgs() << "  Exiting block %" << ExitingBlock->getName()
                      << ": TripCount=" << Info.TripCount
                      << ", TripMultiple=" << Info.TripMultiple
                      << ", BreakoutTrip=" << Info.BreakoutTrip << "\n");
  }

  // Are we eliminating the loop control altogether?  Note that we can know
  // we're eliminating the backedge without knowing exactly which iteration
  // of the unrolled body exits.
  const bool CompletelyUnroll = ULO.Count == MaxTripCount;

  const bool PreserveOnlyFirst = CompletelyUnroll && MaxOrZero;

  // There's no point in performing runtime unrolling if this unroll count
  // results in a full unroll.
  if (CompletelyUnroll)
    ULO.Runtime = false;

  // Go through all exits of L and see if there are any phi-nodes there. We just
  // conservatively assume that they're inserted to preserve LCSSA form, which
  // means that complete unrolling might break this form. We need to either fix
  // it in-place after the transformation, or entirely rebuild LCSSA. TODO: For
  // now we just recompute LCSSA for the outer loop, but it should be possible
  // to fix it in-place.
  bool NeedToFixLCSSA =
      PreserveLCSSA && CompletelyUnroll &&
      any_of(ExitBlocks,
             [](const BasicBlock *BB) { return isa<PHINode>(BB->begin()); });

  // The current loop unroll pass can unroll loops that have
  // (1) single latch; and
  // (2a) latch is unconditional; or
  // (2b) latch is conditional and is an exiting block
  // FIXME: The implementation can be extended to work with more complicated
  // cases, e.g. loops with multiple latches.
  BranchInst *LatchBI = dyn_cast<BranchInst>(LatchBlock->getTerminator());

  // A conditional branch which exits the loop, which can be optimized to an
  // unconditional branch in the unrolled loop in some cases.
  bool LatchIsExiting = L->isLoopExiting(LatchBlock);
  if (!LatchBI || (LatchBI->isConditional() && !LatchIsExiting)) {
    LLVM_DEBUG(
        dbgs() << "Can't unroll; a conditional latch must exit the loop");
    return LoopUnrollResult::Unmodified;
  }

  // Loops containing convergent instructions cannot use runtime unrolling,
  // as the prologue/epilogue may add additional control-dependencies to
  // convergent operations.
  LLVM_DEBUG(
      {
        bool HasConvergent = false;
        for (auto &BB : L->blocks())
          for (auto &I : *BB)
            if (auto *CB = dyn_cast<CallBase>(&I))
              HasConvergent |= CB->isConvergent();
        assert((!HasConvergent || !ULO.Runtime) &&
               "Can't runtime unroll if loop contains a convergent operation.");
      });

  bool EpilogProfitability =
      UnrollRuntimeEpilog.getNumOccurrences() ? UnrollRuntimeEpilog
                                              : isEpilogProfitable(L);

  if (ULO.Runtime &&
      !UnrollRuntimeLoopRemainder(L, ULO.Count, ULO.AllowExpensiveTripCount,
                                  EpilogProfitability, ULO.UnrollRemainder,
                                  ULO.ForgetAllSCEV, LI, SE, DT, AC, TTI,
                                  PreserveLCSSA, RemainderLoop)) {
    if (ULO.Force)
      ULO.Runtime = false;
    else {
      LLVM_DEBUG(dbgs() << "Won't unroll; remainder loop could not be "
                           "generated when assuming runtime trip count\n");
      return LoopUnrollResult::Unmodified;
    }
  }

  using namespace ore;
  // Report the unrolling decision.
  if (CompletelyUnroll) {
    LLVM_DEBUG(dbgs() << "COMPLETELY UNROLLING loop %" << Header->getName()
                      << " with trip count " << ULO.Count << "!\n");
    if (ORE)
      ORE->emit([&]() {
        return OptimizationRemark(DEBUG_TYPE, "FullyUnrolled", L->getStartLoc(),
                                  L->getHeader())
               << "completely unrolled loop with "
               << NV("UnrollCount", ULO.Count) << " iterations";
      });
  } else {
    LLVM_DEBUG(dbgs() << "UNROLLING loop %" << Header->getName() << " by "
                      << ULO.Count);
    if (ULO.Runtime)
      LLVM_DEBUG(dbgs() << " with run-time trip count");
    LLVM_DEBUG(dbgs() << "!\n");

    if (ORE)
      ORE->emit([&]() {
        OptimizationRemark Diag(DEBUG_TYPE, "PartialUnrolled", L->getStartLoc(),
                                L->getHeader());
        Diag << "unrolled loop by a factor of " << NV("UnrollCount", ULO.Count);
        if (ULO.Runtime)
          Diag << " with run-time trip count";
        return Diag;
      });
  }

  // We are going to make changes to this loop. SCEV may be keeping cached info
  // about it, in particular about backedge taken count. The changes we make
  // are guaranteed to invalidate this information for our loop. It is tempting
  // to only invalidate the loop being unrolled, but it is incorrect as long as
  // all exiting branches from all inner loops have impact on the outer loops,
  // and if something changes inside them then any of outer loops may also
  // change. When we forget outermost loop, we also forget all contained loops
  // and this is what we need here.
  if (SE) {
    if (ULO.ForgetAllSCEV)
      SE->forgetAllLoops();
    else {
      SE->forgetTopmostLoop(L);
      SE->forgetBlockAndLoopDispositions();
    }
  }

  if (!LatchIsExiting)
    ++NumUnrolledNotLatch;

  // For the first iteration of the loop, we should use the precloned values for
  // PHI nodes.  Insert associations now.
  ValueToValueMapTy LastValueMap;
  std::vector<PHINode*> OrigPHINode;
  for (BasicBlock::iterator I = Header->begin(); isa<PHINode>(I); ++I) {
    OrigPHINode.push_back(cast<PHINode>(I));
  }

  std::vector<BasicBlock *> Headers;
  std::vector<BasicBlock *> Latches;
  Headers.push_back(Header);
  Latches.push_back(LatchBlock);

  // The current on-the-fly SSA update requires blocks to be processed in
  // reverse postorder so that LastValueMap contains the correct value at each
  // exit.
  LoopBlocksDFS DFS(L);
  DFS.perform(LI);

  // Stash the DFS iterators before adding blocks to the loop.
  LoopBlocksDFS::RPOIterator BlockBegin = DFS.beginRPO();
  LoopBlocksDFS::RPOIterator BlockEnd = DFS.endRPO();

  std::vector<BasicBlock*> UnrolledLoopBlocks = L->getBlocks();

  // Loop Unrolling might create new loops. While we do preserve LoopInfo, we
  // might break loop-simplified form for these loops (as they, e.g., would
  // share the same exit blocks). We'll keep track of loops for which we can
  // break this so that later we can re-simplify them.
  SmallSetVector<Loop *, 4> LoopsToSimplify;
  for (Loop *SubLoop : *L)
    LoopsToSimplify.insert(SubLoop);

  // When a FSDiscriminator is enabled, we don't need to add the multiply
  // factors to the discriminators.
  if (Header->getParent()->shouldEmitDebugInfoForProfiling() &&
      !EnableFSDiscriminator)
    for (BasicBlock *BB : L->getBlocks())
      for (Instruction &I : *BB)
        if (!I.isDebugOrPseudoInst())
          if (const DILocation *DIL = I.getDebugLoc()) {
            auto NewDIL = DIL->cloneByMultiplyingDuplicationFactor(ULO.Count);
            if (NewDIL)
              I.setDebugLoc(*NewDIL);
            else
              LLVM_DEBUG(dbgs()
                         << "Failed to create new discriminator: "
                         << DIL->getFilename() << " Line: " << DIL->getLine());
          }

  // Identify what noalias metadata is inside the loop: if it is inside the
  // loop, the associated metadata must be cloned for each iteration.
  SmallVector<MDNode *, 6> LoopLocalNoAliasDeclScopes;
  identifyNoAliasScopesToClone(L->getBlocks(), LoopLocalNoAliasDeclScopes);

  // We place the unrolled iterations immediately after the original loop
  // latch.  This is a reasonable default placement if we don't have block
  // frequencies, and if we do, well the layout will be adjusted later.
  auto BlockInsertPt = std::next(LatchBlock->getIterator());
  for (unsigned It = 1; It != ULO.Count; ++It) {
    SmallVector<BasicBlock *, 8> NewBlocks;
    SmallDenseMap<const Loop *, Loop *, 4> NewLoops;
    NewLoops[L] = L;

    for (LoopBlocksDFS::RPOIterator BB = BlockBegin; BB != BlockEnd; ++BB) {
      ValueToValueMapTy VMap;
      BasicBlock *New = CloneBasicBlock(*BB, VMap, "." + Twine(It));
      Header->getParent()->insert(BlockInsertPt, New);

      assert((*BB != Header || LI->getLoopFor(*BB) == L) &&
             "Header should not be in a sub-loop");
      // Tell LI about New.
      const Loop *OldLoop = addClonedBlockToLoopInfo(*BB, New, LI, NewLoops);
      if (OldLoop)
        LoopsToSimplify.insert(NewLoops[OldLoop]);

      if (*BB == Header)
        // Loop over all of the PHI nodes in the block, changing them to use
        // the incoming values from the previous block.
        for (PHINode *OrigPHI : OrigPHINode) {
          PHINode *NewPHI = cast<PHINode>(VMap[OrigPHI]);
          Value *InVal = NewPHI->getIncomingValueForBlock(LatchBlock);
          if (Instruction *InValI = dyn_cast<Instruction>(InVal))
            if (It > 1 && L->contains(InValI))
              InVal = LastValueMap[InValI];
          VMap[OrigPHI] = InVal;
          NewPHI->eraseFromParent();
        }

      // Update our running map of newest clones
      LastValueMap[*BB] = New;
      for (ValueToValueMapTy::iterator VI = VMap.begin(), VE = VMap.end();
           VI != VE; ++VI)
        LastValueMap[VI->first] = VI->second;

      // Add phi entries for newly created values to all exit blocks.
      for (BasicBlock *Succ : successors(*BB)) {
        if (L->contains(Succ))
          continue;
        for (PHINode &PHI : Succ->phis()) {
          Value *Incoming = PHI.getIncomingValueForBlock(*BB);
          ValueToValueMapTy::iterator It = LastValueMap.find(Incoming);
          if (It != LastValueMap.end())
            Incoming = It->second;
          PHI.addIncoming(Incoming, New);
          SE->forgetValue(&PHI);
        }
      }
      // Keep track of new headers and latches as we create them, so that
      // we can insert the proper branches later.
      if (*BB == Header)
        Headers.push_back(New);
      if (*BB == LatchBlock)
        Latches.push_back(New);

      // Keep track of the exiting block and its successor block contained in
      // the loop for the current iteration.
      auto ExitInfoIt = ExitInfos.find(*BB);
      if (ExitInfoIt != ExitInfos.end())
        ExitInfoIt->second.ExitingBlocks.push_back(New);

      NewBlocks.push_back(New);
      UnrolledLoopBlocks.push_back(New);

      // Update DomTree: since we just copy the loop body, and each copy has a
      // dedicated entry block (copy of the header block), this header's copy
      // dominates all copied blocks. That means, dominance relations in the
      // copied body are the same as in the original body.
      if (*BB == Header)
        DT->addNewBlock(New, Latches[It - 1]);
      else {
        auto BBDomNode = DT->getNode(*BB);
        auto BBIDom = BBDomNode->getIDom();
        BasicBlock *OriginalBBIDom = BBIDom->getBlock();
        DT->addNewBlock(
            New, cast<BasicBlock>(LastValueMap[cast<Value>(OriginalBBIDom)]));
      }
    }

    // Remap all instructions in the most recent iteration
    remapInstructionsInBlocks(NewBlocks, LastValueMap);
    for (BasicBlock *NewBlock : NewBlocks)
      for (Instruction &I : *NewBlock)
        if (auto *II = dyn_cast<AssumeInst>(&I))
          AC->registerAssumption(II);

    {
      // Identify what other metadata depends on the cloned version. After
      // cloning, replace the metadata with the corrected version for both
      // memory instructions and noalias intrinsics.
      std::string ext = (Twine("It") + Twine(It)).str();
      cloneAndAdaptNoAliasScopes(LoopLocalNoAliasDeclScopes, NewBlocks,
                                 Header->getContext(), ext);
    }
  }

  // Loop over the PHI nodes in the original block, setting incoming values.
  for (PHINode *PN : OrigPHINode) {
    if (CompletelyUnroll) {
      PN->replaceAllUsesWith(PN->getIncomingValueForBlock(Preheader));
      PN->eraseFromParent();
    } else if (ULO.Count > 1) {
      Value *InVal = PN->removeIncomingValue(LatchBlock, false);
      // If this value was defined in the loop, take the value defined by the
      // last iteration of the loop.
      if (Instruction *InValI = dyn_cast<Instruction>(InVal)) {
        if (L->contains(InValI))
          InVal = LastValueMap[InVal];
      }
      assert(Latches.back() == LastValueMap[LatchBlock] && "bad last latch");
      PN->addIncoming(InVal, Latches.back());
    }
  }

<<<<<<< HEAD
  // Connect latches of the unrolled iterations to the headers of the next
  // iteration. Currently they point to the header of the same iteration.
  for (unsigned i = 0, e = Latches.size(); i != e; ++i) {
    unsigned j = (i + 1) % e;
    Latches[i]->getTerminator()->replaceSuccessorWith(Headers[i], Headers[j]);
  }

  // Update dominators of blocks we might reach through exits.
  // Immediate dominator of such block might change, because we add more
  // routes which can lead to the exit: we can now reach it from the copied
  // iterations too.
  if (ULO.Count > 1) {
    for (auto *BB : OriginalLoopBlocks) {
      auto *BBDomNode = DT->getNode(BB);
      SmallVector<BasicBlock *, 16> ChildrenToUpdate;
      for (auto *ChildDomNode : BBDomNode->children()) {
        auto *ChildBB = ChildDomNode->getBlock();
        if (!L->contains(ChildBB))
          ChildrenToUpdate.push_back(ChildBB);
=======
  auto setDest = [LoopExit, ContinueOnTrue](BasicBlock *Src, BasicBlock *Dest,
                                            ArrayRef<BasicBlock *> NextBlocks,
                                            BasicBlock *BlockInLoop,
                                            bool NeedConditional) {
    auto *Term = cast<BranchInst>(Src->getTerminator());
    if (NeedConditional) {
      // Update the conditional branch's successor for the following
      // iteration.
      Term->setSuccessor(!ContinueOnTrue, Dest);
    } else {
      // Remove phi operands at this loop exit
      if (Dest != LoopExit) {
        BasicBlock *BB = Src;
        for (BasicBlock *Succ : successors(BB)) {
          // Preserve the incoming value from BB if we are jumping to the block
          // in the current loop.
          if (Succ == BlockInLoop)
            continue;
          for (PHINode &Phi : Succ->phis())
            Phi.removeIncomingValue(BB, false);
        }
>>>>>>> cb02aa7e
      }
      // The new idom of the block will be the nearest common dominator
      // of all copies of the previous idom. This is equivalent to the
      // nearest common dominator of the previous idom and the first latch,
      // which dominates all copies of the previous idom.
      BasicBlock *NewIDom = DT->findNearestCommonDominator(BB, LatchBlock);
      for (auto *ChildBB : ChildrenToUpdate)
        DT->changeImmediateDominator(ChildBB, NewIDom);
    }
  }

  assert(!UnrollVerifyDomtree ||
         DT->verify(DominatorTree::VerificationLevel::Fast));

  SmallVector<DominatorTree::UpdateType> DTUpdates;
  auto SetDest = [&](BasicBlock *Src, bool WillExit, bool ExitOnTrue) {
    auto *Term = cast<BranchInst>(Src->getTerminator());
    const unsigned Idx = ExitOnTrue ^ WillExit;
    BasicBlock *Dest = Term->getSuccessor(Idx);
    BasicBlock *DeadSucc = Term->getSuccessor(1-Idx);

    // Remove predecessors from all non-Dest successors.
    DeadSucc->removePredecessor(Src, /* KeepOneInputPHIs */ true);

<<<<<<< HEAD
    // Replace the conditional branch with an unconditional one.
    BranchInst::Create(Dest, Term);
    Term->eraseFromParent();

    DTUpdates.emplace_back(DominatorTree::Delete, Src, DeadSucc);
  };

  auto WillExit = [&](const ExitInfo &Info, unsigned i, unsigned j,
                      bool IsLatch) -> std::optional<bool> {
    if (CompletelyUnroll) {
      if (PreserveOnlyFirst) {
        if (i == 0)
          return std::nullopt;
        return j == 0;
      }
      // Complete (but possibly inexact) unrolling
      if (j == 0)
        return true;
      if (Info.TripCount && j != Info.TripCount)
        return false;
      return std::nullopt;
=======
      setDest(Latches[i], Dest, Headers, Headers[i], NeedConditional);
    }
  } else {
    // Setup headers to branch to their new successors in the unrolled
    // iterations.
    for (unsigned i = 0, e = Headers.size(); i != e; ++i) {
      // The branch destination.
      unsigned j = (i + 1) % e;
      BasicBlock *Dest = HeaderSucc[i];
      bool NeedConditional = true;

      if (RuntimeTripCount && j != 0)
        NeedConditional = false;

      if (CompletelyUnroll)
        // We cannot drop the conditional branch for the last condition, as we
        // may have to execute the loop body depending on the condition.
        NeedConditional = j == 0 || ULO.PreserveCondBr;
      else if (j != BreakoutTrip &&
               (ULO.TripMultiple == 0 || j % ULO.TripMultiple != 0))
        // If we know the trip count or a multiple of it, we can safely use an
        // unconditional branch for some iterations.
        NeedConditional = false;

      setDest(Headers[i], Dest, Headers, HeaderSucc[i], NeedConditional);
>>>>>>> cb02aa7e
    }

    if (ULO.Runtime) {
      // If runtime unrolling inserts a prologue, information about non-latch
      // exits may be stale.
      if (IsLatch && j != 0)
        return false;
      return std::nullopt;
    }

    if (j != Info.BreakoutTrip &&
        (Info.TripMultiple == 0 || j % Info.TripMultiple != 0)) {
      // If we know the trip count or a multiple of it, we can safely use an
      // unconditional branch for some iterations.
      return false;
    }
    return std::nullopt;
  };

  // Fold branches for iterations where we know that they will exit or not
  // exit.
  for (auto &Pair : ExitInfos) {
    ExitInfo &Info = Pair.second;
    for (unsigned i = 0, e = Info.ExitingBlocks.size(); i != e; ++i) {
      // The branch destination.
      unsigned j = (i + 1) % e;
      bool IsLatch = Pair.first == LatchBlock;
      std::optional<bool> KnownWillExit = WillExit(Info, i, j, IsLatch);
      if (!KnownWillExit) {
        if (!Info.FirstExitingBlock)
          Info.FirstExitingBlock = Info.ExitingBlocks[i];
        continue;
      }

      // We don't fold known-exiting branches for non-latch exits here,
      // because this ensures that both all loop blocks and all exit blocks
      // remain reachable in the CFG.
      // TODO: We could fold these branches, but it would require much more
      // sophisticated updates to LoopInfo.
      if (*KnownWillExit && !IsLatch) {
        if (!Info.FirstExitingBlock)
          Info.FirstExitingBlock = Info.ExitingBlocks[i];
        continue;
      }

      SetDest(Info.ExitingBlocks[i], *KnownWillExit, Info.ExitOnTrue);
    }
  }

  DomTreeUpdater DTU(DT, DomTreeUpdater::UpdateStrategy::Lazy);
  DomTreeUpdater *DTUToUse = &DTU;
  if (ExitingBlocks.size() == 1 && ExitInfos.size() == 1) {
    // Manually update the DT if there's a single exiting node. In that case
    // there's a single exit node and it is sufficient to update the nodes
    // immediately dominated by the original exiting block. They will become
    // dominated by the first exiting block that leaves the loop after
    // unrolling. Note that the CFG inside the loop does not change, so there's
    // no need to update the DT inside the unrolled loop.
    DTUToUse = nullptr;
    auto &[OriginalExit, Info] = *ExitInfos.begin();
    if (!Info.FirstExitingBlock)
      Info.FirstExitingBlock = Info.ExitingBlocks.back();
    for (auto *C : to_vector(DT->getNode(OriginalExit)->children())) {
      if (L->contains(C->getBlock()))
        continue;
      C->setIDom(DT->getNode(Info.FirstExitingBlock));
    }
  } else {
    DTU.applyUpdates(DTUpdates);
  }

  // When completely unrolling, the last latch becomes unreachable.
  if (!LatchIsExiting && CompletelyUnroll) {
    // There is no need to update the DT here, because there must be a unique
    // latch. Hence if the latch is not exiting it must directly branch back to
    // the original loop header and does not dominate any nodes.
    assert(LatchBlock->getSingleSuccessor() && "Loop with multiple latches?");
    changeToUnreachable(Latches.back()->getTerminator(), PreserveLCSSA);
  }

  // Merge adjacent basic blocks, if possible.
  for (BasicBlock *Latch : Latches) {
    BranchInst *Term = dyn_cast<BranchInst>(Latch->getTerminator());
    assert((Term ||
            (CompletelyUnroll && !LatchIsExiting && Latch == Latches.back())) &&
           "Need a branch as terminator, except when fully unrolling with "
           "unconditional latch");
    if (Term && Term->isUnconditional()) {
      BasicBlock *Dest = Term->getSuccessor(0);
      BasicBlock *Fold = Dest->getUniquePredecessor();
      if (MergeBlockIntoPredecessor(Dest, /*DTU=*/DTUToUse, LI,
                                    /*MSSAU=*/nullptr, /*MemDep=*/nullptr,
                                    /*PredecessorWithTwoSuccessors=*/false,
                                    DTUToUse ? nullptr : DT)) {
        // Dest has been folded into Fold. Update our worklists accordingly.
        std::replace(Latches.begin(), Latches.end(), Dest, Fold);
        llvm::erase_value(UnrolledLoopBlocks, Dest);
      }
    }
  }

  if (DTUToUse) {
    // Apply updates to the DomTree.
    DT = &DTU.getDomTree();
  }
  assert(!UnrollVerifyDomtree ||
         DT->verify(DominatorTree::VerificationLevel::Fast));

  // At this point, the code is well formed.  We now simplify the unrolled loop,
  // doing constant propagation and dead code elimination as we go.
  simplifyLoopAfterUnroll(L, !CompletelyUnroll && ULO.Count > 1, LI, SE, DT, AC,
                          TTI);

  NumCompletelyUnrolled += CompletelyUnroll;
  ++NumUnrolled;

  Loop *OuterL = L->getParentLoop();
  // Update LoopInfo if the loop is completely removed.
  if (CompletelyUnroll) {
    LI->erase(L);
    // We shouldn't try to use `L` anymore.
    L = nullptr;
  } else if (OriginalTripCount) {
    // Update the trip count. Note that the remainder has already logic
    // computing it in `UnrollRuntimeLoopRemainder`.
    setLoopEstimatedTripCount(L, *OriginalTripCount / ULO.Count,
                              EstimatedLoopInvocationWeight);
  }

  // LoopInfo should not be valid, confirm that.
  if (UnrollVerifyLoopInfo)
    LI->verify(*DT);

  // After complete unrolling most of the blocks should be contained in OuterL.
  // However, some of them might happen to be out of OuterL (e.g. if they
  // precede a loop exit). In this case we might need to insert PHI nodes in
  // order to preserve LCSSA form.
  // We don't need to check this if we already know that we need to fix LCSSA
  // form.
  // TODO: For now we just recompute LCSSA for the outer loop in this case, but
  // it should be possible to fix it in-place.
  if (PreserveLCSSA && OuterL && CompletelyUnroll && !NeedToFixLCSSA)
    NeedToFixLCSSA |= ::needToInsertPhisForLCSSA(OuterL, UnrolledLoopBlocks, LI);

  // Make sure that loop-simplify form is preserved. We want to simplify
  // at least one layer outside of the loop that was unrolled so that any
  // changes to the parent loop exposed by the unrolling are considered.
  if (OuterL) {
    // OuterL includes all loops for which we can break loop-simplify, so
    // it's sufficient to simplify only it (it'll recursively simplify inner
    // loops too).
    if (NeedToFixLCSSA) {
      // LCSSA must be performed on the outermost affected loop. The unrolled
      // loop's last loop latch is guaranteed to be in the outermost loop
      // after LoopInfo's been updated by LoopInfo::erase.
      Loop *LatchLoop = LI->getLoopFor(Latches.back());
      Loop *FixLCSSALoop = OuterL;
      if (!FixLCSSALoop->contains(LatchLoop))
        while (FixLCSSALoop->getParentLoop() != LatchLoop)
          FixLCSSALoop = FixLCSSALoop->getParentLoop();

      formLCSSARecursively(*FixLCSSALoop, *DT, LI, SE);
    } else if (PreserveLCSSA) {
      assert(OuterL->isLCSSAForm(*DT) &&
             "Loops should be in LCSSA form after loop-unroll.");
    }

    // TODO: That potentially might be compile-time expensive. We should try
    // to fix the loop-simplified form incrementally.
    simplifyLoop(OuterL, DT, LI, SE, AC, nullptr, PreserveLCSSA);
  } else {
    // Simplify loops for which we might've broken loop-simplify form.
    for (Loop *SubLoop : LoopsToSimplify)
      simplifyLoop(SubLoop, DT, LI, SE, AC, nullptr, PreserveLCSSA);
  }

  return CompletelyUnroll ? LoopUnrollResult::FullyUnrolled
                          : LoopUnrollResult::PartiallyUnrolled;
}

/// Given an llvm.loop loop id metadata node, returns the loop hint metadata
/// node with the given name (for example, "llvm.loop.unroll.count"). If no
/// such metadata node exists, then nullptr is returned.
MDNode *llvm::GetUnrollMetadata(MDNode *LoopID, StringRef Name) {
  // First operand should refer to the loop id itself.
  assert(LoopID->getNumOperands() > 0 && "requires at least one operand");
  assert(LoopID->getOperand(0) == LoopID && "invalid loop id");

  for (unsigned i = 1, e = LoopID->getNumOperands(); i < e; ++i) {
    MDNode *MD = dyn_cast<MDNode>(LoopID->getOperand(i));
    if (!MD)
      continue;

    MDString *S = dyn_cast<MDString>(MD->getOperand(0));
    if (!S)
      continue;

    if (Name.equals(S->getString()))
      return MD;
  }
  return nullptr;
}<|MERGE_RESOLUTION|>--- conflicted
+++ resolved
@@ -15,66 +15,28 @@
 //
 //===----------------------------------------------------------------------===//
 
-#include "llvm/ADT/ArrayRef.h"
-#include "llvm/ADT/DenseMap.h"
-#include "llvm/ADT/STLExtras.h"
-#include "llvm/ADT/SetVector.h"
-#include "llvm/ADT/SmallVector.h"
+#include "llvm/ADT/SmallPtrSet.h"
 #include "llvm/ADT/Statistic.h"
-#include "llvm/ADT/StringRef.h"
-#include "llvm/ADT/Twine.h"
-#include "llvm/ADT/ilist_iterator.h"
-#include "llvm/ADT/iterator_range.h"
 #include "llvm/Analysis/AssumptionCache.h"
-#include "llvm/Analysis/DomTreeUpdater.h"
 #include "llvm/Analysis/InstructionSimplify.h"
-#include "llvm/Analysis/LoopInfo.h"
 #include "llvm/Analysis/LoopIterator.h"
 #include "llvm/Analysis/OptimizationRemarkEmitter.h"
 #include "llvm/Analysis/ScalarEvolution.h"
+#include "llvm/Transforms/Utils/Local.h"
 #include "llvm/IR/BasicBlock.h"
-#include "llvm/IR/CFG.h"
-#include "llvm/IR/Constants.h"
+#include "llvm/IR/DataLayout.h"
 #include "llvm/IR/DebugInfoMetadata.h"
-#include "llvm/IR/DebugLoc.h"
-#include "llvm/IR/DiagnosticInfo.h"
 #include "llvm/IR/Dominators.h"
-#include "llvm/IR/Function.h"
-#include "llvm/IR/Instruction.h"
-#include "llvm/IR/Instructions.h"
 #include "llvm/IR/IntrinsicInst.h"
-#include "llvm/IR/Metadata.h"
-#include "llvm/IR/Module.h"
-#include "llvm/IR/PatternMatch.h"
-#include "llvm/IR/Use.h"
-#include "llvm/IR/User.h"
-#include "llvm/IR/ValueHandle.h"
-#include "llvm/IR/ValueMap.h"
-#include "llvm/Support/Casting.h"
-#include "llvm/Support/CommandLine.h"
+#include "llvm/IR/LLVMContext.h"
 #include "llvm/Support/Debug.h"
-#include "llvm/Support/GenericDomTree.h"
-#include "llvm/Support/MathExtras.h"
 #include "llvm/Support/raw_ostream.h"
 #include "llvm/Transforms/Utils/BasicBlockUtils.h"
 #include "llvm/Transforms/Utils/Cloning.h"
-#include "llvm/Transforms/Utils/Local.h"
 #include "llvm/Transforms/Utils/LoopSimplify.h"
 #include "llvm/Transforms/Utils/LoopUtils.h"
 #include "llvm/Transforms/Utils/SimplifyIndVar.h"
 #include "llvm/Transforms/Utils/UnrollLoop.h"
-#include "llvm/Transforms/Utils/ValueMapper.h"
-#include <algorithm>
-#include <assert.h>
-#include <numeric>
-#include <type_traits>
-#include <vector>
-
-namespace llvm {
-class DataLayout;
-class Value;
-} // namespace llvm
-
 using namespace llvm;
 
 #define DEBUG_TYPE "loop-unroll"
@@ -82,8 +44,8 @@
 // TODO: Should these be here or in LoopUnroll?
 STATISTIC(NumCompletelyUnrolled, "Number of loops completely unrolled");
 STATISTIC(NumUnrolled, "Number of loops unrolled (completely or otherwise)");
-STATISTIC(NumUnrolledNotLatch, "Number of loops unrolled without a conditional "
-                               "latch (completely or otherwise)");
+STATISTIC(NumUnrolledWithHeader, "Number of loops unrolled without a "
+                                 "conditional latch (completely or otherwise)");
 
 static cl::opt<bool>
 UnrollRuntimeEpilog("unroll-runtime-epilog", cl::init(false), cl::Hidden,
@@ -100,16 +62,38 @@
 #endif
                     );
 
-static cl::opt<bool>
-UnrollVerifyLoopInfo("unroll-verify-loopinfo", cl::Hidden,
-                    cl::desc("Verify loopinfo after unrolling"),
-#ifdef EXPENSIVE_CHECKS
-    cl::init(true)
-#else
-    cl::init(false)
-#endif
-                    );
-
+/// Convert the instruction operands from referencing the current values into
+/// those specified by VMap.
+void llvm::remapInstruction(Instruction *I, ValueToValueMapTy &VMap) {
+  for (unsigned op = 0, E = I->getNumOperands(); op != E; ++op) {
+    Value *Op = I->getOperand(op);
+
+    // Unwrap arguments of dbg.value intrinsics.
+    bool Wrapped = false;
+    if (auto *V = dyn_cast<MetadataAsValue>(Op))
+      if (auto *Unwrapped = dyn_cast<ValueAsMetadata>(V->getMetadata())) {
+        Op = Unwrapped->getValue();
+        Wrapped = true;
+      }
+
+    auto wrap = [&](Value *V) {
+      auto &C = I->getContext();
+      return Wrapped ? MetadataAsValue::get(C, ValueAsMetadata::get(V)) : V;
+    };
+
+    ValueToValueMapTy::iterator It = VMap.find(Op);
+    if (It != VMap.end())
+      I->setOperand(op, wrap(It->second));
+  }
+
+  if (PHINode *PN = dyn_cast<PHINode>(I)) {
+    for (unsigned i = 0, e = PN->getNumIncomingValues(); i != e; ++i) {
+      ValueToValueMapTy::iterator It = VMap.find(PN->getIncomingBlock(i));
+      if (It != VMap.end())
+        PN->setIncomingBlock(i, cast<BasicBlock>(It->second));
+    }
+  }
+}
 
 /// Check if unrolling created a situation where we need to insert phi nodes to
 /// preserve LCSSA form.
@@ -120,15 +104,14 @@
 /// insert a phi-node, otherwise LCSSA will be broken.
 /// The function is just a helper function for llvm::UnrollLoop that returns
 /// true if this situation occurs, indicating that LCSSA needs to be fixed.
-static bool needToInsertPhisForLCSSA(Loop *L,
-                                     const std::vector<BasicBlock *> &Blocks,
+static bool needToInsertPhisForLCSSA(Loop *L, std::vector<BasicBlock *> Blocks,
                                      LoopInfo *LI) {
   for (BasicBlock *BB : Blocks) {
     if (LI->getLoopFor(BB) == L)
       continue;
     for (Instruction &I : *BB) {
       for (Use &U : I.operands()) {
-        if (const auto *Def = dyn_cast<Instruction>(U)) {
+        if (auto Def = dyn_cast<Instruction>(U)) {
           Loop *DefLoop = LI->getLoopFor(Def->getParent());
           if (!DefLoop)
             continue;
@@ -215,65 +198,40 @@
 /// simplify/dce pass of the instructions.
 void llvm::simplifyLoopAfterUnroll(Loop *L, bool SimplifyIVs, LoopInfo *LI,
                                    ScalarEvolution *SE, DominatorTree *DT,
-                                   AssumptionCache *AC,
-                                   const TargetTransformInfo *TTI) {
-  using namespace llvm::PatternMatch;
-
+                                   AssumptionCache *AC) {
   // Simplify any new induction variables in the partially unrolled loop.
   if (SE && SimplifyIVs) {
     SmallVector<WeakTrackingVH, 16> DeadInsts;
-    simplifyLoopIVs(L, SE, DT, LI, TTI, DeadInsts);
+    simplifyLoopIVs(L, SE, DT, LI, DeadInsts);
 
     // Aggressively clean up dead instructions that simplifyLoopIVs already
     // identified. Any remaining should be cleaned up below.
-    while (!DeadInsts.empty()) {
-      Value *V = DeadInsts.pop_back_val();
-      if (Instruction *Inst = dyn_cast_or_null<Instruction>(V))
+    while (!DeadInsts.empty())
+      if (Instruction *Inst =
+              dyn_cast_or_null<Instruction>(&*DeadInsts.pop_back_val()))
         RecursivelyDeleteTriviallyDeadInstructions(Inst);
-    }
-  }
-
-  // At this point, the code is well formed.  Perform constprop, instsimplify,
-  // and dce.
+  }
+
+  // At this point, the code is well formed.  We now do a quick sweep over the
+  // inserted code, doing constant propagation and dead code elimination as we
+  // go.
   const DataLayout &DL = L->getHeader()->getModule()->getDataLayout();
-  SmallVector<WeakTrackingVH, 16> DeadInsts;
   for (BasicBlock *BB : L->getBlocks()) {
-    for (Instruction &Inst : llvm::make_early_inc_range(*BB)) {
-      if (Value *V = simplifyInstruction(&Inst, {DL, nullptr, DT, AC}))
-        if (LI->replacementPreservesLCSSAForm(&Inst, V))
-          Inst.replaceAllUsesWith(V);
-      if (isInstructionTriviallyDead(&Inst))
-        DeadInsts.emplace_back(&Inst);
-
-      // Fold ((add X, C1), C2) to (add X, C1+C2). This is very common in
-      // unrolled loops, and handling this early allows following code to
-      // identify the IV as a "simple recurrence" without first folding away
-      // a long chain of adds.
-      {
-        Value *X;
-        const APInt *C1, *C2;
-        if (match(&Inst, m_Add(m_Add(m_Value(X), m_APInt(C1)), m_APInt(C2)))) {
-          auto *InnerI = dyn_cast<Instruction>(Inst.getOperand(0));
-          auto *InnerOBO = cast<OverflowingBinaryOperator>(Inst.getOperand(0));
-          bool SignedOverflow;
-          APInt NewC = C1->sadd_ov(*C2, SignedOverflow);
-          Inst.setOperand(0, X);
-          Inst.setOperand(1, ConstantInt::get(Inst.getType(), NewC));
-          Inst.setHasNoUnsignedWrap(Inst.hasNoUnsignedWrap() &&
-                                    InnerOBO->hasNoUnsignedWrap());
-          Inst.setHasNoSignedWrap(Inst.hasNoSignedWrap() &&
-                                  InnerOBO->hasNoSignedWrap() &&
-                                  !SignedOverflow);
-          if (InnerI && isInstructionTriviallyDead(InnerI))
-            DeadInsts.emplace_back(InnerI);
-        }
-      }
-    }
-    // We can't do recursive deletion until we're done iterating, as we might
-    // have a phi which (potentially indirectly) uses instructions later in
-    // the block we're iterating through.
-    RecursivelyDeleteTriviallyDeadInstructions(DeadInsts);
-  }
+    for (BasicBlock::iterator I = BB->begin(), E = BB->end(); I != E;) {
+      Instruction *Inst = &*I++;
+
+      if (Value *V = SimplifyInstruction(Inst, {DL, nullptr, DT, AC}))
+        if (LI->replacementPreservesLCSSAForm(Inst, V))
+          Inst->replaceAllUsesWith(V);
+      if (isInstructionTriviallyDead(Inst))
+        BB->getInstList().erase(Inst);
+    }
+  }
+
+  // TODO: after peeling or unrolling, previously loop variant conditions are
+  // likely to fold to constants, eagerly propagating those here will require
+  // fewer cleanup passes to be run.  Alternatively, a LoopEarlyCSE might be
+  // appropriate.
 }
 
 /// Unroll the given loop by Count. The loop must be in LCSSA form.  Unrolling
@@ -281,10 +239,32 @@
 /// branch instruction. However, if the trip count (and multiple) are not known,
 /// loop unrolling will mostly produce more code that is no faster.
 ///
-/// If Runtime is true then UnrollLoop will try to insert a prologue or
-/// epilogue that ensures the latch has a trip multiple of Count. UnrollLoop
-/// will not runtime-unroll the loop if computing the run-time trip count will
-/// be expensive and AllowExpensiveTripCount is false.
+/// TripCount is the upper bound of the iteration on which control exits
+/// LatchBlock. Control may exit the loop prior to TripCount iterations either
+/// via an early branch in other loop block or via LatchBlock terminator. This
+/// is relaxed from the general definition of trip count which is the number of
+/// times the loop header executes. Note that UnrollLoop assumes that the loop
+/// counter test is in LatchBlock in order to remove unnecesssary instances of
+/// the test.  If control can exit the loop from the LatchBlock's terminator
+/// prior to TripCount iterations, flag PreserveCondBr needs to be set.
+///
+/// PreserveCondBr indicates whether the conditional branch of the LatchBlock
+/// needs to be preserved.  It is needed when we use trip count upper bound to
+/// fully unroll the loop. If PreserveOnlyFirst is also set then only the first
+/// conditional branch needs to be preserved.
+///
+/// Similarly, TripMultiple divides the number of times that the LatchBlock may
+/// execute without exiting the loop.
+///
+/// If AllowRuntime is true then UnrollLoop will consider unrolling loops that
+/// have a runtime (i.e. not compile time constant) trip count.  Unrolling these
+/// loops require a unroll "prologue" that runs "RuntimeTripCount % Count"
+/// iterations before branching into the unrolled loop.  UnrollLoop will not
+/// runtime-unroll the loop if computing RuntimeTripCount will be expensive and
+/// AllowExpensiveTripCount is false.
+///
+/// If we want to perform PGO-based loop peeling, PeelCount is set to the
+/// number of iterations we want to peel off.
 ///
 /// The LoopInfo Analysis that is passed will be kept consistent.
 ///
@@ -296,17 +276,17 @@
 LoopUnrollResult llvm::UnrollLoop(Loop *L, UnrollLoopOptions ULO, LoopInfo *LI,
                                   ScalarEvolution *SE, DominatorTree *DT,
                                   AssumptionCache *AC,
-                                  const TargetTransformInfo *TTI,
                                   OptimizationRemarkEmitter *ORE,
                                   bool PreserveLCSSA, Loop **RemainderLoop) {
-  assert(DT && "DomTree is required");
-
-  if (!L->getLoopPreheader()) {
+
+  BasicBlock *Preheader = L->getLoopPreheader();
+  if (!Preheader) {
     LLVM_DEBUG(dbgs() << "  Can't unroll; loop preheader-insertion failed.\n");
     return LoopUnrollResult::Unmodified;
   }
 
-  if (!L->getLoopLatch()) {
+  BasicBlock *LatchBlock = L->getLoopLatch();
+  if (!LatchBlock) {
     LLVM_DEBUG(dbgs() << "  Can't unroll; loop exit-block-insertion failed.\n");
     return LoopUnrollResult::Unmodified;
   }
@@ -317,82 +297,81 @@
     return LoopUnrollResult::Unmodified;
   }
 
-  if (L->getHeader()->hasAddressTaken()) {
+  // The current loop unroll pass can unroll loops with a single latch or header
+  // that's a conditional branch exiting the loop.
+  // FIXME: The implementation can be extended to work with more complicated
+  // cases, e.g. loops with multiple latches.
+  BasicBlock *Header = L->getHeader();
+  BranchInst *HeaderBI = dyn_cast<BranchInst>(Header->getTerminator());
+  BranchInst *BI = dyn_cast<BranchInst>(LatchBlock->getTerminator());
+
+  // FIXME: Support loops without conditional latch and multiple exiting blocks.
+  if (!BI ||
+      (BI->isUnconditional() && (!HeaderBI || HeaderBI->isUnconditional() ||
+                                 L->getExitingBlock() != Header))) {
+    LLVM_DEBUG(dbgs() << "  Can't unroll; loop not terminated by a conditional "
+                         "branch in the latch or header.\n");
+    return LoopUnrollResult::Unmodified;
+  }
+
+  auto CheckLatchSuccessors = [&](unsigned S1, unsigned S2) {
+    return BI->isConditional() && BI->getSuccessor(S1) == Header &&
+           !L->contains(BI->getSuccessor(S2));
+  };
+
+  // If we have a conditional latch, it must exit the loop.
+  if (BI && BI->isConditional() && !CheckLatchSuccessors(0, 1) &&
+      !CheckLatchSuccessors(1, 0)) {
+    LLVM_DEBUG(
+        dbgs() << "Can't unroll; a conditional latch must exit the loop");
+    return LoopUnrollResult::Unmodified;
+  }
+
+  auto CheckHeaderSuccessors = [&](unsigned S1, unsigned S2) {
+    return HeaderBI && HeaderBI->isConditional() &&
+           L->contains(HeaderBI->getSuccessor(S1)) &&
+           !L->contains(HeaderBI->getSuccessor(S2));
+  };
+
+  // If we do not have a conditional latch, the header must exit the loop.
+  if (BI && !BI->isConditional() && HeaderBI && HeaderBI->isConditional() &&
+      !CheckHeaderSuccessors(0, 1) && !CheckHeaderSuccessors(1, 0)) {
+    LLVM_DEBUG(dbgs() << "Can't unroll; conditional header must exit the loop");
+    return LoopUnrollResult::Unmodified;
+  }
+
+  if (Header->hasAddressTaken()) {
     // The loop-rotate pass can be helpful to avoid this in many cases.
     LLVM_DEBUG(
         dbgs() << "  Won't unroll loop: address of header block is taken.\n");
     return LoopUnrollResult::Unmodified;
   }
 
+  if (ULO.TripCount != 0)
+    LLVM_DEBUG(dbgs() << "  Trip Count = " << ULO.TripCount << "\n");
+  if (ULO.TripMultiple != 1)
+    LLVM_DEBUG(dbgs() << "  Trip Multiple = " << ULO.TripMultiple << "\n");
+
+  // Effectively "DCE" unrolled iterations that are beyond the tripcount
+  // and will never be executed.
+  if (ULO.TripCount != 0 && ULO.Count > ULO.TripCount)
+    ULO.Count = ULO.TripCount;
+
+  // Don't enter the unroll code if there is nothing to do.
+  if (ULO.TripCount == 0 && ULO.Count < 2 && ULO.PeelCount == 0) {
+    LLVM_DEBUG(dbgs() << "Won't unroll; almost nothing to do\n");
+    return LoopUnrollResult::Unmodified;
+  }
+
   assert(ULO.Count > 0);
-
-  // All these values should be taken only after peeling because they might have
-  // changed.
-  BasicBlock *Preheader = L->getLoopPreheader();
-  BasicBlock *Header = L->getHeader();
-  BasicBlock *LatchBlock = L->getLoopLatch();
+  assert(ULO.TripMultiple > 0);
+  assert(ULO.TripCount == 0 || ULO.TripCount % ULO.TripMultiple == 0);
+
+  // Are we eliminating the loop control altogether?
+  bool CompletelyUnroll = ULO.Count == ULO.TripCount;
   SmallVector<BasicBlock *, 4> ExitBlocks;
   L->getExitBlocks(ExitBlocks);
-  std::vector<BasicBlock *> OriginalLoopBlocks = L->getBlocks();
-
-  const unsigned MaxTripCount = SE->getSmallConstantMaxTripCount(L);
-  const bool MaxOrZero = SE->isBackedgeTakenCountMaxOrZero(L);
-  unsigned EstimatedLoopInvocationWeight = 0;
-  std::optional<unsigned> OriginalTripCount =
-      llvm::getLoopEstimatedTripCount(L, &EstimatedLoopInvocationWeight);
-
-  // Effectively "DCE" unrolled iterations that are beyond the max tripcount
-  // and will never be executed.
-  if (MaxTripCount && ULO.Count > MaxTripCount)
-    ULO.Count = MaxTripCount;
-
-  struct ExitInfo {
-    unsigned TripCount;
-    unsigned TripMultiple;
-    unsigned BreakoutTrip;
-    bool ExitOnTrue;
-    BasicBlock *FirstExitingBlock = nullptr;
-    SmallVector<BasicBlock *> ExitingBlocks;
-  };
-  DenseMap<BasicBlock *, ExitInfo> ExitInfos;
-  SmallVector<BasicBlock *, 4> ExitingBlocks;
-  L->getExitingBlocks(ExitingBlocks);
-  for (auto *ExitingBlock : ExitingBlocks) {
-    // The folding code is not prepared to deal with non-branch instructions
-    // right now.
-    auto *BI = dyn_cast<BranchInst>(ExitingBlock->getTerminator());
-    if (!BI)
-      continue;
-
-    ExitInfo &Info = ExitInfos.try_emplace(ExitingBlock).first->second;
-    Info.TripCount = SE->getSmallConstantTripCount(L, ExitingBlock);
-    Info.TripMultiple = SE->getSmallConstantTripMultiple(L, ExitingBlock);
-    if (Info.TripCount != 0) {
-      Info.BreakoutTrip = Info.TripCount % ULO.Count;
-      Info.TripMultiple = 0;
-    } else {
-      Info.BreakoutTrip = Info.TripMultiple =
-          (unsigned)std::gcd(ULO.Count, Info.TripMultiple);
-    }
-    Info.ExitOnTrue = !L->contains(BI->getSuccessor(0));
-    Info.ExitingBlocks.push_back(ExitingBlock);
-    LLVM_DEBUG(dbgs() << "  Exiting block %" << ExitingBlock->getName()
-                      << ": TripCount=" << Info.TripCount
-                      << ", TripMultiple=" << Info.TripMultiple
-                      << ", BreakoutTrip=" << Info.BreakoutTrip << "\n");
-  }
-
-  // Are we eliminating the loop control altogether?  Note that we can know
-  // we're eliminating the backedge without knowing exactly which iteration
-  // of the unrolled body exits.
-  const bool CompletelyUnroll = ULO.Count == MaxTripCount;
-
-  const bool PreserveOnlyFirst = CompletelyUnroll && MaxOrZero;
-
-  // There's no point in performing runtime unrolling if this unroll count
-  // results in a full unroll.
-  if (CompletelyUnroll)
-    ULO.Runtime = false;
+  std::vector<BasicBlock*> OriginalLoopBlocks = L->getBlocks();
 
   // Go through all exits of L and see if there are any phi-nodes there. We just
   // conservatively assume that they're inserted to preserve LCSSA form, which
@@ -400,53 +379,65 @@
   // it in-place after the transformation, or entirely rebuild LCSSA. TODO: For
   // now we just recompute LCSSA for the outer loop, but it should be possible
   // to fix it in-place.
-  bool NeedToFixLCSSA =
-      PreserveLCSSA && CompletelyUnroll &&
-      any_of(ExitBlocks,
-             [](const BasicBlock *BB) { return isa<PHINode>(BB->begin()); });
-
-  // The current loop unroll pass can unroll loops that have
-  // (1) single latch; and
-  // (2a) latch is unconditional; or
-  // (2b) latch is conditional and is an exiting block
-  // FIXME: The implementation can be extended to work with more complicated
-  // cases, e.g. loops with multiple latches.
-  BranchInst *LatchBI = dyn_cast<BranchInst>(LatchBlock->getTerminator());
-
-  // A conditional branch which exits the loop, which can be optimized to an
-  // unconditional branch in the unrolled loop in some cases.
-  bool LatchIsExiting = L->isLoopExiting(LatchBlock);
-  if (!LatchBI || (LatchBI->isConditional() && !LatchIsExiting)) {
-    LLVM_DEBUG(
-        dbgs() << "Can't unroll; a conditional latch must exit the loop");
-    return LoopUnrollResult::Unmodified;
-  }
-
-  // Loops containing convergent instructions cannot use runtime unrolling,
-  // as the prologue/epilogue may add additional control-dependencies to
-  // convergent operations.
+  bool NeedToFixLCSSA = PreserveLCSSA && CompletelyUnroll &&
+                        any_of(ExitBlocks, [](const BasicBlock *BB) {
+                          return isa<PHINode>(BB->begin());
+                        });
+
+  // We assume a run-time trip count if the compiler cannot
+  // figure out the loop trip count and the unroll-runtime
+  // flag is specified.
+  bool RuntimeTripCount =
+      (ULO.TripCount == 0 && ULO.Count > 0 && ULO.AllowRuntime);
+
+  assert((!RuntimeTripCount || !ULO.PeelCount) &&
+         "Did not expect runtime trip-count unrolling "
+         "and peeling for the same loop");
+
+  bool Peeled = false;
+  if (ULO.PeelCount) {
+    Peeled = peelLoop(L, ULO.PeelCount, LI, SE, DT, AC, PreserveLCSSA);
+
+    // Successful peeling may result in a change in the loop preheader/trip
+    // counts. If we later unroll the loop, we want these to be updated.
+    if (Peeled) {
+      // According to our guards and profitability checks the only
+      // meaningful exit should be latch block. Other exits go to deopt,
+      // so we do not worry about them.
+      BasicBlock *ExitingBlock = L->getLoopLatch();
+      assert(ExitingBlock && "Loop without exiting block?");
+      assert(L->isLoopExiting(ExitingBlock) && "Latch is not exiting?");
+      Preheader = L->getLoopPreheader();
+      ULO.TripCount = SE->getSmallConstantTripCount(L, ExitingBlock);
+      ULO.TripMultiple = SE->getSmallConstantTripMultiple(L, ExitingBlock);
+    }
+  }
+
+  // Loops containing convergent instructions must have a count that divides
+  // their TripMultiple.
   LLVM_DEBUG(
       {
         bool HasConvergent = false;
         for (auto &BB : L->blocks())
           for (auto &I : *BB)
-            if (auto *CB = dyn_cast<CallBase>(&I))
-              HasConvergent |= CB->isConvergent();
-        assert((!HasConvergent || !ULO.Runtime) &&
-               "Can't runtime unroll if loop contains a convergent operation.");
+            if (auto CS = CallSite(&I))
+              HasConvergent |= CS.isConvergent();
+        assert((!HasConvergent || ULO.TripMultiple % ULO.Count == 0) &&
+               "Unroll count must divide trip multiple if loop contains a "
+               "convergent operation.");
       });
 
   bool EpilogProfitability =
       UnrollRuntimeEpilog.getNumOccurrences() ? UnrollRuntimeEpilog
                                               : isEpilogProfitable(L);
 
-  if (ULO.Runtime &&
+  if (RuntimeTripCount && ULO.TripMultiple % ULO.Count != 0 &&
       !UnrollRuntimeLoopRemainder(L, ULO.Count, ULO.AllowExpensiveTripCount,
                                   EpilogProfitability, ULO.UnrollRemainder,
-                                  ULO.ForgetAllSCEV, LI, SE, DT, AC, TTI,
+                                  ULO.ForgetAllSCEV, LI, SE, DT, AC,
                                   PreserveLCSSA, RemainderLoop)) {
     if (ULO.Force)
-      ULO.Runtime = false;
+      RuntimeTripCount = false;
     else {
       LLVM_DEBUG(dbgs() << "Won't unroll; remainder loop could not be "
                            "generated when assuming runtime trip count\n");
@@ -454,34 +445,71 @@
     }
   }
 
+  // If we know the trip count, we know the multiple...
+  unsigned BreakoutTrip = 0;
+  if (ULO.TripCount != 0) {
+    BreakoutTrip = ULO.TripCount % ULO.Count;
+    ULO.TripMultiple = 0;
+  } else {
+    // Figure out what multiple to use.
+    BreakoutTrip = ULO.TripMultiple =
+        (unsigned)GreatestCommonDivisor64(ULO.Count, ULO.TripMultiple);
+  }
+
   using namespace ore;
   // Report the unrolling decision.
   if (CompletelyUnroll) {
     LLVM_DEBUG(dbgs() << "COMPLETELY UNROLLING loop %" << Header->getName()
-                      << " with trip count " << ULO.Count << "!\n");
+                      << " with trip count " << ULO.TripCount << "!\n");
     if (ORE)
       ORE->emit([&]() {
         return OptimizationRemark(DEBUG_TYPE, "FullyUnrolled", L->getStartLoc(),
                                   L->getHeader())
                << "completely unrolled loop with "
-               << NV("UnrollCount", ULO.Count) << " iterations";
+               << NV("UnrollCount", ULO.TripCount) << " iterations";
+      });
+  } else if (ULO.PeelCount) {
+    LLVM_DEBUG(dbgs() << "PEELING loop %" << Header->getName()
+                      << " with iteration count " << ULO.PeelCount << "!\n");
+    if (ORE)
+      ORE->emit([&]() {
+        return OptimizationRemark(DEBUG_TYPE, "Peeled", L->getStartLoc(),
+                                  L->getHeader())
+               << " peeled loop by " << NV("PeelCount", ULO.PeelCount)
+               << " iterations";
       });
   } else {
+    auto DiagBuilder = [&]() {
+      OptimizationRemark Diag(DEBUG_TYPE, "PartialUnrolled", L->getStartLoc(),
+                              L->getHeader());
+      return Diag << "unrolled loop by a factor of "
+                  << NV("UnrollCount", ULO.Count);
+    };
+
     LLVM_DEBUG(dbgs() << "UNROLLING loop %" << Header->getName() << " by "
                       << ULO.Count);
-    if (ULO.Runtime)
+    if (ULO.TripMultiple == 0 || BreakoutTrip != ULO.TripMultiple) {
+      LLVM_DEBUG(dbgs() << " with a breakout at trip " << BreakoutTrip);
+      if (ORE)
+        ORE->emit([&]() {
+          return DiagBuilder() << " with a breakout at trip "
+                               << NV("BreakoutTrip", BreakoutTrip);
+        });
+    } else if (ULO.TripMultiple != 1) {
+      LLVM_DEBUG(dbgs() << " with " << ULO.TripMultiple << " trips per branch");
+      if (ORE)
+        ORE->emit([&]() {
+          return DiagBuilder()
+                 << " with " << NV("TripMultiple", ULO.TripMultiple)
+                 << " trips per branch";
+        });
+    } else if (RuntimeTripCount) {
       LLVM_DEBUG(dbgs() << " with run-time trip count");
+      if (ORE)
+        ORE->emit(
+            [&]() { return DiagBuilder() << " with run-time trip count"; });
+    }
     LLVM_DEBUG(dbgs() << "!\n");
-
-    if (ORE)
-      ORE->emit([&]() {
-        OptimizationRemark Diag(DEBUG_TYPE, "PartialUnrolled", L->getStartLoc(),
-                                L->getHeader());
-        Diag << "unrolled loop by a factor of " << NV("UnrollCount", ULO.Count);
-        if (ULO.Runtime)
-          Diag << " with run-time trip count";
-        return Diag;
-      });
   }
 
   // We are going to make changes to this loop. SCEV may be keeping cached info
@@ -495,14 +523,21 @@
   if (SE) {
     if (ULO.ForgetAllSCEV)
       SE->forgetAllLoops();
-    else {
+    else
       SE->forgetTopmostLoop(L);
-      SE->forgetBlockAndLoopDispositions();
-    }
-  }
-
-  if (!LatchIsExiting)
-    ++NumUnrolledNotLatch;
+  }
+
+  bool ContinueOnTrue;
+  bool LatchIsExiting = BI->isConditional();
+  BasicBlock *LoopExit = nullptr;
+  if (LatchIsExiting) {
+    ContinueOnTrue = L->contains(BI->getSuccessor(0));
+    LoopExit = BI->getSuccessor(ContinueOnTrue);
+  } else {
+    NumUnrolledWithHeader++;
+    ContinueOnTrue = L->contains(HeaderBI->getSuccessor(0));
+    LoopExit = HeaderBI->getSuccessor(ContinueOnTrue);
+  }
 
   // For the first iteration of the loop, we should use the precloned values for
   // PHI nodes.  Insert associations now.
@@ -513,9 +548,21 @@
   }
 
   std::vector<BasicBlock *> Headers;
+  std::vector<BasicBlock *> HeaderSucc;
   std::vector<BasicBlock *> Latches;
   Headers.push_back(Header);
   Latches.push_back(LatchBlock);
+
+  if (!LatchIsExiting) {
+    auto *Term = cast<BranchInst>(Header->getTerminator());
+    if (Term->isUnconditional() || L->contains(Term->getSuccessor(0))) {
+      assert(L->contains(Term->getSuccessor(0)));
+      HeaderSucc.push_back(Term->getSuccessor(0));
+    } else {
+      assert(L->contains(Term->getSuccessor(1)));
+      HeaderSucc.push_back(Term->getSuccessor(1));
+    }
+  }
 
   // The current on-the-fly SSA update requires blocks to be processed in
   // reverse postorder so that LastValueMap contains the correct value at each
@@ -537,41 +584,29 @@
   for (Loop *SubLoop : *L)
     LoopsToSimplify.insert(SubLoop);
 
-  // When a FSDiscriminator is enabled, we don't need to add the multiply
-  // factors to the discriminators.
-  if (Header->getParent()->shouldEmitDebugInfoForProfiling() &&
-      !EnableFSDiscriminator)
+  if (Header->getParent()->isDebugInfoForProfiling())
     for (BasicBlock *BB : L->getBlocks())
       for (Instruction &I : *BB)
-        if (!I.isDebugOrPseudoInst())
+        if (!isa<DbgInfoIntrinsic>(&I))
           if (const DILocation *DIL = I.getDebugLoc()) {
             auto NewDIL = DIL->cloneByMultiplyingDuplicationFactor(ULO.Count);
             if (NewDIL)
-              I.setDebugLoc(*NewDIL);
+              I.setDebugLoc(NewDIL.getValue());
             else
               LLVM_DEBUG(dbgs()
                          << "Failed to create new discriminator: "
                          << DIL->getFilename() << " Line: " << DIL->getLine());
           }
 
-  // Identify what noalias metadata is inside the loop: if it is inside the
-  // loop, the associated metadata must be cloned for each iteration.
-  SmallVector<MDNode *, 6> LoopLocalNoAliasDeclScopes;
-  identifyNoAliasScopesToClone(L->getBlocks(), LoopLocalNoAliasDeclScopes);
-
-  // We place the unrolled iterations immediately after the original loop
-  // latch.  This is a reasonable default placement if we don't have block
-  // frequencies, and if we do, well the layout will be adjusted later.
-  auto BlockInsertPt = std::next(LatchBlock->getIterator());
   for (unsigned It = 1; It != ULO.Count; ++It) {
-    SmallVector<BasicBlock *, 8> NewBlocks;
+    std::vector<BasicBlock*> NewBlocks;
     SmallDenseMap<const Loop *, Loop *, 4> NewLoops;
     NewLoops[L] = L;
 
     for (LoopBlocksDFS::RPOIterator BB = BlockBegin; BB != BlockEnd; ++BB) {
       ValueToValueMapTy VMap;
       BasicBlock *New = CloneBasicBlock(*BB, VMap, "." + Twine(It));
-      Header->getParent()->insert(BlockInsertPt, New);
+      Header->getParent()->getBasicBlockList().push_back(New);
 
       assert((*BB != Header || LI->getLoopFor(*BB) == L) &&
              "Header should not be in a sub-loop");
@@ -590,7 +625,7 @@
             if (It > 1 && L->contains(InValI))
               InVal = LastValueMap[InValI];
           VMap[OrigPHI] = InVal;
-          NewPHI->eraseFromParent();
+          New->getInstList().erase(NewPHI);
         }
 
       // Update our running map of newest clones
@@ -609,7 +644,6 @@
           if (It != LastValueMap.end())
             Incoming = It->second;
           PHI.addIncoming(Incoming, New);
-          SE->forgetValue(&PHI);
         }
       }
       // Keep track of new headers and latches as we create them, so that
@@ -619,11 +653,12 @@
       if (*BB == LatchBlock)
         Latches.push_back(New);
 
-      // Keep track of the exiting block and its successor block contained in
-      // the loop for the current iteration.
-      auto ExitInfoIt = ExitInfos.find(*BB);
-      if (ExitInfoIt != ExitInfos.end())
-        ExitInfoIt->second.ExitingBlocks.push_back(New);
+      // Keep track of the successor of the new header in the current iteration.
+      for (auto *Pred : predecessors(*BB))
+        if (Pred == Header) {
+          HeaderSucc.push_back(New);
+          break;
+        }
 
       NewBlocks.push_back(New);
       UnrolledLoopBlocks.push_back(New);
@@ -632,31 +667,27 @@
       // dedicated entry block (copy of the header block), this header's copy
       // dominates all copied blocks. That means, dominance relations in the
       // copied body are the same as in the original body.
-      if (*BB == Header)
-        DT->addNewBlock(New, Latches[It - 1]);
-      else {
-        auto BBDomNode = DT->getNode(*BB);
-        auto BBIDom = BBDomNode->getIDom();
-        BasicBlock *OriginalBBIDom = BBIDom->getBlock();
-        DT->addNewBlock(
-            New, cast<BasicBlock>(LastValueMap[cast<Value>(OriginalBBIDom)]));
+      if (DT) {
+        if (*BB == Header)
+          DT->addNewBlock(New, Latches[It - 1]);
+        else {
+          auto BBDomNode = DT->getNode(*BB);
+          auto BBIDom = BBDomNode->getIDom();
+          BasicBlock *OriginalBBIDom = BBIDom->getBlock();
+          DT->addNewBlock(
+              New, cast<BasicBlock>(LastValueMap[cast<Value>(OriginalBBIDom)]));
+        }
       }
     }
 
     // Remap all instructions in the most recent iteration
-    remapInstructionsInBlocks(NewBlocks, LastValueMap);
-    for (BasicBlock *NewBlock : NewBlocks)
-      for (Instruction &I : *NewBlock)
-        if (auto *II = dyn_cast<AssumeInst>(&I))
-          AC->registerAssumption(II);
-
-    {
-      // Identify what other metadata depends on the cloned version. After
-      // cloning, replace the metadata with the corrected version for both
-      // memory instructions and noalias intrinsics.
-      std::string ext = (Twine("It") + Twine(It)).str();
-      cloneAndAdaptNoAliasScopes(LoopLocalNoAliasDeclScopes, NewBlocks,
-                                 Header->getContext(), ext);
+    for (BasicBlock *NewBlock : NewBlocks) {
+      for (Instruction &I : *NewBlock) {
+        ::remapInstruction(&I, LastValueMap);
+        if (auto *II = dyn_cast<IntrinsicInst>(&I))
+          if (II->getIntrinsicID() == Intrinsic::assume)
+            AC->registerAssumption(II);
+      }
     }
   }
 
@@ -664,7 +695,7 @@
   for (PHINode *PN : OrigPHINode) {
     if (CompletelyUnroll) {
       PN->replaceAllUsesWith(PN->getIncomingValueForBlock(Preheader));
-      PN->eraseFromParent();
+      Header->getInstList().erase(PN);
     } else if (ULO.Count > 1) {
       Value *InVal = PN->removeIncomingValue(LatchBlock, false);
       // If this value was defined in the loop, take the value defined by the
@@ -678,27 +709,6 @@
     }
   }
 
-<<<<<<< HEAD
-  // Connect latches of the unrolled iterations to the headers of the next
-  // iteration. Currently they point to the header of the same iteration.
-  for (unsigned i = 0, e = Latches.size(); i != e; ++i) {
-    unsigned j = (i + 1) % e;
-    Latches[i]->getTerminator()->replaceSuccessorWith(Headers[i], Headers[j]);
-  }
-
-  // Update dominators of blocks we might reach through exits.
-  // Immediate dominator of such block might change, because we add more
-  // routes which can lead to the exit: we can now reach it from the copied
-  // iterations too.
-  if (ULO.Count > 1) {
-    for (auto *BB : OriginalLoopBlocks) {
-      auto *BBDomNode = DT->getNode(BB);
-      SmallVector<BasicBlock *, 16> ChildrenToUpdate;
-      for (auto *ChildDomNode : BBDomNode->children()) {
-        auto *ChildBB = ChildDomNode->getBlock();
-        if (!L->contains(ChildBB))
-          ChildrenToUpdate.push_back(ChildBB);
-=======
   auto setDest = [LoopExit, ContinueOnTrue](BasicBlock *Src, BasicBlock *Dest,
                                             ArrayRef<BasicBlock *> NextBlocks,
                                             BasicBlock *BlockInLoop,
@@ -720,54 +730,48 @@
           for (PHINode &Phi : Succ->phis())
             Phi.removeIncomingValue(BB, false);
         }
->>>>>>> cb02aa7e
-      }
-      // The new idom of the block will be the nearest common dominator
-      // of all copies of the previous idom. This is equivalent to the
-      // nearest common dominator of the previous idom and the first latch,
-      // which dominates all copies of the previous idom.
-      BasicBlock *NewIDom = DT->findNearestCommonDominator(BB, LatchBlock);
-      for (auto *ChildBB : ChildrenToUpdate)
-        DT->changeImmediateDominator(ChildBB, NewIDom);
-    }
-  }
-
-  assert(!UnrollVerifyDomtree ||
-         DT->verify(DominatorTree::VerificationLevel::Fast));
-
-  SmallVector<DominatorTree::UpdateType> DTUpdates;
-  auto SetDest = [&](BasicBlock *Src, bool WillExit, bool ExitOnTrue) {
-    auto *Term = cast<BranchInst>(Src->getTerminator());
-    const unsigned Idx = ExitOnTrue ^ WillExit;
-    BasicBlock *Dest = Term->getSuccessor(Idx);
-    BasicBlock *DeadSucc = Term->getSuccessor(1-Idx);
-
-    // Remove predecessors from all non-Dest successors.
-    DeadSucc->removePredecessor(Src, /* KeepOneInputPHIs */ true);
-
-<<<<<<< HEAD
-    // Replace the conditional branch with an unconditional one.
-    BranchInst::Create(Dest, Term);
-    Term->eraseFromParent();
-
-    DTUpdates.emplace_back(DominatorTree::Delete, Src, DeadSucc);
+      }
+      // Replace the conditional branch with an unconditional one.
+      BranchInst::Create(Dest, Term);
+      Term->eraseFromParent();
+    }
   };
 
-  auto WillExit = [&](const ExitInfo &Info, unsigned i, unsigned j,
-                      bool IsLatch) -> std::optional<bool> {
-    if (CompletelyUnroll) {
-      if (PreserveOnlyFirst) {
-        if (i == 0)
-          return std::nullopt;
-        return j == 0;
-      }
-      // Complete (but possibly inexact) unrolling
-      if (j == 0)
-        return true;
-      if (Info.TripCount && j != Info.TripCount)
-        return false;
-      return std::nullopt;
-=======
+  // Now that all the basic blocks for the unrolled iterations are in place,
+  // set up the branches to connect them.
+  if (LatchIsExiting) {
+    // Set up latches to branch to the new header in the unrolled iterations or
+    // the loop exit for the last latch in a fully unrolled loop.
+    for (unsigned i = 0, e = Latches.size(); i != e; ++i) {
+      // The branch destination.
+      unsigned j = (i + 1) % e;
+      BasicBlock *Dest = Headers[j];
+      bool NeedConditional = true;
+
+      if (RuntimeTripCount && j != 0) {
+        NeedConditional = false;
+      }
+
+      // For a complete unroll, make the last iteration end with a branch
+      // to the exit block.
+      if (CompletelyUnroll) {
+        if (j == 0)
+          Dest = LoopExit;
+        // If using trip count upper bound to completely unroll, we need to keep
+        // the conditional branch except the last one because the loop may exit
+        // after any iteration.
+        assert(NeedConditional &&
+               "NeedCondition cannot be modified by both complete "
+               "unrolling and runtime unrolling");
+        NeedConditional =
+            (ULO.PreserveCondBr && j && !(ULO.PreserveOnlyFirst && i != 0));
+      } else if (j != BreakoutTrip &&
+                 (ULO.TripMultiple == 0 || j % ULO.TripMultiple != 0)) {
+        // If we know the trip count or a multiple of it, we can safely use an
+        // unconditional branch for some iterations.
+        NeedConditional = false;
+      }
+
       setDest(Latches[i], Dest, Headers, Headers[i], NeedConditional);
     }
   } else {
@@ -793,87 +797,80 @@
         NeedConditional = false;
 
       setDest(Headers[i], Dest, Headers, HeaderSucc[i], NeedConditional);
->>>>>>> cb02aa7e
-    }
-
-    if (ULO.Runtime) {
-      // If runtime unrolling inserts a prologue, information about non-latch
-      // exits may be stale.
-      if (IsLatch && j != 0)
-        return false;
-      return std::nullopt;
-    }
-
-    if (j != Info.BreakoutTrip &&
-        (Info.TripMultiple == 0 || j % Info.TripMultiple != 0)) {
-      // If we know the trip count or a multiple of it, we can safely use an
-      // unconditional branch for some iterations.
-      return false;
-    }
-    return std::nullopt;
-  };
-
-  // Fold branches for iterations where we know that they will exit or not
-  // exit.
-  for (auto &Pair : ExitInfos) {
-    ExitInfo &Info = Pair.second;
-    for (unsigned i = 0, e = Info.ExitingBlocks.size(); i != e; ++i) {
+    }
+
+    // Set up latches to branch to the new header in the unrolled iterations or
+    // the loop exit for the last latch in a fully unrolled loop.
+
+    for (unsigned i = 0, e = Latches.size(); i != e; ++i) {
+      // The original branch was replicated in each unrolled iteration.
+      BranchInst *Term = cast<BranchInst>(Latches[i]->getTerminator());
+
       // The branch destination.
       unsigned j = (i + 1) % e;
-      bool IsLatch = Pair.first == LatchBlock;
-      std::optional<bool> KnownWillExit = WillExit(Info, i, j, IsLatch);
-      if (!KnownWillExit) {
-        if (!Info.FirstExitingBlock)
-          Info.FirstExitingBlock = Info.ExitingBlocks[i];
-        continue;
-      }
-
-      // We don't fold known-exiting branches for non-latch exits here,
-      // because this ensures that both all loop blocks and all exit blocks
-      // remain reachable in the CFG.
-      // TODO: We could fold these branches, but it would require much more
-      // sophisticated updates to LoopInfo.
-      if (*KnownWillExit && !IsLatch) {
-        if (!Info.FirstExitingBlock)
-          Info.FirstExitingBlock = Info.ExitingBlocks[i];
-        continue;
-      }
-
-      SetDest(Info.ExitingBlocks[i], *KnownWillExit, Info.ExitOnTrue);
-    }
-  }
-
-  DomTreeUpdater DTU(DT, DomTreeUpdater::UpdateStrategy::Lazy);
-  DomTreeUpdater *DTUToUse = &DTU;
-  if (ExitingBlocks.size() == 1 && ExitInfos.size() == 1) {
-    // Manually update the DT if there's a single exiting node. In that case
-    // there's a single exit node and it is sufficient to update the nodes
-    // immediately dominated by the original exiting block. They will become
-    // dominated by the first exiting block that leaves the loop after
-    // unrolling. Note that the CFG inside the loop does not change, so there's
-    // no need to update the DT inside the unrolled loop.
-    DTUToUse = nullptr;
-    auto &[OriginalExit, Info] = *ExitInfos.begin();
-    if (!Info.FirstExitingBlock)
-      Info.FirstExitingBlock = Info.ExitingBlocks.back();
-    for (auto *C : to_vector(DT->getNode(OriginalExit)->children())) {
-      if (L->contains(C->getBlock()))
-        continue;
-      C->setIDom(DT->getNode(Info.FirstExitingBlock));
-    }
-  } else {
-    DTU.applyUpdates(DTUpdates);
-  }
-
-  // When completely unrolling, the last latch becomes unreachable.
-  if (!LatchIsExiting && CompletelyUnroll) {
-    // There is no need to update the DT here, because there must be a unique
-    // latch. Hence if the latch is not exiting it must directly branch back to
-    // the original loop header and does not dominate any nodes.
-    assert(LatchBlock->getSingleSuccessor() && "Loop with multiple latches?");
-    changeToUnreachable(Latches.back()->getTerminator(), PreserveLCSSA);
-  }
-
+      BasicBlock *Dest = Headers[j];
+
+      // When completely unrolling, the last latch becomes unreachable.
+      if (CompletelyUnroll && j == 0)
+        new UnreachableInst(Term->getContext(), Term);
+      else
+        // Replace the conditional branch with an unconditional one.
+        BranchInst::Create(Dest, Term);
+
+      Term->eraseFromParent();
+    }
+  }
+
+  // Update dominators of blocks we might reach through exits.
+  // Immediate dominator of such block might change, because we add more
+  // routes which can lead to the exit: we can now reach it from the copied
+  // iterations too.
+  if (DT && ULO.Count > 1) {
+    for (auto *BB : OriginalLoopBlocks) {
+      auto *BBDomNode = DT->getNode(BB);
+      SmallVector<BasicBlock *, 16> ChildrenToUpdate;
+      for (auto *ChildDomNode : BBDomNode->getChildren()) {
+        auto *ChildBB = ChildDomNode->getBlock();
+        if (!L->contains(ChildBB))
+          ChildrenToUpdate.push_back(ChildBB);
+      }
+      BasicBlock *NewIDom;
+      BasicBlock *&TermBlock = LatchIsExiting ? LatchBlock : Header;
+      auto &TermBlocks = LatchIsExiting ? Latches : Headers;
+      if (BB == TermBlock) {
+        // The latch is special because we emit unconditional branches in
+        // some cases where the original loop contained a conditional branch.
+        // Since the latch is always at the bottom of the loop, if the latch
+        // dominated an exit before unrolling, the new dominator of that exit
+        // must also be a latch.  Specifically, the dominator is the first
+        // latch which ends in a conditional branch, or the last latch if
+        // there is no such latch.
+        // For loops exiting from the header, we limit the supported loops
+        // to have a single exiting block.
+        NewIDom = TermBlocks.back();
+        for (BasicBlock *Iter : TermBlocks) {
+          Instruction *Term = Iter->getTerminator();
+          if (isa<BranchInst>(Term) && cast<BranchInst>(Term)->isConditional()) {
+            NewIDom = Iter;
+            break;
+          }
+        }
+      } else {
+        // The new idom of the block will be the nearest common dominator
+        // of all copies of the previous idom. This is equivalent to the
+        // nearest common dominator of the previous idom and the first latch,
+        // which dominates all copies of the previous idom.
+        NewIDom = DT->findNearestCommonDominator(BB, LatchBlock);
+      }
+      for (auto *ChildBB : ChildrenToUpdate)
+        DT->changeImmediateDominator(ChildBB, NewIDom);
+    }
+  }
+
+  assert(!DT || !UnrollVerifyDomtree ||
+         DT->verify(DominatorTree::VerificationLevel::Fast));
+
+  DomTreeUpdater DTU(DT, DomTreeUpdater::UpdateStrategy::Eager);
   // Merge adjacent basic blocks, if possible.
   for (BasicBlock *Latch : Latches) {
     BranchInst *Term = dyn_cast<BranchInst>(Latch->getTerminator());
@@ -884,48 +881,28 @@
     if (Term && Term->isUnconditional()) {
       BasicBlock *Dest = Term->getSuccessor(0);
       BasicBlock *Fold = Dest->getUniquePredecessor();
-      if (MergeBlockIntoPredecessor(Dest, /*DTU=*/DTUToUse, LI,
-                                    /*MSSAU=*/nullptr, /*MemDep=*/nullptr,
-                                    /*PredecessorWithTwoSuccessors=*/false,
-                                    DTUToUse ? nullptr : DT)) {
+      if (MergeBlockIntoPredecessor(Dest, &DTU, LI)) {
         // Dest has been folded into Fold. Update our worklists accordingly.
         std::replace(Latches.begin(), Latches.end(), Dest, Fold);
-        llvm::erase_value(UnrolledLoopBlocks, Dest);
-      }
-    }
-  }
-
-  if (DTUToUse) {
-    // Apply updates to the DomTree.
-    DT = &DTU.getDomTree();
-  }
-  assert(!UnrollVerifyDomtree ||
-         DT->verify(DominatorTree::VerificationLevel::Fast));
+        UnrolledLoopBlocks.erase(std::remove(UnrolledLoopBlocks.begin(),
+                                             UnrolledLoopBlocks.end(), Dest),
+                                 UnrolledLoopBlocks.end());
+      }
+    }
+  }
 
   // At this point, the code is well formed.  We now simplify the unrolled loop,
   // doing constant propagation and dead code elimination as we go.
-  simplifyLoopAfterUnroll(L, !CompletelyUnroll && ULO.Count > 1, LI, SE, DT, AC,
-                          TTI);
+  simplifyLoopAfterUnroll(L, !CompletelyUnroll && (ULO.Count > 1 || Peeled), LI,
+                          SE, DT, AC);
 
   NumCompletelyUnrolled += CompletelyUnroll;
   ++NumUnrolled;
 
   Loop *OuterL = L->getParentLoop();
   // Update LoopInfo if the loop is completely removed.
-  if (CompletelyUnroll) {
+  if (CompletelyUnroll)
     LI->erase(L);
-    // We shouldn't try to use `L` anymore.
-    L = nullptr;
-  } else if (OriginalTripCount) {
-    // Update the trip count. Note that the remainder has already logic
-    // computing it in `UnrollRuntimeLoopRemainder`.
-    setLoopEstimatedTripCount(L, *OriginalTripCount / ULO.Count,
-                              EstimatedLoopInvocationWeight);
-  }
-
-  // LoopInfo should not be valid, confirm that.
-  if (UnrollVerifyLoopInfo)
-    LI->verify(*DT);
 
   // After complete unrolling most of the blocks should be contained in OuterL.
   // However, some of them might happen to be out of OuterL (e.g. if they
@@ -938,36 +915,39 @@
   if (PreserveLCSSA && OuterL && CompletelyUnroll && !NeedToFixLCSSA)
     NeedToFixLCSSA |= ::needToInsertPhisForLCSSA(OuterL, UnrolledLoopBlocks, LI);
 
-  // Make sure that loop-simplify form is preserved. We want to simplify
+  // If we have a pass and a DominatorTree we should re-simplify impacted loops
+  // to ensure subsequent analyses can rely on this form. We want to simplify
   // at least one layer outside of the loop that was unrolled so that any
   // changes to the parent loop exposed by the unrolling are considered.
-  if (OuterL) {
-    // OuterL includes all loops for which we can break loop-simplify, so
-    // it's sufficient to simplify only it (it'll recursively simplify inner
-    // loops too).
-    if (NeedToFixLCSSA) {
-      // LCSSA must be performed on the outermost affected loop. The unrolled
-      // loop's last loop latch is guaranteed to be in the outermost loop
-      // after LoopInfo's been updated by LoopInfo::erase.
-      Loop *LatchLoop = LI->getLoopFor(Latches.back());
-      Loop *FixLCSSALoop = OuterL;
-      if (!FixLCSSALoop->contains(LatchLoop))
-        while (FixLCSSALoop->getParentLoop() != LatchLoop)
-          FixLCSSALoop = FixLCSSALoop->getParentLoop();
-
-      formLCSSARecursively(*FixLCSSALoop, *DT, LI, SE);
-    } else if (PreserveLCSSA) {
-      assert(OuterL->isLCSSAForm(*DT) &&
-             "Loops should be in LCSSA form after loop-unroll.");
-    }
-
-    // TODO: That potentially might be compile-time expensive. We should try
-    // to fix the loop-simplified form incrementally.
-    simplifyLoop(OuterL, DT, LI, SE, AC, nullptr, PreserveLCSSA);
-  } else {
-    // Simplify loops for which we might've broken loop-simplify form.
-    for (Loop *SubLoop : LoopsToSimplify)
-      simplifyLoop(SubLoop, DT, LI, SE, AC, nullptr, PreserveLCSSA);
+  if (DT) {
+    if (OuterL) {
+      // OuterL includes all loops for which we can break loop-simplify, so
+      // it's sufficient to simplify only it (it'll recursively simplify inner
+      // loops too).
+      if (NeedToFixLCSSA) {
+        // LCSSA must be performed on the outermost affected loop. The unrolled
+        // loop's last loop latch is guaranteed to be in the outermost loop
+        // after LoopInfo's been updated by LoopInfo::erase.
+        Loop *LatchLoop = LI->getLoopFor(Latches.back());
+        Loop *FixLCSSALoop = OuterL;
+        if (!FixLCSSALoop->contains(LatchLoop))
+          while (FixLCSSALoop->getParentLoop() != LatchLoop)
+            FixLCSSALoop = FixLCSSALoop->getParentLoop();
+
+        formLCSSARecursively(*FixLCSSALoop, *DT, LI, SE);
+      } else if (PreserveLCSSA) {
+        assert(OuterL->isLCSSAForm(*DT) &&
+               "Loops should be in LCSSA form after loop-unroll.");
+      }
+
+      // TODO: That potentially might be compile-time expensive. We should try
+      // to fix the loop-simplified form incrementally.
+      simplifyLoop(OuterL, DT, LI, SE, AC, nullptr, PreserveLCSSA);
+    } else {
+      // Simplify loops for which we might've broken loop-simplify form.
+      for (Loop *SubLoop : LoopsToSimplify)
+        simplifyLoop(SubLoop, DT, LI, SE, AC, nullptr, PreserveLCSSA);
+    }
   }
 
   return CompletelyUnroll ? LoopUnrollResult::FullyUnrolled
