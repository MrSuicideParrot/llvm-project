--- conflicted
+++ resolved
@@ -170,12 +170,12 @@
 
   // Determine an appropriate location to create the bitcast for the return
   // value. The location depends on if we have a call or invoke instruction.
-  BasicBlock::iterator InsertBefore;
+  Instruction *InsertBefore = nullptr;
   if (auto *Invoke = dyn_cast<InvokeInst>(&CB))
     InsertBefore =
-        SplitEdge(Invoke->getParent(), Invoke->getNormalDest())->begin();
+        &SplitEdge(Invoke->getParent(), Invoke->getNormalDest())->front();
   else
-    InsertBefore = std::next(CB.getIterator());
+    InsertBefore = &*std::next(CB.getIterator());
 
   // Bitcast the return value to the correct type.
   auto *Cast = CastInst::CreateBitOrPointerCast(&CB, RetTy, "", InsertBefore);
@@ -208,15 +208,9 @@
 /// Predicate and clone the given call site.
 ///
 /// This function creates an if-then-else structure at the location of the call
-<<<<<<< HEAD
 /// site. The "if" condition is specified by `Cond`.
 /// The original call site is moved into the "else" block, and a clone of the
 /// call site is placed in the "then" block. The cloned instruction is returned.
-=======
-/// site. The "if" condition is specified by `Cond`. The original call site is
-/// moved into the "else" block, and a clone of the call site is placed in the
-/// "then" block. The cloned instruction is returned.
->>>>>>> 6c8ebc05
 ///
 /// For example, the call instruction below:
 ///
@@ -227,10 +221,6 @@
 /// Is replace by the following:
 ///
 ///   orig_bb:
-<<<<<<< HEAD
-=======
-///     %cond = Cond
->>>>>>> 6c8ebc05
 ///     br i1 %cond, %then_bb, %else_bb
 ///
 ///   then_bb:
@@ -260,10 +250,6 @@
 /// Is replace by the following:
 ///
 ///   orig_bb:
-<<<<<<< HEAD
-=======
-///     %cond = Cond
->>>>>>> 6c8ebc05
 ///     br i1 %cond, %then_bb, %else_bb
 ///
 ///   then_bb:
@@ -298,10 +284,6 @@
 /// Is replaced by the following:
 ///
 ///   cond_bb:
-<<<<<<< HEAD
-=======
-///     %cond = Cond
->>>>>>> 6c8ebc05
 ///     br i1 %cond, %then_bb, %orig_bb
 ///
 ///   then_bb:
@@ -314,13 +296,8 @@
 ///     ; The original call instruction stays in its original block.
 ///     %t0 = musttail call i32 %ptr()
 ///     ret %t0
-<<<<<<< HEAD
-CallBase &llvm::versionCallSiteWithCond(CallBase &CB, Value *Cond,
-                                        MDNode *BranchWeights) {
-=======
 static CallBase &versionCallSiteWithCond(CallBase &CB, Value *Cond,
                                          MDNode *BranchWeights) {
->>>>>>> 6c8ebc05
 
   IRBuilder<> Builder(&CB);
   CallBase *OrigInst = &CB;
@@ -413,11 +390,7 @@
   return *NewInst;
 }
 
-<<<<<<< HEAD
 // Predicate and clone the given call site usingc condition `CB.callee ==
-=======
-// Predicate and clone the given call site using condition `CB.callee ==
->>>>>>> 6c8ebc05
 // Callee`. See the comment `versionCallSiteWithCond` for the transformation.
 CallBase &llvm::versionCallSite(CallBase &CB, Value *Callee,
                                 MDNode *BranchWeights) {
@@ -562,7 +535,7 @@
     Type *FormalTy = CalleeType->getParamType(ArgNo);
     Type *ActualTy = Arg->getType();
     if (FormalTy != ActualTy) {
-      auto *Cast = CastInst::CreateBitOrPointerCast(Arg, FormalTy, "", CB.getIterator());
+      auto *Cast = CastInst::CreateBitOrPointerCast(Arg, FormalTy, "", &CB);
       CB.setArgOperand(ArgNo, Cast);
 
       // Remove any incompatible attributes for the argument.
