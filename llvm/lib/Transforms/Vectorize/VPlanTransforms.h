--- conflicted
+++ resolved
@@ -106,12 +106,9 @@
   /// VPCanonicalIVPHIRecipe is only used to control the loop after
   /// this transformation.
   /// \returns true if the transformation succeeds, or false if it doesn't.
-<<<<<<< HEAD
   static bool
   tryAddExplicitVectorLength(VPlan &Plan,
                              const std::optional<unsigned> &MaxEVLSafeElements);
-=======
-  static bool tryAddExplicitVectorLength(VPlan &Plan);
 
   // For each Interleave Group in \p InterleaveGroups replace the Recipes
   // widening its memory instructions with a single VPInterleaveRecipe at its
@@ -119,7 +116,6 @@
   static void createInterleaveGroups(
       const SmallPtrSetImpl<const InterleaveGroup<Instruction> *> &InterleaveGroups,
       VPRecipeBuilder &RecipeBuilder, bool ScalarEpilogueAllowed);
->>>>>>> 98bb354a
 };
 
 } // namespace llvm
