//===- llvm/Support/Unix/Path.inc - Unix Path Implementation ----*- C++ -*-===//
//
// Part of the LLVM Project, under the Apache License v2.0 with LLVM Exceptions.
// See https://llvm.org/LICENSE.txt for license information.
// SPDX-License-Identifier: Apache-2.0 WITH LLVM-exception
//
//===----------------------------------------------------------------------===//
//
// This file implements the Unix specific implementation of the Path API.
//
//===----------------------------------------------------------------------===//

//===----------------------------------------------------------------------===//
//=== WARNING: Implementation here must contain only generic UNIX code that
//===          is guaranteed to work on *all* UNIX variants.
//===----------------------------------------------------------------------===//

#include "Unix.h"
#include <limits.h>
#include <stdio.h>
#if HAVE_SYS_STAT_H
#include <sys/stat.h>
#endif
#if HAVE_FCNTL_H
#include <fcntl.h>
#endif
#ifdef HAVE_UNISTD_H
#include <unistd.h>
#endif
#ifdef HAVE_SYS_MMAN_H
#include <sys/mman.h>
#endif

#include <dirent.h>
#include <pwd.h>
#include <sys/file.h>

#ifdef __APPLE__
#include <copyfile.h>
#include <mach-o/dyld.h>
#include <sys/attr.h>
#if __has_include(<sys/clonefile.h>)
#include <sys/clonefile.h>
#endif
#elif defined(__FreeBSD__)
#include <osreldate.h>
#if __FreeBSD_version >= 1300057
#include <sys/auxv.h>
#else
#include <machine/elf.h>
extern char **environ;
#endif
#elif defined(__DragonFly__)
#include <sys/mount.h>
#elif defined(__MVS__)
#include "llvm/Support/AutoConvert.h"
#include <sys/ps.h>
#endif

// Both stdio.h and cstdio are included via different paths and
// stdcxx's cstdio doesn't include stdio.h, so it doesn't #undef the macros
// either.
#undef ferror
#undef feof

#if !defined(PATH_MAX)
// For GNU Hurd
#if defined(__GNU__)
#define PATH_MAX 4096
#elif defined(__MVS__)
#define PATH_MAX _XOPEN_PATH_MAX
#endif
#endif

#include <sys/types.h>
#if !defined(__APPLE__) && !defined(__OpenBSD__) && !defined(__FreeBSD__) &&   \
    !defined(__linux__) && !defined(__FreeBSD_kernel__) && !defined(_AIX)
#include <sys/statvfs.h>
#define STATVFS statvfs
#define FSTATVFS fstatvfs
#define STATVFS_F_FRSIZE(vfs) vfs.f_frsize
#else
#if defined(__OpenBSD__) || defined(__FreeBSD__)
#include <sys/mount.h>
#include <sys/param.h>
#elif defined(__linux__)
#if defined(HAVE_LINUX_MAGIC_H)
#include <linux/magic.h>
#else
#if defined(HAVE_LINUX_NFS_FS_H)
#include <linux/nfs_fs.h>
#endif
#if defined(HAVE_LINUX_SMB_H)
#include <linux/smb.h>
#endif
#endif
#include <sys/vfs.h>
#elif defined(_AIX)
#include <sys/statfs.h>

// <sys/vmount.h> depends on `uint` to be a typedef from <sys/types.h> to
// `uint_t`; however, <sys/types.h> does not always declare `uint`. We provide
// the typedef prior to including <sys/vmount.h> to work around this issue.
typedef uint_t uint;
#include <sys/vmount.h>
#else
#include <sys/mount.h>
#endif
#define STATVFS statfs
#define FSTATVFS fstatfs
#define STATVFS_F_FRSIZE(vfs) static_cast<uint64_t>(vfs.f_bsize)
#endif

#if defined(__NetBSD__) || defined(__DragonFly__) || defined(__GNU__) ||       \
    defined(__MVS__)
#define STATVFS_F_FLAG(vfs) (vfs).f_flag
#else
#define STATVFS_F_FLAG(vfs) (vfs).f_flags
#endif

using namespace llvm;

namespace llvm {
namespace sys {
namespace fs {

const file_t kInvalidFile = -1;

#if defined(__FreeBSD__) || defined(__NetBSD__) || defined(__OpenBSD__) ||     \
    defined(__minix) || defined(__FreeBSD_kernel__) || defined(__linux__) ||   \
    defined(__CYGWIN__) || defined(__DragonFly__) || defined(_AIX) ||          \
    defined(__GNU__) || (defined(__sun__) && defined(__svr4__))
static int test_dir(char ret[PATH_MAX], const char *dir, const char *bin) {
  struct stat sb;
  char fullpath[PATH_MAX];

  int chars = snprintf(fullpath, PATH_MAX, "%s/%s", dir, bin);
  // We cannot write PATH_MAX characters because the string will be terminated
  // with a null character. Fail if truncation happened.
  if (chars >= PATH_MAX)
    return 1;
  if (!realpath(fullpath, ret))
    return 1;
  if (stat(fullpath, &sb) != 0)
    return 1;

  return 0;
}

static char *getprogpath(char ret[PATH_MAX], const char *bin) {
  if (bin == nullptr)
    return nullptr;

  /* First approach: absolute path. */
  if (bin[0] == '/') {
    if (test_dir(ret, "/", bin) == 0)
      return ret;
    return nullptr;
  }

  /* Second approach: relative path. */
  if (strchr(bin, '/')) {
    char cwd[PATH_MAX];
    if (!getcwd(cwd, PATH_MAX))
      return nullptr;
    if (test_dir(ret, cwd, bin) == 0)
      return ret;
    return nullptr;
  }

  /* Third approach: $PATH */
  char *pv;
  if ((pv = getenv("PATH")) == nullptr)
    return nullptr;
  char *s = strdup(pv);
  if (!s)
    return nullptr;
  char *state;
  for (char *t = strtok_r(s, ":", &state); t != nullptr;
       t = strtok_r(nullptr, ":", &state)) {
    if (test_dir(ret, t, bin) == 0) {
      free(s);
      return ret;
    }
  }
  free(s);
  return nullptr;
}
#endif // __FreeBSD__ || __NetBSD__ || __FreeBSD_kernel__

/// GetMainExecutable - Return the path to the main executable, given the
/// value of argv[0] from program startup.
std::string getMainExecutable(const char *argv0, void *MainAddr) {
#if defined(__APPLE__)
  // On OS X the executable path is saved to the stack by dyld. Reading it
  // from there is much faster than calling dladdr, especially for large
  // binaries with symbols.
  char exe_path[PATH_MAX];
  uint32_t size = sizeof(exe_path);
  if (_NSGetExecutablePath(exe_path, &size) == 0) {
    char link_path[PATH_MAX];
    if (realpath(exe_path, link_path))
      return link_path;
  }
#elif defined(__FreeBSD__)
  // On FreeBSD if the exec path specified in ELF auxiliary vectors is
  // preferred, if available.  /proc/curproc/file and the KERN_PROC_PATHNAME
  // sysctl may not return the desired path if there are multiple hardlinks
  // to the file.
  char exe_path[PATH_MAX];
#if __FreeBSD_version >= 1300057
  if (elf_aux_info(AT_EXECPATH, exe_path, sizeof(exe_path)) == 0) {
    char link_path[PATH_MAX];
    if (realpath(exe_path, link_path))
      return link_path;
  }
#else
  // elf_aux_info(AT_EXECPATH, ... is not available in all supported versions,
  // fall back to finding the ELF auxiliary vectors after the process's
  // environment.
  char **p = ::environ;
  while (*p++ != 0)
    ;
  // Iterate through auxiliary vectors for AT_EXECPATH.
  for (Elf_Auxinfo *aux = (Elf_Auxinfo *)p; aux->a_type != AT_NULL; aux++) {
    if (aux->a_type == AT_EXECPATH) {
      char link_path[PATH_MAX];
      if (realpath((char *)aux->a_un.a_ptr, link_path))
        return link_path;
    }
  }
#endif
  // Fall back to argv[0] if auxiliary vectors are not available.
  if (getprogpath(exe_path, argv0) != NULL)
    return exe_path;
#elif defined(__NetBSD__) || defined(__OpenBSD__) || defined(__minix) ||       \
    defined(__DragonFly__) || defined(__FreeBSD_kernel__) || defined(_AIX)
  const char *curproc = "/proc/curproc/file";
  char exe_path[PATH_MAX];
  if (sys::fs::exists(curproc)) {
    ssize_t len = readlink(curproc, exe_path, sizeof(exe_path));
    if (len > 0) {
      // Null terminate the string for realpath. readlink never null
      // terminates its output.
      len = std::min(len, ssize_t(sizeof(exe_path) - 1));
      exe_path[len] = '\0';
      return exe_path;
    }
  }
  // If we don't have procfs mounted, fall back to argv[0]
  if (getprogpath(exe_path, argv0) != NULL)
    return exe_path;
#elif defined(__linux__) || defined(__CYGWIN__) || defined(__gnu_hurd__)
  char exe_path[PATH_MAX];
  const char *aPath = "/proc/self/exe";
  if (sys::fs::exists(aPath)) {
    // /proc is not always mounted under Linux (chroot for example).
    ssize_t len = readlink(aPath, exe_path, sizeof(exe_path));
    if (len < 0)
      return "";

    // Null terminate the string for realpath. readlink never null
    // terminates its output.
    len = std::min(len, ssize_t(sizeof(exe_path) - 1));
    exe_path[len] = '\0';

    // On Linux, /proc/self/exe always looks through symlinks. However, on
    // GNU/Hurd, /proc/self/exe is a symlink to the path that was used to start
    // the program, and not the eventual binary file. Therefore, call realpath
    // so this behaves the same on all platforms.
#if _POSIX_VERSION >= 200112 || defined(__GLIBC__)
    if (char *real_path = realpath(exe_path, nullptr)) {
      std::string ret = std::string(real_path);
      free(real_path);
      return ret;
    }
#else
    char real_path[PATH_MAX];
    if (realpath(exe_path, real_path))
      return std::string(real_path);
#endif
  }
  // Fall back to the classical detection.
  if (getprogpath(exe_path, argv0))
    return exe_path;
#elif defined(__sun__) && defined(__svr4__)
  char exe_path[PATH_MAX];
  const char *aPath = "/proc/self/execname";
  if (sys::fs::exists(aPath)) {
    int fd = open(aPath, O_RDONLY);
    if (fd == -1)
      return "";
    if (read(fd, exe_path, sizeof(exe_path)) < 0)
      return "";
    return exe_path;
  }
  // Fall back to the classical detection.
  if (getprogpath(exe_path, argv0) != NULL)
    return exe_path;
#elif defined(__MVS__)
  int token = 0;
  W_PSPROC buf;
  char exe_path[PS_PATHBLEN];
  pid_t pid = getpid();

  memset(&buf, 0, sizeof(buf));
  buf.ps_pathptr = exe_path;
  buf.ps_pathlen = sizeof(exe_path);

  while (true) {
    if ((token = w_getpsent(token, &buf, sizeof(buf))) <= 0)
      break;
    if (buf.ps_pid != pid)
      continue;
    char real_path[PATH_MAX];
    if (realpath(exe_path, real_path))
      return std::string(real_path);
    break; // Found entry, but realpath failed.
  }
#elif defined(HAVE_DLFCN_H) && defined(HAVE_DLADDR)
  // Use dladdr to get executable path if available.
  Dl_info DLInfo;
  int err = dladdr(MainAddr, &DLInfo);
  if (err == 0)
    return "";

  // If the filename is a symlink, we need to resolve and return the location of
  // the actual executable.
  char link_path[PATH_MAX];
  if (realpath(DLInfo.dli_fname, link_path))
    return link_path;
#else
#error GetMainExecutable is not implemented on this host yet.
#endif
  return "";
}

TimePoint<> basic_file_status::getLastAccessedTime() const {
  return toTimePoint(fs_st_atime, fs_st_atime_nsec);
}

TimePoint<> basic_file_status::getLastModificationTime() const {
  return toTimePoint(fs_st_mtime, fs_st_mtime_nsec);
}

UniqueID file_status::getUniqueID() const {
  return UniqueID(fs_st_dev, fs_st_ino);
}

uint32_t file_status::getLinkCount() const { return fs_st_nlinks; }

ErrorOr<space_info> disk_space(const Twine &Path) {
  struct STATVFS Vfs;
  if (::STATVFS(const_cast<char *>(Path.str().c_str()), &Vfs))
    return std::error_code(errno, std::generic_category());
  auto FrSize = STATVFS_F_FRSIZE(Vfs);
  space_info SpaceInfo;
  SpaceInfo.capacity = static_cast<uint64_t>(Vfs.f_blocks) * FrSize;
  SpaceInfo.free = static_cast<uint64_t>(Vfs.f_bfree) * FrSize;
  SpaceInfo.available = static_cast<uint64_t>(Vfs.f_bavail) * FrSize;
  return SpaceInfo;
}

std::error_code current_path(SmallVectorImpl<char> &result) {
  result.clear();

  const char *pwd = ::getenv("PWD");
  llvm::sys::fs::file_status PWDStatus, DotStatus;
  if (pwd && llvm::sys::path::is_absolute(pwd) &&
      !llvm::sys::fs::status(pwd, PWDStatus) &&
      !llvm::sys::fs::status(".", DotStatus) &&
      PWDStatus.getUniqueID() == DotStatus.getUniqueID()) {
    result.append(pwd, pwd + strlen(pwd));
    return std::error_code();
  }

  result.resize_for_overwrite(PATH_MAX);

  while (true) {
    if (::getcwd(result.data(), result.size()) == nullptr) {
      // See if there was a real error.
      if (errno != ENOMEM) {
        result.clear();
        return std::error_code(errno, std::generic_category());
      }
      // Otherwise there just wasn't enough space.
      result.resize_for_overwrite(result.capacity() * 2);
    } else
      break;
  }

  result.truncate(strlen(result.data()));
  return std::error_code();
}

std::error_code set_current_path(const Twine &path) {
  SmallString<128> path_storage;
  StringRef p = path.toNullTerminatedStringRef(path_storage);

  if (::chdir(p.begin()) == -1)
    return std::error_code(errno, std::generic_category());

  return std::error_code();
}

std::error_code create_directory(const Twine &path, bool IgnoreExisting,
                                 perms Perms) {
  SmallString<128> path_storage;
  StringRef p = path.toNullTerminatedStringRef(path_storage);

  if (::mkdir(p.begin(), Perms) == -1) {
    if (errno != EEXIST || !IgnoreExisting)
      return std::error_code(errno, std::generic_category());
  }

  return std::error_code();
}

// Note that we are using symbolic link because hard links are not supported by
// all filesystems (SMB doesn't).
std::error_code create_link(const Twine &to, const Twine &from) {
  // Get arguments.
  SmallString<128> from_storage;
  SmallString<128> to_storage;
  StringRef f = from.toNullTerminatedStringRef(from_storage);
  StringRef t = to.toNullTerminatedStringRef(to_storage);

  if (::symlink(t.begin(), f.begin()) == -1)
    return std::error_code(errno, std::generic_category());

  return std::error_code();
}

std::error_code create_hard_link(const Twine &to, const Twine &from) {
  // Get arguments.
  SmallString<128> from_storage;
  SmallString<128> to_storage;
  StringRef f = from.toNullTerminatedStringRef(from_storage);
  StringRef t = to.toNullTerminatedStringRef(to_storage);

  if (::link(t.begin(), f.begin()) == -1)
    return std::error_code(errno, std::generic_category());

  return std::error_code();
}

std::error_code remove(const Twine &path, bool IgnoreNonExisting) {
  SmallString<128> path_storage;
  StringRef p = path.toNullTerminatedStringRef(path_storage);

  struct stat buf;
  if (lstat(p.begin(), &buf) != 0) {
    if (errno != ENOENT || !IgnoreNonExisting)
      return std::error_code(errno, std::generic_category());
    return std::error_code();
  }

  // Note: this check catches strange situations. In all cases, LLVM should
  // only be involved in the creation and deletion of regular files.  This
  // check ensures that what we're trying to erase is a regular file. It
  // effectively prevents LLVM from erasing things like /dev/null, any block
  // special file, or other things that aren't "regular" files.
  if (!S_ISREG(buf.st_mode) && !S_ISDIR(buf.st_mode) && !S_ISLNK(buf.st_mode))
    return make_error_code(errc::operation_not_permitted);

  if (::remove(p.begin()) == -1) {
    if (errno != ENOENT || !IgnoreNonExisting)
      return std::error_code(errno, std::generic_category());
  }

  return std::error_code();
}

static bool is_local_impl(struct STATVFS &Vfs) {
#if defined(__linux__) || defined(__GNU__)
#ifndef NFS_SUPER_MAGIC
#define NFS_SUPER_MAGIC 0x6969
#endif
#ifndef SMB_SUPER_MAGIC
#define SMB_SUPER_MAGIC 0x517B
#endif
#ifndef CIFS_MAGIC_NUMBER
#define CIFS_MAGIC_NUMBER 0xFF534D42
#endif
#ifdef __GNU__
  switch ((uint32_t)Vfs.__f_type) {
#else
  switch ((uint32_t)Vfs.f_type) {
#endif
  case NFS_SUPER_MAGIC:
  case SMB_SUPER_MAGIC:
  case CIFS_MAGIC_NUMBER:
    return false;
  default:
    return true;
  }
#elif defined(__CYGWIN__)
  // Cygwin doesn't expose this information; would need to use Win32 API.
  return false;
#elif defined(__Fuchsia__)
  // Fuchsia doesn't yet support remote filesystem mounts.
  return true;
#elif defined(__EMSCRIPTEN__)
  // Emscripten doesn't currently support remote filesystem mounts.
  return true;
#elif defined(__HAIKU__)
  // Haiku doesn't expose this information.
  return false;
#elif defined(__sun)
  // statvfs::f_basetype contains a null-terminated FSType name of the mounted
  // target
  StringRef fstype(Vfs.f_basetype);
  // NFS is the only non-local fstype??
  return !fstype.equals("nfs");
#elif defined(_AIX)
  // Call mntctl; try more than twice in case of timing issues with a concurrent
  // mount.
  int Ret;
  size_t BufSize = 2048u;
  std::unique_ptr<char[]> Buf;
  int Tries = 3;
  while (Tries--) {
    Buf = std::make_unique<char[]>(BufSize);
    Ret = mntctl(MCTL_QUERY, BufSize, Buf.get());
    if (Ret != 0)
      break;
    BufSize = *reinterpret_cast<unsigned int *>(Buf.get());
    Buf.reset();
  }

  if (Ret == -1)
    // There was an error; "remote" is the conservative answer.
    return false;

  // Look for the correct vmount entry.
  char *CurObjPtr = Buf.get();
  while (Ret--) {
    struct vmount *Vp = reinterpret_cast<struct vmount *>(CurObjPtr);
    static_assert(sizeof(Vfs.f_fsid) == sizeof(Vp->vmt_fsid),
                  "fsid length mismatch");
    if (memcmp(&Vfs.f_fsid, &Vp->vmt_fsid, sizeof Vfs.f_fsid) == 0)
      return (Vp->vmt_flags & MNT_REMOTE) == 0;

    CurObjPtr += Vp->vmt_length;
  }

  // vmount entry not found; "remote" is the conservative answer.
  return false;
#elif defined(__MVS__)
  // The file system can have an arbitrary structure on z/OS; must go with the
  // conservative answer.
  return false;
#else
  return !!(STATVFS_F_FLAG(Vfs) & MNT_LOCAL);
#endif
}

std::error_code is_local(const Twine &Path, bool &Result) {
  struct STATVFS Vfs;
  if (::STATVFS(const_cast<char *>(Path.str().c_str()), &Vfs))
    return std::error_code(errno, std::generic_category());

  Result = is_local_impl(Vfs);
  return std::error_code();
}

std::error_code is_local(int FD, bool &Result) {
  struct STATVFS Vfs;
  if (::FSTATVFS(FD, &Vfs))
    return std::error_code(errno, std::generic_category());

  Result = is_local_impl(Vfs);
  return std::error_code();
}

std::error_code rename(const Twine &from, const Twine &to) {
  // Get arguments.
  SmallString<128> from_storage;
  SmallString<128> to_storage;
  StringRef f = from.toNullTerminatedStringRef(from_storage);
  StringRef t = to.toNullTerminatedStringRef(to_storage);

  if (::rename(f.begin(), t.begin()) == -1)
    return std::error_code(errno, std::generic_category());

  return std::error_code();
}

std::error_code resize_file(int FD, uint64_t Size) {
  // Use ftruncate as a fallback. It may or may not allocate space. At least on
  // OS X with HFS+ it does.
  if (::ftruncate(FD, Size) == -1)
    return std::error_code(errno, std::generic_category());

  return std::error_code();
}

static int convertAccessMode(AccessMode Mode) {
  switch (Mode) {
  case AccessMode::Exist:
    return F_OK;
  case AccessMode::Write:
    return W_OK;
  case AccessMode::Execute:
    return R_OK | X_OK; // scripts also need R_OK.
  }
  llvm_unreachable("invalid enum");
}

std::error_code access(const Twine &Path, AccessMode Mode) {
  SmallString<128> PathStorage;
  StringRef P = Path.toNullTerminatedStringRef(PathStorage);

  if (::access(P.begin(), convertAccessMode(Mode)) == -1)
    return std::error_code(errno, std::generic_category());

  if (Mode == AccessMode::Execute) {
    // Don't say that directories are executable.
    struct stat buf;
    if (0 != stat(P.begin(), &buf))
      return errc::permission_denied;
    if (!S_ISREG(buf.st_mode))
      return errc::permission_denied;
  }

  return std::error_code();
}

bool can_execute(const Twine &Path) {
  return !access(Path, AccessMode::Execute);
}

bool equivalent(file_status A, file_status B) {
  assert(status_known(A) && status_known(B));
  return A.fs_st_dev == B.fs_st_dev && A.fs_st_ino == B.fs_st_ino;
}

std::error_code equivalent(const Twine &A, const Twine &B, bool &result) {
  file_status fsA, fsB;
  if (std::error_code ec = status(A, fsA))
    return ec;
  if (std::error_code ec = status(B, fsB))
    return ec;
  result = equivalent(fsA, fsB);
  return std::error_code();
}

static void expandTildeExpr(SmallVectorImpl<char> &Path) {
  StringRef PathStr(Path.begin(), Path.size());
  if (PathStr.empty() || !PathStr.startswith("~"))
    return;

  PathStr = PathStr.drop_front();
  StringRef Expr =
      PathStr.take_until([](char c) { return path::is_separator(c); });
  StringRef Remainder = PathStr.substr(Expr.size() + 1);
  SmallString<128> Storage;
  if (Expr.empty()) {
    // This is just ~/..., resolve it to the current user's home dir.
    if (!path::home_directory(Storage)) {
      // For some reason we couldn't get the home directory.  Just exit.
      return;
    }

    // Overwrite the first character and insert the rest.
    Path[0] = Storage[0];
    Path.insert(Path.begin() + 1, Storage.begin() + 1, Storage.end());
    return;
  }

  // This is a string of the form ~username/, look up this user's entry in the
  // password database.
  std::unique_ptr<char[]> Buf;
  long BufSize = sysconf(_SC_GETPW_R_SIZE_MAX);
  if (BufSize <= 0)
    BufSize = 16384;
  Buf = std::make_unique<char[]>(BufSize);
  struct passwd Pwd;
  std::string User = Expr.str();
  struct passwd *Entry = nullptr;
  getpwnam_r(User.c_str(), &Pwd, Buf.get(), BufSize, &Entry);

  if (!Entry || !Entry->pw_dir) {
    // Unable to look up the entry, just return back the original path.
    return;
  }

  Storage = Remainder;
  Path.clear();
  Path.append(Entry->pw_dir, Entry->pw_dir + strlen(Entry->pw_dir));
  llvm::sys::path::append(Path, Storage);
}

void expand_tilde(const Twine &path, SmallVectorImpl<char> &dest) {
  dest.clear();
  if (path.isTriviallyEmpty())
    return;

  path.toVector(dest);
  expandTildeExpr(dest);
}

static file_type typeForMode(mode_t Mode) {
  if (S_ISDIR(Mode))
    return file_type::directory_file;
  else if (S_ISREG(Mode))
    return file_type::regular_file;
  else if (S_ISBLK(Mode))
    return file_type::block_file;
  else if (S_ISCHR(Mode))
    return file_type::character_file;
  else if (S_ISFIFO(Mode))
    return file_type::fifo_file;
  else if (S_ISSOCK(Mode))
    return file_type::socket_file;
  else if (S_ISLNK(Mode))
    return file_type::symlink_file;
  return file_type::type_unknown;
}

static std::error_code fillStatus(int StatRet, const struct stat &Status,
                                  file_status &Result) {
  if (StatRet != 0) {
    std::error_code EC(errno, std::generic_category());
    if (EC == errc::no_such_file_or_directory)
      Result = file_status(file_type::file_not_found);
    else
      Result = file_status(file_type::status_error);
    return EC;
  }

  uint32_t atime_nsec, mtime_nsec;
#if defined(HAVE_STRUCT_STAT_ST_MTIMESPEC_TV_NSEC)
  atime_nsec = Status.st_atimespec.tv_nsec;
  mtime_nsec = Status.st_mtimespec.tv_nsec;
#elif defined(HAVE_STRUCT_STAT_ST_MTIM_TV_NSEC)
  atime_nsec = Status.st_atim.tv_nsec;
  mtime_nsec = Status.st_mtim.tv_nsec;
#else
  atime_nsec = mtime_nsec = 0;
#endif

  perms Perms = static_cast<perms>(Status.st_mode) & all_perms;
  Result = file_status(typeForMode(Status.st_mode), Perms, Status.st_dev,
                       Status.st_nlink, Status.st_ino, Status.st_atime,
                       atime_nsec, Status.st_mtime, mtime_nsec, Status.st_uid,
                       Status.st_gid, Status.st_size);

  return std::error_code();
}

std::error_code status(const Twine &Path, file_status &Result, bool Follow) {
  SmallString<128> PathStorage;
  StringRef P = Path.toNullTerminatedStringRef(PathStorage);

  struct stat Status;
  int StatRet = (Follow ? ::stat : ::lstat)(P.begin(), &Status);
  return fillStatus(StatRet, Status, Result);
}

std::error_code status(int FD, file_status &Result) {
  struct stat Status;
  int StatRet = ::fstat(FD, &Status);
  return fillStatus(StatRet, Status, Result);
}

unsigned getUmask() {
  // Chose arbitary new mask and reset the umask to the old mask.
  // umask(2) never fails so ignore the return of the second call.
  unsigned Mask = ::umask(0);
  (void)::umask(Mask);
  return Mask;
}

std::error_code setPermissions(const Twine &Path, perms Permissions) {
  SmallString<128> PathStorage;
  StringRef P = Path.toNullTerminatedStringRef(PathStorage);

  if (::chmod(P.begin(), Permissions))
    return std::error_code(errno, std::generic_category());
  return std::error_code();
}

std::error_code setPermissions(int FD, perms Permissions) {
  if (::fchmod(FD, Permissions))
    return std::error_code(errno, std::generic_category());
  return std::error_code();
}

std::error_code setLastAccessAndModificationTime(int FD, TimePoint<> AccessTime,
                                                 TimePoint<> ModificationTime) {
#if defined(HAVE_FUTIMENS)
  timespec Times[2];
  Times[0] = sys::toTimeSpec(AccessTime);
  Times[1] = sys::toTimeSpec(ModificationTime);
  if (::futimens(FD, Times))
    return std::error_code(errno, std::generic_category());
  return std::error_code();
#elif defined(HAVE_FUTIMES)
  timeval Times[2];
  Times[0] = sys::toTimeVal(
      std::chrono::time_point_cast<std::chrono::microseconds>(AccessTime));
  Times[1] =
      sys::toTimeVal(std::chrono::time_point_cast<std::chrono::microseconds>(
          ModificationTime));
  if (::futimes(FD, Times))
    return std::error_code(errno, std::generic_category());
  return std::error_code();
#elif defined(__MVS__)
  attrib_t Attr;
  memset(&Attr, 0, sizeof(Attr));
  Attr.att_atimechg = 1;
  Attr.att_atime = sys::toTimeT(AccessTime);
  Attr.att_mtimechg = 1;
  Attr.att_mtime = sys::toTimeT(ModificationTime);
  if (::__fchattr(FD, &Attr, sizeof(Attr)) != 0)
    return std::error_code(errno, std::generic_category());
  return std::error_code();
#else
#warning Missing futimes() and futimens()
  return make_error_code(errc::function_not_supported);
#endif
}

std::error_code mapped_file_region::init(int FD, uint64_t Offset,
                                         mapmode Mode) {
  assert(Size != 0);

  int flags = (Mode == readwrite) ? MAP_SHARED : MAP_PRIVATE;
  int prot = (Mode == readonly) ? PROT_READ : (PROT_READ | PROT_WRITE);
#if defined(MAP_NORESERVE)
  flags |= MAP_NORESERVE;
#endif
#if defined(__APPLE__)
  //----------------------------------------------------------------------
  // Newer versions of MacOSX have a flag that will allow us to read from
  // binaries whose code signature is invalid without crashing by using
  // the MAP_RESILIENT_CODESIGN flag. Also if a file from removable media
  // is mapped we can avoid crashing and return zeroes to any pages we try
  // to read if the media becomes unavailable by using the
  // MAP_RESILIENT_MEDIA flag.  These flags are only usable when mapping
  // with PROT_READ, so take care not to specify them otherwise.
  //----------------------------------------------------------------------
  if (Mode == readonly) {
#if defined(MAP_RESILIENT_CODESIGN)
    flags |= MAP_RESILIENT_CODESIGN;
#endif
#if defined(MAP_RESILIENT_MEDIA)
    flags |= MAP_RESILIENT_MEDIA;
#endif
  }
#endif // #if defined (__APPLE__)

  Mapping = ::mmap(nullptr, Size, prot, flags, FD, Offset);
  if (Mapping == MAP_FAILED)
    return std::error_code(errno, std::generic_category());
  return std::error_code();
}

mapped_file_region::mapped_file_region(int fd, mapmode mode, size_t length,
                                       uint64_t offset, std::error_code &ec)
    : Size(length), Mode(mode) {
  (void)Mode;
  ec = init(fd, offset, mode);
  if (ec)
    copyFrom(mapped_file_region());
}

void mapped_file_region::unmapImpl() {
  if (Mapping)
    ::munmap(Mapping, Size);
}

void mapped_file_region::dontNeedImpl() {
  assert(Mode == mapped_file_region::readonly);
  if (!Mapping)
    return;
#if defined(__MVS__) || defined(_AIX)
    // If we don't have madvise, or it isn't beneficial, treat this as a no-op.
#elif defined(POSIX_MADV_DONTNEED)
  ::posix_madvise(Mapping, Size, POSIX_MADV_DONTNEED);
#else
  ::madvise(Mapping, Size, MADV_DONTNEED);
#endif
}

int mapped_file_region::alignment() { return Process::getPageSizeEstimate(); }

std::error_code detail::directory_iterator_construct(detail::DirIterState &it,
                                                     StringRef path,
                                                     bool follow_symlinks) {
  SmallString<128> path_null(path);
  DIR *directory = ::opendir(path_null.c_str());
  if (!directory)
    return std::error_code(errno, std::generic_category());

  it.IterationHandle = reinterpret_cast<intptr_t>(directory);
  // Add something for replace_filename to replace.
  path::append(path_null, ".");
  it.CurrentEntry = directory_entry(path_null.str(), follow_symlinks);
  return directory_iterator_increment(it);
}

std::error_code detail::directory_iterator_destruct(detail::DirIterState &it) {
  if (it.IterationHandle)
    ::closedir(reinterpret_cast<DIR *>(it.IterationHandle));
  it.IterationHandle = 0;
  it.CurrentEntry = directory_entry();
  return std::error_code();
}

static file_type direntType(dirent *Entry) {
  // Most platforms provide the file type in the dirent: Linux/BSD/Mac.
  // The DTTOIF macro lets us reuse our status -> type conversion.
  // Note that while glibc provides a macro to see if this is supported,
  // _DIRENT_HAVE_D_TYPE, it's not defined on BSD/Mac, so we test for the
  // d_type-to-mode_t conversion macro instead.
#if defined(DTTOIF)
  return typeForMode(DTTOIF(Entry->d_type));
#else
  // Other platforms such as Solaris require a stat() to get the type.
  return file_type::type_unknown;
#endif
}

std::error_code detail::directory_iterator_increment(detail::DirIterState &It) {
  errno = 0;
  dirent *CurDir = ::readdir(reinterpret_cast<DIR *>(It.IterationHandle));
  if (CurDir == nullptr && errno != 0) {
    return std::error_code(errno, std::generic_category());
  } else if (CurDir != nullptr) {
    StringRef Name(CurDir->d_name);
    if ((Name.size() == 1 && Name[0] == '.') ||
        (Name.size() == 2 && Name[0] == '.' && Name[1] == '.'))
      return directory_iterator_increment(It);
    It.CurrentEntry.replace_filename(Name, direntType(CurDir));
  } else
    return directory_iterator_destruct(It);

  return std::error_code();
}

ErrorOr<basic_file_status> directory_entry::status() const {
  file_status s;
  if (auto EC = fs::status(Path, s, FollowSymlinks))
    return EC;
  return s;
}

//
// FreeBSD optionally provides /proc/self/fd, but it is incompatible with
// Linux. The thing to use is realpath.
//
#if !defined(__FreeBSD__)
#define TRY_PROC_SELF_FD
#endif

#if !defined(F_GETPATH) && defined(TRY_PROC_SELF_FD)
static bool hasProcSelfFD() {
  // If we have a /proc filesystem mounted, we can quickly establish the
  // real name of the file with readlink
  static const bool Result = (::access("/proc/self/fd", R_OK) == 0);
  return Result;
}
#endif

static int nativeOpenFlags(CreationDisposition Disp, OpenFlags Flags,
                           FileAccess Access) {
  int Result = 0;
  if (Access == FA_Read)
    Result |= O_RDONLY;
  else if (Access == FA_Write)
    Result |= O_WRONLY;
  else if (Access == (FA_Read | FA_Write))
    Result |= O_RDWR;

  // This is for compatibility with old code that assumed OF_Append implied
  // would open an existing file.  See Windows/Path.inc for a longer comment.
  if (Flags & OF_Append)
    Disp = CD_OpenAlways;

  if (Disp == CD_CreateNew) {
    Result |= O_CREAT; // Create if it doesn't exist.
    Result |= O_EXCL;  // Fail if it does.
  } else if (Disp == CD_CreateAlways) {
    Result |= O_CREAT; // Create if it doesn't exist.
    Result |= O_TRUNC; // Truncate if it does.
  } else if (Disp == CD_OpenAlways) {
    Result |= O_CREAT; // Create if it doesn't exist.
  } else if (Disp == CD_OpenExisting) {
    // Nothing special, just don't add O_CREAT and we get these semantics.
  }

// Using append mode with z/OS UTF-8 auto-conversion results in EINVAL when
// calling write(). Instead we need to use lseek() to set offset to EOF after
// open().
#ifndef __MVS__
  if (Flags & OF_Append)
    Result |= O_APPEND;
#endif

#ifdef O_CLOEXEC
  if (!(Flags & OF_ChildInherit))
    Result |= O_CLOEXEC;
#endif

  return Result;
}

std::error_code openFile(const Twine &Name, int &ResultFD,
                         CreationDisposition Disp, FileAccess Access,
                         OpenFlags Flags, unsigned Mode) {
  int OpenFlags = nativeOpenFlags(Disp, Flags, Access);

  SmallString<128> Storage;
  StringRef P = Name.toNullTerminatedStringRef(Storage);
  // Call ::open in a lambda to avoid overload resolution in RetryAfterSignal
  // when open is overloaded, such as in Bionic.
  auto Open = [&]() { return ::open(P.begin(), OpenFlags, Mode); };
  if ((ResultFD = sys::RetryAfterSignal(-1, Open)) < 0)
    return std::error_code(errno, std::generic_category());
#ifndef O_CLOEXEC
  if (!(Flags & OF_ChildInherit)) {
    int r = fcntl(ResultFD, F_SETFD, FD_CLOEXEC);
    (void)r;
    assert(r == 0 && "fcntl(F_SETFD, FD_CLOEXEC) failed");
  }
#endif

#ifdef __MVS__
  /* Reason about auto-conversion and file tags. Setting the file tag only
   * applies if file is opened in write mode:
   *
   * Text file:
   *                  File exists       File created
   * CD_CreateNew     n/a               conv: on
   *                                    tag: set 1047
   * CD_CreateAlways  conv: auto        conv: on
   *                  tag: auto 1047    tag: set 1047
   * CD_OpenAlways    conv: auto        conv: on
   *                  tag: auto 1047    tag: set 1047
   * CD_OpenExisting  conv: auto        n/a
   *                  tag: unchanged
   *
   * Binary file:
   *                  File exists       File created
   * CD_CreateNew     n/a               conv: off
   *                                    tag: set binary
   * CD_CreateAlways  conv: off         conv: off
   *                  tag: auto binary  tag: set binary
   * CD_OpenAlways    conv: off         conv: off
   *                  tag: auto binary  tag: set binary
   * CD_OpenExisting  conv: off         n/a
   *                  tag: unchanged
   *
   * Actions:
   *   conv: off        -> auto-conversion is turned off
   *   conv: on         -> auto-conversion is turned on
   *   conv: auto       -> auto-conversion is turned on if the file is untagged
   *   tag: set 1047    -> set the file tag to text encoded in 1047
   *   tag: set binary  -> set the file tag to binary
   *   tag: auto 1047   -> set file tag to 1047 if not set
   *   tag: auto binary -> set file tag to binary if not set
   *   tag: unchanged   -> do not care about the file tag
   *
   * It is not possible to distinguish between the cases "file exists" and
   * "file created". In the latter case, the file tag is not set and the file
   * size is zero. The decision table boils down to:
   *
   * the file tag is set if
   *   - the file is opened for writing
   *   - the create disposition is not equal to CD_OpenExisting
   *   - the file tag is not set
   *   - the file size is zero
   *
   * This only applies if the file is a regular file. E.g. enabling
   * auto-conversion for reading from /dev/null results in error EINVAL when
   * calling read().
   *
   * Using append mode with z/OS UTF-8 auto-conversion results in EINVAL when
   * calling write(). Instead we need to use lseek() to set offset to EOF after
   * open().
   */
  if ((Flags & OF_Append) && lseek(ResultFD, 0, SEEK_END) == -1)
    return std::error_code(errno, std::generic_category());
  struct stat Stat;
  if (fstat(ResultFD, &Stat) == -1)
    return std::error_code(errno, std::generic_category());
  if (S_ISREG(Stat.st_mode)) {
    bool DoSetTag = (Access & FA_Write) && (Disp != CD_OpenExisting) &&
                    !Stat.st_tag.ft_txtflag && !Stat.st_tag.ft_ccsid &&
                    Stat.st_size == 0;
    if (Flags & OF_Text) {
      if (auto EC = llvm::enableAutoConversion(ResultFD))
        return EC;
      if (DoSetTag) {
        if (auto EC = llvm::setFileTag(ResultFD, CCSID_IBM_1047, true))
          return EC;
      }
    } else {
      if (auto EC = llvm::disableAutoConversion(ResultFD))
        return EC;
      if (DoSetTag) {
        if (auto EC = llvm::setFileTag(ResultFD, FT_BINARY, false))
          return EC;
      }
    }
  }
#endif

  return std::error_code();
}

Expected<int> openNativeFile(const Twine &Name, CreationDisposition Disp,
                             FileAccess Access, OpenFlags Flags,
                             unsigned Mode) {

  int FD;
  std::error_code EC = openFile(Name, FD, Disp, Access, Flags, Mode);
  if (EC)
    return errorCodeToError(EC);
  return FD;
}

std::error_code openFileForRead(const Twine &Name, int &ResultFD,
                                OpenFlags Flags,
                                SmallVectorImpl<char> *RealPath) {
  std::error_code EC =
      openFile(Name, ResultFD, CD_OpenExisting, FA_Read, Flags, 0666);
  if (EC)
    return EC;

  // Attempt to get the real name of the file, if the user asked
  if (!RealPath)
    return std::error_code();
  RealPath->clear();
#if defined(F_GETPATH)
  // When F_GETPATH is availble, it is the quickest way to get
  // the real path name.
  char Buffer[PATH_MAX];
  if (::fcntl(ResultFD, F_GETPATH, Buffer) != -1)
    RealPath->append(Buffer, Buffer + strlen(Buffer));
#else
  char Buffer[PATH_MAX];
#if defined(TRY_PROC_SELF_FD)
  if (hasProcSelfFD()) {
    char ProcPath[64];
    snprintf(ProcPath, sizeof(ProcPath), "/proc/self/fd/%d", ResultFD);
    ssize_t CharCount = ::readlink(ProcPath, Buffer, sizeof(Buffer));
    if (CharCount > 0)
      RealPath->append(Buffer, Buffer + CharCount);
  } else {
#endif
    SmallString<128> Storage;
    StringRef P = Name.toNullTerminatedStringRef(Storage);

    // Use ::realpath to get the real path name
    if (::realpath(P.begin(), Buffer) != nullptr)
      RealPath->append(Buffer, Buffer + strlen(Buffer));
#if defined(TRY_PROC_SELF_FD)
  }
#endif
#endif
  return std::error_code();
}

Expected<file_t> openNativeFileForRead(const Twine &Name, OpenFlags Flags,
                                       SmallVectorImpl<char> *RealPath) {
  file_t ResultFD;
  std::error_code EC = openFileForRead(Name, ResultFD, Flags, RealPath);
  if (EC)
    return errorCodeToError(EC);
  return ResultFD;
}

file_t getStdinHandle() { return 0; }
file_t getStdoutHandle() { return 1; }
file_t getStderrHandle() { return 2; }

Expected<size_t> readNativeFile(file_t FD, MutableArrayRef<char> Buf) {
#if defined(__APPLE__)
  size_t Size = std::min<size_t>(Buf.size(), INT32_MAX);
#else
  size_t Size = Buf.size();
#endif
  ssize_t NumRead = sys::RetryAfterSignal(-1, ::read, FD, Buf.data(), Size);
  if (ssize_t(NumRead) == -1)
    return errorCodeToError(std::error_code(errno, std::generic_category()));
  return NumRead;
}

Expected<size_t> readNativeFileSlice(file_t FD, MutableArrayRef<char> Buf,
                                     uint64_t Offset) {
#if defined(__APPLE__)
  size_t Size = std::min<size_t>(Buf.size(), INT32_MAX);
#else
  size_t Size = Buf.size();
#endif
#ifdef HAVE_PREAD
  ssize_t NumRead =
      sys::RetryAfterSignal(-1, ::pread, FD, Buf.data(), Size, Offset);
#else
  if (lseek(FD, Offset, SEEK_SET) == -1)
    return errorCodeToError(std::error_code(errno, std::generic_category()));
  ssize_t NumRead = sys::RetryAfterSignal(-1, ::read, FD, Buf.data(), Size);
#endif
  if (NumRead == -1)
    return errorCodeToError(std::error_code(errno, std::generic_category()));
  return NumRead;
}

std::error_code tryLockFile(int FD, std::chrono::milliseconds Timeout) {
  auto Start = std::chrono::steady_clock::now();
  auto End = Start + Timeout;
  do {
    struct flock Lock;
    memset(&Lock, 0, sizeof(Lock));
    Lock.l_type = F_WRLCK;
    Lock.l_whence = SEEK_SET;
    Lock.l_start = 0;
    Lock.l_len = 0;
    if (::fcntl(FD, F_SETLK, &Lock) != -1)
      return std::error_code();
    int Error = errno;
    if (Error != EACCES && Error != EAGAIN)
      return std::error_code(Error, std::generic_category());
    usleep(1000);
  } while (std::chrono::steady_clock::now() < End);
  return make_error_code(errc::no_lock_available);
}

std::error_code lockFile(int FD) {
  struct flock Lock;
  memset(&Lock, 0, sizeof(Lock));
  Lock.l_type = F_WRLCK;
  Lock.l_whence = SEEK_SET;
  Lock.l_start = 0;
  Lock.l_len = 0;
  if (::fcntl(FD, F_SETLKW, &Lock) != -1)
    return std::error_code();
  int Error = errno;
  return std::error_code(Error, std::generic_category());
}

std::error_code unlockFile(int FD) {
  struct flock Lock;
  Lock.l_type = F_UNLCK;
  Lock.l_whence = SEEK_SET;
  Lock.l_start = 0;
  Lock.l_len = 0;
  if (::fcntl(FD, F_SETLK, &Lock) != -1)
    return std::error_code();
  return std::error_code(errno, std::generic_category());
}

std::error_code closeFile(file_t &F) {
  file_t TmpF = F;
  F = kInvalidFile;
  return Process::SafelyCloseFileDescriptor(TmpF);
}

template <typename T>
static std::error_code remove_directories_impl(const T &Entry,
                                               bool IgnoreErrors) {
  std::error_code EC;
  directory_iterator Begin(Entry, EC, false);
  directory_iterator End;
  while (Begin != End) {
    auto &Item = *Begin;
    ErrorOr<basic_file_status> st = Item.status();
    if (st) {
      if (is_directory(*st)) {
        EC = remove_directories_impl(Item, IgnoreErrors);
        if (EC && !IgnoreErrors)
          return EC;
      }

      EC = fs::remove(Item.path(), true);
      if (EC && !IgnoreErrors)
        return EC;
    } else if (!IgnoreErrors) {
      return st.getError();
    }

    Begin.increment(EC);
    if (EC && !IgnoreErrors)
      return EC;
  }
  return std::error_code();
}

std::error_code remove_directories(const Twine &path, bool IgnoreErrors) {
  auto EC = remove_directories_impl(path, IgnoreErrors);
  if (EC && !IgnoreErrors)
    return EC;
  EC = fs::remove(path, true);
  if (EC && !IgnoreErrors)
    return EC;
  return std::error_code();
}

std::error_code real_path(const Twine &path, SmallVectorImpl<char> &dest,
                          bool expand_tilde) {
  dest.clear();
  if (path.isTriviallyEmpty())
    return std::error_code();

  if (expand_tilde) {
    SmallString<128> Storage;
    path.toVector(Storage);
    expandTildeExpr(Storage);
    return real_path(Storage, dest, false);
  }

  SmallString<128> Storage;
  StringRef P = path.toNullTerminatedStringRef(Storage);
  char Buffer[PATH_MAX];
  if (::realpath(P.begin(), Buffer) == nullptr)
    return std::error_code(errno, std::generic_category());
  dest.append(Buffer, Buffer + strlen(Buffer));
  return std::error_code();
}

std::error_code changeFileOwnership(int FD, uint32_t Owner, uint32_t Group) {
  auto FChown = [&]() { return ::fchown(FD, Owner, Group); };
  // Retry if fchown call fails due to interruption.
  if ((sys::RetryAfterSignal(-1, FChown)) < 0)
    return std::error_code(errno, std::generic_category());
  return std::error_code();
}

} // end namespace fs

namespace path {

bool home_directory(SmallVectorImpl<char> &result) {
  std::unique_ptr<char[]> Buf;
  char *RequestedDir = getenv("HOME");
  if (!RequestedDir) {
    long BufSize = sysconf(_SC_GETPW_R_SIZE_MAX);
    if (BufSize <= 0)
      BufSize = 16384;
    Buf = std::make_unique<char[]>(BufSize);
    struct passwd Pwd;
    struct passwd *pw = nullptr;
    getpwuid_r(getuid(), &Pwd, Buf.get(), BufSize, &pw);
    if (pw && pw->pw_dir)
      RequestedDir = pw->pw_dir;
  }
  if (!RequestedDir)
    return false;

  result.clear();
  result.append(RequestedDir, RequestedDir + strlen(RequestedDir));
  return true;
}

static bool getDarwinConfDir(bool TempDir, SmallVectorImpl<char> &Result) {
#if defined(_CS_DARWIN_USER_TEMP_DIR) && defined(_CS_DARWIN_USER_CACHE_DIR)
  // On Darwin, use DARWIN_USER_TEMP_DIR or DARWIN_USER_CACHE_DIR.
  // macros defined in <unistd.h> on darwin >= 9
  int ConfName = TempDir ? _CS_DARWIN_USER_TEMP_DIR : _CS_DARWIN_USER_CACHE_DIR;
  size_t ConfLen = confstr(ConfName, nullptr, 0);
  if (ConfLen > 0) {
    do {
      Result.resize(ConfLen);
      ConfLen = confstr(ConfName, Result.data(), Result.size());
    } while (ConfLen > 0 && ConfLen != Result.size());

    if (ConfLen > 0) {
      assert(Result.back() == 0);
      Result.pop_back();
      return true;
    }

    Result.clear();
  }
#endif
  return false;
}

bool user_config_directory(SmallVectorImpl<char> &result) {
#ifdef __APPLE__
  // Mac: ~/Library/Preferences/
  if (home_directory(result)) {
    append(result, "Library", "Preferences");
    return true;
  }
#else
  // XDG_CONFIG_HOME as defined in the XDG Base Directory Specification:
  // http://standards.freedesktop.org/basedir-spec/basedir-spec-latest.html
  if (const char *RequestedDir = getenv("XDG_CONFIG_HOME")) {
    result.clear();
    result.append(RequestedDir, RequestedDir + strlen(RequestedDir));
    return true;
  }
#endif
  // Fallback: ~/.config
  if (!home_directory(result)) {
    return false;
  }
  append(result, ".config");
  return true;
}

bool cache_directory(SmallVectorImpl<char> &result) {
#ifdef __APPLE__
  if (getDarwinConfDir(false /*tempDir*/, result)) {
    return true;
  }
#else
  // XDG_CACHE_HOME as defined in the XDG Base Directory Specification:
  // http://standards.freedesktop.org/basedir-spec/basedir-spec-latest.html
  if (const char *RequestedDir = getenv("XDG_CACHE_HOME")) {
    result.clear();
    result.append(RequestedDir, RequestedDir + strlen(RequestedDir));
    return true;
  }
#endif
  if (!home_directory(result)) {
    return false;
  }
  append(result, ".cache");
  return true;
}

static const char *getEnvTempDir() {
  // Check whether the temporary directory is specified by an environment
  // variable.
  const char *EnvironmentVariables[] = {"TMPDIR", "TMP", "TEMP", "TEMPDIR"};
  for (const char *Env : EnvironmentVariables) {
    if (const char *Dir = std::getenv(Env))
      return Dir;
  }

  return nullptr;
}

static const char *getDefaultTempDir(bool ErasedOnReboot) {
#ifdef P_tmpdir
  if ((bool)P_tmpdir)
    return P_tmpdir;
#endif

  if (ErasedOnReboot)
    return "/tmp";
  return "/var/tmp";
}

void system_temp_directory(bool ErasedOnReboot, SmallVectorImpl<char> &Result) {
  Result.clear();

  if (ErasedOnReboot) {
    // There is no env variable for the cache directory.
    if (const char *RequestedDir = getEnvTempDir()) {
      Result.append(RequestedDir, RequestedDir + strlen(RequestedDir));
      return;
    }
  }

  if (getDarwinConfDir(ErasedOnReboot, Result))
    return;

  const char *RequestedDir = getDefaultTempDir(ErasedOnReboot);
  Result.append(RequestedDir, RequestedDir + strlen(RequestedDir));
}

} // end namespace path

namespace fs {

#ifdef __APPLE__
/// This implementation tries to perform an APFS CoW clone of the file,
/// which can be much faster and uses less space.
/// Unfortunately fcopyfile(3) does not support COPYFILE_CLONE, so the
/// file descriptor variant of this function still uses the default
/// implementation.
std::error_code copy_file(const Twine &From, const Twine &To) {
<<<<<<< HEAD
  std::string FromS = From.str();
  std::string ToS = To.str();
#if __has_builtin(__builtin_available)
=======
  uint32_t Flag = COPYFILE_DATA;
#if __has_builtin(__builtin_available) && defined(COPYFILE_CLONE)
>>>>>>> cb02aa7e
  if (__builtin_available(macos 10.12, *)) {
    // Optimistically try to use clonefile() and handle errors, rather than
    // calling stat() to see if it'll work.
    //
    // Note: It's okay if From is a symlink. In contrast to the behaviour of
    // copyfile() with COPYFILE_CLONE, clonefile() clones targets (not the
    // symlink itself) unless the flag CLONE_NOFOLLOW is passed.
    if (!clonefile(FromS.c_str(), ToS.c_str(), 0))
      return std::error_code();

    auto Errno = errno;
    switch (Errno) {
    case EEXIST:  // To already exists.
    case ENOTSUP: // Device does not support cloning.
    case EXDEV:   // From and To are on different devices.
      break;
    default:
      // Anything else will also break copyfile().
      return std::error_code(Errno, std::generic_category());
    }

    // TODO: For EEXIST, profile calling fs::generateUniqueName() and
    // clonefile() in a retry loop (then rename() on success) before falling
    // back to copyfile(). Depending on the size of the file this could be
    // cheaper.
  }
#endif
  if (!copyfile(FromS.c_str(), ToS.c_str(), /*State=*/NULL, COPYFILE_DATA))
    return std::error_code();
  return std::error_code(errno, std::generic_category());
}
#endif // __APPLE__

} // end namespace fs

} // end namespace sys
} // end namespace llvm<|MERGE_RESOLUTION|>--- conflicted
+++ resolved
@@ -33,28 +33,13 @@
 
 #include <dirent.h>
 #include <pwd.h>
-#include <sys/file.h>
 
 #ifdef __APPLE__
-#include <copyfile.h>
 #include <mach-o/dyld.h>
 #include <sys/attr.h>
-#if __has_include(<sys/clonefile.h>)
-#include <sys/clonefile.h>
-#endif
-#elif defined(__FreeBSD__)
-#include <osreldate.h>
-#if __FreeBSD_version >= 1300057
-#include <sys/auxv.h>
-#else
-#include <machine/elf.h>
-extern char **environ;
-#endif
+#include <copyfile.h>
 #elif defined(__DragonFly__)
 #include <sys/mount.h>
-#elif defined(__MVS__)
-#include "llvm/Support/AutoConvert.h"
-#include <sys/ps.h>
 #endif
 
 // Both stdio.h and cstdio are included via different paths and
@@ -63,13 +48,10 @@
 #undef ferror
 #undef feof
 
-#if !defined(PATH_MAX)
 // For GNU Hurd
-#if defined(__GNU__)
-#define PATH_MAX 4096
-#elif defined(__MVS__)
-#define PATH_MAX _XOPEN_PATH_MAX
-#endif
+#if defined(__GNU__) && !defined(PATH_MAX)
+# define PATH_MAX 4096
+# define MAXPATHLEN 4096
 #endif
 
 #include <sys/types.h>
@@ -111,8 +93,7 @@
 #define STATVFS_F_FRSIZE(vfs) static_cast<uint64_t>(vfs.f_bsize)
 #endif
 
-#if defined(__NetBSD__) || defined(__DragonFly__) || defined(__GNU__) ||       \
-    defined(__MVS__)
+#if defined(__NetBSD__) || defined(__DragonFly__) || defined(__GNU__)
 #define STATVFS_F_FLAG(vfs) (vfs).f_flag
 #else
 #define STATVFS_F_FLAG(vfs) (vfs).f_flags
@@ -121,16 +102,17 @@
 using namespace llvm;
 
 namespace llvm {
-namespace sys {
+namespace sys  {
 namespace fs {
 
 const file_t kInvalidFile = -1;
 
 #if defined(__FreeBSD__) || defined(__NetBSD__) || defined(__OpenBSD__) ||     \
     defined(__minix) || defined(__FreeBSD_kernel__) || defined(__linux__) ||   \
-    defined(__CYGWIN__) || defined(__DragonFly__) || defined(_AIX) ||          \
-    defined(__GNU__) || (defined(__sun__) && defined(__svr4__))
-static int test_dir(char ret[PATH_MAX], const char *dir, const char *bin) {
+    defined(__CYGWIN__) || defined(__DragonFly__) || defined(_AIX) || defined(__GNU__)
+static int
+test_dir(char ret[PATH_MAX], const char *dir, const char *bin)
+{
   struct stat sb;
   char fullpath[PATH_MAX];
 
@@ -147,10 +129,9 @@
   return 0;
 }
 
-static char *getprogpath(char ret[PATH_MAX], const char *bin) {
-  if (bin == nullptr)
-    return nullptr;
-
+static char *
+getprogpath(char ret[PATH_MAX], const char *bin)
+{
   /* First approach: absolute path. */
   if (bin[0] == '/') {
     if (test_dir(ret, "/", bin) == 0)
@@ -195,50 +176,22 @@
   // On OS X the executable path is saved to the stack by dyld. Reading it
   // from there is much faster than calling dladdr, especially for large
   // binaries with symbols.
-  char exe_path[PATH_MAX];
+  char exe_path[MAXPATHLEN];
   uint32_t size = sizeof(exe_path);
   if (_NSGetExecutablePath(exe_path, &size) == 0) {
-    char link_path[PATH_MAX];
+    char link_path[MAXPATHLEN];
     if (realpath(exe_path, link_path))
       return link_path;
   }
-#elif defined(__FreeBSD__)
-  // On FreeBSD if the exec path specified in ELF auxiliary vectors is
-  // preferred, if available.  /proc/curproc/file and the KERN_PROC_PATHNAME
-  // sysctl may not return the desired path if there are multiple hardlinks
-  // to the file.
+#elif defined(__FreeBSD__) || defined(__NetBSD__) || defined(__OpenBSD__) ||   \
+    defined(__minix) || defined(__DragonFly__) ||                              \
+    defined(__FreeBSD_kernel__) || defined(_AIX)
+  StringRef curproc("/proc/curproc/file");
   char exe_path[PATH_MAX];
-#if __FreeBSD_version >= 1300057
-  if (elf_aux_info(AT_EXECPATH, exe_path, sizeof(exe_path)) == 0) {
-    char link_path[PATH_MAX];
-    if (realpath(exe_path, link_path))
-      return link_path;
-  }
-#else
-  // elf_aux_info(AT_EXECPATH, ... is not available in all supported versions,
-  // fall back to finding the ELF auxiliary vectors after the process's
-  // environment.
-  char **p = ::environ;
-  while (*p++ != 0)
-    ;
-  // Iterate through auxiliary vectors for AT_EXECPATH.
-  for (Elf_Auxinfo *aux = (Elf_Auxinfo *)p; aux->a_type != AT_NULL; aux++) {
-    if (aux->a_type == AT_EXECPATH) {
-      char link_path[PATH_MAX];
-      if (realpath((char *)aux->a_un.a_ptr, link_path))
-        return link_path;
-    }
-  }
-#endif
-  // Fall back to argv[0] if auxiliary vectors are not available.
-  if (getprogpath(exe_path, argv0) != NULL)
-    return exe_path;
-#elif defined(__NetBSD__) || defined(__OpenBSD__) || defined(__minix) ||       \
-    defined(__DragonFly__) || defined(__FreeBSD_kernel__) || defined(_AIX)
-  const char *curproc = "/proc/curproc/file";
-  char exe_path[PATH_MAX];
+  // /proc is not mounted by default under FreeBSD, but gives more accurate
+  // information than argv[0] when it is.
   if (sys::fs::exists(curproc)) {
-    ssize_t len = readlink(curproc, exe_path, sizeof(exe_path));
+    ssize_t len = readlink(curproc.str().c_str(), exe_path, sizeof(exe_path));
     if (len > 0) {
       // Null terminate the string for realpath. readlink never null
       // terminates its output.
@@ -250,12 +203,12 @@
   // If we don't have procfs mounted, fall back to argv[0]
   if (getprogpath(exe_path, argv0) != NULL)
     return exe_path;
-#elif defined(__linux__) || defined(__CYGWIN__) || defined(__gnu_hurd__)
-  char exe_path[PATH_MAX];
-  const char *aPath = "/proc/self/exe";
+#elif defined(__linux__) || defined(__CYGWIN__)
+  char exe_path[MAXPATHLEN];
+  StringRef aPath("/proc/self/exe");
   if (sys::fs::exists(aPath)) {
     // /proc is not always mounted under Linux (chroot for example).
-    ssize_t len = readlink(aPath, exe_path, sizeof(exe_path));
+    ssize_t len = readlink(aPath.str().c_str(), exe_path, sizeof(exe_path));
     if (len < 0)
       return "";
 
@@ -269,13 +222,13 @@
     // the program, and not the eventual binary file. Therefore, call realpath
     // so this behaves the same on all platforms.
 #if _POSIX_VERSION >= 200112 || defined(__GLIBC__)
-    if (char *real_path = realpath(exe_path, nullptr)) {
+    if (char *real_path = realpath(exe_path, NULL)) {
       std::string ret = std::string(real_path);
       free(real_path);
       return ret;
     }
 #else
-    char real_path[PATH_MAX];
+    char real_path[MAXPATHLEN];
     if (realpath(exe_path, real_path))
       return std::string(real_path);
 #endif
@@ -283,40 +236,6 @@
   // Fall back to the classical detection.
   if (getprogpath(exe_path, argv0))
     return exe_path;
-#elif defined(__sun__) && defined(__svr4__)
-  char exe_path[PATH_MAX];
-  const char *aPath = "/proc/self/execname";
-  if (sys::fs::exists(aPath)) {
-    int fd = open(aPath, O_RDONLY);
-    if (fd == -1)
-      return "";
-    if (read(fd, exe_path, sizeof(exe_path)) < 0)
-      return "";
-    return exe_path;
-  }
-  // Fall back to the classical detection.
-  if (getprogpath(exe_path, argv0) != NULL)
-    return exe_path;
-#elif defined(__MVS__)
-  int token = 0;
-  W_PSPROC buf;
-  char exe_path[PS_PATHBLEN];
-  pid_t pid = getpid();
-
-  memset(&buf, 0, sizeof(buf));
-  buf.ps_pathptr = exe_path;
-  buf.ps_pathlen = sizeof(exe_path);
-
-  while (true) {
-    if ((token = w_getpsent(token, &buf, sizeof(buf))) <= 0)
-      break;
-    if (buf.ps_pid != pid)
-      continue;
-    char real_path[PATH_MAX];
-    if (realpath(exe_path, real_path))
-      return std::string(real_path);
-    break; // Found entry, but realpath failed.
-  }
 #elif defined(HAVE_DLFCN_H) && defined(HAVE_DLADDR)
   // Use dladdr to get executable path if available.
   Dl_info DLInfo;
@@ -326,7 +245,7 @@
 
   // If the filename is a symlink, we need to resolve and return the location of
   // the actual executable.
-  char link_path[PATH_MAX];
+  char link_path[MAXPATHLEN];
   if (realpath(DLInfo.dli_fname, link_path))
     return link_path;
 #else
@@ -347,7 +266,9 @@
   return UniqueID(fs_st_dev, fs_st_ino);
 }
 
-uint32_t file_status::getLinkCount() const { return fs_st_nlinks; }
+uint32_t file_status::getLinkCount() const {
+  return fs_st_nlinks;
+}
 
 ErrorOr<space_info> disk_space(const Twine &Path) {
   struct STATVFS Vfs;
@@ -374,22 +295,25 @@
     return std::error_code();
   }
 
-  result.resize_for_overwrite(PATH_MAX);
+#ifdef MAXPATHLEN
+  result.reserve(MAXPATHLEN);
+#else
+// For GNU Hurd
+  result.reserve(1024);
+#endif
 
   while (true) {
-    if (::getcwd(result.data(), result.size()) == nullptr) {
+    if (::getcwd(result.data(), result.capacity()) == nullptr) {
       // See if there was a real error.
-      if (errno != ENOMEM) {
-        result.clear();
+      if (errno != ENOMEM)
         return std::error_code(errno, std::generic_category());
-      }
       // Otherwise there just wasn't enough space.
-      result.resize_for_overwrite(result.capacity() * 2);
+      result.reserve(result.capacity() * 2);
     } else
       break;
   }
 
-  result.truncate(strlen(result.data()));
+  result.set_size(strlen(result.data()));
   return std::error_code();
 }
 
@@ -507,8 +431,7 @@
   // Haiku doesn't expose this information.
   return false;
 #elif defined(__sun)
-  // statvfs::f_basetype contains a null-terminated FSType name of the mounted
-  // target
+  // statvfs::f_basetype contains a null-terminated FSType name of the mounted target
   StringRef fstype(Vfs.f_basetype);
   // NFS is the only non-local fstype??
   return !fstype.equals("nfs");
@@ -520,7 +443,7 @@
   std::unique_ptr<char[]> Buf;
   int Tries = 3;
   while (Tries--) {
-    Buf = std::make_unique<char[]>(BufSize);
+    Buf = llvm::make_unique<char[]>(BufSize);
     Ret = mntctl(MCTL_QUERY, BufSize, Buf.get());
     if (Ret != 0)
       break;
@@ -546,10 +469,6 @@
 
   // vmount entry not found; "remote" is the conservative answer.
   return false;
-#elif defined(__MVS__)
-  // The file system can have an arbitrary structure on z/OS; must go with the
-  // conservative answer.
-  return false;
 #else
   return !!(STATVFS_F_FLAG(Vfs) & MNT_LOCAL);
 #endif
@@ -587,6 +506,19 @@
 }
 
 std::error_code resize_file(int FD, uint64_t Size) {
+#if defined(HAVE_POSIX_FALLOCATE)
+  // If we have posix_fallocate use it. Unlike ftruncate it always allocates
+  // space, so we get an error if the disk is full.
+  if (int Err = ::posix_fallocate(FD, 0, Size)) {
+#ifdef _AIX
+    constexpr int NotSupportedError = ENOTSUP;
+#else
+    constexpr int NotSupportedError = EOPNOTSUPP;
+#endif
+    if (Err != EINVAL && Err != NotSupportedError)
+      return std::error_code(Err, std::generic_category());
+  }
+#endif
   // Use ftruncate as a fallback. It may or may not allocate space. At least on
   // OS X with HFS+ it does.
   if (::ftruncate(FD, Size) == -1)
@@ -632,7 +564,8 @@
 
 bool equivalent(file_status A, file_status B) {
   assert(status_known(A) && status_known(B));
-  return A.fs_st_dev == B.fs_st_dev && A.fs_st_ino == B.fs_st_ino;
+  return A.fs_st_dev == B.fs_st_dev &&
+         A.fs_st_ino == B.fs_st_ino;
 }
 
 std::error_code equivalent(const Twine &A, const Twine &B, bool &result) {
@@ -670,17 +603,11 @@
 
   // This is a string of the form ~username/, look up this user's entry in the
   // password database.
-  std::unique_ptr<char[]> Buf;
-  long BufSize = sysconf(_SC_GETPW_R_SIZE_MAX);
-  if (BufSize <= 0)
-    BufSize = 16384;
-  Buf = std::make_unique<char[]>(BufSize);
-  struct passwd Pwd;
+  struct passwd *Entry = nullptr;
   std::string User = Expr.str();
-  struct passwd *Entry = nullptr;
-  getpwnam_r(User.c_str(), &Pwd, Buf.get(), BufSize, &Entry);
-
-  if (!Entry || !Entry->pw_dir) {
+  Entry = ::getpwnam(User.c_str());
+
+  if (!Entry) {
     // Unable to look up the entry, just return back the original path.
     return;
   }
@@ -691,6 +618,7 @@
   llvm::sys::path::append(Path, Storage);
 }
 
+
 void expand_tilde(const Twine &path, SmallVectorImpl<char> &dest) {
   dest.clear();
   if (path.isTriviallyEmpty())
@@ -698,6 +626,8 @@
 
   path.toVector(dest);
   expandTildeExpr(dest);
+
+  return;
 }
 
 static file_type typeForMode(mode_t Mode) {
@@ -742,9 +672,9 @@
 
   perms Perms = static_cast<perms>(Status.st_mode) & all_perms;
   Result = file_status(typeForMode(Status.st_mode), Perms, Status.st_dev,
-                       Status.st_nlink, Status.st_ino, Status.st_atime,
-                       atime_nsec, Status.st_mtime, mtime_nsec, Status.st_uid,
-                       Status.st_gid, Status.st_size);
+                       Status.st_nlink, Status.st_ino,
+                       Status.st_atime, atime_nsec, Status.st_mtime, mtime_nsec,
+                       Status.st_uid, Status.st_gid, Status.st_size);
 
   return std::error_code();
 }
@@ -768,7 +698,7 @@
   // Chose arbitary new mask and reset the umask to the old mask.
   // umask(2) never fails so ignore the return of the second call.
   unsigned Mask = ::umask(0);
-  (void)::umask(Mask);
+  (void) ::umask(Mask);
   return Mask;
 }
 
@@ -806,16 +736,6 @@
   if (::futimes(FD, Times))
     return std::error_code(errno, std::generic_category());
   return std::error_code();
-#elif defined(__MVS__)
-  attrib_t Attr;
-  memset(&Attr, 0, sizeof(Attr));
-  Attr.att_atimechg = 1;
-  Attr.att_atime = sys::toTimeT(AccessTime);
-  Attr.att_mtimechg = 1;
-  Attr.att_mtime = sys::toTimeT(ModificationTime);
-  if (::__fchattr(FD, &Attr, sizeof(Attr)) != 0)
-    return std::error_code(errno, std::generic_category());
-  return std::error_code();
 #else
 #warning Missing futimes() and futimens()
   return make_error_code(errc::function_not_supported);
@@ -828,9 +748,6 @@
 
   int flags = (Mode == readwrite) ? MAP_SHARED : MAP_PRIVATE;
   int prot = (Mode == readonly) ? PROT_READ : (PROT_READ | PROT_WRITE);
-#if defined(MAP_NORESERVE)
-  flags |= MAP_NORESERVE;
-#endif
 #if defined(__APPLE__)
   //----------------------------------------------------------------------
   // Newer versions of MacOSX have a flag that will allow us to read from
@@ -859,32 +776,36 @@
 
 mapped_file_region::mapped_file_region(int fd, mapmode mode, size_t length,
                                        uint64_t offset, std::error_code &ec)
-    : Size(length), Mode(mode) {
+    : Size(length), Mapping(), Mode(mode) {
   (void)Mode;
   ec = init(fd, offset, mode);
   if (ec)
-    copyFrom(mapped_file_region());
-}
-
-void mapped_file_region::unmapImpl() {
+    Mapping = nullptr;
+}
+
+mapped_file_region::~mapped_file_region() {
   if (Mapping)
     ::munmap(Mapping, Size);
 }
 
-void mapped_file_region::dontNeedImpl() {
-  assert(Mode == mapped_file_region::readonly);
-  if (!Mapping)
-    return;
-#if defined(__MVS__) || defined(_AIX)
-    // If we don't have madvise, or it isn't beneficial, treat this as a no-op.
-#elif defined(POSIX_MADV_DONTNEED)
-  ::posix_madvise(Mapping, Size, POSIX_MADV_DONTNEED);
-#else
-  ::madvise(Mapping, Size, MADV_DONTNEED);
-#endif
-}
-
-int mapped_file_region::alignment() { return Process::getPageSizeEstimate(); }
+size_t mapped_file_region::size() const {
+  assert(Mapping && "Mapping failed but used anyway!");
+  return Size;
+}
+
+char *mapped_file_region::data() const {
+  assert(Mapping && "Mapping failed but used anyway!");
+  return reinterpret_cast<char*>(Mapping);
+}
+
+const char *mapped_file_region::const_data() const {
+  assert(Mapping && "Mapping failed but used anyway!");
+  return reinterpret_cast<const char*>(Mapping);
+}
+
+int mapped_file_region::alignment() {
+  return Process::getPageSizeEstimate();
+}
 
 std::error_code detail::directory_iterator_construct(detail::DirIterState &it,
                                                      StringRef path,
@@ -909,13 +830,10 @@
   return std::error_code();
 }
 
-static file_type direntType(dirent *Entry) {
+static file_type direntType(dirent* Entry) {
   // Most platforms provide the file type in the dirent: Linux/BSD/Mac.
   // The DTTOIF macro lets us reuse our status -> type conversion.
-  // Note that while glibc provides a macro to see if this is supported,
-  // _DIRENT_HAVE_D_TYPE, it's not defined on BSD/Mac, so we test for the
-  // d_type-to-mode_t conversion macro instead.
-#if defined(DTTOIF)
+#if defined(_DIRENT_HAVE_D_TYPE) && defined(DTTOIF)
   return typeForMode(DTTOIF(Entry->d_type));
 #else
   // Other platforms such as Solaris require a stat() to get the type.
@@ -947,15 +865,7 @@
   return s;
 }
 
-//
-// FreeBSD optionally provides /proc/self/fd, but it is incompatible with
-// Linux. The thing to use is realpath.
-//
-#if !defined(__FreeBSD__)
-#define TRY_PROC_SELF_FD
-#endif
-
-#if !defined(F_GETPATH) && defined(TRY_PROC_SELF_FD)
+#if !defined(F_GETPATH)
 static bool hasProcSelfFD() {
   // If we have a /proc filesystem mounted, we can quickly establish the
   // real name of the file with readlink
@@ -974,9 +884,9 @@
   else if (Access == (FA_Read | FA_Write))
     Result |= O_RDWR;
 
-  // This is for compatibility with old code that assumed OF_Append implied
+  // This is for compatibility with old code that assumed F_Append implied
   // would open an existing file.  See Windows/Path.inc for a longer comment.
-  if (Flags & OF_Append)
+  if (Flags & F_Append)
     Disp = CD_OpenAlways;
 
   if (Disp == CD_CreateNew) {
@@ -991,13 +901,8 @@
     // Nothing special, just don't add O_CREAT and we get these semantics.
   }
 
-// Using append mode with z/OS UTF-8 auto-conversion results in EINVAL when
-// calling write(). Instead we need to use lseek() to set offset to EOF after
-// open().
-#ifndef __MVS__
-  if (Flags & OF_Append)
+  if (Flags & F_Append)
     Result |= O_APPEND;
-#endif
 
 #ifdef O_CLOEXEC
   if (!(Flags & OF_ChildInherit))
@@ -1026,88 +931,6 @@
     assert(r == 0 && "fcntl(F_SETFD, FD_CLOEXEC) failed");
   }
 #endif
-
-#ifdef __MVS__
-  /* Reason about auto-conversion and file tags. Setting the file tag only
-   * applies if file is opened in write mode:
-   *
-   * Text file:
-   *                  File exists       File created
-   * CD_CreateNew     n/a               conv: on
-   *                                    tag: set 1047
-   * CD_CreateAlways  conv: auto        conv: on
-   *                  tag: auto 1047    tag: set 1047
-   * CD_OpenAlways    conv: auto        conv: on
-   *                  tag: auto 1047    tag: set 1047
-   * CD_OpenExisting  conv: auto        n/a
-   *                  tag: unchanged
-   *
-   * Binary file:
-   *                  File exists       File created
-   * CD_CreateNew     n/a               conv: off
-   *                                    tag: set binary
-   * CD_CreateAlways  conv: off         conv: off
-   *                  tag: auto binary  tag: set binary
-   * CD_OpenAlways    conv: off         conv: off
-   *                  tag: auto binary  tag: set binary
-   * CD_OpenExisting  conv: off         n/a
-   *                  tag: unchanged
-   *
-   * Actions:
-   *   conv: off        -> auto-conversion is turned off
-   *   conv: on         -> auto-conversion is turned on
-   *   conv: auto       -> auto-conversion is turned on if the file is untagged
-   *   tag: set 1047    -> set the file tag to text encoded in 1047
-   *   tag: set binary  -> set the file tag to binary
-   *   tag: auto 1047   -> set file tag to 1047 if not set
-   *   tag: auto binary -> set file tag to binary if not set
-   *   tag: unchanged   -> do not care about the file tag
-   *
-   * It is not possible to distinguish between the cases "file exists" and
-   * "file created". In the latter case, the file tag is not set and the file
-   * size is zero. The decision table boils down to:
-   *
-   * the file tag is set if
-   *   - the file is opened for writing
-   *   - the create disposition is not equal to CD_OpenExisting
-   *   - the file tag is not set
-   *   - the file size is zero
-   *
-   * This only applies if the file is a regular file. E.g. enabling
-   * auto-conversion for reading from /dev/null results in error EINVAL when
-   * calling read().
-   *
-   * Using append mode with z/OS UTF-8 auto-conversion results in EINVAL when
-   * calling write(). Instead we need to use lseek() to set offset to EOF after
-   * open().
-   */
-  if ((Flags & OF_Append) && lseek(ResultFD, 0, SEEK_END) == -1)
-    return std::error_code(errno, std::generic_category());
-  struct stat Stat;
-  if (fstat(ResultFD, &Stat) == -1)
-    return std::error_code(errno, std::generic_category());
-  if (S_ISREG(Stat.st_mode)) {
-    bool DoSetTag = (Access & FA_Write) && (Disp != CD_OpenExisting) &&
-                    !Stat.st_tag.ft_txtflag && !Stat.st_tag.ft_ccsid &&
-                    Stat.st_size == 0;
-    if (Flags & OF_Text) {
-      if (auto EC = llvm::enableAutoConversion(ResultFD))
-        return EC;
-      if (DoSetTag) {
-        if (auto EC = llvm::setFileTag(ResultFD, CCSID_IBM_1047, true))
-          return EC;
-      }
-    } else {
-      if (auto EC = llvm::disableAutoConversion(ResultFD))
-        return EC;
-      if (DoSetTag) {
-        if (auto EC = llvm::setFileTag(ResultFD, FT_BINARY, false))
-          return EC;
-      }
-    }
-  }
-#endif
-
   return std::error_code();
 }
 
@@ -1131,18 +954,17 @@
     return EC;
 
   // Attempt to get the real name of the file, if the user asked
-  if (!RealPath)
+  if(!RealPath)
     return std::error_code();
   RealPath->clear();
 #if defined(F_GETPATH)
   // When F_GETPATH is availble, it is the quickest way to get
   // the real path name.
-  char Buffer[PATH_MAX];
+  char Buffer[MAXPATHLEN];
   if (::fcntl(ResultFD, F_GETPATH, Buffer) != -1)
     RealPath->append(Buffer, Buffer + strlen(Buffer));
 #else
   char Buffer[PATH_MAX];
-#if defined(TRY_PROC_SELF_FD)
   if (hasProcSelfFD()) {
     char ProcPath[64];
     snprintf(ProcPath, sizeof(ProcPath), "/proc/self/fd/%d", ResultFD);
@@ -1150,16 +972,13 @@
     if (CharCount > 0)
       RealPath->append(Buffer, Buffer + CharCount);
   } else {
-#endif
     SmallString<128> Storage;
     StringRef P = Name.toNullTerminatedStringRef(Storage);
 
     // Use ::realpath to get the real path name
     if (::realpath(P.begin(), Buffer) != nullptr)
       RealPath->append(Buffer, Buffer + strlen(Buffer));
-#if defined(TRY_PROC_SELF_FD)
-  }
-#endif
+  }
 #endif
   return std::error_code();
 }
@@ -1177,80 +996,44 @@
 file_t getStdoutHandle() { return 1; }
 file_t getStderrHandle() { return 2; }
 
-Expected<size_t> readNativeFile(file_t FD, MutableArrayRef<char> Buf) {
-#if defined(__APPLE__)
-  size_t Size = std::min<size_t>(Buf.size(), INT32_MAX);
-#else
-  size_t Size = Buf.size();
-#endif
-  ssize_t NumRead = sys::RetryAfterSignal(-1, ::read, FD, Buf.data(), Size);
-  if (ssize_t(NumRead) == -1)
-    return errorCodeToError(std::error_code(errno, std::generic_category()));
-  return NumRead;
-}
-
-Expected<size_t> readNativeFileSlice(file_t FD, MutableArrayRef<char> Buf,
-                                     uint64_t Offset) {
-#if defined(__APPLE__)
-  size_t Size = std::min<size_t>(Buf.size(), INT32_MAX);
-#else
-  size_t Size = Buf.size();
-#endif
+std::error_code readNativeFile(file_t FD, MutableArrayRef<char> Buf,
+                               size_t *BytesRead) {
+  *BytesRead = sys::RetryAfterSignal(-1, ::read, FD, Buf.data(), Buf.size());
+  if (ssize_t(*BytesRead) == -1)
+    return std::error_code(errno, std::generic_category());
+  return std::error_code();
+}
+
+std::error_code readNativeFileSlice(file_t FD, MutableArrayRef<char> Buf,
+                                    size_t Offset) {
+  char *BufPtr = Buf.data();
+  size_t BytesLeft = Buf.size();
+
+#ifndef HAVE_PREAD
+  // If we don't have pread, seek to Offset.
+  if (lseek(FD, Offset, SEEK_SET) == -1)
+    return std::error_code(errno, std::generic_category());
+#endif
+
+  while (BytesLeft) {
 #ifdef HAVE_PREAD
-  ssize_t NumRead =
-      sys::RetryAfterSignal(-1, ::pread, FD, Buf.data(), Size, Offset);
-#else
-  if (lseek(FD, Offset, SEEK_SET) == -1)
-    return errorCodeToError(std::error_code(errno, std::generic_category()));
-  ssize_t NumRead = sys::RetryAfterSignal(-1, ::read, FD, Buf.data(), Size);
-#endif
-  if (NumRead == -1)
-    return errorCodeToError(std::error_code(errno, std::generic_category()));
-  return NumRead;
-}
-
-std::error_code tryLockFile(int FD, std::chrono::milliseconds Timeout) {
-  auto Start = std::chrono::steady_clock::now();
-  auto End = Start + Timeout;
-  do {
-    struct flock Lock;
-    memset(&Lock, 0, sizeof(Lock));
-    Lock.l_type = F_WRLCK;
-    Lock.l_whence = SEEK_SET;
-    Lock.l_start = 0;
-    Lock.l_len = 0;
-    if (::fcntl(FD, F_SETLK, &Lock) != -1)
-      return std::error_code();
-    int Error = errno;
-    if (Error != EACCES && Error != EAGAIN)
-      return std::error_code(Error, std::generic_category());
-    usleep(1000);
-  } while (std::chrono::steady_clock::now() < End);
-  return make_error_code(errc::no_lock_available);
-}
-
-std::error_code lockFile(int FD) {
-  struct flock Lock;
-  memset(&Lock, 0, sizeof(Lock));
-  Lock.l_type = F_WRLCK;
-  Lock.l_whence = SEEK_SET;
-  Lock.l_start = 0;
-  Lock.l_len = 0;
-  if (::fcntl(FD, F_SETLKW, &Lock) != -1)
-    return std::error_code();
-  int Error = errno;
-  return std::error_code(Error, std::generic_category());
-}
-
-std::error_code unlockFile(int FD) {
-  struct flock Lock;
-  Lock.l_type = F_UNLCK;
-  Lock.l_whence = SEEK_SET;
-  Lock.l_start = 0;
-  Lock.l_len = 0;
-  if (::fcntl(FD, F_SETLK, &Lock) != -1)
-    return std::error_code();
-  return std::error_code(errno, std::generic_category());
+    ssize_t NumRead = sys::RetryAfterSignal(-1, ::pread, FD, BufPtr, BytesLeft,
+                                            Buf.size() - BytesLeft + Offset);
+#else
+    ssize_t NumRead = sys::RetryAfterSignal(-1, ::read, FD, BufPtr, BytesLeft);
+#endif
+    if (NumRead == -1) {
+      // Error while reading.
+      return std::error_code(errno, std::generic_category());
+    }
+    if (NumRead == 0) {
+      memset(BufPtr, 0, BytesLeft); // zero-initialize rest of the buffer.
+      break;
+    }
+    BytesLeft -= NumRead;
+    BufPtr += NumRead;
+  }
+  return std::error_code();
 }
 
 std::error_code closeFile(file_t &F) {
@@ -1268,19 +1051,18 @@
   while (Begin != End) {
     auto &Item = *Begin;
     ErrorOr<basic_file_status> st = Item.status();
-    if (st) {
-      if (is_directory(*st)) {
-        EC = remove_directories_impl(Item, IgnoreErrors);
-        if (EC && !IgnoreErrors)
-          return EC;
-      }
-
-      EC = fs::remove(Item.path(), true);
+    if (!st && !IgnoreErrors)
+      return st.getError();
+
+    if (is_directory(*st)) {
+      EC = remove_directories_impl(Item, IgnoreErrors);
       if (EC && !IgnoreErrors)
         return EC;
-    } else if (!IgnoreErrors) {
-      return st.getError();
     }
+
+    EC = fs::remove(Item.path(), true);
+    if (EC && !IgnoreErrors)
+      return EC;
 
     Begin.increment(EC);
     if (EC && !IgnoreErrors)
@@ -1321,29 +1103,14 @@
   return std::error_code();
 }
 
-std::error_code changeFileOwnership(int FD, uint32_t Owner, uint32_t Group) {
-  auto FChown = [&]() { return ::fchown(FD, Owner, Group); };
-  // Retry if fchown call fails due to interruption.
-  if ((sys::RetryAfterSignal(-1, FChown)) < 0)
-    return std::error_code(errno, std::generic_category());
-  return std::error_code();
-}
-
 } // end namespace fs
 
 namespace path {
 
 bool home_directory(SmallVectorImpl<char> &result) {
-  std::unique_ptr<char[]> Buf;
   char *RequestedDir = getenv("HOME");
   if (!RequestedDir) {
-    long BufSize = sysconf(_SC_GETPW_R_SIZE_MAX);
-    if (BufSize <= 0)
-      BufSize = 16384;
-    Buf = std::make_unique<char[]>(BufSize);
-    struct passwd Pwd;
-    struct passwd *pw = nullptr;
-    getpwuid_r(getuid(), &Pwd, Buf.get(), BufSize, &pw);
+    struct passwd *pw = getpwuid(getuid());
     if (pw && pw->pw_dir)
       RequestedDir = pw->pw_dir;
   }
@@ -1356,10 +1123,11 @@
 }
 
 static bool getDarwinConfDir(bool TempDir, SmallVectorImpl<char> &Result) {
-#if defined(_CS_DARWIN_USER_TEMP_DIR) && defined(_CS_DARWIN_USER_CACHE_DIR)
+  #if defined(_CS_DARWIN_USER_TEMP_DIR) && defined(_CS_DARWIN_USER_CACHE_DIR)
   // On Darwin, use DARWIN_USER_TEMP_DIR or DARWIN_USER_CACHE_DIR.
   // macros defined in <unistd.h> on darwin >= 9
-  int ConfName = TempDir ? _CS_DARWIN_USER_TEMP_DIR : _CS_DARWIN_USER_CACHE_DIR;
+  int ConfName = TempDir ? _CS_DARWIN_USER_TEMP_DIR
+                         : _CS_DARWIN_USER_CACHE_DIR;
   size_t ConfLen = confstr(ConfName, nullptr, 0);
   if (ConfLen > 0) {
     do {
@@ -1375,53 +1143,8 @@
 
     Result.clear();
   }
-#endif
+  #endif
   return false;
-}
-
-bool user_config_directory(SmallVectorImpl<char> &result) {
-#ifdef __APPLE__
-  // Mac: ~/Library/Preferences/
-  if (home_directory(result)) {
-    append(result, "Library", "Preferences");
-    return true;
-  }
-#else
-  // XDG_CONFIG_HOME as defined in the XDG Base Directory Specification:
-  // http://standards.freedesktop.org/basedir-spec/basedir-spec-latest.html
-  if (const char *RequestedDir = getenv("XDG_CONFIG_HOME")) {
-    result.clear();
-    result.append(RequestedDir, RequestedDir + strlen(RequestedDir));
-    return true;
-  }
-#endif
-  // Fallback: ~/.config
-  if (!home_directory(result)) {
-    return false;
-  }
-  append(result, ".config");
-  return true;
-}
-
-bool cache_directory(SmallVectorImpl<char> &result) {
-#ifdef __APPLE__
-  if (getDarwinConfDir(false /*tempDir*/, result)) {
-    return true;
-  }
-#else
-  // XDG_CACHE_HOME as defined in the XDG Base Directory Specification:
-  // http://standards.freedesktop.org/basedir-spec/basedir-spec-latest.html
-  if (const char *RequestedDir = getenv("XDG_CACHE_HOME")) {
-    result.clear();
-    result.append(RequestedDir, RequestedDir + strlen(RequestedDir));
-    return true;
-  }
-#endif
-  if (!home_directory(result)) {
-    return false;
-  }
-  append(result, ".cache");
-  return true;
 }
 
 static const char *getEnvTempDir() {
@@ -1476,42 +1199,22 @@
 /// file descriptor variant of this function still uses the default
 /// implementation.
 std::error_code copy_file(const Twine &From, const Twine &To) {
-<<<<<<< HEAD
-  std::string FromS = From.str();
-  std::string ToS = To.str();
-#if __has_builtin(__builtin_available)
-=======
   uint32_t Flag = COPYFILE_DATA;
 #if __has_builtin(__builtin_available) && defined(COPYFILE_CLONE)
->>>>>>> cb02aa7e
   if (__builtin_available(macos 10.12, *)) {
-    // Optimistically try to use clonefile() and handle errors, rather than
-    // calling stat() to see if it'll work.
-    //
-    // Note: It's okay if From is a symlink. In contrast to the behaviour of
-    // copyfile() with COPYFILE_CLONE, clonefile() clones targets (not the
-    // symlink itself) unless the flag CLONE_NOFOLLOW is passed.
-    if (!clonefile(FromS.c_str(), ToS.c_str(), 0))
-      return std::error_code();
-
-    auto Errno = errno;
-    switch (Errno) {
-    case EEXIST:  // To already exists.
-    case ENOTSUP: // Device does not support cloning.
-    case EXDEV:   // From and To are on different devices.
-      break;
-    default:
-      // Anything else will also break copyfile().
-      return std::error_code(Errno, std::generic_category());
-    }
-
-    // TODO: For EEXIST, profile calling fs::generateUniqueName() and
-    // clonefile() in a retry loop (then rename() on success) before falling
-    // back to copyfile(). Depending on the size of the file this could be
-    // cheaper.
-  }
-#endif
-  if (!copyfile(FromS.c_str(), ToS.c_str(), /*State=*/NULL, COPYFILE_DATA))
+    bool IsSymlink;
+    if (std::error_code Error = is_symlink_file(From, IsSymlink))
+      return Error;
+    // COPYFILE_CLONE clones the symlink instead of following it
+    // and returns EEXISTS if the target file already exists.
+    if (!IsSymlink && !exists(To))
+      Flag = COPYFILE_CLONE;
+  }
+#endif
+  int Status =
+      copyfile(From.str().c_str(), To.str().c_str(), /* State */ NULL, Flag);
+
+  if (Status == 0)
     return std::error_code();
   return std::error_code(errno, std::generic_category());
 }
