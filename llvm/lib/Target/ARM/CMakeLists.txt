<<<<<<< HEAD
add_llvm_component_group(ARM HAS_JIT)
=======
#
# Modified at the University of Rochester for the Silhouette Project.
#
>>>>>>> cb02aa7e

set(LLVM_TARGET_DEFINITIONS ARM.td)

tablegen(LLVM ARMGenAsmMatcher.inc -gen-asm-matcher)
tablegen(LLVM ARMGenAsmWriter.inc -gen-asm-writer)
tablegen(LLVM ARMGenCallingConv.inc -gen-callingconv)
tablegen(LLVM ARMGenDAGISel.inc -gen-dag-isel)
tablegen(LLVM ARMGenDisassemblerTables.inc -gen-disassembler)
tablegen(LLVM ARMGenFastISel.inc -gen-fast-isel)
tablegen(LLVM ARMGenGlobalISel.inc -gen-global-isel)
tablegen(LLVM ARMGenInstrInfo.inc -gen-instr-info)
tablegen(LLVM ARMGenMCCodeEmitter.inc -gen-emitter)
tablegen(LLVM ARMGenMCPseudoLowering.inc -gen-pseudo-lowering)
tablegen(LLVM ARMGenRegisterBank.inc -gen-register-bank)
tablegen(LLVM ARMGenRegisterInfo.inc -gen-register-info)
tablegen(LLVM ARMGenSubtargetInfo.inc -gen-subtarget)
tablegen(LLVM ARMGenSystemRegister.inc -gen-searchable-tables)

add_public_tablegen_target(ARMCommonTableGen)

add_llvm_target(ARMCodeGen
  A15SDOptimizer.cpp
  ARMAsmPrinter.cpp
  ARMBaseInstrInfo.cpp
  ARMBaseRegisterInfo.cpp
  ARMBasicBlockInfo.cpp
  ARMBranchTargets.cpp
  ARMCallingConv.cpp
  ARMCallLowering.cpp
  ARMConstantIslandPass.cpp
  ARMConstantPoolValue.cpp
  ARMExpandPseudoInsts.cpp
  ARMFastISel.cpp
  ARMFixCortexA57AES1742098Pass.cpp
  ARMFrameLowering.cpp
  ARMHazardRecognizer.cpp
  ARMInstructionSelector.cpp
  ARMISelDAGToDAG.cpp
  ARMISelLowering.cpp
  ARMInstrInfo.cpp
  ARMLegalizerInfo.cpp
  ARMParallelDSP.cpp
  ARMLoadStoreOptimizer.cpp
  ARMLowOverheadLoops.cpp
  ARMBlockPlacement.cpp
  ARMMCInstLower.cpp
  ARMMachineFunctionInfo.cpp
  ARMMacroFusion.cpp
  ARMRegisterInfo.cpp
  ARMOptimizeBarriersPass.cpp
  ARMRegisterBankInfo.cpp
  ARMSelectionDAGInfo.cpp
<<<<<<< HEAD
  ARMSLSHardening.cpp
=======
  ARMSilhouetteInstrumentor.cpp
  ARMSilhouetteLabelCFI.cpp
  ARMSilhouetteSFI.cpp
  ARMSilhouetteSTR2STRT.cpp
  ARMSilhouetteShadowStack.cpp
>>>>>>> cb02aa7e
  ARMSubtarget.cpp
  ARMTargetMachine.cpp
  ARMTargetObjectFile.cpp
  ARMTargetTransformInfo.cpp
  MLxExpansionPass.cpp
  MVEGatherScatterLowering.cpp
  MVELaneInterleavingPass.cpp
  MVETailPredication.cpp
  MVEVPTBlockPass.cpp
  MVETPAndVPTOptimisationsPass.cpp
  Thumb1FrameLowering.cpp
  Thumb1InstrInfo.cpp
  ThumbRegisterInfo.cpp
  Thumb2ITBlockPass.cpp
  Thumb2InstrInfo.cpp
  Thumb2SizeReduction.cpp

  LINK_COMPONENTS
  ARMDesc
  ARMInfo
  ARMUtils
  Analysis
  AsmPrinter
  CFGuard
  CodeGen
  CodeGenTypes
  Core
  GlobalISel
  IPO
  MC
  Scalar
  SelectionDAG
  Support
  Target
  TargetParser
  TransformUtils

  ADD_TO_COMPONENT
  ARM
  )

add_subdirectory(AsmParser)
add_subdirectory(Disassembler)
add_subdirectory(MCTargetDesc)
add_subdirectory(TargetInfo)
add_subdirectory(Utils)<|MERGE_RESOLUTION|>--- conflicted
+++ resolved
@@ -1,10 +1,4 @@
-<<<<<<< HEAD
 add_llvm_component_group(ARM HAS_JIT)
-=======
-#
-# Modified at the University of Rochester for the Silhouette Project.
-#
->>>>>>> cb02aa7e
 
 set(LLVM_TARGET_DEFINITIONS ARM.td)
 
@@ -57,15 +51,12 @@
   ARMOptimizeBarriersPass.cpp
   ARMRegisterBankInfo.cpp
   ARMSelectionDAGInfo.cpp
-<<<<<<< HEAD
   ARMSLSHardening.cpp
-=======
   ARMSilhouetteInstrumentor.cpp
   ARMSilhouetteLabelCFI.cpp
   ARMSilhouetteSFI.cpp
   ARMSilhouetteSTR2STRT.cpp
   ARMSilhouetteShadowStack.cpp
->>>>>>> cb02aa7e
   ARMSubtarget.cpp
   ARMTargetMachine.cpp
   ARMTargetObjectFile.cpp
