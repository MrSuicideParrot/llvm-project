--- conflicted
+++ resolved
@@ -18,16 +18,12 @@
 #include "X86Subtarget.h"
 #include "llvm/ADT/BitVector.h"
 #include "llvm/ADT/STLExtras.h"
-#include "llvm/ADT/SmallSet.h"
-#include "llvm/CodeGen/LiveRegMatrix.h"
 #include "llvm/CodeGen/MachineFrameInfo.h"
 #include "llvm/CodeGen/MachineFunction.h"
 #include "llvm/CodeGen/MachineFunctionPass.h"
 #include "llvm/CodeGen/MachineRegisterInfo.h"
 #include "llvm/CodeGen/TargetFrameLowering.h"
 #include "llvm/CodeGen/TargetInstrInfo.h"
-#include "llvm/CodeGen/TileShapeInfo.h"
-#include "llvm/CodeGen/VirtRegMap.h"
 #include "llvm/IR/Constants.h"
 #include "llvm/IR/Function.h"
 #include "llvm/IR/Type.h"
@@ -64,7 +60,7 @@
     // This matches the simplified 32-bit pointer code in the data layout
     // computation.
     // FIXME: Should use the data layout?
-    bool Use64BitReg = !TT.isX32();
+    bool Use64BitReg = TT.getEnvironment() != Triple::GNUX32;
     StackPtr = Use64BitReg ? X86::RSP : X86::ESP;
     FramePtr = Use64BitReg ? X86::RBP : X86::EBP;
     BasePtr = Use64BitReg ? X86::RBX : X86::EBX;
@@ -74,6 +70,12 @@
     FramePtr = X86::EBP;
     BasePtr = X86::ESI;
   }
+}
+
+bool
+X86RegisterInfo::trackLivenessAfterRegAlloc(const MachineFunction &MF) const {
+  // ExecutionDomainFix, BreakFalseDeps and PostRAScheduler require liveness.
+  return true;
 }
 
 int
@@ -292,11 +294,6 @@
   if (MF->getFunction().hasFnAttribute("no_caller_saved_registers"))
     CC = CallingConv::X86_INTR;
 
-  // If atribute specified, override the CSRs normally specified by the
-  // calling convention and use the empty set instead.
-  if (MF->getFunction().hasFnAttribute("no_callee_saved_registers"))
-    return CSR_NoRegs_SaveList;
-
   switch (CC) {
   case CallingConv::GHC:
   case CallingConv::HiPE:
@@ -329,6 +326,8 @@
       return CSR_64_Intel_OCL_BI_SaveList;
     break;
   }
+  case CallingConv::HHVM:
+    return CSR_64_HHVM_SaveList;
   case CallingConv::X86_RegCall:
     if (Is64Bit) {
       if (IsWin64) {
@@ -342,10 +341,6 @@
       return (HasSSE ? CSR_32_RegCall_SaveList :
                        CSR_32_RegCall_NoSSE_SaveList);
     }
-  case CallingConv::CFGuard_Check:
-    assert(!Is64Bit && "CFGuard check mechanism only used on 32-bit X86");
-    return (HasSSE ? CSR_Win32_CFGuard_Check_SaveList
-                   : CSR_Win32_CFGuard_Check_NoSSE_SaveList);
   case CallingConv::Cold:
     if (Is64Bit)
       return CSR_64_MostRegs_SaveList;
@@ -354,10 +349,6 @@
     if (!HasSSE)
       return CSR_Win64_NoSSE_SaveList;
     return CSR_Win64_SaveList;
-  case CallingConv::SwiftTail:
-    if (!Is64Bit)
-      return CSR_32_SaveList;
-    return IsWin64 ? CSR_Win64_SwiftTail_SaveList : CSR_64_SwiftTail_SaveList;
   case CallingConv::X86_64_SysV:
     if (CallsEHReturn)
       return CSR_64EHRet_SaveList;
@@ -449,6 +440,8 @@
       return CSR_64_Intel_OCL_BI_RegMask;
     break;
   }
+  case CallingConv::HHVM:
+    return CSR_64_HHVM_RegMask;
   case CallingConv::X86_RegCall:
     if (Is64Bit) {
       if (IsWin64) {
@@ -462,20 +455,12 @@
       return (HasSSE ? CSR_32_RegCall_RegMask :
                        CSR_32_RegCall_NoSSE_RegMask);
     }
-  case CallingConv::CFGuard_Check:
-    assert(!Is64Bit && "CFGuard check mechanism only used on 32-bit X86");
-    return (HasSSE ? CSR_Win32_CFGuard_Check_RegMask
-                   : CSR_Win32_CFGuard_Check_NoSSE_RegMask);
   case CallingConv::Cold:
     if (Is64Bit)
       return CSR_64_MostRegs_RegMask;
     break;
   case CallingConv::Win64:
     return CSR_Win64_RegMask;
-  case CallingConv::SwiftTail:
-    if (!Is64Bit)
-      return CSR_32_RegMask;
-    return IsWin64 ? CSR_Win64_SwiftTail_RegMask : CSR_64_SwiftTail_RegMask;
   case CallingConv::X86_64_SysV:
     return CSR_64_RegMask;
   case CallingConv::X86_INTR:
@@ -508,7 +493,6 @@
                      F.getAttributes().hasAttrSomewhere(Attribute::SwiftError);
     if (IsSwiftCC)
       return IsWin64 ? CSR_Win64_SwiftError_RegMask : CSR_64_SwiftError_RegMask;
-
     return IsWin64 ? CSR_Win64_RegMask : CSR_64_RegMask;
   }
 
@@ -531,27 +515,24 @@
   // Set the floating point control register as reserved.
   Reserved.set(X86::FPCW);
 
-  // Set the floating point status register as reserved.
-  Reserved.set(X86::FPSW);
-
-  // Set the SIMD floating point control register as reserved.
-  Reserved.set(X86::MXCSR);
-
   // Set the stack-pointer register and its aliases as reserved.
-  for (const MCPhysReg &SubReg : subregs_inclusive(X86::RSP))
-    Reserved.set(SubReg);
+  for (MCSubRegIterator I(X86::RSP, this, /*IncludeSelf=*/true); I.isValid();
+       ++I)
+    Reserved.set(*I);
 
   // Set the Shadow Stack Pointer as reserved.
   Reserved.set(X86::SSP);
 
   // Set the instruction pointer register and its aliases as reserved.
-  for (const MCPhysReg &SubReg : subregs_inclusive(X86::RIP))
-    Reserved.set(SubReg);
+  for (MCSubRegIterator I(X86::RIP, this, /*IncludeSelf=*/true); I.isValid();
+       ++I)
+    Reserved.set(*I);
 
   // Set the frame-pointer register and its aliases as reserved if needed.
   if (TFI->hasFP(MF)) {
-    for (const MCPhysReg &SubReg : subregs_inclusive(X86::RBP))
-      Reserved.set(SubReg);
+    for (MCSubRegIterator I(X86::RBP, this, /*IncludeSelf=*/true); I.isValid();
+         ++I)
+      Reserved.set(*I);
   }
 
   // Set the base-pointer register and its aliases as reserved if needed.
@@ -563,9 +544,10 @@
         "Stack realignment in presence of dynamic allocas is not supported with"
         "this calling convention.");
 
-    Register BasePtr = getX86SubSuperRegister(getBaseRegister(), 64);
-    for (const MCPhysReg &SubReg : subregs_inclusive(BasePtr))
-      Reserved.set(SubReg);
+    unsigned BasePtr = getX86SubSuperRegister(getBaseRegister(), 64);
+    for (MCSubRegIterator I(BasePtr, this, /*IncludeSelf=*/true);
+         I.isValid(); ++I)
+      Reserved.set(*I);
   }
 
   // Mark the segment registers as reserved.
@@ -616,66 +598,6 @@
   return Reserved;
 }
 
-bool X86RegisterInfo::isArgumentRegister(const MachineFunction &MF,
-                                         MCRegister Reg) const {
-  const X86Subtarget &ST = MF.getSubtarget<X86Subtarget>();
-  const TargetRegisterInfo &TRI = *ST.getRegisterInfo();
-  auto IsSubReg = [&](MCRegister RegA, MCRegister RegB) {
-    return TRI.isSuperOrSubRegisterEq(RegA, RegB);
-  };
-
-  if (!ST.is64Bit())
-    return llvm::any_of(
-               SmallVector<MCRegister>{X86::EAX, X86::ECX, X86::EDX},
-               [&](MCRegister &RegA) { return IsSubReg(RegA, Reg); }) ||
-           (ST.hasMMX() && X86::VR64RegClass.contains(Reg));
-
-  CallingConv::ID CC = MF.getFunction().getCallingConv();
-
-  if (CC == CallingConv::X86_64_SysV && IsSubReg(X86::RAX, Reg))
-    return true;
-
-  if (llvm::any_of(
-          SmallVector<MCRegister>{X86::RDX, X86::RCX, X86::R8, X86::R9},
-          [&](MCRegister &RegA) { return IsSubReg(RegA, Reg); }))
-    return true;
-
-  if (CC != CallingConv::Win64 &&
-      llvm::any_of(SmallVector<MCRegister>{X86::RDI, X86::RSI},
-                   [&](MCRegister &RegA) { return IsSubReg(RegA, Reg); }))
-    return true;
-
-  if (ST.hasSSE1() &&
-      llvm::any_of(SmallVector<MCRegister>{X86::XMM0, X86::XMM1, X86::XMM2,
-                                           X86::XMM3, X86::XMM4, X86::XMM5,
-                                           X86::XMM6, X86::XMM7},
-                   [&](MCRegister &RegA) { return IsSubReg(RegA, Reg); }))
-    return true;
-
-  return X86GenRegisterInfo::isArgumentRegister(MF, Reg);
-}
-
-bool X86RegisterInfo::isFixedRegister(const MachineFunction &MF,
-                                      MCRegister PhysReg) const {
-  const X86Subtarget &ST = MF.getSubtarget<X86Subtarget>();
-  const TargetRegisterInfo &TRI = *ST.getRegisterInfo();
-
-  // Stack pointer.
-  if (TRI.isSuperOrSubRegisterEq(X86::RSP, PhysReg))
-    return true;
-
-  // Don't use the frame pointer if it's being used.
-  const X86FrameLowering &TFI = *getFrameLowering(MF);
-  if (TFI.hasFP(MF) && TRI.isSuperOrSubRegisterEq(X86::RBP, PhysReg))
-    return true;
-
-  return X86GenRegisterInfo::isFixedRegister(MF, PhysReg);
-}
-
-bool X86RegisterInfo::isTileRegisterClass(const TargetRegisterClass *RC) const {
-  return RC->getID() == X86::TILERegClassID;
-}
-
 void X86RegisterInfo::adjustStackMapLiveOutMask(uint32_t *Mask) const {
   // Check if the EFLAGS register is marked as live-out. This shouldn't happen,
   // because the calling convention defines the EFLAGS register as NOT
@@ -701,27 +623,18 @@
 }
 
 bool X86RegisterInfo::hasBasePointer(const MachineFunction &MF) const {
-  const X86MachineFunctionInfo *X86FI = MF.getInfo<X86MachineFunctionInfo>();
-  // We have a virtual register to reference argument, and don't need base
-  // pointer.
-  if (X86FI->getStackPtrSaveMI() != nullptr)
-    return false;
-
-  if (X86FI->hasPreallocatedCall())
-    return true;
-
-  const MachineFrameInfo &MFI = MF.getFrameInfo();
-
-  if (!EnableBasePointer)
-    return false;
-
-  // When we need stack realignment, we can't address the stack from the frame
-  // pointer.  When we have dynamic allocas or stack-adjusting inline asm, we
-  // can't address variables from the stack pointer.  MS inline asm can
-  // reference locals while also adjusting the stack pointer.  When we can't
-  // use both the SP and the FP, we need a separate base pointer register.
-  bool CantUseFP = hasStackRealignment(MF);
-  return CantUseFP && CantUseSP(MFI);
+   const MachineFrameInfo &MFI = MF.getFrameInfo();
+
+   if (!EnableBasePointer)
+     return false;
+
+   // When we need stack realignment, we can't address the stack from the frame
+   // pointer.  When we have dynamic allocas or stack-adjusting inline asm, we
+   // can't address variables from the stack pointer.  MS inline asm can
+   // reference locals while also adjusting the stack pointer.  When we can't
+   // use both the SP and the FP, we need a separate base pointer register.
+   bool CantUseFP = needsStackRealignment(MF);
+   return CantUseFP && CantUseSP(MFI);
 }
 
 bool X86RegisterInfo::canRealignStack(const MachineFunction &MF) const {
@@ -743,11 +656,11 @@
   return true;
 }
 
-bool X86RegisterInfo::shouldRealignStack(const MachineFunction &MF) const {
-  if (TargetRegisterInfo::shouldRealignStack(MF))
-    return true;
-
-  return !Is64Bit && MF.getFunction().getCallingConv() == CallingConv::X86_INTR;
+bool X86RegisterInfo::hasReservedSpillSlot(const MachineFunction &MF,
+                                           unsigned Reg, int &FrameIdx) const {
+  // Since X86 defines assignCalleeSavedSpillSlots which always return true
+  // this function neither used nor tested.
+  llvm_unreachable("Unused function on X86. Otherwise need a test case.");
 }
 
 // tryOptimizeLEAtoMOV - helper function that tries to replace a LEA instruction
@@ -764,13 +677,13 @@
       MI.getOperand(4).getImm() != 0 ||
       MI.getOperand(5).getReg() != X86::NoRegister)
     return false;
-  Register BasePtr = MI.getOperand(1).getReg();
+  unsigned BasePtr = MI.getOperand(1).getReg();
   // In X32 mode, ensure the base-pointer is a 32-bit operand, so the LEA will
   // be replaced with a 32-bit operand MOV which will zero extend the upper
   // 32-bits of the super register.
   if (Opc == X86::LEA64_32r)
     BasePtr = getX86SubSuperRegister(BasePtr, 32);
-  Register NewDestReg = MI.getOperand(0).getReg();
+  unsigned NewDestReg = MI.getOperand(0).getReg();
   const X86InstrInfo *TII =
       MI.getParent()->getParent()->getSubtarget<X86Subtarget>().getInstrInfo();
   TII->copyPhysReg(*MI.getParent(), II, MI.getDebugLoc(), NewDestReg, BasePtr,
@@ -790,50 +703,7 @@
   llvm_unreachable("impossible");
 }
 
-<<<<<<< HEAD
-void X86RegisterInfo::eliminateFrameIndex(MachineBasicBlock::iterator II,
-                                          unsigned FIOperandNum,
-                                          Register BaseReg,
-                                          int FIOffset) const {
-  MachineInstr &MI = *II;
-  unsigned Opc = MI.getOpcode();
-  if (Opc == TargetOpcode::LOCAL_ESCAPE) {
-    MachineOperand &FI = MI.getOperand(FIOperandNum);
-    FI.ChangeToImmediate(FIOffset);
-    return;
-  }
-
-  MI.getOperand(FIOperandNum).ChangeToRegister(BaseReg, false);
-
-  // The frame index format for stackmaps and patchpoints is different from the
-  // X86 format. It only has a FI and an offset.
-  if (Opc == TargetOpcode::STACKMAP || Opc == TargetOpcode::PATCHPOINT) {
-    assert(BasePtr == FramePtr && "Expected the FP as base register");
-    int64_t Offset = MI.getOperand(FIOperandNum + 1).getImm() + FIOffset;
-    MI.getOperand(FIOperandNum + 1).ChangeToImmediate(Offset);
-    return;
-  }
-
-  if (MI.getOperand(FIOperandNum + 3).isImm()) {
-    // Offset is a 32-bit integer.
-    int Imm = (int)(MI.getOperand(FIOperandNum + 3).getImm());
-    int Offset = FIOffset + Imm;
-    assert((!Is64Bit || isInt<32>((long long)FIOffset + Imm)) &&
-           "Requesting 64-bit offset in 32-bit immediate!");
-    if (Offset != 0)
-      MI.getOperand(FIOperandNum + 3).ChangeToImmediate(Offset);
-  } else {
-    // Offset is symbolic. This is extremely rare.
-    uint64_t Offset =
-        FIOffset + (uint64_t)MI.getOperand(FIOperandNum + 3).getOffset();
-    MI.getOperand(FIOperandNum + 3).setOffset(Offset);
-  }
-}
-
-bool
-=======
 void
->>>>>>> cb02aa7e
 X86RegisterInfo::eliminateFrameIndex(MachineBasicBlock::iterator II,
                                      int SPAdj, unsigned FIOperandNum,
                                      RegScavenger *RS) const {
@@ -848,21 +718,16 @@
 
   // Determine base register and offset.
   int FIOffset;
-  Register BasePtr;
+  unsigned BasePtr;
   if (MI.isReturn()) {
-    assert((!hasStackRealignment(MF) ||
-            MF.getFrameInfo().isFixedObjectIndex(FrameIndex)) &&
+    assert((!needsStackRealignment(MF) ||
+           MF.getFrameInfo().isFixedObjectIndex(FrameIndex)) &&
            "Return instruction can only reference SP relative frame objects");
-<<<<<<< HEAD
-    FIOffset =
-        TFI->getFrameIndexReferenceSP(MF, FrameIndex, BasePtr, 0).getFixed();
-=======
     FIOffset = TFI->getFrameIndexReferenceSP(MF, FrameIndex, BasePtr, 0);
->>>>>>> cb02aa7e
   } else if (TFI->Is64Bit && (MBB.isEHFuncletEntry() || IsEHFuncletEpilogue)) {
     FIOffset = TFI->getWin64EHFrameIndexRef(MF, FrameIndex, BasePtr);
   } else {
-    FIOffset = TFI->getFrameIndexReference(MF, FrameIndex, BasePtr).getFixed();
+    FIOffset = TFI->getFrameIndexReference(MF, FrameIndex, BasePtr);
   }
 
   // LOCAL_ESCAPE uses a single offset, with no register. It only works in the
@@ -874,14 +739,14 @@
   if (Opc == TargetOpcode::LOCAL_ESCAPE) {
     MachineOperand &FI = MI.getOperand(FIOperandNum);
     FI.ChangeToImmediate(FIOffset);
-    return false;
+    return;
   }
 
   // For LEA64_32r when BasePtr is 32-bits (X32) we can use full-size 64-bit
   // register as source operand, semantic is the same and destination is
   // 32-bits. It saves one byte per lea in code since 0x67 prefix is avoided.
   // Don't change BasePtr since it is used later for stack adjustment.
-  Register MachineBasePtr = BasePtr;
+  unsigned MachineBasePtr = BasePtr;
   if (Opc == X86::LEA64_32r && X86::GR32RegClass.contains(BasePtr))
     MachineBasePtr = getX86SubSuperRegister(BasePtr, 64);
 
@@ -898,7 +763,7 @@
     assert(BasePtr == FramePtr && "Expected the FP as base register");
     int64_t Offset = MI.getOperand(FIOperandNum + 1).getImm() + FIOffset;
     MI.getOperand(FIOperandNum + 1).ChangeToImmediate(Offset);
-    return false;
+    return;
   }
 
   if (MI.getOperand(FIOperandNum+3).isImm()) {
@@ -915,55 +780,6 @@
       (uint64_t)MI.getOperand(FIOperandNum+3).getOffset();
     MI.getOperand(FIOperandNum + 3).setOffset(Offset);
   }
-  return false;
-}
-
-unsigned X86RegisterInfo::findDeadCallerSavedReg(
-    MachineBasicBlock &MBB, MachineBasicBlock::iterator &MBBI) const {
-  const MachineFunction *MF = MBB.getParent();
-  if (MF->callsEHReturn())
-    return 0;
-
-  const TargetRegisterClass &AvailableRegs = *getGPRsForTailCall(*MF);
-
-  if (MBBI == MBB.end())
-    return 0;
-
-  switch (MBBI->getOpcode()) {
-  default:
-    return 0;
-  case TargetOpcode::PATCHABLE_RET:
-  case X86::RET:
-  case X86::RET32:
-  case X86::RET64:
-  case X86::RETI32:
-  case X86::RETI64:
-  case X86::TCRETURNdi:
-  case X86::TCRETURNri:
-  case X86::TCRETURNmi:
-  case X86::TCRETURNdi64:
-  case X86::TCRETURNri64:
-  case X86::TCRETURNmi64:
-  case X86::EH_RETURN:
-  case X86::EH_RETURN64: {
-    SmallSet<uint16_t, 8> Uses;
-    for (MachineOperand &MO : MBBI->operands()) {
-      if (!MO.isReg() || MO.isDef())
-        continue;
-      Register Reg = MO.getReg();
-      if (!Reg)
-        continue;
-      for (MCRegAliasIterator AI(Reg, this, true); AI.isValid(); ++AI)
-        Uses.insert(*AI);
-    }
-
-    for (auto CS : AvailableRegs)
-      if (!Uses.count(CS) && CS != X86::RIP && CS != X86::RSP && CS != X86::ESP)
-        return CS;
-  }
-  }
-
-  return 0;
 }
 
 Register X86RegisterInfo::getFrameRegister(const MachineFunction &MF) const {
@@ -974,7 +790,7 @@
 unsigned
 X86RegisterInfo::getPtrSizedFrameRegister(const MachineFunction &MF) const {
   const X86Subtarget &Subtarget = MF.getSubtarget<X86Subtarget>();
-  Register FrameReg = getFrameRegister(MF);
+  unsigned FrameReg = getFrameRegister(MF);
   if (Subtarget.isTarget64BitILP32())
     FrameReg = getX86SubSuperRegister(FrameReg, 32);
   return FrameReg;
@@ -983,98 +799,8 @@
 unsigned
 X86RegisterInfo::getPtrSizedStackRegister(const MachineFunction &MF) const {
   const X86Subtarget &Subtarget = MF.getSubtarget<X86Subtarget>();
-  Register StackReg = getStackRegister();
+  unsigned StackReg = getStackRegister();
   if (Subtarget.isTarget64BitILP32())
     StackReg = getX86SubSuperRegister(StackReg, 32);
   return StackReg;
-}
-
-static ShapeT getTileShape(Register VirtReg, VirtRegMap *VRM,
-                           const MachineRegisterInfo *MRI) {
-  if (VRM->hasShape(VirtReg))
-    return VRM->getShape(VirtReg);
-
-  const MachineOperand &Def = *MRI->def_begin(VirtReg);
-  MachineInstr *MI = const_cast<MachineInstr *>(Def.getParent());
-  unsigned OpCode = MI->getOpcode();
-  switch (OpCode) {
-  default:
-    llvm_unreachable("Unexpected machine instruction on tile register!");
-    break;
-  case X86::COPY: {
-    Register SrcReg = MI->getOperand(1).getReg();
-    ShapeT Shape = getTileShape(SrcReg, VRM, MRI);
-    VRM->assignVirt2Shape(VirtReg, Shape);
-    return Shape;
-  }
-  // We only collect the tile shape that is defined.
-  case X86::PTILELOADDV:
-  case X86::PTILELOADDT1V:
-  case X86::PTDPBSSDV:
-  case X86::PTDPBSUDV:
-  case X86::PTDPBUSDV:
-  case X86::PTDPBUUDV:
-  case X86::PTILEZEROV:
-  case X86::PTDPBF16PSV:
-  case X86::PTDPFP16PSV:
-  case X86::PTCMMIMFP16PSV:
-  case X86::PTCMMRLFP16PSV:
-    MachineOperand &MO1 = MI->getOperand(1);
-    MachineOperand &MO2 = MI->getOperand(2);
-    ShapeT Shape(&MO1, &MO2, MRI);
-    VRM->assignVirt2Shape(VirtReg, Shape);
-    return Shape;
-  }
-}
-
-bool X86RegisterInfo::getRegAllocationHints(Register VirtReg,
-                                            ArrayRef<MCPhysReg> Order,
-                                            SmallVectorImpl<MCPhysReg> &Hints,
-                                            const MachineFunction &MF,
-                                            const VirtRegMap *VRM,
-                                            const LiveRegMatrix *Matrix) const {
-  const MachineRegisterInfo *MRI = &MF.getRegInfo();
-  const TargetRegisterClass &RC = *MRI->getRegClass(VirtReg);
-  bool BaseImplRetVal = TargetRegisterInfo::getRegAllocationHints(
-      VirtReg, Order, Hints, MF, VRM, Matrix);
-
-  if (RC.getID() != X86::TILERegClassID)
-    return BaseImplRetVal;
-
-  ShapeT VirtShape = getTileShape(VirtReg, const_cast<VirtRegMap *>(VRM), MRI);
-  auto AddHint = [&](MCPhysReg PhysReg) {
-    Register VReg = Matrix->getOneVReg(PhysReg);
-    if (VReg == MCRegister::NoRegister) { // Not allocated yet
-      Hints.push_back(PhysReg);
-      return;
-    }
-    ShapeT PhysShape = getTileShape(VReg, const_cast<VirtRegMap *>(VRM), MRI);
-    if (PhysShape == VirtShape)
-      Hints.push_back(PhysReg);
-  };
-
-  SmallSet<MCPhysReg, 4> CopyHints;
-  CopyHints.insert(Hints.begin(), Hints.end());
-  Hints.clear();
-  for (auto Hint : CopyHints) {
-    if (RC.contains(Hint) && !MRI->isReserved(Hint))
-      AddHint(Hint);
-  }
-  for (MCPhysReg PhysReg : Order) {
-    if (!CopyHints.count(PhysReg) && RC.contains(PhysReg) &&
-        !MRI->isReserved(PhysReg))
-      AddHint(PhysReg);
-  }
-
-#define DEBUG_TYPE "tile-hint"
-  LLVM_DEBUG({
-    dbgs() << "Hints for virtual register " << format_hex(VirtReg, 8) << "\n";
-    for (auto Hint : Hints) {
-      dbgs() << "tmm" << Hint << ",";
-    }
-    dbgs() << "\n";
-  });
-#undef DEBUG_TYPE
-
-  return true;
 }