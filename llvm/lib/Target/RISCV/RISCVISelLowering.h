--- conflicted
+++ resolved
@@ -1,4 +1,4 @@
-//===-- RISCVISelLowering.h - RISC-V DAG Lowering Interface -----*- C++ -*-===//
+//===-- RISCVISelLowering.h - RISCV DAG Lowering Interface ------*- C++ -*-===//
 //
 // Part of the LLVM Project, under the Apache License v2.0 with LLVM Exceptions.
 // See https://llvm.org/LICENSE.txt for license information.
@@ -6,7 +6,7 @@
 //
 //===----------------------------------------------------------------------===//
 //
-// This file defines the interfaces that RISC-V uses to lower LLVM code into a
+// This file defines the interfaces that RISCV uses to lower LLVM code into a
 // selection DAG.
 //
 //===----------------------------------------------------------------------===//
@@ -15,413 +15,45 @@
 #define LLVM_LIB_TARGET_RISCV_RISCVISELLOWERING_H
 
 #include "RISCV.h"
-#include "llvm/CodeGen/CallingConvLower.h"
 #include "llvm/CodeGen/SelectionDAG.h"
 #include "llvm/CodeGen/TargetLowering.h"
-#include "llvm/TargetParser/RISCVTargetParser.h"
-#include <optional>
 
 namespace llvm {
 class RISCVSubtarget;
-struct RISCVRegisterInfo;
 namespace RISCVISD {
 enum NodeType : unsigned {
   FIRST_NUMBER = ISD::BUILTIN_OP_END,
-  RET_GLUE,
-  SRET_GLUE,
-  MRET_GLUE,
+  RET_FLAG,
+  URET_FLAG,
+  SRET_FLAG,
+  MRET_FLAG,
   CALL,
-  /// Select with condition operator - This selects between a true value and
-  /// a false value (ops #3 and #4) based on the boolean result of comparing
-  /// the lhs and rhs (ops #0 and #1) of a conditional expression with the
-  /// condition code in op #2, a XLenVT constant from the ISD::CondCode enum.
-  /// The lhs and rhs are XLenVT integers. The true and false values can be
-  /// integer or floating point.
   SELECT_CC,
-  BR_CC,
   BuildPairF64,
   SplitF64,
   TAIL,
-
-  // Add the Lo 12 bits from an address. Selected to ADDI.
-  ADD_LO,
-  // Get the Hi 20 bits from an address. Selected to LUI.
-  HI,
-
-  // Represents an AUIPC+ADDI pair. Selected to PseudoLLA.
-  LLA,
-
-  // Selected as PseudoAddTPRel. Used to emit a TP-relative relocation.
-  ADD_TPREL,
-
-  // Load address.
-  LA_TLS_GD,
-
-  // Multiply high for signedxunsigned.
-  MULHSU,
   // RV64I shifts, directly matching the semantics of the named RISC-V
   // instructions.
   SLLW,
   SRAW,
   SRLW,
   // 32-bit operations from RV64M that can't be simply matched with a pattern
-  // at instruction selection time. These have undefined behavior for division
-  // by 0 or overflow (divw) like their target independent counterparts.
+  // at instruction selection time.
   DIVW,
   DIVUW,
   REMUW,
-  // RV64IB rotates, directly matching the semantics of the named RISC-V
-  // instructions.
-  ROLW,
-  RORW,
-  // RV64IZbb bit counting instructions directly matching the semantics of the
-  // named RISC-V instructions.
-  CLZW,
-  CTZW,
-
-  // RV64IZbb absolute value for i32. Expanded to (max (negw X), X) during isel.
-  ABSW,
-
-  // FPR<->GPR transfer operations when the FPR is smaller than XLEN, needed as
-  // XLEN is the only legal integer width.
-  //
-  // FMV_H_X matches the semantics of the FMV.H.X.
-  // FMV_X_ANYEXTH is similar to FMV.X.H but has an any-extended result.
-  // FMV_X_SIGNEXTH is similar to FMV.X.H and has a sign-extended result.
-  // FMV_W_X_RV64 matches the semantics of the FMV.W.X.
+  // FPR32<->GPR transfer operations for RV64. Needed as an i32<->f32 bitcast
+  // is not legal on RV64. FMV_W_X_RV64 matches the semantics of the FMV.W.X.
   // FMV_X_ANYEXTW_RV64 is similar to FMV.X.W but has an any-extended result.
-  //
   // This is a more convenient semantic for producing dagcombines that remove
   // unnecessary GPR->FPR->GPR moves.
-  FMV_H_X,
-  FMV_X_ANYEXTH,
-  FMV_X_SIGNEXTH,
   FMV_W_X_RV64,
   FMV_X_ANYEXTW_RV64,
-  // FP to XLen int conversions. Corresponds to fcvt.l(u).s/d/h on RV64 and
-  // fcvt.w(u).s/d/h on RV32. Unlike FP_TO_S/UINT these saturate out of
-  // range inputs. These are used for FP_TO_S/UINT_SAT lowering. Rounding mode
-  // is passed as a TargetConstant operand using the RISCVFPRndMode enum.
-  FCVT_X,
-  FCVT_XU,
-  // FP to 32 bit int conversions for RV64. These are used to keep track of the
-  // result being sign extended to 64 bit. These saturate out of range inputs.
-  // Used for FP_TO_S/UINT and FP_TO_S/UINT_SAT lowering. Rounding mode
-  // is passed as a TargetConstant operand using the RISCVFPRndMode enum.
-  FCVT_W_RV64,
-  FCVT_WU_RV64,
-
-  FP_ROUND_BF16,
-  FP_EXTEND_BF16,
-
-  // Rounds an FP value to its corresponding integer in the same FP format.
-  // First operand is the value to round, the second operand is the largest
-  // integer that can be represented exactly in the FP format. This will be
-  // expanded into multiple instructions and basic blocks with a custom
-  // inserter.
-  FROUND,
-
-  FPCLASS,
-
-  // Floating point fmax and fmin matching the RISC-V instruction semantics.
-  FMAX, FMIN,
-
   // READ_CYCLE_WIDE - A read of the 64-bit cycle CSR on a 32-bit target
   // (returns (Lo, Hi)). It takes a chain operand.
-  READ_CYCLE_WIDE,
-  // brev8, orc.b, zip, and unzip from Zbb and Zbkb. All operands are i32 or
-  // XLenVT.
-  BREV8,
-  ORC_B,
-  ZIP,
-  UNZIP,
-
-  // Scalar cryptography
-  CLMUL, CLMULH, CLMULR,
-  SHA256SIG0, SHA256SIG1, SHA256SUM0, SHA256SUM1,
-  SM4KS, SM4ED,
-  SM3P0, SM3P1,
-
-  // Vector Extension
-  // VMV_V_V_VL matches the semantics of vmv.v.v but includes an extra operand
-  // for the VL value to be used for the operation. The first operand is
-  // passthru operand.
-  VMV_V_V_VL,
-  // VMV_V_X_VL matches the semantics of vmv.v.x but includes an extra operand
-  // for the VL value to be used for the operation. The first operand is
-  // passthru operand.
-  VMV_V_X_VL,
-  // VFMV_V_F_VL matches the semantics of vfmv.v.f but includes an extra operand
-  // for the VL value to be used for the operation. The first operand is
-  // passthru operand.
-  VFMV_V_F_VL,
-  // VMV_X_S matches the semantics of vmv.x.s. The result is always XLenVT sign
-  // extended from the vector element size.
-  VMV_X_S,
-  // VMV_S_X_VL matches the semantics of vmv.s.x. It carries a VL operand.
-  VMV_S_X_VL,
-  // VFMV_S_F_VL matches the semantics of vfmv.s.f. It carries a VL operand.
-  VFMV_S_F_VL,
-  // Splats an 64-bit value that has been split into two i32 parts. This is
-  // expanded late to two scalar stores and a stride 0 vector load.
-  // The first operand is passthru operand.
-  SPLAT_VECTOR_SPLIT_I64_VL,
-  // Read VLENB CSR
-  READ_VLENB,
-  // Truncates a RVV integer vector by one power-of-two. Carries both an extra
-  // mask and VL operand.
-  TRUNCATE_VECTOR_VL,
-  // Matches the semantics of vslideup/vslidedown. The first operand is the
-  // pass-thru operand, the second is the source vector, the third is the
-  // XLenVT index (either constant or non-constant), the fourth is the mask
-  // and the fifth the VL.
-  VSLIDEUP_VL,
-  VSLIDEDOWN_VL,
-  // Matches the semantics of vslide1up/slide1down. The first operand is
-  // passthru operand, the second is source vector, third is the XLenVT scalar
-  // value. The fourth and fifth operands are the mask and VL operands.
-  VSLIDE1UP_VL,
-  VSLIDE1DOWN_VL,
-  // Matches the semantics of vfslide1up/vfslide1down. The first operand is
-  // passthru operand, the second is source vector, third is a scalar value
-  // whose type matches the element type of the vectors.  The fourth and fifth
-  // operands are the mask and VL operands.
-  VFSLIDE1UP_VL,
-  VFSLIDE1DOWN_VL,
-  // Matches the semantics of the vid.v instruction, with a mask and VL
-  // operand.
-  VID_VL,
-  // Matches the semantics of the vfcnvt.rod function (Convert double-width
-  // float to single-width float, rounding towards odd). Takes a double-width
-  // float vector and produces a single-width float vector. Also has a mask and
-  // VL operand.
-  VFNCVT_ROD_VL,
-  // These nodes match the semantics of the corresponding RVV vector reduction
-  // instructions. They produce a vector result which is the reduction
-  // performed over the second vector operand plus the first element of the
-  // third vector operand. The first operand is the pass-thru operand. The
-  // second operand is an unconstrained vector type, and the result, first, and
-  // third operand's types are expected to be the corresponding full-width
-  // LMUL=1 type for the second operand:
-  //   nxv8i8 = vecreduce_add nxv8i8, nxv32i8, nxv8i8
-  //   nxv2i32 = vecreduce_add nxv2i32, nxv8i32, nxv2i32
-  // The different in types does introduce extra vsetvli instructions but
-  // similarly it reduces the number of registers consumed per reduction.
-  // Also has a mask and VL operand.
-  VECREDUCE_ADD_VL,
-  VECREDUCE_UMAX_VL,
-  VECREDUCE_SMAX_VL,
-  VECREDUCE_UMIN_VL,
-  VECREDUCE_SMIN_VL,
-  VECREDUCE_AND_VL,
-  VECREDUCE_OR_VL,
-  VECREDUCE_XOR_VL,
-  VECREDUCE_FADD_VL,
-  VECREDUCE_SEQ_FADD_VL,
-  VECREDUCE_FMIN_VL,
-  VECREDUCE_FMAX_VL,
-
-  // Vector binary ops with a merge as a third operand, a mask as a fourth
-  // operand, and VL as a fifth operand.
-  ADD_VL,
-  AND_VL,
-  MUL_VL,
-  OR_VL,
-  SDIV_VL,
-  SHL_VL,
-  SREM_VL,
-  SRA_VL,
-  SRL_VL,
-  SUB_VL,
-  UDIV_VL,
-  UREM_VL,
-  XOR_VL,
-  SMIN_VL,
-  SMAX_VL,
-  UMIN_VL,
-  UMAX_VL,
-
-  BITREVERSE_VL,
-  BSWAP_VL,
-  CTLZ_VL,
-  CTTZ_VL,
-  CTPOP_VL,
-
-  SADDSAT_VL,
-  UADDSAT_VL,
-  SSUBSAT_VL,
-  USUBSAT_VL,
-
-  MULHS_VL,
-  MULHU_VL,
-  FADD_VL,
-  FSUB_VL,
-  FMUL_VL,
-  FDIV_VL,
-  FMINNUM_VL,
-  FMAXNUM_VL,
-
-  // Vector unary ops with a mask as a second operand and VL as a third operand.
-  FNEG_VL,
-  FABS_VL,
-  FSQRT_VL,
-  FCLASS_VL,
-  FCOPYSIGN_VL, // Has a merge operand
-  VFCVT_RTZ_X_F_VL,
-  VFCVT_RTZ_XU_F_VL,
-  VFCVT_X_F_VL,
-  VFCVT_XU_F_VL,
-  VFROUND_NOEXCEPT_VL,
-  VFCVT_RM_X_F_VL,  // Has a rounding mode operand.
-  VFCVT_RM_XU_F_VL, // Has a rounding mode operand.
-  SINT_TO_FP_VL,
-  UINT_TO_FP_VL,
-  VFCVT_RM_F_X_VL,  // Has a rounding mode operand.
-  VFCVT_RM_F_XU_VL, // Has a rounding mode operand.
-  FP_ROUND_VL,
-  FP_EXTEND_VL,
-
-  // Vector FMA ops with a mask as a fourth operand and VL as a fifth operand.
-  VFMADD_VL,
-  VFNMADD_VL,
-  VFMSUB_VL,
-  VFNMSUB_VL,
-
-  // Vector widening FMA ops with a mask as a fourth operand and VL as a fifth
-  // operand.
-  VFWMADD_VL,
-  VFWNMADD_VL,
-  VFWMSUB_VL,
-  VFWNMSUB_VL,
-
-  // Widening instructions with a merge value a third operand, a mask as a
-  // fourth operand, and VL as a fifth operand.
-  VWMUL_VL,
-  VWMULU_VL,
-  VWMULSU_VL,
-  VWADD_VL,
-  VWADDU_VL,
-  VWSUB_VL,
-  VWSUBU_VL,
-  VWADD_W_VL,
-  VWADDU_W_VL,
-  VWSUB_W_VL,
-  VWSUBU_W_VL,
-
-  VFWMUL_VL,
-  VFWADD_VL,
-  VFWSUB_VL,
-  VFWADD_W_VL,
-  VFWSUB_W_VL,
-
-  // Widening ternary operations with a mask as the fourth operand and VL as the
-  // fifth operand.
-  VWMACC_VL,
-  VWMACCU_VL,
-  VWMACCSU_VL,
-
-  // Narrowing logical shift right.
-  // Operands are (source, shift, passthru, mask, vl)
-  VNSRL_VL,
-
-  // Vector compare producing a mask. Fourth operand is input mask. Fifth
-  // operand is VL.
-  SETCC_VL,
-
-  // Vector select with an additional VL operand. This operation is unmasked.
-  VSELECT_VL,
-  // Vector select with operand #2 (the value when the condition is false) tied
-  // to the destination and an additional VL operand. This operation is
-  // unmasked.
-  VP_MERGE_VL,
-
-  // Mask binary operators.
-  VMAND_VL,
-  VMOR_VL,
-  VMXOR_VL,
-
-  // Set mask vector to all zeros or ones.
-  VMCLR_VL,
-  VMSET_VL,
-
-  // Matches the semantics of vrgather.vx and vrgather.vv with extra operands
-  // for passthru and VL. Operands are (src, index, mask, passthru, vl).
-  VRGATHER_VX_VL,
-  VRGATHER_VV_VL,
-  VRGATHEREI16_VV_VL,
-
-  // Vector sign/zero extend with additional mask & VL operands.
-  VSEXT_VL,
-  VZEXT_VL,
-
-  //  vcpop.m with additional mask and VL operands.
-  VCPOP_VL,
-
-  //  vfirst.m with additional mask and VL operands.
-  VFIRST_VL,
-
-  // Reads value of CSR.
-  // The first operand is a chain pointer. The second specifies address of the
-  // required CSR. Two results are produced, the read value and the new chain
-  // pointer.
-  READ_CSR,
-  // Write value to CSR.
-  // The first operand is a chain pointer, the second specifies address of the
-  // required CSR and the third is the value to write. The result is the new
-  // chain pointer.
-  WRITE_CSR,
-  // Read and write value of CSR.
-  // The first operand is a chain pointer, the second specifies address of the
-  // required CSR and the third is the value to write. Two results are produced,
-  // the value read before the modification and the new chain pointer.
-  SWAP_CSR,
-
-  // Branchless select operations, matching the semantics of the instructions
-  // defined in Zicond or XVentanaCondOps.
-  CZERO_EQZ, // vt.maskc for XVentanaCondOps.
-  CZERO_NEZ, // vt.maskcn for XVentanaCondOps.
-
-  // FP to 32 bit int conversions for RV64. These are used to keep track of the
-  // result being sign extended to 64 bit. These saturate out of range inputs.
-  STRICT_FCVT_W_RV64 = ISD::FIRST_TARGET_STRICTFP_OPCODE,
-  STRICT_FCVT_WU_RV64,
-  STRICT_FADD_VL,
-  STRICT_FSUB_VL,
-  STRICT_FMUL_VL,
-  STRICT_FDIV_VL,
-  STRICT_FSQRT_VL,
-  STRICT_VFMADD_VL,
-  STRICT_VFNMADD_VL,
-  STRICT_VFMSUB_VL,
-  STRICT_VFNMSUB_VL,
-  STRICT_FP_ROUND_VL,
-  STRICT_FP_EXTEND_VL,
-  STRICT_VFNCVT_ROD_VL,
-  STRICT_SINT_TO_FP_VL,
-  STRICT_UINT_TO_FP_VL,
-  STRICT_VFCVT_RM_X_F_VL,
-  STRICT_VFCVT_RTZ_X_F_VL,
-  STRICT_VFCVT_RTZ_XU_F_VL,
-  STRICT_FSETCC_VL,
-  STRICT_FSETCCS_VL,
-  STRICT_VFROUND_NOEXCEPT_VL,
-
-  // WARNING: Do not add anything in the end unless you want the node to
-  // have memop! In fact, starting from FIRST_TARGET_MEMORY_OPCODE all
-  // opcodes will be thought as target memory ops!
-
-  // Represents an AUIPC+L[WD] pair. Selected to PseudoLGA.
-  LGA = ISD::FIRST_TARGET_MEMORY_OPCODE,
-  // Load initial exec thread-local address.
-  LA_TLS_IE,
-
-  TH_LWD,
-  TH_LWUD,
-  TH_LDD,
-  TH_SWD,
-  TH_SDD,
+  READ_CYCLE_WIDE
 };
-} // namespace RISCVISD
+}
 
 class RISCVTargetLowering : public TargetLowering {
   const RISCVSubtarget &Subtarget;
@@ -429,8 +61,6 @@
 public:
   explicit RISCVTargetLowering(const TargetMachine &TM,
                                const RISCVSubtarget &STI);
-
-  const RISCVSubtarget &getSubtarget() const { return Subtarget; }
 
   bool getTgtMemIntrinsic(IntrinsicInfo &Info, const CallInst &I,
                           MachineFunction &MF,
@@ -444,75 +74,8 @@
   bool isTruncateFree(EVT SrcVT, EVT DstVT) const override;
   bool isZExtFree(SDValue Val, EVT VT2) const override;
   bool isSExtCheaperThanZExt(EVT SrcVT, EVT DstVT) const override;
-  bool signExtendConstant(const ConstantInt *CI) const override;
-  bool isCheapToSpeculateCttz(Type *Ty) const override;
-  bool isCheapToSpeculateCtlz(Type *Ty) const override;
-  bool isMaskAndCmp0FoldingBeneficial(const Instruction &AndI) const override;
-  bool hasAndNotCompare(SDValue Y) const override;
-  bool hasBitTest(SDValue X, SDValue Y) const override;
-  bool shouldProduceAndByConstByHoistingConstFromShiftsLHSOfAnd(
-      SDValue X, ConstantSDNode *XC, ConstantSDNode *CC, SDValue Y,
-      unsigned OldShiftOpcode, unsigned NewShiftOpcode,
-      SelectionDAG &DAG) const override;
-  /// Return true if the (vector) instruction I will be lowered to an instruction
-  /// with a scalar splat operand for the given Operand number.
-  bool canSplatOperand(Instruction *I, int Operand) const;
-  /// Return true if a vector instruction will lower to a target instruction
-  /// able to splat the given operand.
-  bool canSplatOperand(unsigned Opcode, int Operand) const;
-  bool shouldSinkOperands(Instruction *I,
-                          SmallVectorImpl<Use *> &Ops) const override;
-  bool shouldScalarizeBinop(SDValue VecOp) const override;
-  bool isOffsetFoldingLegal(const GlobalAddressSDNode *GA) const override;
-  int getLegalZfaFPImm(const APFloat &Imm, EVT VT) const;
-  bool isFPImmLegal(const APFloat &Imm, EVT VT,
-                    bool ForCodeSize) const override;
-  bool isExtractSubvectorCheap(EVT ResVT, EVT SrcVT,
-                               unsigned Index) const override;
-
-  bool isIntDivCheap(EVT VT, AttributeList Attr) const override;
-
-  bool preferScalarizeSplat(SDNode *N) const override;
-
-  bool softPromoteHalfType() const override { return true; }
-
-  /// Return the register type for a given MVT, ensuring vectors are treated
-  /// as a series of gpr sized integers.
-  MVT getRegisterTypeForCallingConv(LLVMContext &Context, CallingConv::ID CC,
-                                    EVT VT) const override;
-
-  /// Return the number of registers for a given MVT, ensuring vectors are
-  /// treated as a series of gpr sized integers.
-  unsigned getNumRegistersForCallingConv(LLVMContext &Context,
-                                         CallingConv::ID CC,
-                                         EVT VT) const override;
-
-  bool shouldFoldSelectWithIdentityConstant(unsigned BinOpcode,
-                                            EVT VT) const override;
-
-  /// Return true if the given shuffle mask can be codegen'd directly, or if it
-  /// should be stack expanded.
-  bool isShuffleMaskLegal(ArrayRef<int> M, EVT VT) const override;
-
-  bool isMultiStoresCheaperThanBitsMerge(EVT LTy, EVT HTy) const override {
-    // If the pair to store is a mixture of float and int values, we will
-    // save two bitwise instructions and one float-to-int instruction and
-    // increase one store instruction. There is potentially a more
-    // significant benefit because it avoids the float->int domain switch
-    // for input value. So It is more likely a win.
-    if ((LTy.isFloatingPoint() && HTy.isInteger()) ||
-        (LTy.isInteger() && HTy.isFloatingPoint()))
-      return true;
-    // If the pair only contains int values, we will save two bitwise
-    // instructions and increase one store instruction (costing one more
-    // store buffer). Since the benefit is more blurred we leave such a pair
-    // out until we get testcase to prove it is a win.
-    return false;
-  }
-
-  bool
-  shouldExpandBuildVectorWithShuffles(EVT VT,
-                                      unsigned DefinedValues) const override;
+
+  bool hasBitPreservingFPLogic(EVT VT) const override;
 
   // Provide custom lowering hooks for some operations.
   SDValue LowerOperation(SDValue Op, SelectionDAG &DAG) const override;
@@ -521,38 +84,14 @@
 
   SDValue PerformDAGCombine(SDNode *N, DAGCombinerInfo &DCI) const override;
 
-  bool targetShrinkDemandedConstant(SDValue Op, const APInt &DemandedBits,
-                                    const APInt &DemandedElts,
-                                    TargetLoweringOpt &TLO) const override;
-
-  void computeKnownBitsForTargetNode(const SDValue Op,
-                                     KnownBits &Known,
-                                     const APInt &DemandedElts,
-                                     const SelectionDAG &DAG,
-                                     unsigned Depth) const override;
   unsigned ComputeNumSignBitsForTargetNode(SDValue Op,
                                            const APInt &DemandedElts,
                                            const SelectionDAG &DAG,
                                            unsigned Depth) const override;
 
-  const Constant *getTargetConstantFromLoad(LoadSDNode *LD) const override;
-
   // This method returns the name of a target specific DAG node.
   const char *getTargetNodeName(unsigned Opcode) const override;
 
-<<<<<<< HEAD
-  MachineMemOperand::Flags
-  getTargetMMOFlags(const Instruction &I) const override;
-
-  MachineMemOperand::Flags
-  getTargetMMOFlags(const MemSDNode &Node) const override;
-
-  bool
-  areTwoSDNodeTargetMMOFlagsMergeable(const MemSDNode &NodeX,
-                                      const MemSDNode &NodeY) const override;
-
-=======
->>>>>>> cb02aa7e
   ConstraintType getConstraintType(StringRef Constraint) const override;
 
   unsigned getInlineAsmMemConstraint(StringRef ConstraintCode) const override;
@@ -569,88 +108,50 @@
   EmitInstrWithCustomInserter(MachineInstr &MI,
                               MachineBasicBlock *BB) const override;
 
-  void AdjustInstrPostInstrSelection(MachineInstr &MI,
-                                     SDNode *Node) const override;
-
   EVT getSetCCResultType(const DataLayout &DL, LLVMContext &Context,
                          EVT VT) const override;
 
-  bool shouldFormOverflowOp(unsigned Opcode, EVT VT,
-                            bool MathUsed) const override {
-    if (VT == MVT::i8 || VT == MVT::i16)
-      return false;
-
-    return TargetLowering::shouldFormOverflowOp(Opcode, VT, MathUsed);
-  }
-
-  bool storeOfVectorConstantIsCheap(bool IsZero, EVT MemVT, unsigned NumElem,
-                                    unsigned AddrSpace) const override {
-    // If we can replace 4 or more scalar stores, there will be a reduction
-    // in instructions even after we add a vector constant load.
-    return NumElem >= 4;
-  }
-
   bool convertSetCCLogicToBitwiseLogic(EVT VT) const override {
     return VT.isScalarInteger();
   }
-  bool convertSelectOfConstantsToMath(EVT VT) const override { return true; }
-
-  bool preferZeroCompareBranch() const override { return true; }
 
   bool shouldInsertFencesForAtomic(const Instruction *I) const override {
     return isa<LoadInst>(I) || isa<StoreInst>(I);
   }
-  Instruction *emitLeadingFence(IRBuilderBase &Builder, Instruction *Inst,
+  Instruction *emitLeadingFence(IRBuilder<> &Builder, Instruction *Inst,
                                 AtomicOrdering Ord) const override;
-  Instruction *emitTrailingFence(IRBuilderBase &Builder, Instruction *Inst,
+  Instruction *emitTrailingFence(IRBuilder<> &Builder, Instruction *Inst,
                                  AtomicOrdering Ord) const override;
-
-  bool isFMAFasterThanFMulAndFAdd(const MachineFunction &MF,
-                                  EVT VT) const override;
 
   ISD::NodeType getExtendForAtomicOps() const override {
     return ISD::SIGN_EXTEND;
   }
 
-  ISD::NodeType getExtendForAtomicCmpSwapArg() const override {
-    return ISD::SIGN_EXTEND;
-  }
-
-  bool shouldTransformSignedTruncationCheck(EVT XVT,
-                                            unsigned KeptBits) const override;
-
-  TargetLowering::ShiftLegalizationStrategy
-  preferredShiftLegalizationStrategy(SelectionDAG &DAG, SDNode *N,
-                                     unsigned ExpansionFactor) const override {
+  bool shouldExpandShift(SelectionDAG &DAG, SDNode *N) const override {
     if (DAG.getMachineFunction().getFunction().hasMinSize())
-      return ShiftLegalizationStrategy::LowerToLibcall;
-    return TargetLowering::preferredShiftLegalizationStrategy(DAG, N,
-                                                              ExpansionFactor);
-  }
-
+      return false;
+    return true;
+  }
   bool isDesirableToCommuteWithShift(const SDNode *N,
                                      CombineLevel Level) const override;
 
   /// If a physical register, this returns the register that receives the
   /// exception address on entry to an EH pad.
-  Register
+  unsigned
   getExceptionPointerRegister(const Constant *PersonalityFn) const override;
 
   /// If a physical register, this returns the register that receives the
   /// exception typeid on entry to a landing pad.
-  Register
+  unsigned
   getExceptionSelectorRegister(const Constant *PersonalityFn) const override;
 
-  bool shouldExtendTypeInLibCall(EVT Type) const override;
-  bool shouldSignExtendTypeInLibCall(EVT Type, bool IsSigned) const override;
-
-  /// Returns the register with the specified architectural or ABI name. This
-  /// method is necessary to lower the llvm.read_register.* and
-  /// llvm.write_register.* intrinsics. Allocatable registers must be reserved
-  /// with the clang -ffixed-xX flag for access to be allowed.
-  Register getRegisterByName(const char *RegName, LLT VT,
-                             const MachineFunction &MF) const override;
-
+private:
+  void analyzeInputArgs(MachineFunction &MF, CCState &CCInfo,
+                        const SmallVectorImpl<ISD::InputArg> &Ins,
+                        bool IsRet) const;
+  void analyzeOutputArgs(MachineFunction &MF, CCState &CCInfo,
+                         const SmallVectorImpl<ISD::OutputArg> &Outs,
+                         bool IsRet, CallLoweringInfo *CLI) const;
   // Lower incoming arguments, copy physregs into vregs
   SDValue LowerFormalArguments(SDValue Chain, CallingConv::ID CallConv,
                                bool IsVarArg,
@@ -667,322 +168,47 @@
                       SelectionDAG &DAG) const override;
   SDValue LowerCall(TargetLowering::CallLoweringInfo &CLI,
                     SmallVectorImpl<SDValue> &InVals) const override;
-
   bool shouldConvertConstantLoadToIntImm(const APInt &Imm,
-                                         Type *Ty) const override;
-  bool isUsedByReturnOnly(SDNode *N, SDValue &Chain) const override;
-  bool mayBeEmittedAsTailCall(const CallInst *CI) const override;
-  bool shouldConsiderGEPOffsetSplit() const override { return true; }
-
-  bool decomposeMulByConstant(LLVMContext &Context, EVT VT,
-                              SDValue C) const override;
-
-  bool isMulAddWithConstProfitable(SDValue AddNode,
-                                   SDValue ConstNode) const override;
-
-  TargetLowering::AtomicExpansionKind
-  shouldExpandAtomicRMWInIR(AtomicRMWInst *AI) const override;
-  Value *emitMaskedAtomicRMWIntrinsic(IRBuilderBase &Builder, AtomicRMWInst *AI,
-                                      Value *AlignedAddr, Value *Incr,
-                                      Value *Mask, Value *ShiftAmt,
-                                      AtomicOrdering Ord) const override;
-  TargetLowering::AtomicExpansionKind
-  shouldExpandAtomicCmpXchgInIR(AtomicCmpXchgInst *CI) const override;
-  Value *emitMaskedAtomicCmpXchgIntrinsic(IRBuilderBase &Builder,
-                                          AtomicCmpXchgInst *CI,
-                                          Value *AlignedAddr, Value *CmpVal,
-                                          Value *NewVal, Value *Mask,
-                                          AtomicOrdering Ord) const override;
-
-  /// Returns true if the target allows unaligned memory accesses of the
-  /// specified type.
-  bool allowsMisalignedMemoryAccesses(
-      EVT VT, unsigned AddrSpace = 0, Align Alignment = Align(1),
-      MachineMemOperand::Flags Flags = MachineMemOperand::MONone,
-      unsigned *Fast = nullptr) const override;
-
-  bool splitValueIntoRegisterParts(
-      SelectionDAG & DAG, const SDLoc &DL, SDValue Val, SDValue *Parts,
-      unsigned NumParts, MVT PartVT, std::optional<CallingConv::ID> CC)
-      const override;
-
-  SDValue joinRegisterPartsIntoValue(
-      SelectionDAG & DAG, const SDLoc &DL, const SDValue *Parts,
-      unsigned NumParts, MVT PartVT, EVT ValueVT,
-      std::optional<CallingConv::ID> CC) const override;
-
-  // Return the value of VLMax for the given vector type (i.e. SEW and LMUL)
-  SDValue computeVLMax(MVT VecVT, const SDLoc &DL, SelectionDAG &DAG) const;
-
-  static RISCVII::VLMUL getLMUL(MVT VT);
-  inline static unsigned computeVLMAX(unsigned VectorBits, unsigned EltSize,
-                                      unsigned MinSize) {
-    // Original equation:
-    //   VLMAX = (VectorBits / EltSize) * LMUL
-    //   where LMUL = MinSize / RISCV::RVVBitsPerBlock
-    // The following equations have been reordered to prevent loss of precision
-    // when calculating fractional LMUL.
-    return ((VectorBits / EltSize) * MinSize) / RISCV::RVVBitsPerBlock;
-  };
-  static unsigned getRegClassIDForLMUL(RISCVII::VLMUL LMul);
-  static unsigned getSubregIndexByMVT(MVT VT, unsigned Index);
-  static unsigned getRegClassIDForVecVT(MVT VT);
-  static std::pair<unsigned, unsigned>
-  decomposeSubvectorInsertExtractToSubRegs(MVT VecVT, MVT SubVecVT,
-                                           unsigned InsertExtractIdx,
-                                           const RISCVRegisterInfo *TRI);
-  MVT getContainerForFixedLengthVector(MVT VT) const;
-
-  bool shouldRemoveExtendFromGSIndex(EVT IndexVT, EVT DataVT) const override;
-
-  bool isLegalElementTypeForRVV(EVT ScalarTy) const;
-
-  bool shouldConvertFpToSat(unsigned Op, EVT FPVT, EVT VT) const override;
-
-  unsigned getJumpTableEncoding() const override;
-
-  const MCExpr *LowerCustomJumpTableEntry(const MachineJumpTableInfo *MJTI,
-                                          const MachineBasicBlock *MBB,
-                                          unsigned uid,
-                                          MCContext &Ctx) const override;
-
-  bool isVScaleKnownToBeAPowerOfTwo() const override;
-
-  bool getIndexedAddressParts(SDNode *Op, SDValue &Base, SDValue &Offset,
-                              ISD::MemIndexedMode &AM, bool &IsInc,
-                              SelectionDAG &DAG) const;
-  bool getPreIndexedAddressParts(SDNode *N, SDValue &Base, SDValue &Offset,
-                                 ISD::MemIndexedMode &AM,
-                                 SelectionDAG &DAG) const override;
-  bool getPostIndexedAddressParts(SDNode *N, SDNode *Op, SDValue &Base,
-                                  SDValue &Offset, ISD::MemIndexedMode &AM,
-                                  SelectionDAG &DAG) const override;
-
-  bool isLegalScaleForGatherScatter(uint64_t Scale,
-                                    uint64_t ElemSize) const override {
-    // Scaled addressing not supported on indexed load/stores
-    return Scale == 1;
-  }
-
-  /// If the target has a standard location for the stack protector cookie,
-  /// returns the address of that location. Otherwise, returns nullptr.
-  Value *getIRStackGuard(IRBuilderBase &IRB) const override;
-
-  /// Returns whether or not generating a interleaved load/store intrinsic for
-  /// this type will be legal.
-  bool isLegalInterleavedAccessType(VectorType *VTy, unsigned Factor,
-                                    Align Alignment, unsigned AddrSpace,
-                                    const DataLayout &) const;
-
-  /// Return true if a stride load store of the given result type and
-  /// alignment is legal.
-  bool isLegalStridedLoadStore(EVT DataType, Align Alignment) const;
-
-  unsigned getMaxSupportedInterleaveFactor() const override { return 8; }
-
-  bool lowerInterleavedLoad(LoadInst *LI,
-                            ArrayRef<ShuffleVectorInst *> Shuffles,
-                            ArrayRef<unsigned> Indices,
-                            unsigned Factor) const override;
-
-  bool lowerInterleavedStore(StoreInst *SI, ShuffleVectorInst *SVI,
-                             unsigned Factor) const override;
-
-  bool lowerDeinterleaveIntrinsicToLoad(IntrinsicInst *II,
-                                        LoadInst *LI) const override;
-
-  bool lowerInterleaveIntrinsicToStore(IntrinsicInst *II,
-                                       StoreInst *SI) const override;
-
-  bool supportKCFIBundles() const override { return true; }
-
-  MachineInstr *EmitKCFICheck(MachineBasicBlock &MBB,
-                              MachineBasicBlock::instr_iterator &MBBI,
-                              const TargetInstrInfo *TII) const override;
-
-  /// RISCVCCAssignFn - This target-specific function extends the default
-  /// CCValAssign with additional information used to lower RISC-V calling
-  /// conventions.
-  typedef bool RISCVCCAssignFn(const DataLayout &DL, RISCVABI::ABI,
-                               unsigned ValNo, MVT ValVT, MVT LocVT,
-                               CCValAssign::LocInfo LocInfo,
-                               ISD::ArgFlagsTy ArgFlags, CCState &State,
-                               bool IsFixed, bool IsRet, Type *OrigTy,
-                               const RISCVTargetLowering &TLI,
-                               std::optional<unsigned> FirstMaskArgument);
-
-private:
-  void analyzeInputArgs(MachineFunction &MF, CCState &CCInfo,
-                        const SmallVectorImpl<ISD::InputArg> &Ins, bool IsRet,
-                        RISCVCCAssignFn Fn) const;
-  void analyzeOutputArgs(MachineFunction &MF, CCState &CCInfo,
-                         const SmallVectorImpl<ISD::OutputArg> &Outs,
-                         bool IsRet, CallLoweringInfo *CLI,
-                         RISCVCCAssignFn Fn) const;
+                                         Type *Ty) const override {
+    return true;
+  }
 
   template <class NodeTy>
-  SDValue getAddr(NodeTy *N, SelectionDAG &DAG, bool IsLocal = true,
-                  bool IsExternWeak = false) const;
+  SDValue getAddr(NodeTy *N, SelectionDAG &DAG, bool IsLocal = true) const;
+
   SDValue getStaticTLSAddr(GlobalAddressSDNode *N, SelectionDAG &DAG,
                            bool UseGOT) const;
   SDValue getDynamicTLSAddr(GlobalAddressSDNode *N, SelectionDAG &DAG) const;
 
+  bool shouldConsiderGEPOffsetSplit() const override { return true; }
   SDValue lowerGlobalAddress(SDValue Op, SelectionDAG &DAG) const;
   SDValue lowerBlockAddress(SDValue Op, SelectionDAG &DAG) const;
   SDValue lowerConstantPool(SDValue Op, SelectionDAG &DAG) const;
-  SDValue lowerJumpTable(SDValue Op, SelectionDAG &DAG) const;
   SDValue lowerGlobalTLSAddress(SDValue Op, SelectionDAG &DAG) const;
   SDValue lowerSELECT(SDValue Op, SelectionDAG &DAG) const;
-  SDValue lowerBRCOND(SDValue Op, SelectionDAG &DAG) const;
   SDValue lowerVASTART(SDValue Op, SelectionDAG &DAG) const;
   SDValue lowerFRAMEADDR(SDValue Op, SelectionDAG &DAG) const;
   SDValue lowerRETURNADDR(SDValue Op, SelectionDAG &DAG) const;
   SDValue lowerShiftLeftParts(SDValue Op, SelectionDAG &DAG) const;
   SDValue lowerShiftRightParts(SDValue Op, SelectionDAG &DAG, bool IsSRA) const;
-  SDValue lowerSPLAT_VECTOR_PARTS(SDValue Op, SelectionDAG &DAG) const;
-  SDValue lowerVectorMaskSplat(SDValue Op, SelectionDAG &DAG) const;
-  SDValue lowerVectorMaskExt(SDValue Op, SelectionDAG &DAG,
-                             int64_t ExtTrueVal) const;
-  SDValue lowerVectorMaskTruncLike(SDValue Op, SelectionDAG &DAG) const;
-  SDValue lowerVectorTruncLike(SDValue Op, SelectionDAG &DAG) const;
-  SDValue lowerVectorFPExtendOrRoundLike(SDValue Op, SelectionDAG &DAG) const;
-  SDValue lowerINSERT_VECTOR_ELT(SDValue Op, SelectionDAG &DAG) const;
-  SDValue lowerEXTRACT_VECTOR_ELT(SDValue Op, SelectionDAG &DAG) const;
-  SDValue LowerINTRINSIC_WO_CHAIN(SDValue Op, SelectionDAG &DAG) const;
-  SDValue LowerINTRINSIC_W_CHAIN(SDValue Op, SelectionDAG &DAG) const;
-  SDValue LowerINTRINSIC_VOID(SDValue Op, SelectionDAG &DAG) const;
-  SDValue lowerVPREDUCE(SDValue Op, SelectionDAG &DAG) const;
-  SDValue lowerVECREDUCE(SDValue Op, SelectionDAG &DAG) const;
-  SDValue lowerVectorMaskVecReduction(SDValue Op, SelectionDAG &DAG,
-                                      bool IsVP) const;
-  SDValue lowerFPVECREDUCE(SDValue Op, SelectionDAG &DAG) const;
-  SDValue lowerINSERT_SUBVECTOR(SDValue Op, SelectionDAG &DAG) const;
-  SDValue lowerEXTRACT_SUBVECTOR(SDValue Op, SelectionDAG &DAG) const;
-  SDValue lowerVECTOR_DEINTERLEAVE(SDValue Op, SelectionDAG &DAG) const;
-  SDValue lowerVECTOR_INTERLEAVE(SDValue Op, SelectionDAG &DAG) const;
-  SDValue lowerSTEP_VECTOR(SDValue Op, SelectionDAG &DAG) const;
-  SDValue lowerVECTOR_REVERSE(SDValue Op, SelectionDAG &DAG) const;
-  SDValue lowerVECTOR_SPLICE(SDValue Op, SelectionDAG &DAG) const;
-  SDValue lowerABS(SDValue Op, SelectionDAG &DAG) const;
-  SDValue lowerMaskedLoad(SDValue Op, SelectionDAG &DAG) const;
-  SDValue lowerMaskedStore(SDValue Op, SelectionDAG &DAG) const;
-  SDValue lowerFixedLengthVectorFCOPYSIGNToRVV(SDValue Op,
-                                               SelectionDAG &DAG) const;
-  SDValue lowerMaskedGather(SDValue Op, SelectionDAG &DAG) const;
-  SDValue lowerMaskedScatter(SDValue Op, SelectionDAG &DAG) const;
-  SDValue lowerFixedLengthVectorLoadToRVV(SDValue Op, SelectionDAG &DAG) const;
-  SDValue lowerFixedLengthVectorStoreToRVV(SDValue Op, SelectionDAG &DAG) const;
-  SDValue lowerFixedLengthVectorSetccToRVV(SDValue Op, SelectionDAG &DAG) const;
-  SDValue lowerFixedLengthVectorSelectToRVV(SDValue Op,
-                                            SelectionDAG &DAG) const;
-  SDValue lowerToScalableOp(SDValue Op, SelectionDAG &DAG) const;
-  SDValue LowerIS_FPCLASS(SDValue Op, SelectionDAG &DAG) const;
-  SDValue lowerVPOp(SDValue Op, SelectionDAG &DAG, unsigned RISCVISDOpc,
-                    bool HasMergeOp = false) const;
-  SDValue lowerLogicVPOp(SDValue Op, SelectionDAG &DAG, unsigned MaskOpc,
-                         unsigned VecOpc) const;
-  SDValue lowerVPExtMaskOp(SDValue Op, SelectionDAG &DAG) const;
-  SDValue lowerVPSetCCMaskOp(SDValue Op, SelectionDAG &DAG) const;
-  SDValue lowerVPFPIntConvOp(SDValue Op, SelectionDAG &DAG,
-                             unsigned RISCVISDOpc) const;
-  SDValue lowerVPStridedLoad(SDValue Op, SelectionDAG &DAG) const;
-  SDValue lowerVPStridedStore(SDValue Op, SelectionDAG &DAG) const;
-  SDValue lowerFixedLengthVectorExtendToRVV(SDValue Op, SelectionDAG &DAG,
-                                            unsigned ExtendOpc) const;
-  SDValue lowerGET_ROUNDING(SDValue Op, SelectionDAG &DAG) const;
-  SDValue lowerSET_ROUNDING(SDValue Op, SelectionDAG &DAG) const;
-
-  SDValue lowerEH_DWARF_CFA(SDValue Op, SelectionDAG &DAG) const;
-  SDValue lowerCTLZ_CTTZ_ZERO_UNDEF(SDValue Op, SelectionDAG &DAG) const;
-
-  SDValue lowerStrictFPExtendOrRoundLike(SDValue Op, SelectionDAG &DAG) const;
-
-  SDValue lowerVectorStrictFSetcc(SDValue Op, SelectionDAG &DAG) const;
-
-  SDValue expandUnalignedRVVLoad(SDValue Op, SelectionDAG &DAG) const;
-  SDValue expandUnalignedRVVStore(SDValue Op, SelectionDAG &DAG) const;
 
   bool isEligibleForTailCallOptimization(
       CCState &CCInfo, CallLoweringInfo &CLI, MachineFunction &MF,
       const SmallVector<CCValAssign, 16> &ArgLocs) const;
 
-  /// Generate error diagnostics if any register used by CC has been marked
-  /// reserved.
-  void validateCCReservedRegs(
-      const SmallVectorImpl<std::pair<llvm::Register, llvm::SDValue>> &Regs,
-      MachineFunction &MF) const;
-
-  bool useRVVForFixedLengthVectorVT(MVT VT) const;
-
-  MVT getVPExplicitVectorLengthTy() const override;
-
-  bool shouldExpandGetVectorLength(EVT TripCountVT, unsigned VF,
-                                   bool IsScalable) const override;
-
-  /// RVV code generation for fixed length vectors does not lower all
-  /// BUILD_VECTORs. This makes BUILD_VECTOR legalisation a source of stores to
-  /// merge. However, merging them creates a BUILD_VECTOR that is just as
-  /// illegal as the original, thus leading to an infinite legalisation loop.
-  /// NOTE: Once BUILD_VECTOR can be custom lowered for all legal vector types,
-  /// this override can be removed.
-  bool mergeStoresAfterLegalization(EVT VT) const override;
-
-  /// Disable normalizing
-  /// select(N0&N1, X, Y) => select(N0, select(N1, X, Y), Y) and
-  /// select(N0|N1, X, Y) => select(N0, select(N1, X, Y, Y))
-  /// RISC-V doesn't have flags so it's better to perform the and/or in a GPR.
-  bool shouldNormalizeToSelectSequence(LLVMContext &, EVT) const override {
-    return false;
-  };
-
-  /// For available scheduling models FDIV + two independent FMULs are much
-  /// faster than two FDIVs.
-  unsigned combineRepeatedFPDivisors() const override;
+  TargetLowering::AtomicExpansionKind
+  shouldExpandAtomicRMWInIR(AtomicRMWInst *AI) const override;
+  virtual Value *emitMaskedAtomicRMWIntrinsic(
+      IRBuilder<> &Builder, AtomicRMWInst *AI, Value *AlignedAddr, Value *Incr,
+      Value *Mask, Value *ShiftAmt, AtomicOrdering Ord) const override;
+  TargetLowering::AtomicExpansionKind
+  shouldExpandAtomicCmpXchgInIR(AtomicCmpXchgInst *CI) const override;
+  virtual Value *
+  emitMaskedAtomicCmpXchgIntrinsic(IRBuilder<> &Builder, AtomicCmpXchgInst *CI,
+                                   Value *AlignedAddr, Value *CmpVal,
+                                   Value *NewVal, Value *Mask,
+                                   AtomicOrdering Ord) const override;
 };
-
-namespace RISCV {
-
-bool CC_RISCV(const DataLayout &DL, RISCVABI::ABI ABI, unsigned ValNo,
-              MVT ValVT, MVT LocVT, CCValAssign::LocInfo LocInfo,
-              ISD::ArgFlagsTy ArgFlags, CCState &State, bool IsFixed,
-              bool IsRet, Type *OrigTy, const RISCVTargetLowering &TLI,
-              std::optional<unsigned> FirstMaskArgument);
-
-bool CC_RISCV_FastCC(const DataLayout &DL, RISCVABI::ABI ABI, unsigned ValNo,
-                     MVT ValVT, MVT LocVT, CCValAssign::LocInfo LocInfo,
-                     ISD::ArgFlagsTy ArgFlags, CCState &State, bool IsFixed,
-                     bool IsRet, Type *OrigTy, const RISCVTargetLowering &TLI,
-                     std::optional<unsigned> FirstMaskArgument);
-
-bool CC_RISCV_GHC(unsigned ValNo, MVT ValVT, MVT LocVT,
-                  CCValAssign::LocInfo LocInfo, ISD::ArgFlagsTy ArgFlags,
-                  CCState &State);
-} // end namespace RISCV
-
-namespace RISCVVIntrinsicsTable {
-
-struct RISCVVIntrinsicInfo {
-  unsigned IntrinsicID;
-  uint8_t ScalarOperand;
-  uint8_t VLOperand;
-  bool hasScalarOperand() const {
-    // 0xF is not valid. See NoScalarOperand in IntrinsicsRISCV.td.
-    return ScalarOperand != 0xF;
-  }
-  bool hasVLOperand() const {
-    // 0x1F is not valid. See NoVLOperand in IntrinsicsRISCV.td.
-    return VLOperand != 0x1F;
-  }
-};
-
-using namespace RISCV;
-
-#define GET_RISCVVIntrinsicsTable_DECL
-#include "RISCVGenSearchableTables.inc"
-#undef GET_RISCVVIntrinsicsTable_DECL
-
-} // end namespace RISCVVIntrinsicsTable
-
-} // end namespace llvm
+}
 
 #endif