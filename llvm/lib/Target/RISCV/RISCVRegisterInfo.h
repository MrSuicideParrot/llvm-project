//===-- RISCVRegisterInfo.h - RISC-V Register Information Impl --*- C++ -*-===//
//
// Part of the LLVM Project, under the Apache License v2.0 with LLVM Exceptions.
// See https://llvm.org/LICENSE.txt for license information.
// SPDX-License-Identifier: Apache-2.0 WITH LLVM-exception
//
//===----------------------------------------------------------------------===//
//
// This file contains the RISC-V implementation of the TargetRegisterInfo class.
//
//===----------------------------------------------------------------------===//

#ifndef LLVM_LIB_TARGET_RISCV_RISCVREGISTERINFO_H
#define LLVM_LIB_TARGET_RISCV_RISCVREGISTERINFO_H

#include "llvm/CodeGen/TargetRegisterInfo.h"

#define GET_REGINFO_HEADER
#include "RISCVGenRegisterInfo.inc"

namespace llvm {

struct RISCVRegisterInfo : public RISCVGenRegisterInfo {

  RISCVRegisterInfo(unsigned HwMode);

  const uint32_t *getCallPreservedMask(const MachineFunction &MF,
                                       CallingConv::ID) const override;

  const MCPhysReg *getCalleeSavedRegs(const MachineFunction *MF) const override;

  BitVector getReservedRegs(const MachineFunction &MF) const override;
  bool isAsmClobberable(const MachineFunction &MF,
                        MCRegister PhysReg) const override;

  const uint32_t *getNoPreservedMask() const override;

  bool hasReservedSpillSlot(const MachineFunction &MF, Register Reg,
                            int &FrameIdx) const override;

  // Update DestReg to have the value SrcReg plus an offset.  This is
  // used during frame layout, and we may need to ensure that if we
  // split the offset internally that the DestReg is always aligned,
  // assuming that source reg was.
  void adjustReg(MachineBasicBlock &MBB, MachineBasicBlock::iterator II,
                 const DebugLoc &DL, Register DestReg, Register SrcReg,
                 StackOffset Offset, MachineInstr::MIFlag Flag,
                 MaybeAlign RequiredAlign) const;

  bool eliminateFrameIndex(MachineBasicBlock::iterator MI, int SPAdj,
                           unsigned FIOperandNum,
                           RegScavenger *RS = nullptr) const override;

  bool requiresVirtualBaseRegisters(const MachineFunction &MF) const override;

  bool needsFrameBaseReg(MachineInstr *MI, int64_t Offset) const override;

  bool isFrameOffsetLegal(const MachineInstr *MI, Register BaseReg,
                          int64_t Offset) const override;

  Register materializeFrameBaseRegister(MachineBasicBlock *MBB, int FrameIdx,
                                        int64_t Offset) const override;

  void resolveFrameIndex(MachineInstr &MI, Register BaseReg,
                         int64_t Offset) const override;

  int64_t getFrameIndexInstrOffset(const MachineInstr *MI,
                                   int Idx) const override;

  void lowerVSPILL(MachineBasicBlock::iterator II) const;
  void lowerVRELOAD(MachineBasicBlock::iterator II) const;

  Register getFrameRegister(const MachineFunction &MF) const override;

  bool requiresRegisterScavenging(const MachineFunction &MF) const override {
    return true;
  }

  bool requiresFrameIndexScavenging(const MachineFunction &MF) const override {
    return true;
  }

  const TargetRegisterClass *
  getPointerRegClass(const MachineFunction &MF,
                     unsigned Kind = 0) const override {
    return &RISCV::GPRRegClass;
  }

  const TargetRegisterClass *
<<<<<<< HEAD
  getLargestLegalSuperClass(const TargetRegisterClass *RC,
                            const MachineFunction &) const override;

  void getOffsetOpcodes(const StackOffset &Offset,
                        SmallVectorImpl<uint64_t> &Ops) const override;

  unsigned getRegisterCostTableIndex(const MachineFunction &MF) const override;

  bool getRegAllocationHints(Register VirtReg, ArrayRef<MCPhysReg> Order,
                             SmallVectorImpl<MCPhysReg> &Hints,
                             const MachineFunction &MF, const VirtRegMap *VRM,
                             const LiveRegMatrix *Matrix) const override;
=======
  getPointerRegClass(const MachineFunction &MF,
                     unsigned Kind = 0) const override {
    return &RISCV::GPRRegClass;
  }
>>>>>>> cb02aa7e
};
}

#endif<|MERGE_RESOLUTION|>--- conflicted
+++ resolved
@@ -1,4 +1,4 @@
-//===-- RISCVRegisterInfo.h - RISC-V Register Information Impl --*- C++ -*-===//
+//===-- RISCVRegisterInfo.h - RISCV Register Information Impl ---*- C++ -*-===//
 //
 // Part of the LLVM Project, under the Apache License v2.0 with LLVM Exceptions.
 // See https://llvm.org/LICENSE.txt for license information.
@@ -6,7 +6,7 @@
 //
 //===----------------------------------------------------------------------===//
 //
-// This file contains the RISC-V implementation of the TargetRegisterInfo class.
+// This file contains the RISCV implementation of the TargetRegisterInfo class.
 //
 //===----------------------------------------------------------------------===//
 
@@ -30,45 +30,14 @@
   const MCPhysReg *getCalleeSavedRegs(const MachineFunction *MF) const override;
 
   BitVector getReservedRegs(const MachineFunction &MF) const override;
-  bool isAsmClobberable(const MachineFunction &MF,
-                        MCRegister PhysReg) const override;
+
+  bool isConstantPhysReg(unsigned PhysReg) const override;
 
   const uint32_t *getNoPreservedMask() const override;
 
-  bool hasReservedSpillSlot(const MachineFunction &MF, Register Reg,
-                            int &FrameIdx) const override;
-
-  // Update DestReg to have the value SrcReg plus an offset.  This is
-  // used during frame layout, and we may need to ensure that if we
-  // split the offset internally that the DestReg is always aligned,
-  // assuming that source reg was.
-  void adjustReg(MachineBasicBlock &MBB, MachineBasicBlock::iterator II,
-                 const DebugLoc &DL, Register DestReg, Register SrcReg,
-                 StackOffset Offset, MachineInstr::MIFlag Flag,
-                 MaybeAlign RequiredAlign) const;
-
-  bool eliminateFrameIndex(MachineBasicBlock::iterator MI, int SPAdj,
+  void eliminateFrameIndex(MachineBasicBlock::iterator MI, int SPAdj,
                            unsigned FIOperandNum,
                            RegScavenger *RS = nullptr) const override;
-
-  bool requiresVirtualBaseRegisters(const MachineFunction &MF) const override;
-
-  bool needsFrameBaseReg(MachineInstr *MI, int64_t Offset) const override;
-
-  bool isFrameOffsetLegal(const MachineInstr *MI, Register BaseReg,
-                          int64_t Offset) const override;
-
-  Register materializeFrameBaseRegister(MachineBasicBlock *MBB, int FrameIdx,
-                                        int64_t Offset) const override;
-
-  void resolveFrameIndex(MachineInstr &MI, Register BaseReg,
-                         int64_t Offset) const override;
-
-  int64_t getFrameIndexInstrOffset(const MachineInstr *MI,
-                                   int Idx) const override;
-
-  void lowerVSPILL(MachineBasicBlock::iterator II) const;
-  void lowerVRELOAD(MachineBasicBlock::iterator II) const;
 
   Register getFrameRegister(const MachineFunction &MF) const override;
 
@@ -80,32 +49,15 @@
     return true;
   }
 
+  bool trackLivenessAfterRegAlloc(const MachineFunction &) const override {
+    return true;
+  }
+
   const TargetRegisterClass *
   getPointerRegClass(const MachineFunction &MF,
                      unsigned Kind = 0) const override {
     return &RISCV::GPRRegClass;
   }
-
-  const TargetRegisterClass *
-<<<<<<< HEAD
-  getLargestLegalSuperClass(const TargetRegisterClass *RC,
-                            const MachineFunction &) const override;
-
-  void getOffsetOpcodes(const StackOffset &Offset,
-                        SmallVectorImpl<uint64_t> &Ops) const override;
-
-  unsigned getRegisterCostTableIndex(const MachineFunction &MF) const override;
-
-  bool getRegAllocationHints(Register VirtReg, ArrayRef<MCPhysReg> Order,
-                             SmallVectorImpl<MCPhysReg> &Hints,
-                             const MachineFunction &MF, const VirtRegMap *VRM,
-                             const LiveRegMatrix *Matrix) const override;
-=======
-  getPointerRegClass(const MachineFunction &MF,
-                     unsigned Kind = 0) const override {
-    return &RISCV::GPRRegClass;
-  }
->>>>>>> cb02aa7e
 };
 }
 
