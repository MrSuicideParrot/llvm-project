--- conflicted
+++ resolved
@@ -64,7 +64,6 @@
     XXLAND,
     XXLANDC,
     XXLEQV,
-    XXLEQVOnes,
     XXLNAND,
     XXLNOR,
     XXLOR,
@@ -94,7 +93,7 @@
     (instregex "CMPRB(8)?$"),
     (instregex "TD(I)?$"),
     (instregex "TW(I)?$"),
-    (instregex "FCMP(O|U)(S|D)$"),
+    (instregex "FCMPU(S|D)$"),
     (instregex "XSTSTDC(S|D)P$"),
     FTDIV,
     FTSQRT,
@@ -107,7 +106,7 @@
     (instregex "XSMAX(C|J)?DP$"),
     (instregex "XSMIN(C|J)?DP$"),
     (instregex "XSCMP(EQ|EXP|GE|GT|O|U)DP$"),
-    (instregex "CNT(L|T)Z(D|W)(8)?(_rec)?$"),
+    (instregex "CNT(L|T)Z(D|W)(8)?(o)?$"),
     (instregex "POPCNT(D|W)$"),
     (instregex "CMPB(8)?$"),
     (instregex "SETB(8)?$"),
@@ -125,20 +124,11 @@
     (instregex "SRAD(I)?$"),
     (instregex "EXTSWSLI_32_64$"),
     (instregex "MFV(S)?RD$"),
-    (instregex "MTV(S)?RD$"),
-    (instregex "MTV(S)?RW(A|Z)$"),
+    (instregex "MTVSRD$"),
+    (instregex "MTVSRW(A|Z)$"),
     (instregex "CMP(WI|LWI|W|LW)(8)?$"),
     (instregex "CMP(L)?D(I)?$"),
     (instregex "SUBF(I)?C(8)?(O)?$"),
-<<<<<<< HEAD
-    (instregex "ANDI(S)?(8)?(_rec)?$"),
-    (instregex "ADDC(8)?(O)?$"),
-    (instregex "ADDIC(8)?(_rec)?$"),
-    (instregex "ADD(8|4)(O)?(_rec)?$"),
-    (instregex "ADD(E|ME|ZE)(8)?(O)?(_rec)?$"),
-    (instregex "SUBF(E|ME|ZE)?(8)?(O)?(_rec)?$"),
-    (instregex "NEG(8)?(O)?(_rec)?$"),
-=======
     (instregex "ANDI(S)?o(8)?$"),
     (instregex "ADDC(8)?(O)?$"),
     (instregex "ADDIC(8)?(o)?$"),
@@ -146,41 +136,33 @@
     (instregex "ADD(E|ME|ZE)(8)?(O)?(o)?$"),
     (instregex "SUBF(E|ME|ZE)?(8)?(O)?(o)?$"),
     (instregex "NEG(8)?(O)?(o)?$"),
->>>>>>> cb02aa7e
     (instregex "POPCNTB$"),
-    (instregex "POPCNTB8$"),
     (instregex "ADD(I|IS)?(8)?$"),
     (instregex "LI(S)?(8)?$"),
-    (instregex "(X)?OR(I|IS)?(8)?(_rec)?$"),
-    (instregex "NAND(8)?(_rec)?$"),
-    (instregex "AND(C)?(8)?(_rec)?$"),
-    (instregex "NOR(8)?(_rec)?$"),
-    (instregex "OR(C)?(8)?(_rec)?$"),
-    (instregex "EQV(8)?(_rec)?$"),
-    (instregex "EXTS(B|H|W)(8)?(_32)?(_64)?(_rec)?$"),
+    (instregex "(X)?OR(I|IS)?(8)?(o)?$"),
+    (instregex "NAND(8)?(o)?$"),
+    (instregex "AND(C)?(8)?(o)?$"),
+    (instregex "NOR(8)?(o)?$"),
+    (instregex "OR(C)?(8)?(o)?$"),
+    (instregex "EQV(8)?(o)?$"),
+    (instregex "EXTS(B|H|W)(8)?(_32)?(_64)?(o)?$"),
     (instregex "ADD(4|8)(TLS)?(_)?$"),
     (instregex "NEG(8)?(O)?$"),
-<<<<<<< HEAD
-    (instregex "ADDI(S)?toc(HA|L)(8)?$"),
-    (instregex "LA(8)?$"),
-=======
     (instregex "ADDI(S)?toc(HA|L)$"),
->>>>>>> cb02aa7e
     COPY,
     MCRF,
     MCRXRX,
     XSNABSDP,
-    XSNABSDPs,
     XSXEXPDP,
     XSABSDP,
     XSNEGDP,
     XSCPSGNDP,
     MFVSRWZ,
-    MFVRWZ,
     EXTSWSLI,
     SRADI_32,
     RLDIC,
     RFEBB,
+    LA,
     TBEGIN,
     TRECHKPT,
     NOP,
@@ -209,7 +191,6 @@
     XSIEXPDP,
     FMR,
     CREQV,
-    CRNOT,
     CRXOR,
     TRECLAIM,
     TSR,
@@ -228,8 +209,8 @@
     (instregex "VABSDU(B|H|W)$"),
     (instregex "VADDU(B|H|W)S$"),
     (instregex "VAVG(S|U)(B|H|W)$"),
-    (instregex "VCMP(EQ|GE|GT)FP(_rec)?$"),
-    (instregex "VCMPBFP(_rec)?$"),
+    (instregex "VCMP(EQ|GE|GT)FP(o)?$"),
+    (instregex "VCMPBFP(o)?$"),
     (instregex "VC(L|T)Z(B|H|W|D)$"),
     (instregex "VADDS(B|H|W)S$"),
     (instregex "V(MIN|MAX)FP$"),
@@ -250,43 +231,43 @@
     VSUBUWS,
     VSUBCUW,
     VCMPGTSB,
-    VCMPGTSB_rec,
+    VCMPGTSBo,
     VCMPGTSD,
-    VCMPGTSD_rec,
+    VCMPGTSDo,
     VCMPGTSH,
-    VCMPGTSH_rec,
+    VCMPGTSHo,
     VCMPGTSW,
-    VCMPGTSW_rec,
+    VCMPGTSWo,
     VCMPGTUB,
-    VCMPGTUB_rec,
+    VCMPGTUBo,
     VCMPGTUD,
-    VCMPGTUD_rec,
+    VCMPGTUDo,
     VCMPGTUH,
-    VCMPGTUH_rec,
+    VCMPGTUHo,
     VCMPGTUW,
-    VCMPGTUW_rec,
-    VCMPNEB_rec,
-    VCMPNEH_rec,
-    VCMPNEW_rec,
-    VCMPNEZB_rec,
-    VCMPNEZH_rec,
-    VCMPNEZW_rec,
-    VCMPEQUB_rec,
-    VCMPEQUD_rec,
-    VCMPEQUH_rec,
-    VCMPEQUW_rec,
+    VCMPGTUWo,
+    VCMPNEBo,
+    VCMPNEHo,
+    VCMPNEWo,
+    VCMPNEZBo,
+    VCMPNEZHo,
+    VCMPNEZWo,
+    VCMPEQUBo,
+    VCMPEQUDo,
+    VCMPEQUHo,
+    VCMPEQUWo,
     XVCMPEQDP,
-    XVCMPEQDP_rec,
+    XVCMPEQDPo,
     XVCMPEQSP,
-    XVCMPEQSP_rec,
+    XVCMPEQSPo,
     XVCMPGEDP,
-    XVCMPGEDP_rec,
+    XVCMPGEDPo,
     XVCMPGESP,
-    XVCMPGESP_rec,
+    XVCMPGESPo,
     XVCMPGTDP,
-    XVCMPGTDP_rec,
+    XVCMPGTDPo,
     XVCMPGTSP,
-    XVCMPGTSP_rec,
+    XVCMPGTSPo,
     XVMAXDP,
     XVMAXSP,
     XVMINDP,
@@ -390,7 +371,6 @@
     VMSUMSHS,
     VMSUMUBM,
     VMSUMUHM,
-    VMSUMUDM,
     VMSUMUHS,
     VMULESB,
     VMULESH,
@@ -469,18 +449,14 @@
 def : InstRW<[P9_DP_7C, P9_ALU_3C, IP_EXEC_1C, IP_EXEC_1C,
               DISP_3SLOTS_1C, DISP_1C],
       (instrs
-    (instregex "FSEL(D|S)_rec$")
+    (instregex "FSEL(D|S)o$")
 )>;
 
 // 5 Cycle Restricted DP operation and one 2 cycle ALU operation.
 def : InstRW<[P9_DPOpAndALUOp_7C, IP_EXEC_1C, IP_EXEC_1C,
               DISP_3SLOTS_1C, DISP_1C],
       (instrs
-<<<<<<< HEAD
-    (instregex "MUL(H|L)(D|W)(U)?(O)?_rec$")
-=======
     (instregex "MUL(H|L)(D|W)(U)?(O)?o$")
->>>>>>> cb02aa7e
 )>;
 
 // 7 cycle Restricted DP operation and one 3 cycle ALU operation.
@@ -489,18 +465,18 @@
 def : InstRW<[P9_DPOpAndALU2Op_10C, IP_EXEC_1C, IP_EXEC_1C,
               DISP_3SLOTS_1C, DISP_1C],
       (instrs
-    (instregex "FRI(N|P|Z|M)(D|S)_rec$"),
-    (instregex "FRE(S)?_rec$"),
-    (instregex "FADD(S)?_rec$"),
-    (instregex "FSUB(S)?_rec$"),
-    (instregex "F(N)?MSUB(S)?_rec$"),
-    (instregex "F(N)?MADD(S)?_rec$"),
-    (instregex "FCFID(U)?(S)?_rec$"),
-    (instregex "FCTID(U)?(Z)?_rec$"),
-    (instregex "FCTIW(U)?(Z)?_rec$"),
-    (instregex "FMUL(S)?_rec$"),
-    (instregex "FRSQRTE(S)?_rec$"),
-    FRSP_rec
+    (instregex "FRI(N|P|Z|M)(D|S)o$"),
+    (instregex "FRE(S)?o$"),
+    (instregex "FADD(S)?o$"),
+    (instregex "FSUB(S)?o$"),
+    (instregex "F(N)?MSUB(S)?o$"),
+    (instregex "F(N)?MADD(S)?o$"),
+    (instregex "FCFID(U)?(S)?o$"),
+    (instregex "FCTID(U)?(Z)?o$"),
+    (instregex "FCTIW(U)?(Z)?o$"),
+    (instregex "FMUL(S)?o$"),
+    (instregex "FRSQRTE(S)?o$"),
+    FRSPo
 )>;
 
 // 7 cycle DP operation. One DP unit, one EXEC pipeline and 1 dispatch units.
@@ -635,18 +611,16 @@
     XSCMPUQP,
     XSTSTDCQP,
     XSXSIGQP,
-    BCDCFN_rec,
-    BCDCFZ_rec,
-    BCDCPSGN_rec,
-    BCDCTN_rec,
-    BCDCTZ_rec,
-    BCDSETSGN_rec,
-    BCDS_rec,
-    BCDTRUNC_rec,
-    BCDUS_rec,
-    BCDUTRUNC_rec,
-    BCDADD_rec,
-    BCDSUB_rec
+    BCDCFNo,
+    BCDCFZo,
+    BCDCPSGNo,
+    BCDCTNo,
+    BCDCTZo,
+    BCDSETSGNo,
+    BCDSo,
+    BCDTRUNCo,
+    BCDUSo,
+    BCDUTRUNCo
 )>;
 
 // 12 Cycle DFU operation. Only one DFU unit per CPU so we use a whole
@@ -654,7 +628,7 @@
 // dispatch.
 def : InstRW<[P9_DFU_12C, IP_EXECE_1C, IP_EXECO_1C, DISP_1C],
       (instrs
-    BCDSR_rec,
+    BCDSRo,
     XSADDQP,
     XSADDQPO,
     XSCVDPQP,
@@ -678,7 +652,7 @@
 // dispatch.
 def : InstRW<[P9_DFU_23C, IP_EXECE_1C, IP_EXECO_1C, DISP_1C],
       (instrs
-    BCDCTSQ_rec
+    BCDCTSQo
 )>;
 
 // 24 Cycle DFU operation. Only one DFU unit per CPU so we use a whole
@@ -703,7 +677,7 @@
 // dispatch.
 def : InstRW<[P9_DFU_37C, IP_EXECE_1C, IP_EXECO_1C, DISP_1C],
       (instrs
-    BCDCFSQ_rec
+    BCDCFSQo
 )>;
 
 // 58 Cycle DFU operation. Only one DFU unit per CPU so we use a whole
@@ -756,6 +730,7 @@
     (instregex "DCBZ(L)?(EP)?$"),
     (instregex "DCBTST(EP)?$"),
     (instregex "CP_COPY(8)?$"),
+    (instregex "CP_PASTE(8)?$"),
     (instregex "ICBI(EP)?$"),
     (instregex "ICBT(LS)?$"),
     (instregex "LBARX(L)?$"),
@@ -783,7 +758,6 @@
       (instrs
     LFIWZX,
     LFDX,
-    (instregex "LFDXTLS?(_)?$"),
     LFD
 )>;
 
@@ -828,15 +802,23 @@
     (instregex "ST(B|H|W|D)CX$")
 )>;
 
+// Cracked Load Instruction.
+// Two consecutive load operations for a total of 8 cycles.
+def : InstRW<[P9_LoadAndLoadOp_8C, IP_AGEN_1C, IP_AGEN_1C,
+              DISP_1C, DISP_1C],
+      (instrs
+    LDMX
+)>;
+
 // Cracked Load instruction.
 // Requires consecutive Load and ALU pieces totaling 6 cycles. The Load and ALU
 // operations cannot be done at the same time and so their latencies are added.
 def : InstRW<[P9_LoadAndALUOp_6C, IP_EXEC_1C, IP_AGEN_1C,
               DISP_1C, DISP_1C],
       (instrs
-    (instregex "LHA(X)?(TLS)?(8)?(_32)?(_)?$"),
-    (instregex "CP_PASTE(8)?_rec$"),
-    (instregex "LWA(X)?(TLS)?(_32)?(_)?$"),
+    (instregex "LHA(X)?(8)?$"),
+    (instregex "CP_PASTE(8)?o$"),
+    (instregex "LWA(X)?(_32)?$"),
     TCHECK
 )>;
 
@@ -869,7 +851,6 @@
               DISP_3SLOTS_1C, DISP_3SLOTS_1C],
       (instrs
     LFSX,
-    (instregex "LFSXTLS?(_)?$"),
     LFS
 )>;
 
@@ -911,7 +892,7 @@
 // all three dispatches for the superslice.
 def : InstRW<[P9_LS_1C, IP_EXEC_1C, IP_AGEN_1C, DISP_3SLOTS_1C],
       (instrs
-    (instregex "STF(S|D|IWX|SX|DX|SXTLS|DXTLS|SXTLS_|DXTLS_)$"),
+    (instregex "STF(S|D|IWX|SX|DX)$"),
     (instregex "STXS(D|DX|SPX|IWX|IBX|IHX|SP)(v)?$"),
     (instregex "STW(8)?$"),
     (instregex "(D|X)FSTORE(f32|f64)$"),
@@ -954,7 +935,6 @@
     (instregex "M(T|F)TB(8)?$"),
     (instregex "MF(SPR|CTR|LR)(8)?$"),
     (instregex "M(T|F)MSR(D)?$"),
-    (instregex "M(T|F)(U)?DSCR$"),
     (instregex "MTSPR(8)?$")
 )>;
 
@@ -1005,7 +985,7 @@
 def : InstRW<[P9_IntDivAndALUOp_18C_8, IP_EXECE_1C, IP_EXECO_1C, IP_EXEC_1C,
               DISP_EVEN_1C, DISP_1C],
       (instrs
-    (instregex "DIVW(U)?(O)?_rec$")
+    (instregex "DIVW(U)?(O)?o$")
 )>;
 
 // Cracked DIV and ALU operation. Requires one full slice for the ALU operation
@@ -1014,16 +994,6 @@
 def : InstRW<[P9_IntDivAndALUOp_26C_8, IP_EXECE_1C, IP_EXECO_1C, IP_EXEC_1C,
               DISP_EVEN_1C, DISP_1C],
       (instrs
-<<<<<<< HEAD
-    DIVD_rec,
-    DIVDO_rec,
-    DIVDU_rec,
-    DIVDUO_rec,
-    DIVWE_rec,
-    DIVWEO_rec,
-    DIVWEU_rec,
-    DIVWEUO_rec
-=======
     DIVDo,
     DIVDOo,
     DIVDUo,
@@ -1032,7 +1002,6 @@
     DIVWEOo,
     DIVWEUo,
     DIVWEUOo
->>>>>>> cb02aa7e
 )>;
 
 // Cracked DIV and ALU operation. Requires one full slice for the ALU operation
@@ -1041,17 +1010,10 @@
 def : InstRW<[P9_IntDivAndALUOp_42C_8, IP_EXECE_1C, IP_EXECO_1C, IP_EXEC_1C,
               DISP_EVEN_1C, DISP_1C],
       (instrs
-<<<<<<< HEAD
-    DIVDE_rec,
-    DIVDEO_rec,
-    DIVDEU_rec,
-    DIVDEUO_rec
-=======
     DIVDEo,
     DIVDEOo,
     DIVDEUo,
     DIVDEUOo
->>>>>>> cb02aa7e
 )>;
 
 // CR access instructions in _BrMCR, IIC_BrMCRX.
@@ -1076,13 +1038,8 @@
 def : InstRW<[P9_ALU_2C, P9_ALU_2C, IP_EXEC_1C, IP_EXEC_1C,
               DISP_1C, DISP_1C],
       (instrs
-<<<<<<< HEAD
-    (instregex "ADDC(8)?(O)?_rec$"),
-    (instregex "SUBFC(8)?(O)?_rec$")
-=======
     (instregex "ADDC(8)?(O)?o$"),
     (instregex "SUBFC(8)?(O)?o$")
->>>>>>> cb02aa7e
 )>;
 
 // Cracked ALU operations.
@@ -1093,10 +1050,10 @@
 def : InstRW<[P9_ALU_2C, P9_ALU_3C, IP_EXEC_1C, IP_EXEC_1C,
               DISP_3SLOTS_1C, DISP_1C],
       (instrs
-    (instregex "F(N)?ABS(D|S)_rec$"),
-    (instregex "FCPSGN(D|S)_rec$"),
-    (instregex "FNEG(D|S)_rec$"),
-    FMR_rec
+    (instregex "F(N)?ABS(D|S)o$"),
+    (instregex "FCPSGN(D|S)o$"),
+    (instregex "FNEG(D|S)o$"),
+    FMRo
 )>;
 
 // Cracked ALU operations.
@@ -1118,9 +1075,8 @@
 def : InstRW<[P9_ALU_3C, P9_ALU_3C, IP_EXEC_1C, IP_EXEC_1C,
               DISP_3SLOTS_1C, DISP_3SLOTS_1C],
       (instrs
-    (instregex "MTFSF(b|_rec)?$"),
-    (instregex "MTFSFI(_rec)?$"),
-    MTFSFIb
+    (instregex "MTFSF(b|o)?$"),
+    (instregex "MTFSFI(o)?$")
 )>;
 
 // Cracked instruction made of two ALU ops.
@@ -1129,13 +1085,13 @@
 def : InstRW<[P9_ALUOpAndALUOp_4C, IP_EXEC_1C, IP_EXEC_1C,
               DISP_3SLOTS_1C, DISP_1C],
       (instrs
-    (instregex "RLD(I)?C(R|L)_rec$"),
-    (instregex "RLW(IMI|INM|NM)(8)?_rec$"),
-    (instregex "SLW(8)?_rec$"),
-    (instregex "SRAW(I)?_rec$"),
-    (instregex "SRW(8)?_rec$"),
-    RLDICL_32_rec,
-    RLDIMI_rec
+    (instregex "RLD(I)?C(R|L)o$"),
+    (instregex "RLW(IMI|INM|NM)(8)?o$"),
+    (instregex "SLW(8)?o$"),
+    (instregex "SRAW(I)?o$"),
+    (instregex "SRW(8)?o$"),
+    RLDICL_32o,
+    RLDIMIo
 )>;
 
 // Cracked instruction made of two ALU ops.
@@ -1144,7 +1100,7 @@
 def : InstRW<[P9_ALU2OpAndALU2Op_6C, IP_EXEC_1C, IP_EXEC_1C,
               DISP_3SLOTS_1C, DISP_3SLOTS_1C],
       (instrs
-    (instregex "MFFS(L|CE|_rec)?$")
+    (instregex "MFFS(L|CE|o)?$")
 )>;
 
 // Cracked ALU instruction composed of three consecutive 2 cycle loads for a
@@ -1160,12 +1116,12 @@
 // The two ops cannot be done in parallel.
 def : InstRW<[P9_ALUOpAndALUOp_4C, IP_EXEC_1C, IP_EXEC_1C, DISP_1C, DISP_1C],
       (instrs
-    (instregex "EXTSWSLI_32_64_rec$"),
-    (instregex "SRAD(I)?_rec$"),
-    EXTSWSLI_rec,
-    SLD_rec,
-    SRD_rec,
-    RLDIC_rec
+    (instregex "EXTSWSLI_32_64o$"),
+    (instregex "SRAD(I)?o$"),
+    EXTSWSLIo,
+    SLDo,
+    SRDo,
+    RLDICo
 )>;
 
 // 33 Cycle DP Instruction Restricted. Takes one slice and 3 dispatches.
@@ -1178,7 +1134,7 @@
 def : InstRW<[P9_DPOpAndALU2Op_36C_8, IP_EXEC_1C, IP_EXEC_1C,
               DISP_3SLOTS_1C, DISP_1C],
       (instrs
-    FDIV_rec
+    FDIVo
 )>;
 
 // 36 Cycle DP Instruction.
@@ -1212,7 +1168,7 @@
 def : InstRW<[P9_DPOpAndALU2Op_39C_10, IP_EXEC_1C, IP_EXEC_1C,
               DISP_3SLOTS_1C, DISP_1C],
       (instrs
-    FSQRT_rec
+    FSQRTo
 )>;
 
 // 26 Cycle DP Instruction.
@@ -1231,7 +1187,7 @@
 def : InstRW<[P9_DPOpAndALU2Op_29C_5, IP_EXEC_1C, IP_EXEC_1C,
               DISP_3SLOTS_1C, DISP_1C],
       (instrs
-    FSQRTS_rec
+    FSQRTSo
 )>;
 
 // 33 Cycle DP Instruction. Takes one slice and 1 dispatch.
@@ -1250,7 +1206,7 @@
 def : InstRW<[P9_DPOpAndALU2Op_25C_5, IP_EXEC_1C, IP_EXEC_1C,
               DISP_3SLOTS_1C, DISP_1C],
       (instrs
-    FDIVS_rec
+    FDIVSo
 )>;
 
 // 22 Cycle DP Instruction. Takes one slice and 1 dispatch.
@@ -1342,15 +1298,15 @@
   (instregex "BCCTR(L)?(8)?(n)?$"),
   (instregex "BD(N)?Z(8|A|Am|Ap|m|p)?$"),
   (instregex "BD(N)?ZL(A|Am|Ap|R|R8|RL|RLm|RLp|Rm|Rp|m|p)?$"),
-  (instregex "BL(_TLS|_NOP)?(_RM)?$"),
-  (instregex "BL8(_TLS|_NOP|_NOP_TLS|_TLS_)?(_RM)?$"),
-  (instregex "BLA(8|8_NOP)?(_RM)?$"),
+  (instregex "BL(_TLS|_NOP)?$"),
+  (instregex "BL8(_TLS|_NOP|_NOP_TLS|_TLS_)?$"),
+  (instregex "BLA(8|8_NOP)?$"),
   (instregex "BLR(8|L)?$"),
   (instregex "TAILB(A)?(8)?$"),
   (instregex "TAILBCTR(8)?$"),
   (instregex "gBC(A|Aat|CTR|CTRL|L|LA|LAat|LR|LRL|Lat|at)?$"),
   (instregex "BCLR(L)?(n)?$"),
-  (instregex "BCTR(L)?(8)?(_RM)?$"),
+  (instregex "BCTR(L)?(8)?$"),
   B,
   BA,
   BC,
@@ -1360,9 +1316,6 @@
   BCLalways,
   BCLn,
   BCTRL8_LDinto_toc,
-  BCTRL_LWZinto_toc,
-  BCTRL8_LDinto_toc_RM,
-  BCTRL_LWZinto_toc_RM,
   BCn,
   CTRL_DEP
 )>;
@@ -1453,14 +1406,13 @@
   (instregex "NOP_GT_PWR(6|7)$"),
   (instregex "TLB(IA|IVAX|SX|SX2|SX2D|LD|LI|RE|RE2|WE|WE2)$"),
   (instregex "WRTEE(I)?$"),
-  (instregex "HASH(ST|STP|CHK|CHKP)(8)?$"),
   ATTN,
   CLRBHRB,
   MFBHRBE,
   MBAR,
   MSYNC,
   SLBSYNC,
-  SLBFEE_rec,
+  SLBFEEo,
   NAP,
   STOP,
   TRAP,
@@ -1471,10 +1423,5 @@
   DCBA,
   DCBI,
   DCCCI,
-  ICCCI,
-  ADDEX,
-  ADDEX8,
-  CDTBCD, CDTBCD8,
-  CBCDTD, CBCDTD8,
-  ADDG6S, ADDG6S8
+  ICCCI
 )> { let Unsupported = 1; }