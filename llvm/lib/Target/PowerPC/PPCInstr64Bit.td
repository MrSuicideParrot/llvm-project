//===-- PPCInstr64Bit.td - The PowerPC 64-bit Support ------*- tablegen -*-===//
//
// Part of the LLVM Project, under the Apache License v2.0 with LLVM Exceptions.
// See https://llvm.org/LICENSE.txt for license information.
// SPDX-License-Identifier: Apache-2.0 WITH LLVM-exception
//
//===----------------------------------------------------------------------===//
//
// This file describes the PowerPC 64-bit instructions.  These patterns are used
// both when in ppc64 mode and when in "use 64-bit extensions in 32-bit" mode.
//
//===----------------------------------------------------------------------===//

//===----------------------------------------------------------------------===//
// 64-bit operands.
//
def s16imm64 : Operand<i64> {
  let PrintMethod = "printS16ImmOperand";
  let EncoderMethod = "getImm16Encoding";
  let ParserMatchClass = PPCS16ImmAsmOperand;
  let DecoderMethod = "decodeSImmOperand<16>";
  let OperandType = "OPERAND_IMMEDIATE";
}
def u16imm64 : Operand<i64> {
  let PrintMethod = "printU16ImmOperand";
  let EncoderMethod = "getImm16Encoding";
  let ParserMatchClass = PPCU16ImmAsmOperand;
  let DecoderMethod = "decodeUImmOperand<16>";
  let OperandType = "OPERAND_IMMEDIATE";
}
def s17imm64 : Operand<i64> {
  // This operand type is used for addis/lis to allow the assembler parser
  // to accept immediates in the range -65536..65535 for compatibility with
  // the GNU assembler.  The operand is treated as 16-bit otherwise.
  let PrintMethod = "printS16ImmOperand";
  let EncoderMethod = "getImm16Encoding";
  let ParserMatchClass = PPCS17ImmAsmOperand;
  let DecoderMethod = "decodeSImmOperand<16>";
  let OperandType = "OPERAND_IMMEDIATE";
}
def tocentry : Operand<iPTR> {
  let MIOperandInfo = (ops i64imm:$imm);
}
def tlsreg : Operand<i64> {
  let EncoderMethod = "getTLSRegEncoding";
  let ParserMatchClass = PPCTLSRegOperand;
}
def tlsgd : Operand<i64> {}
def tlscall : Operand<i64> {
  let PrintMethod = "printTLSCall";
  let MIOperandInfo = (ops calltarget:$func, tlsgd:$sym);
  let EncoderMethod = "getTLSCallEncoding";
}

//===----------------------------------------------------------------------===//
// 64-bit transformation functions.
//

def SHL64 : SDNodeXForm<imm, [{
  // Transformation function: 63 - imm
  return getI32Imm(63 - N->getZExtValue(), SDLoc(N));
}]>;

def SRL64 : SDNodeXForm<imm, [{
  // Transformation function: 64 - imm
  return N->getZExtValue() ? getI32Imm(64 - N->getZExtValue(), SDLoc(N))
                           : getI32Imm(0, SDLoc(N));
}]>;


//===----------------------------------------------------------------------===//
// Calls.
//

let Interpretation64Bit = 1, isCodeGenOnly = 1 in {
let isTerminator = 1, isBarrier = 1, PPC970_Unit = 7, hasSideEffects = 0 in {
  let isReturn = 1, isPredicable = 1, Uses = [LR8, RM] in
    def BLR8 : XLForm_2_ext<19, 16, 20, 0, 0, (outs), (ins), "blr", IIC_BrB,
                            [(retglue)]>, Requires<[In64BitMode]>;
  let isBranch = 1, isIndirectBranch = 1, Uses = [CTR8] in {
    let isPredicable = 1 in
      def BCTR8 : XLForm_2_ext<19, 528, 20, 0, 0, (outs), (ins), "bctr", IIC_BrB,
                               []>,
          Requires<[In64BitMode]>;
    def BCCCTR8 : XLForm_2_br<19, 528, 0, (outs), (ins (pred $BIBO, $CR):$cond),
                              "b${cond:cc}ctr${cond:pm} ${cond:reg}", IIC_BrB,
                              []>,
        Requires<[In64BitMode]>;

    def BCCTR8  : XLForm_2_br2<19, 528, 12, 0, (outs), (ins crbitrc:$BI),
                               "bcctr 12, $BI, 0", IIC_BrB, []>,
        Requires<[In64BitMode]>;
    def BCCTR8n : XLForm_2_br2<19, 528, 4, 0, (outs), (ins crbitrc:$BI),
                               "bcctr 4, $BI, 0", IIC_BrB, []>,
        Requires<[In64BitMode]>;
  }
}

let Defs = [LR8] in
  def MovePCtoLR8 : PPCEmitTimePseudo<(outs), (ins), "#MovePCtoLR8", []>,
                    PPC970_Unit_BRU;

let isBranch = 1, isTerminator = 1, hasCtrlDep = 1, PPC970_Unit = 7, hasSideEffects = 0 in {
  let Defs = [CTR8], Uses = [CTR8] in {
    def BDZ8  : BForm_1<16, 18, 0, 0, (outs), (ins condbrtarget:$BD),
                        "bdz $BD">;
    def BDNZ8 : BForm_1<16, 16, 0, 0, (outs), (ins condbrtarget:$BD),
                        "bdnz $BD">;
  }

  let isReturn = 1, Defs = [CTR8], Uses = [CTR8, LR8, RM] in {
    def BDZLR8  : XLForm_2_ext<19, 16, 18, 0, 0, (outs), (ins),
                              "bdzlr", IIC_BrB, []>;
    def BDNZLR8 : XLForm_2_ext<19, 16, 16, 0, 0, (outs), (ins),
                              "bdnzlr", IIC_BrB, []>;
  }
}



let isCall = 1, PPC970_Unit = 7, Defs = [LR8], hasSideEffects = 0 in {
  // Convenient aliases for call instructions
  let Uses = [RM] in {
    def BL8  : IForm<18, 0, 1, (outs), (ins calltarget:$LI),
                     "bl $LI", IIC_BrB, []>;  // See Pat patterns below.

    def BL8_TLS  : IForm<18, 0, 1, (outs), (ins tlscall:$LI),
                         "bl $LI", IIC_BrB, []>;

    def BLA8 : IForm<18, 1, 1, (outs), (ins abscalltarget:$LI),
                     "bla $LI", IIC_BrB, [(PPCcall (i64 imm:$LI))]>;
  }
  let Uses = [RM], isCodeGenOnly = 1 in {
    def BL8_NOP  : IForm_and_DForm_4_zero<18, 0, 1, 24,
                             (outs), (ins calltarget:$LI),
                             "bl $LI\n\tnop", IIC_BrB, []>;

    def BL8_NOP_TLS : IForm_and_DForm_4_zero<18, 0, 1, 24,
                                  (outs), (ins tlscall:$LI),
                                  "bl $LI\n\tnop", IIC_BrB, []>;

    def BLA8_NOP : IForm_and_DForm_4_zero<18, 1, 1, 24,
                             (outs), (ins abscalltarget:$LI),
                             "bla $LI\n\tnop", IIC_BrB,
                             [(PPCcall_nop (i64 imm:$LI))]>;
    let Predicates = [PCRelativeMemops] in {
      // BL8_NOTOC means that the caller does not use the TOC pointer and if
      // it does use R2 then it is just a caller saved register. Therefore it is
      // safe to emit only the bl and not the nop for this instruction. The
      // linker will not try to restore R2 after the call.
      def BL8_NOTOC : IForm<18, 0, 1, (outs),
                            (ins calltarget:$LI),
                            "bl $LI", IIC_BrB, []>;
      def BL8_NOTOC_TLS : IForm<18, 0, 1, (outs),
                                (ins tlscall:$LI),
                                "bl $LI", IIC_BrB, []>;
    }
  }
  let Uses = [CTR8, RM] in {
    let isPredicable = 1 in
      def BCTRL8 : XLForm_2_ext<19, 528, 20, 0, 1, (outs), (ins),
                                "bctrl", IIC_BrB, [(PPCbctrl)]>,
                   Requires<[In64BitMode]>;

    let isCodeGenOnly = 1 in {
      def BCCCTRL8 : XLForm_2_br<19, 528, 1, (outs), (ins (pred $BIBO, $CR):$cond),
                                 "b${cond:cc}ctrl${cond:pm} ${cond:reg}", IIC_BrB,
                                 []>,
          Requires<[In64BitMode]>;

      def BCCTRL8  : XLForm_2_br2<19, 528, 12, 1, (outs), (ins crbitrc:$BI),
                                  "bcctrl 12, $BI, 0", IIC_BrB, []>,
          Requires<[In64BitMode]>;
      def BCCTRL8n : XLForm_2_br2<19, 528, 4, 1, (outs), (ins crbitrc:$BI),
                                  "bcctrl 4, $BI, 0", IIC_BrB, []>,
          Requires<[In64BitMode]>;
    }
  }
}

let isCall = 1, PPC970_Unit = 7, Defs = [LR8, RM], hasSideEffects = 0,
    isCodeGenOnly = 1, Uses = [RM] in {
  // Convenient aliases for call instructions
  def BL8_RM  : IForm<18, 0, 1, (outs), (ins calltarget:$LI),
                      "bl $LI", IIC_BrB, []>;  // See Pat patterns below.

  def BLA8_RM : IForm<18, 1, 1, (outs), (ins abscalltarget:$LI),
                      "bla $LI", IIC_BrB, [(PPCcall_rm (i64 imm:$LI))]>;
  def BL8_NOP_RM  : IForm_and_DForm_4_zero<18, 0, 1, 24,
                           (outs), (ins calltarget:$LI),
                           "bl $LI\n\tnop", IIC_BrB, []>;

  def BLA8_NOP_RM : IForm_and_DForm_4_zero<18, 1, 1, 24,
                           (outs), (ins abscalltarget:$LI),
                           "bla $LI\n\tnop", IIC_BrB,
                           [(PPCcall_nop_rm (i64 imm:$LI))]>;
  let Predicates = [PCRelativeMemops] in {
    // BL8_NOTOC means that the caller does not use the TOC pointer and if
    // it does use R2 then it is just a caller saved register. Therefore it is
    // safe to emit only the bl and not the nop for this instruction. The
    // linker will not try to restore R2 after the call.
    def BL8_NOTOC_RM : IForm<18, 0, 1, (outs),
                             (ins calltarget:$LI),
                             "bl $LI", IIC_BrB, []>;
  }
  let Uses = [CTR8, RM] in {
    let isPredicable = 1 in
      def BCTRL8_RM : XLForm_2_ext<19, 528, 20, 0, 1, (outs), (ins),
                                   "bctrl", IIC_BrB, [(PPCbctrl_rm)]>,
                   Requires<[In64BitMode]>;
  }
}

let isCall = 1, PPC970_Unit = 7, isCodeGenOnly = 1,
    Defs = [LR8, X2], Uses = [CTR8, RM], RST = 2 in {
  def BCTRL8_LDinto_toc :
    XLForm_2_ext_and_DSForm_1<19, 528, 20, 0, 1, 58, 0, (outs),
                              (ins (memrix $D, $RA):$src),
                              "bctrl\n\tld 2, $src", IIC_BrB,
                              [(PPCbctrl_load_toc iaddrX4:$src)]>,
    Requires<[In64BitMode]>;
}

let isCall = 1, PPC970_Unit = 7, isCodeGenOnly = 1,
    Defs = [LR8, X2, RM], Uses = [CTR8, RM], RST = 2 in {
  def BCTRL8_LDinto_toc_RM :
    XLForm_2_ext_and_DSForm_1<19, 528, 20, 0, 1, 58, 0, (outs),
                              (ins (memrix $D, $RA):$src),
                              "bctrl\n\tld 2, $src", IIC_BrB,
                              [(PPCbctrl_load_toc_rm iaddrX4:$src)]>,
    Requires<[In64BitMode]>;
}

} // Interpretation64Bit

// FIXME: Duplicating this for the asm parser should be unnecessary, but the
// previous definition must be marked as CodeGen only to prevent decoding
// conflicts.
let Interpretation64Bit = 1, isAsmParserOnly = 1, hasSideEffects = 0 in
let isCall = 1, PPC970_Unit = 7, Defs = [LR8], Uses = [RM] in
def BL8_TLS_ : IForm<18, 0, 1, (outs), (ins tlscall:$LI),
                     "bl $LI", IIC_BrB, []>;

// Calls
def : Pat<(PPCcall (i64 tglobaladdr:$dst)),
          (BL8 tglobaladdr:$dst)>;
def : Pat<(PPCcall_nop (i64 tglobaladdr:$dst)),
          (BL8_NOP tglobaladdr:$dst)>;

def : Pat<(PPCcall (i64 texternalsym:$dst)),
          (BL8 texternalsym:$dst)>;
def : Pat<(PPCcall_nop (i64 texternalsym:$dst)),
          (BL8_NOP texternalsym:$dst)>;

def : Pat<(PPCcall_notoc (i64 tglobaladdr:$dst)),
          (BL8_NOTOC tglobaladdr:$dst)>;
def : Pat<(PPCcall_notoc (i64 texternalsym:$dst)),
          (BL8_NOTOC texternalsym:$dst)>;

def : Pat<(PPCcall_rm (i64 tglobaladdr:$dst)),
          (BL8_RM tglobaladdr:$dst)>;
def : Pat<(PPCcall_nop_rm (i64 tglobaladdr:$dst)),
          (BL8_NOP_RM tglobaladdr:$dst)>;

def : Pat<(PPCcall_rm (i64 texternalsym:$dst)),
          (BL8_RM texternalsym:$dst)>;
def : Pat<(PPCcall_nop_rm (i64 texternalsym:$dst)),
          (BL8_NOP_RM texternalsym:$dst)>;

def : Pat<(PPCcall_notoc_rm (i64 tglobaladdr:$dst)),
          (BL8_NOTOC_RM tglobaladdr:$dst)>;
def : Pat<(PPCcall_notoc_rm (i64 texternalsym:$dst)),
          (BL8_NOTOC_RM texternalsym:$dst)>;

// Calls for AIX
def : Pat<(PPCcall (i64 mcsym:$dst)),
          (BL8 mcsym:$dst)>;
def : Pat<(PPCcall_nop (i64 mcsym:$dst)),
          (BL8_NOP mcsym:$dst)>;

def : Pat<(PPCcall_rm (i64 mcsym:$dst)),
          (BL8_RM mcsym:$dst)>;
def : Pat<(PPCcall_nop_rm (i64 mcsym:$dst)),
          (BL8_NOP_RM mcsym:$dst)>;

// Atomic operations
// FIXME: some of these might be used with constant operands. This will result
// in constant materialization instructions that may be redundant. We currently
// clean this up in PPCMIPeephole with calls to
// PPCInstrInfo::convertToImmediateForm() but we should probably not emit them
// in the first place.
let Defs = [CR0] in {
  def ATOMIC_LOAD_ADD_I64 : PPCCustomInserterPseudo<
    (outs g8rc:$dst), (ins memrr:$ptr, g8rc:$incr), "#ATOMIC_LOAD_ADD_I64",
    [(set i64:$dst, (atomic_load_add_64 ForceXForm:$ptr, i64:$incr))]>;
  def ATOMIC_LOAD_SUB_I64 : PPCCustomInserterPseudo<
    (outs g8rc:$dst), (ins memrr:$ptr, g8rc:$incr), "#ATOMIC_LOAD_SUB_I64",
    [(set i64:$dst, (atomic_load_sub_64 ForceXForm:$ptr, i64:$incr))]>;
  def ATOMIC_LOAD_OR_I64 : PPCCustomInserterPseudo<
    (outs g8rc:$dst), (ins memrr:$ptr, g8rc:$incr), "#ATOMIC_LOAD_OR_I64",
    [(set i64:$dst, (atomic_load_or_64 ForceXForm:$ptr, i64:$incr))]>;
  def ATOMIC_LOAD_XOR_I64 : PPCCustomInserterPseudo<
    (outs g8rc:$dst), (ins memrr:$ptr, g8rc:$incr), "#ATOMIC_LOAD_XOR_I64",
    [(set i64:$dst, (atomic_load_xor_64 ForceXForm:$ptr, i64:$incr))]>;
  def ATOMIC_LOAD_AND_I64 : PPCCustomInserterPseudo<
    (outs g8rc:$dst), (ins memrr:$ptr, g8rc:$incr), "#ATOMIC_LOAD_AND_i64",
    [(set i64:$dst, (atomic_load_and_64 ForceXForm:$ptr, i64:$incr))]>;
  def ATOMIC_LOAD_NAND_I64 : PPCCustomInserterPseudo<
    (outs g8rc:$dst), (ins memrr:$ptr, g8rc:$incr), "#ATOMIC_LOAD_NAND_I64",
    [(set i64:$dst, (atomic_load_nand_64 ForceXForm:$ptr, i64:$incr))]>;
  def ATOMIC_LOAD_MIN_I64 : PPCCustomInserterPseudo<
    (outs g8rc:$dst), (ins memrr:$ptr, g8rc:$incr), "#ATOMIC_LOAD_MIN_I64",
    [(set i64:$dst, (atomic_load_min_64 ForceXForm:$ptr, i64:$incr))]>;
  def ATOMIC_LOAD_MAX_I64 : PPCCustomInserterPseudo<
    (outs g8rc:$dst), (ins memrr:$ptr, g8rc:$incr), "#ATOMIC_LOAD_MAX_I64",
    [(set i64:$dst, (atomic_load_max_64 ForceXForm:$ptr, i64:$incr))]>;
  def ATOMIC_LOAD_UMIN_I64 : PPCCustomInserterPseudo<
    (outs g8rc:$dst), (ins memrr:$ptr, g8rc:$incr), "#ATOMIC_LOAD_UMIN_I64",
    [(set i64:$dst, (atomic_load_umin_64 ForceXForm:$ptr, i64:$incr))]>;
  def ATOMIC_LOAD_UMAX_I64 : PPCCustomInserterPseudo<
    (outs g8rc:$dst), (ins memrr:$ptr, g8rc:$incr), "#ATOMIC_LOAD_UMAX_I64",
    [(set i64:$dst, (atomic_load_umax_64 ForceXForm:$ptr, i64:$incr))]>;

  def ATOMIC_CMP_SWAP_I64 : PPCCustomInserterPseudo<
    (outs g8rc:$dst), (ins memrr:$ptr, g8rc:$old, g8rc:$new), "#ATOMIC_CMP_SWAP_I64",
    [(set i64:$dst, (atomic_cmp_swap_64 ForceXForm:$ptr, i64:$old, i64:$new))]>;

  def ATOMIC_SWAP_I64 : PPCCustomInserterPseudo<
    (outs g8rc:$dst), (ins memrr:$ptr, g8rc:$new), "#ATOMIC_SWAP_I64",
    [(set i64:$dst, (atomic_swap_64 ForceXForm:$ptr, i64:$new))]>;
}

// Instructions to support atomic operations
let mayLoad = 1, hasSideEffects = 0 in {
def LDARX : XForm_1_memOp<31,  84, (outs g8rc:$RST), (ins (memrr $RA, $RB):$addr),
                          "ldarx $RST, $addr", IIC_LdStLDARX, []>;
// TODO: Add scheduling info.
let hasNoSchedulingInfo = 1 in
def LQARX : XForm_1_memOp<31, 276, (outs g8prc:$RST), (ins (memrr $RA, $RB):$addr),
                          "lqarx $RST, $addr", IIC_LdStLQARX, []>, isPPC64;

// Instruction to support lock versions of atomics
// (EH=1 - see Power ISA 2.07 Book II 4.4.2)
def LDARXL : XForm_1<31,  84, (outs g8rc:$RST), (ins (memrr $RA, $RB):$addr),
                     "ldarx $RST, $addr, 1", IIC_LdStLDARX, []>, isRecordForm;
// TODO: Add scheduling info.
let hasNoSchedulingInfo = 1 in
// FIXME: We have to seek a way to remove isRecordForm since
// LQARXL is not really altering CR0.
def LQARXL : XForm_1<31, 276, (outs g8prc:$RST), (ins (memrr $RA, $RB):$addr),
                     "lqarx $RST, $addr, 1", IIC_LdStLQARX, []>,
                     isPPC64, isRecordForm;

let hasExtraDefRegAllocReq = 1 in
def LDAT : X_RD5_RS5_IM5<31, 614, (outs g8rc:$RST), (ins g8rc:$RA, u5imm:$RB),
                         "ldat $RST, $RA, $RB", IIC_LdStLoad>, isPPC64,
           Requires<[IsISA3_0]>;
}

let Defs = [CR0], mayStore = 1, mayLoad = 0, hasSideEffects = 0 in {
def STDCX : XForm_1_memOp<31, 214, (outs), (ins g8rc:$RST, (memrr $RA, $RB):$addr),
                          "stdcx. $RST, $addr", IIC_LdStSTDCX, []>, isRecordForm;
// TODO: Add scheduling info.
let hasNoSchedulingInfo = 1 in
def STQCX : XForm_1_memOp<31, 182, (outs), (ins g8prc:$RST, (memrr $RA, $RB):$addr),
                          "stqcx. $RST, $addr", IIC_LdStSTQCX, []>,
                          isPPC64, isRecordForm;
}

def SPLIT_QUADWORD : PPCCustomInserterPseudo<(outs g8rc:$lo, g8rc:$hi),
                                             (ins g8prc:$src),
                                             "#SPLIT_QUADWORD", []>;
class AtomicRMW128<string asmstr>
  : PPCPostRAExpPseudo<(outs g8prc:$RTp, g8prc:$scratch),
                       (ins memrr:$ptr, g8rc:$incr_lo, g8rc:$incr_hi),
                       asmstr, []>;
// We have to keep values in MI's uses during LL/SC looping as they are,
// so set both $RTp and $scratch earlyclobber.
let mayStore = 1, mayLoad = 1,
    Defs = [CR0],
    Constraints = "@earlyclobber $scratch,@earlyclobber $RTp" in {
// Atomic pseudo instructions expanded post-ra.
def ATOMIC_SWAP_I128 : AtomicRMW128<"#ATOMIC_SWAP_I128">;
def ATOMIC_LOAD_ADD_I128  : AtomicRMW128<"#ATOMIC_LOAD_ADD_I128">;
def ATOMIC_LOAD_SUB_I128  : AtomicRMW128<"#ATOMIC_LOAD_SUB_I128">;
def ATOMIC_LOAD_AND_I128  : AtomicRMW128<"#ATOMIC_LOAD_AND_I128">;
def ATOMIC_LOAD_XOR_I128  : AtomicRMW128<"#ATOMIC_LOAD_XOR_I128">;
def ATOMIC_LOAD_OR_I128   : AtomicRMW128<"#ATOMIC_LOAD_OR_I128">;
def ATOMIC_LOAD_NAND_I128 : AtomicRMW128<"#ATOMIC_LOAD_NAND_I128">;

def ATOMIC_CMP_SWAP_I128 : PPCPostRAExpPseudo<
                              (outs g8prc:$RTp, g8prc:$scratch),
                              (ins memrr:$ptr, g8rc:$cmp_lo, g8rc:$cmp_hi,
                                   g8rc:$new_lo, g8rc:$new_hi),
                              "#ATOMIC_CMP_SWAP_I128", []>;
}

def : Pat<(int_ppc_atomicrmw_add_i128 ForceXForm:$ptr,
                                      i64:$incr_lo,
                                      i64:$incr_hi),
          (SPLIT_QUADWORD (ATOMIC_LOAD_ADD_I128 memrr:$ptr,
                                                g8rc:$incr_lo,
                                                g8rc:$incr_hi))>;
def : Pat<(int_ppc_atomicrmw_sub_i128 ForceXForm:$ptr,
                                      i64:$incr_lo,
                                      i64:$incr_hi),
          (SPLIT_QUADWORD (ATOMIC_LOAD_SUB_I128 memrr:$ptr,
                                                g8rc:$incr_lo,
                                                g8rc:$incr_hi))>;
def : Pat<(int_ppc_atomicrmw_xor_i128 ForceXForm:$ptr,
                                      i64:$incr_lo,
                                      i64:$incr_hi),
          (SPLIT_QUADWORD (ATOMIC_LOAD_XOR_I128 memrr:$ptr,
                                                g8rc:$incr_lo,
                                                g8rc:$incr_hi))>;
def : Pat<(int_ppc_atomicrmw_and_i128 ForceXForm:$ptr,
                                      i64:$incr_lo,
                                      i64:$incr_hi),
          (SPLIT_QUADWORD (ATOMIC_LOAD_AND_I128 memrr:$ptr,
                                                g8rc:$incr_lo,
                                                g8rc:$incr_hi))>;
def : Pat<(int_ppc_atomicrmw_nand_i128 ForceXForm:$ptr,
                                       i64:$incr_lo,
                                       i64:$incr_hi),
          (SPLIT_QUADWORD (ATOMIC_LOAD_NAND_I128 memrr:$ptr,
                                                 g8rc:$incr_lo,
                                                 g8rc:$incr_hi))>;
def : Pat<(int_ppc_atomicrmw_or_i128 ForceXForm:$ptr,
                                     i64:$incr_lo,
                                     i64:$incr_hi),
          (SPLIT_QUADWORD (ATOMIC_LOAD_OR_I128 memrr:$ptr,
                                               g8rc:$incr_lo,
                                               g8rc:$incr_hi))>;
def : Pat<(int_ppc_atomicrmw_xchg_i128 ForceXForm:$ptr,
                                       i64:$incr_lo,
                                       i64:$incr_hi),
          (SPLIT_QUADWORD (ATOMIC_SWAP_I128 memrr:$ptr,
                                            g8rc:$incr_lo,
                                            g8rc:$incr_hi))>;
def : Pat<(int_ppc_cmpxchg_i128 ForceXForm:$ptr,
                                i64:$cmp_lo,
                                i64:$cmp_hi,
                                i64:$new_lo,
                                i64:$new_hi),
          (SPLIT_QUADWORD (ATOMIC_CMP_SWAP_I128
                           memrr:$ptr,
                           g8rc:$cmp_lo,
                           g8rc:$cmp_hi,
                           g8rc:$new_lo,
                           g8rc:$new_hi))>;

let mayStore = 1, mayLoad = 0, hasSideEffects = 0 in
def STDAT : X_RD5_RS5_IM5<31, 742, (outs), (ins g8rc:$RST, g8rc:$RA, u5imm:$RB),
                          "stdat $RST, $RA, $RB", IIC_LdStStore>, isPPC64,
            Requires<[IsISA3_0]>;

let Interpretation64Bit = 1, isCodeGenOnly = 1 in {
let isCall = 1, isTerminator = 1, isReturn = 1, isBarrier = 1, Uses = [RM] in
def TCRETURNdi8 :PPCEmitTimePseudo< (outs),
                        (ins calltarget:$dst, i32imm:$offset),
                 "#TC_RETURNd8 $dst $offset",
                 []>;

let isCall = 1, isTerminator = 1, isReturn = 1, isBarrier = 1, Uses = [RM] in
def TCRETURNai8 :PPCEmitTimePseudo<(outs), (ins abscalltarget:$func, i32imm:$offset),
                 "#TC_RETURNa8 $func $offset",
                 [(PPCtc_return (i64 imm:$func), imm:$offset)]>;

let isCall = 1, isTerminator = 1, isReturn = 1, isBarrier = 1, Uses = [RM] in
def TCRETURNri8 : PPCEmitTimePseudo<(outs), (ins CTRRC8:$dst, i32imm:$offset),
                 "#TC_RETURNr8 $dst $offset",
                 []>;

let hasSideEffects = 0 in {
let isTerminator = 1, isBarrier = 1, PPC970_Unit = 7, isBranch = 1,
    isIndirectBranch = 1, isCall = 1, isReturn = 1, Uses = [CTR8, RM] in
def TAILBCTR8 : XLForm_2_ext<19, 528, 20, 0, 0, (outs), (ins), "bctr", IIC_BrB,
                             []>,
    Requires<[In64BitMode]>;

let isBranch = 1, isTerminator = 1, hasCtrlDep = 1, PPC970_Unit = 7,
    isBarrier = 1, isCall = 1, isReturn = 1, Uses = [RM] in
def TAILB8   : IForm<18, 0, 0, (outs), (ins calltarget:$LI),
                  "b $LI", IIC_BrB,
                  []>;

let isBranch = 1, isTerminator = 1, hasCtrlDep = 1, PPC970_Unit = 7,
    isBarrier = 1, isCall = 1, isReturn = 1, Uses = [RM] in
def TAILBA8   : IForm<18, 0, 0, (outs), (ins abscalltarget:$LI),
                  "ba $LI", IIC_BrB,
                  []>;
}
} // Interpretation64Bit

def : Pat<(PPCtc_return (i64 tglobaladdr:$dst),  imm:$imm),
          (TCRETURNdi8 tglobaladdr:$dst, imm:$imm)>;

def : Pat<(PPCtc_return (i64 texternalsym:$dst), imm:$imm),
          (TCRETURNdi8 texternalsym:$dst, imm:$imm)>;

def : Pat<(PPCtc_return CTRRC8:$dst, imm:$imm),
          (TCRETURNri8 CTRRC8:$dst, imm:$imm)>;


// 64-bit CR instructions
let Interpretation64Bit = 1, isCodeGenOnly = 1 in {
let hasSideEffects = 0 in {
// mtocrf's input needs to be prepared by shifting by an amount dependent
// on the cr register selected. Thus, post-ra anti-dep breaking must not
// later change that register assignment.
let hasExtraDefRegAllocReq = 1 in {
def MTOCRF8: XFXForm_5a<31, 144, (outs crbitm:$FXM), (ins g8rc:$RST),
                        "mtocrf $FXM, $RST", IIC_BrMCRX>,
            PPC970_DGroup_First, PPC970_Unit_CRU;

// Similarly to mtocrf, the mask for mtcrf must be prepared in a way that
// is dependent on the cr fields being set.
def MTCRF8 : XFXForm_5<31, 144, (outs), (ins i32imm:$FXM, g8rc:$RST),
                      "mtcrf $FXM, $RST", IIC_BrMCRX>,
            PPC970_MicroCode, PPC970_Unit_CRU;
} // hasExtraDefRegAllocReq = 1

// mfocrf's input needs to be prepared by shifting by an amount dependent
// on the cr register selected. Thus, post-ra anti-dep breaking must not
// later change that register assignment.
let hasExtraSrcRegAllocReq = 1 in {
def MFOCRF8: XFXForm_5a<31, 19, (outs g8rc:$RST), (ins crbitm:$FXM),
                        "mfocrf $RST, $FXM", IIC_SprMFCRF>,
             PPC970_DGroup_First, PPC970_Unit_CRU;

// Similarly to mfocrf, the mask for mfcrf must be prepared in a way that
// is dependent on the cr fields being copied.
def MFCR8 : XFXForm_3<31, 19, (outs g8rc:$RT), (ins),
                     "mfcr $RT", IIC_SprMFCR>,
                     PPC970_MicroCode, PPC970_Unit_CRU;
} // hasExtraSrcRegAllocReq = 1
} // hasSideEffects = 0

// While longjmp is a control-flow barrier (fallthrough isn't allowed), setjmp
// is not.
let hasSideEffects = 1 in {
  let Defs = [CTR8] in
  def EH_SjLj_SetJmp64  : PPCCustomInserterPseudo<(outs gprc:$dst), (ins memr:$buf),
                            "#EH_SJLJ_SETJMP64",
                            [(set i32:$dst, (PPCeh_sjlj_setjmp addr:$buf))]>,
                          Requires<[In64BitMode]>;
}

let hasSideEffects = 1, isBarrier = 1 in {
  let isTerminator = 1 in
  def EH_SjLj_LongJmp64 : PPCCustomInserterPseudo<(outs), (ins memr:$buf),
                            "#EH_SJLJ_LONGJMP64",
                            [(PPCeh_sjlj_longjmp addr:$buf)]>,
                          Requires<[In64BitMode]>;
}

def MFSPR8 : XFXForm_1<31, 339, (outs g8rc:$RST), (ins i32imm:$SPR),
                       "mfspr $RST, $SPR", IIC_SprMFSPR>;
def MTSPR8 : XFXForm_1<31, 467, (outs), (ins i32imm:$SPR, g8rc:$RST),
                       "mtspr $SPR, $RST", IIC_SprMTSPR>;


//===----------------------------------------------------------------------===//
// 64-bit SPR manipulation instrs.

let Uses = [CTR8] in {
def MFCTR8 : XFXForm_1_ext<31, 339, 9, (outs g8rc:$RST), (ins),
                           "mfctr $RST", IIC_SprMFSPR>,
             PPC970_DGroup_First, PPC970_Unit_FXU;
}
let Pattern = [(PPCmtctr i64:$RST)], Defs = [CTR8] in {
def MTCTR8 : XFXForm_1_ext<31, 467, 9, (outs), (ins g8rc:$RST),
                           "mtctr $RST", IIC_SprMTSPR>,
             PPC970_DGroup_First, PPC970_Unit_FXU;
}
// MTCTR[8|]loop must be inside a loop-preheader, duplicating
// the loop-preheader block will break this assumption.
let hasSideEffects = 1, isNotDuplicable = 1, Defs = [CTR8] in {
let Pattern = [(int_set_loop_iterations i64:$RST)] in
def MTCTR8loop : XFXForm_1_ext<31, 467, 9, (outs), (ins g8rc:$RST),
                               "mtctr $RST", IIC_SprMTSPR>,
                 PPC970_DGroup_First, PPC970_Unit_FXU;
}

let hasSideEffects = 1, hasNoSchedulingInfo = 1, isNotDuplicable = 1, Uses = [CTR8], Defs = [CTR8] in
def DecreaseCTR8loop : PPCEmitTimePseudo<(outs crbitrc:$rT), (ins i64imm:$stride),
                                        "#DecreaseCTR8loop", [(set i1:$rT, (int_loop_decrement (i64 imm:$stride)))]>;

let Pattern = [(set i64:$RST, readcyclecounter)] in
def MFTB8 : XFXForm_1_ext<31, 339, 268, (outs g8rc:$RST), (ins),
                          "mfspr $RST, 268", IIC_SprMFTB>,
            PPC970_DGroup_First, PPC970_Unit_FXU;
// Note that encoding mftb using mfspr is now the preferred form,
// and has been since at least ISA v2.03. The mftb instruction has
// now been phased out. Using mfspr, however, is known not to work on
// the POWER3.

let Defs = [X1], Uses = [X1] in
def DYNALLOC8 : PPCEmitTimePseudo<(outs g8rc:$result), (ins g8rc:$negsize, memri:$fpsi),"#DYNALLOC8",
                       [(set i64:$result,
                             (PPCdynalloc i64:$negsize, iaddr:$fpsi))]>;
def DYNAREAOFFSET8 : PPCEmitTimePseudo<(outs i64imm:$result), (ins memri:$fpsi), "#DYNAREAOFFSET8",
                       [(set i64:$result, (PPCdynareaoffset iaddr:$fpsi))]>;
// Probed alloca to support stack clash protection.
let Defs = [X1], Uses = [X1], hasNoSchedulingInfo = 1 in {
def PROBED_ALLOCA_64 : PPCCustomInserterPseudo<(outs g8rc:$result),
                         (ins g8rc:$negsize, memri:$fpsi), "#PROBED_ALLOCA_64",
                           [(set i64:$result,
                             (PPCprobedalloca i64:$negsize, iaddr:$fpsi))]>;
def PREPARE_PROBED_ALLOCA_64 : PPCEmitTimePseudo<(outs
    g8rc:$fp, g8rc:$actual_negsize),
    (ins g8rc:$negsize, memri:$fpsi), "#PREPARE_PROBED_ALLOCA_64", []>;
def PREPARE_PROBED_ALLOCA_NEGSIZE_SAME_REG_64 : PPCEmitTimePseudo<(outs
    g8rc:$fp, g8rc:$actual_negsize),
    (ins g8rc:$negsize, memri:$fpsi),
    "#PREPARE_PROBED_ALLOCA_NEGSIZE_SAME_REG_64", []>,
    RegConstraint<"$actual_negsize = $negsize">;
def PROBED_STACKALLOC_64 : PPCEmitTimePseudo<(outs g8rc:$scratch, g8rc:$temp),
    (ins i64imm:$stacksize),
    "#PROBED_STACKALLOC_64", []>;
}

let hasSideEffects = 0 in {
let Defs = [LR8] in {
def MTLR8  : XFXForm_1_ext<31, 467, 8, (outs), (ins g8rc:$RST),
                           "mtlr $RST", IIC_SprMTSPR>,
             PPC970_DGroup_First, PPC970_Unit_FXU;
}
let Uses = [LR8] in {
def MFLR8  : XFXForm_1_ext<31, 339, 8, (outs g8rc:$RST), (ins),
                           "mflr $RST", IIC_SprMFSPR>,
             PPC970_DGroup_First, PPC970_Unit_FXU;
}
} // Interpretation64Bit
}

//===----------------------------------------------------------------------===//
// Fixed point instructions.
//

let PPC970_Unit = 1 in {  // FXU Operations.
let Interpretation64Bit = 1 in {
let hasSideEffects = 0 in {
let isCodeGenOnly = 1 in {

let isReMaterializable = 1, isAsCheapAsAMove = 1, isMoveImm = 1 in {
def LI8  : DForm_2_r0<14, (outs g8rc:$RST), (ins s16imm64:$D),
                      "li $RST, $D", IIC_IntSimple,
                      [(set i64:$RST, imm64SExt16:$D)]>, SExt32To64;
def LIS8 : DForm_2_r0<15, (outs g8rc:$RST), (ins s17imm64:$D),
                      "lis $RST, $D", IIC_IntSimple,
                      [(set i64:$RST, imm16ShiftedSExt:$D)]>, SExt32To64;
}

// Logical ops.
let isCommutable = 1 in {
defm NAND8: XForm_6r<31, 476, (outs g8rc:$RA), (ins g8rc:$RST, g8rc:$RB),
                     "nand", "$RA, $RST, $RB", IIC_IntSimple,
                     [(set i64:$RA, (not (and i64:$RST, i64:$RB)))]>;
defm AND8 : XForm_6r<31,  28, (outs g8rc:$RA), (ins g8rc:$RST, g8rc:$RB),
                     "and", "$RA, $RST, $RB", IIC_IntSimple,
                     [(set i64:$RA, (and i64:$RST, i64:$RB))]>;
} // isCommutable
defm ANDC8: XForm_6r<31,  60, (outs g8rc:$RA), (ins g8rc:$RST, g8rc:$RB),
                     "andc", "$RA, $RST, $RB", IIC_IntSimple,
                     [(set i64:$RA, (and i64:$RST, (not i64:$RB)))]>;
let isCommutable = 1 in {
defm OR8  : XForm_6r<31, 444, (outs g8rc:$RA), (ins g8rc:$RST, g8rc:$RB),
                     "or", "$RA, $RST, $RB", IIC_IntSimple,
                     [(set i64:$RA, (or i64:$RST, i64:$RB))]>;
defm NOR8 : XForm_6r<31, 124, (outs g8rc:$RA), (ins g8rc:$RST, g8rc:$RB),
                     "nor", "$RA, $RST, $RB", IIC_IntSimple,
                     [(set i64:$RA, (not (or i64:$RST, i64:$RB)))]>;
} // isCommutable
defm ORC8 : XForm_6r<31, 412, (outs g8rc:$RA), (ins g8rc:$RST, g8rc:$RB),
                     "orc", "$RA, $RST, $RB", IIC_IntSimple,
                     [(set i64:$RA, (or i64:$RST, (not i64:$RB)))]>;
let isCommutable = 1 in {
defm EQV8 : XForm_6r<31, 284, (outs g8rc:$RA), (ins g8rc:$RST, g8rc:$RB),
                     "eqv", "$RA, $RST, $RB", IIC_IntSimple,
                     [(set i64:$RA, (not (xor i64:$RST, i64:$RB)))]>;
defm XOR8 : XForm_6r<31, 316, (outs g8rc:$RA), (ins g8rc:$RST, g8rc:$RB),
                     "xor", "$RA, $RST, $RB", IIC_IntSimple,
                     [(set i64:$RA, (xor i64:$RST, i64:$RB))]>;
} // let isCommutable = 1

// Logical ops with immediate.
let Defs = [CR0] in {
def ANDI8_rec  : DForm_4<28, (outs g8rc:$RA), (ins g8rc:$RST, u16imm64:$D),
                      "andi. $RA, $RST, $D", IIC_IntGeneral,
                      [(set i64:$RA, (and i64:$RST, immZExt16:$D))]>,
                      isRecordForm, SExt32To64, ZExt32To64;
def ANDIS8_rec : DForm_4<29, (outs g8rc:$RA), (ins g8rc:$RST, u16imm64:$D),
                     "andis. $RA, $RST, $D", IIC_IntGeneral,
                    [(set i64:$RA, (and i64:$RST, imm16ShiftedZExt:$D))]>,
                     isRecordForm, ZExt32To64;
}
def ORI8    : DForm_4<24, (outs g8rc:$RA), (ins g8rc:$RST, u16imm64:$D),
                      "ori $RA, $RST, $D", IIC_IntSimple,
                      [(set i64:$RA, (or i64:$RST, immZExt16:$D))]>;
def ORIS8   : DForm_4<25, (outs g8rc:$RA), (ins g8rc:$RST, u16imm64:$D),
                      "oris $RA, $RST, $D", IIC_IntSimple,
                    [(set i64:$RA, (or i64:$RST, imm16ShiftedZExt:$D))]>;
def XORI8   : DForm_4<26, (outs g8rc:$RA), (ins g8rc:$RST, u16imm64:$D),
                      "xori $RA, $RST, $D", IIC_IntSimple,
                      [(set i64:$RA, (xor i64:$RST, immZExt16:$D))]>;
def XORIS8  : DForm_4<27, (outs g8rc:$RA), (ins g8rc:$RST, u16imm64:$D),
                      "xoris $RA, $RST, $D", IIC_IntSimple,
                   [(set i64:$RA, (xor i64:$RST, imm16ShiftedZExt:$D))]>;

let isCommutable = 1 in
<<<<<<< HEAD
defm ADD8  : XOForm_1rx<31, 266, (outs g8rc:$RT), (ins g8rc:$RA, g8rc:$RB),
                        "add", "$RT, $RA, $RB", IIC_IntSimple,
                        [(set i64:$RT, (add i64:$RA, i64:$RB))]>;
=======
defm ADD8  : XOForm_1rx<31, 266, 0, (outs g8rc:$rT), (ins g8rc:$rA, g8rc:$rB),
                        "add", "$rT, $rA, $rB", IIC_IntSimple,
                        [(set i64:$rT, (add i64:$rA, i64:$rB))]>;
>>>>>>> cb02aa7e
// ADD8 has a special form: reg = ADD8(reg, sym@tls) for use by the
// initial-exec thread-local storage model.  We need to forbid r0 here -
// while it works for add just fine, the linker can relax this to local-exec
// addi, which won't work for r0.
def ADD8TLS  : XOForm_1<31, 266, 0, (outs g8rc:$RT), (ins g8rc_nox0:$RA, tlsreg:$RB),
                        "add $RT, $RA, $RB", IIC_IntSimple,
                        [(set i64:$RT, (add i64:$RA, tglobaltlsaddr:$RB))]>;
let mayLoad = 1 in {
def LBZXTLS : XForm_1<31,  87, (outs g8rc:$RST), (ins ptr_rc_nor0:$RA, tlsreg:$RB),
                      "lbzx $RST, $RA, $RB", IIC_LdStLoad, []>;
def LHZXTLS : XForm_1<31, 279, (outs g8rc:$RST), (ins ptr_rc_nor0:$RA, tlsreg:$RB),
                      "lhzx $RST, $RA, $RB", IIC_LdStLoad, []>;
def LHAXTLS : XForm_1<31, 343, (outs g8rc:$RST), (ins ptr_rc_nor0:$RA, tlsreg:$RB),
                      "lhax $RST, $RA, $RB", IIC_LdStLoad, []>;
def LWZXTLS : XForm_1<31,  23, (outs g8rc:$RST), (ins ptr_rc_nor0:$RA, tlsreg:$RB),
                      "lwzx $RST, $RA, $RB", IIC_LdStLoad, []>;
def LWAXTLS : XForm_1<31, 341, (outs g8rc:$RST), (ins ptr_rc_nor0:$RA, tlsreg:$RB),
                      "lwax $RST, $RA, $RB", IIC_LdStLoad, []>;
def LDXTLS  : XForm_1<31,  21, (outs g8rc:$RST), (ins ptr_rc_nor0:$RA, tlsreg:$RB),
                      "ldx $RST, $RA, $RB", IIC_LdStLD, []>, isPPC64;
def LBZXTLS_32 : XForm_1<31,  87, (outs gprc:$RST), (ins ptr_rc_nor0:$RA, tlsreg:$RB),
                         "lbzx $RST, $RA, $RB", IIC_LdStLoad, []>;
def LHZXTLS_32 : XForm_1<31, 279, (outs gprc:$RST), (ins ptr_rc_nor0:$RA, tlsreg:$RB),
                         "lhzx $RST, $RA, $RB", IIC_LdStLoad, []>;
def LHAXTLS_32 : XForm_1<31, 343, (outs gprc:$RST), (ins ptr_rc_nor0:$RA, tlsreg:$RB),
                         "lhax $RST, $RA, $RB", IIC_LdStLoad, []>;
def LWZXTLS_32 : XForm_1<31,  23, (outs gprc:$RST), (ins ptr_rc_nor0:$RA, tlsreg:$RB),
                         "lwzx $RST, $RA, $RB", IIC_LdStLoad, []>;
def LWAXTLS_32 : XForm_1<31, 341, (outs gprc:$RST), (ins ptr_rc_nor0:$RA, tlsreg:$RB),
                         "lwax $RST, $RA, $RB", IIC_LdStLoad, []>;

}
let mayLoad = 1, Predicates = [HasFPU] in {
def LFSXTLS : XForm_25<31, 535, (outs f4rc:$RST), (ins ptr_rc_nor0:$RA, tlsreg:$RB),
                       "lfsx $RST, $RA, $RB", IIC_LdStLFD, []>;
def LFDXTLS : XForm_25<31, 599, (outs f8rc:$RST), (ins ptr_rc_nor0:$RA, tlsreg:$RB),
                       "lfdx $RST, $RA, $RB", IIC_LdStLFD, []>;
}

let mayStore = 1 in {
def STBXTLS : XForm_8<31, 215, (outs), (ins g8rc:$RST, ptr_rc_nor0:$RA, tlsreg:$RB),
                      "stbx $RST, $RA, $RB", IIC_LdStStore, []>,
                      PPC970_DGroup_Cracked;
def STHXTLS : XForm_8<31, 407, (outs), (ins g8rc:$RST, ptr_rc_nor0:$RA, tlsreg:$RB),
                      "sthx $RST, $RA, $RB", IIC_LdStStore, []>,
                      PPC970_DGroup_Cracked;
def STWXTLS : XForm_8<31, 151, (outs), (ins g8rc:$RST, ptr_rc_nor0:$RA, tlsreg:$RB),
                      "stwx $RST, $RA, $RB", IIC_LdStStore, []>,
                      PPC970_DGroup_Cracked;
def STDXTLS  : XForm_8<31, 149, (outs), (ins g8rc:$RST, ptr_rc_nor0:$RA, tlsreg:$RB),
                       "stdx $RST, $RA, $RB", IIC_LdStSTD, []>, isPPC64,
                       PPC970_DGroup_Cracked;
def STBXTLS_32 : XForm_8<31, 215, (outs), (ins gprc:$RST, ptr_rc_nor0:$RA, tlsreg:$RB),
                         "stbx $RST, $RA, $RB", IIC_LdStStore, []>,
                         PPC970_DGroup_Cracked;
def STHXTLS_32 : XForm_8<31, 407, (outs), (ins gprc:$RST, ptr_rc_nor0:$RA, tlsreg:$RB),
                         "sthx $RST, $RA, $RB", IIC_LdStStore, []>,
                         PPC970_DGroup_Cracked;
def STWXTLS_32 : XForm_8<31, 151, (outs), (ins gprc:$RST, ptr_rc_nor0:$RA, tlsreg:$RB),
                         "stwx $RST, $RA, $RB", IIC_LdStStore, []>,
                         PPC970_DGroup_Cracked;

}
let mayStore = 1, Predicates = [HasFPU] in {
def STFSXTLS : XForm_8<31, 663, (outs), (ins f4rc:$RST, ptr_rc_nor0:$RA, tlsreg:$RB),
                       "stfsx $RST, $RA, $RB", IIC_LdStSTFD, []>,
                       PPC970_DGroup_Cracked;
def STFDXTLS : XForm_8<31, 727, (outs), (ins f8rc:$RST, ptr_rc_nor0:$RA, tlsreg:$RB),
                       "stfdx $RST, $RA, $RB", IIC_LdStSTFD, []>,
                       PPC970_DGroup_Cracked;
}

let isCommutable = 1 in
defm ADDC8 : XOForm_1rc<31, 10, 0, (outs g8rc:$RT), (ins g8rc:$RA, g8rc:$RB),
                        "addc", "$RT, $RA, $RB", IIC_IntGeneral,
                        [(set i64:$RT, (addc i64:$RA, i64:$RB))]>,
                        PPC970_DGroup_Cracked;

let Defs = [CARRY] in
def ADDIC8 : DForm_2<12, (outs g8rc:$RST), (ins g8rc:$RA, s16imm64:$D),
                     "addic $RST, $RA, $D", IIC_IntGeneral,
                     [(set i64:$RST, (addc i64:$RA, imm64SExt16:$D))]>;
def ADDI8  : DForm_2<14, (outs g8rc:$RST), (ins g8rc_nox0:$RA, s16imm64:$D),
                     "addi $RST, $RA, $D", IIC_IntSimple,
                     [(set i64:$RST, (add i64:$RA, imm64SExt16:$D))]>;
def ADDIS8 : DForm_2<15, (outs g8rc:$RST), (ins g8rc_nox0:$RA, s17imm64:$D),
                     "addis $RST, $RA, $D", IIC_IntSimple,
                     [(set i64:$RST, (add i64:$RA, imm16ShiftedSExt:$D))]>;

def LA8     : DForm_2<14, (outs g8rc:$RST), (ins g8rc_nox0:$RA, s16imm64:$D),
                     "la $RST, $D($RA)", IIC_IntGeneral,
                     [(set i64:$RST, (add i64:$RA,
                                    (PPClo tglobaladdr:$D, 0)))]>;

let Defs = [CARRY] in {
def SUBFIC8: DForm_2< 8, (outs g8rc:$RST), (ins g8rc:$RA, s16imm64:$D),
                     "subfic $RST, $RA, $D", IIC_IntGeneral,
                     [(set i64:$RST, (subc imm64SExt16:$D, i64:$RA))]>;
}
defm SUBFC8 : XOForm_1rc<31, 8, 0, (outs g8rc:$RT), (ins g8rc:$RA, g8rc:$RB),
                        "subfc", "$RT, $RA, $RB", IIC_IntGeneral,
                        [(set i64:$RT, (subc i64:$RB, i64:$RA))]>,
                        PPC970_DGroup_Cracked;
<<<<<<< HEAD
defm SUBF8 : XOForm_1rx<31, 40, (outs g8rc:$RT), (ins g8rc:$RA, g8rc:$RB),
                        "subf", "$RT, $RA, $RB", IIC_IntGeneral,
                        [(set i64:$RT, (sub i64:$RB, i64:$RA))]>;
defm NEG8    : XOForm_3r<31, 104, 0, (outs g8rc:$RT), (ins g8rc:$RA),
                        "neg", "$RT, $RA", IIC_IntSimple,
                        [(set i64:$RT, (ineg i64:$RA))]>;
=======
defm SUBF8 : XOForm_1rx<31, 40, 0, (outs g8rc:$rT), (ins g8rc:$rA, g8rc:$rB),
                        "subf", "$rT, $rA, $rB", IIC_IntGeneral,
                        [(set i64:$rT, (sub i64:$rB, i64:$rA))]>;
defm NEG8    : XOForm_3r<31, 104, 0, (outs g8rc:$rT), (ins g8rc:$rA),
                        "neg", "$rT, $rA", IIC_IntSimple,
                        [(set i64:$rT, (ineg i64:$rA))]>;
>>>>>>> cb02aa7e
let Uses = [CARRY] in {
let isCommutable = 1 in
defm ADDE8   : XOForm_1rc<31, 138, 0, (outs g8rc:$RT), (ins g8rc:$RA, g8rc:$RB),
                          "adde", "$RT, $RA, $RB", IIC_IntGeneral,
                          [(set i64:$RT, (adde i64:$RA, i64:$RB))]>;
defm ADDME8  : XOForm_3rc<31, 234, 0, (outs g8rc:$RT), (ins g8rc:$RA),
                          "addme", "$RT, $RA", IIC_IntGeneral,
                          [(set i64:$RT, (adde i64:$RA, -1))]>;
defm ADDZE8  : XOForm_3rc<31, 202, 0, (outs g8rc:$RT), (ins g8rc:$RA),
                          "addze", "$RT, $RA", IIC_IntGeneral,
                          [(set i64:$RT, (adde i64:$RA, 0))]>;
defm SUBFE8  : XOForm_1rc<31, 136, 0, (outs g8rc:$RT), (ins g8rc:$RA, g8rc:$RB),
                          "subfe", "$RT, $RA, $RB", IIC_IntGeneral,
                          [(set i64:$RT, (sube i64:$RB, i64:$RA))]>;
defm SUBFME8 : XOForm_3rc<31, 232, 0, (outs g8rc:$RT), (ins g8rc:$RA),
                          "subfme", "$RT, $RA", IIC_IntGeneral,
                          [(set i64:$RT, (sube -1, i64:$RA))]>;
defm SUBFZE8 : XOForm_3rc<31, 200, 0, (outs g8rc:$RT), (ins g8rc:$RA),
                          "subfze", "$RT, $RA", IIC_IntGeneral,
                          [(set i64:$RT, (sube 0, i64:$RA))]>;
}
} // isCodeGenOnly

// FIXME: Duplicating this for the asm parser should be unnecessary, but the
// previous definition must be marked as CodeGen only to prevent decoding
// conflicts.
let isAsmParserOnly = 1 in {
def ADD8TLS_ : XOForm_1<31, 266, 0, (outs g8rc:$RT), (ins g8rc:$RA, tlsreg:$RB),
                        "add $RT, $RA, $RB", IIC_IntSimple, []>;

let mayLoad = 1 in {
def LBZXTLS_ : XForm_1<31,  87, (outs g8rc:$RST), (ins ptr_rc_nor0:$RA, tlsreg:$RB),
                      "lbzx $RST, $RA, $RB", IIC_LdStLoad, []>;
def LHZXTLS_ : XForm_1<31, 279, (outs g8rc:$RST), (ins ptr_rc_nor0:$RA, tlsreg:$RB),
                      "lhzx $RST, $RA, $RB", IIC_LdStLoad, []>;
def LHAXTLS_ : XForm_1<31, 343, (outs g8rc:$RST), (ins ptr_rc_nor0:$RA, tlsreg:$RB),
                       "lhax $RST, $RA, $RB", IIC_LdStLoad, []>;
def LWZXTLS_ : XForm_1<31,  23, (outs g8rc:$RST), (ins ptr_rc_nor0:$RA, tlsreg:$RB),
                      "lwzx $RST, $RA, $RB", IIC_LdStLoad, []>;
def LWAXTLS_ : XForm_1<31, 341, (outs g8rc:$RST), (ins ptr_rc_nor0:$RA, tlsreg:$RB),
                       "lwax $RST, $RA, $RB", IIC_LdStLoad, []>;
def LDXTLS_  : XForm_1<31,  21, (outs g8rc:$RST), (ins ptr_rc_nor0:$RA, tlsreg:$RB),
                      "ldx $RST, $RA, $RB", IIC_LdStLD, []>, isPPC64;
}

let mayLoad = 1, Predicates = [HasFPU] in {
def LFSXTLS_ : XForm_25<31, 535, (outs f4rc:$RST), (ins ptr_rc_nor0:$RA, tlsreg:$RB),
                        "lfsx $RST, $RA, $RB", IIC_LdStLFD, []>;
def LFDXTLS_ : XForm_25<31, 599, (outs f8rc:$RST), (ins ptr_rc_nor0:$RA, tlsreg:$RB),
                        "lfdx $RST, $RA, $RB", IIC_LdStLFD, []>;
}

let mayStore = 1 in {
def STBXTLS_ : XForm_8<31, 215, (outs), (ins g8rc:$RST, ptr_rc_nor0:$RA, tlsreg:$RB),
                      "stbx $RST, $RA, $RB", IIC_LdStStore, []>,
                      PPC970_DGroup_Cracked;
def STHXTLS_ : XForm_8<31, 407, (outs), (ins g8rc:$RST, ptr_rc_nor0:$RA, tlsreg:$RB),
                      "sthx $RST, $RA, $RB", IIC_LdStStore, []>,
                      PPC970_DGroup_Cracked;
def STWXTLS_ : XForm_8<31, 151, (outs), (ins g8rc:$RST, ptr_rc_nor0:$RA, tlsreg:$RB),
                      "stwx $RST, $RA, $RB", IIC_LdStStore, []>,
                      PPC970_DGroup_Cracked;
def STDXTLS_  : XForm_8<31, 149, (outs), (ins g8rc:$RST, ptr_rc_nor0:$RA, tlsreg:$RB),
                       "stdx $RST, $RA, $RB", IIC_LdStSTD, []>, isPPC64,
                       PPC970_DGroup_Cracked;
}

let mayStore = 1, Predicates = [HasFPU] in {
def STFSXTLS_ : XForm_8<31, 663, (outs), (ins f4rc:$RST, ptr_rc_nor0:$RA, tlsreg:$RB),
                        "stfsx $RST, $RA, $RB", IIC_LdStSTFD, []>,
                        PPC970_DGroup_Cracked;
def STFDXTLS_ : XForm_8<31, 727, (outs), (ins f8rc:$RST, ptr_rc_nor0:$RA, tlsreg:$RB),
                        "stfdx $RST, $RA, $RB", IIC_LdStSTFD, []>,
                        PPC970_DGroup_Cracked;
}
}

let isCommutable = 1 in {
defm MULHD : XOForm_1r<31, 73, 0, (outs g8rc:$RT), (ins g8rc:$RA, g8rc:$RB),
                       "mulhd", "$RT, $RA, $RB", IIC_IntMulHW,
                       [(set i64:$RT, (mulhs i64:$RA, i64:$RB))]>;
defm MULHDU : XOForm_1r<31, 9, 0, (outs g8rc:$RT), (ins g8rc:$RA, g8rc:$RB),
                       "mulhdu", "$RT, $RA, $RB", IIC_IntMulHWU,
                       [(set i64:$RT, (mulhu i64:$RA, i64:$RB))]>;
} // isCommutable
}
} // Interpretation64Bit

let isCompare = 1, hasSideEffects = 0 in {
  def CMPD   : XForm_16_ext<31, 0, (outs crrc:$BF), (ins g8rc:$RA, g8rc:$RB),
                            "cmpd $BF, $RA, $RB", IIC_IntCompare>, isPPC64;
  def CMPLD  : XForm_16_ext<31, 32, (outs crrc:$BF), (ins g8rc:$RA, g8rc:$RB),
                            "cmpld $BF, $RA, $RB", IIC_IntCompare>, isPPC64;
  def CMPDI  : DForm_5_ext<11, (outs crrc:$BF), (ins g8rc:$RA, s16imm64:$D),
                           "cmpdi $BF, $RA, $D", IIC_IntCompare>, isPPC64;
  def CMPLDI : DForm_6_ext<10, (outs crrc:$BF), (ins g8rc:$RA, u16imm64:$D),
                           "cmpldi $BF, $RA, $D",
                           IIC_IntCompare>, isPPC64;
  let Interpretation64Bit = 1, isCodeGenOnly = 1 in
  def CMPRB8 : X_BF3_L1_RS5_RS5<31, 192, (outs crrc:$BF),
                                (ins u1imm:$L, g8rc:$RA, g8rc:$RB),
                                "cmprb $BF, $L, $RA, $RB", IIC_IntCompare, []>,
               Requires<[IsISA3_0]>;
  def CMPEQB : X_BF3_RS5_RS5<31, 224, (outs crrc:$BF),
                             (ins g8rc:$RA, g8rc:$RB), "cmpeqb $BF, $RA, $RB",
                             IIC_IntCompare, []>, Requires<[IsISA3_0]>;
}

let hasSideEffects = 0 in {
defm SLD  : XForm_6r<31,  27, (outs g8rc:$RA), (ins g8rc:$RST, gprc:$RB),
                     "sld", "$RA, $RST, $RB", IIC_IntRotateD,
                     [(set i64:$RA, (PPCshl i64:$RST, i32:$RB))]>, isPPC64;
defm SRD  : XForm_6r<31, 539, (outs g8rc:$RA), (ins g8rc:$RST, gprc:$RB),
                     "srd", "$RA, $RST, $RB", IIC_IntRotateD,
                     [(set i64:$RA, (PPCsrl i64:$RST, i32:$RB))]>, isPPC64;
defm SRAD : XForm_6rc<31, 794, (outs g8rc:$RA), (ins g8rc:$RST, gprc:$RB),
                      "srad", "$RA, $RST, $RB", IIC_IntRotateD,
                      [(set i64:$RA, (PPCsra i64:$RST, i32:$RB))]>, isPPC64;

let Interpretation64Bit = 1, isCodeGenOnly = 1 in {
defm CNTLZW8 : XForm_11r<31,  26, (outs g8rc:$RA), (ins g8rc:$RST),
                        "cntlzw", "$RA, $RST", IIC_IntGeneral, []>,
                        ZExt32To64, SExt32To64;
defm CNTTZW8 : XForm_11r<31, 538, (outs g8rc:$RA), (ins g8rc:$RST),
                        "cnttzw", "$RA, $RST", IIC_IntGeneral, []>,
               Requires<[IsISA3_0]>, ZExt32To64, SExt32To64;

defm EXTSB8 : XForm_11r<31, 954, (outs g8rc:$RA), (ins g8rc:$RST),
                        "extsb", "$RA, $RST", IIC_IntSimple,
                        [(set i64:$RA, (sext_inreg i64:$RST, i8))]>, SExt32To64;
defm EXTSH8 : XForm_11r<31, 922, (outs g8rc:$RA), (ins g8rc:$RST),
                        "extsh", "$RA, $RST", IIC_IntSimple,
                        [(set i64:$RA, (sext_inreg i64:$RST, i16))]>, SExt32To64;

defm SLW8  : XForm_6r<31,  24, (outs g8rc:$RA), (ins g8rc:$RST, g8rc:$RB),
                      "slw", "$RA, $RST, $RB", IIC_IntGeneral, []>, ZExt32To64;
defm SRW8  : XForm_6r<31, 536, (outs g8rc:$RA), (ins g8rc:$RST, g8rc:$RB),
                      "srw", "$RA, $RST, $RB", IIC_IntGeneral, []>, ZExt32To64;
} // Interpretation64Bit

// For fast-isel:
let isCodeGenOnly = 1 in {
def EXTSB8_32_64 : XForm_11<31, 954, (outs g8rc:$RA), (ins gprc:$RST),
                           "extsb $RA, $RST", IIC_IntSimple, []>, isPPC64,
                           SExt32To64;
def EXTSH8_32_64 : XForm_11<31, 922, (outs g8rc:$RA), (ins gprc:$RST),
                           "extsh $RA, $RST", IIC_IntSimple, []>, isPPC64,
                           SExt32To64;
} // isCodeGenOnly for fast-isel

defm EXTSW  : XForm_11r<31, 986, (outs g8rc:$RA), (ins g8rc:$RST),
                        "extsw", "$RA, $RST", IIC_IntSimple,
                        [(set i64:$RA, (sext_inreg i64:$RST, i32))]>, isPPC64,
                        SExt32To64;
let Interpretation64Bit = 1, isCodeGenOnly = 1 in
defm EXTSW_32_64 : XForm_11r<31, 986, (outs g8rc:$RA), (ins gprc:$RST),
                             "extsw", "$RA, $RST", IIC_IntSimple,
                             [(set i64:$RA, (sext i32:$RST))]>, isPPC64,
                             SExt32To64;
let isCodeGenOnly = 1 in
def EXTSW_32 : XForm_11<31, 986, (outs gprc:$RA), (ins gprc:$RST),
                        "extsw $RA, $RST", IIC_IntSimple,
                        []>, isPPC64;

defm SRADI  : XSForm_1rc<31, 413, (outs g8rc:$RA), (ins g8rc:$RS, u6imm:$SH),
                         "sradi", "$RA, $RS, $SH", IIC_IntRotateDI,
                         [(set i64:$RA, (sra i64:$RS, (i32 imm:$SH)))]>, isPPC64;

let Interpretation64Bit = 1, isCodeGenOnly = 1 in
defm EXTSWSLI_32_64 : XSForm_1r<31, 445, (outs g8rc:$RA),
                                (ins gprc:$RS, u6imm:$SH),
                                "extswsli", "$RA, $RS, $SH", IIC_IntRotateDI,
                                [(set i64:$RA,
                                      (PPCextswsli i32:$RS, (i32 imm:$SH)))]>,
                                isPPC64, Requires<[IsISA3_0]>;

defm EXTSWSLI : XSForm_1rc<31, 445, (outs g8rc:$RA), (ins g8rc:$RS, u6imm:$SH),
                           "extswsli", "$RA, $RS, $SH", IIC_IntRotateDI,
                           []>, isPPC64, Requires<[IsISA3_0]>;

// For fast-isel:
let isCodeGenOnly = 1, Defs = [CARRY] in
def SRADI_32  : XSForm_1<31, 413, (outs gprc:$RA), (ins gprc:$RS, u6imm:$SH),
                         "sradi $RA, $RS, $SH", IIC_IntRotateDI, []>, isPPC64;

defm CNTLZD : XForm_11r<31,  58, (outs g8rc:$RA), (ins g8rc:$RST),
                        "cntlzd", "$RA, $RST", IIC_IntGeneral,
                        [(set i64:$RA, (ctlz i64:$RST))]>,
                        ZExt32To64, SExt32To64;
defm CNTTZD : XForm_11r<31, 570, (outs g8rc:$RA), (ins g8rc:$RST),
                        "cnttzd", "$RA, $RST", IIC_IntGeneral,
                        [(set i64:$RA, (cttz i64:$RST))]>, Requires<[IsISA3_0]>,
                        ZExt32To64, SExt32To64;
def POPCNTD : XForm_11<31, 506, (outs g8rc:$RA), (ins g8rc:$RST),
                       "popcntd $RA, $RST", IIC_IntGeneral,
                       [(set i64:$RA, (ctpop i64:$RST))]>,
                       ZExt32To64, SExt32To64;
def BPERMD : XForm_6<31, 252, (outs g8rc:$RA), (ins g8rc:$RST, g8rc:$RB),
                     "bpermd $RA, $RST, $RB", IIC_IntGeneral,
                     [(set i64:$RA, (int_ppc_bpermd g8rc:$RST, g8rc:$RB))]>,
                     isPPC64, Requires<[HasBPERMD]>;

let isCodeGenOnly = 1, isCommutable = 1 in
def CMPB8 : XForm_6<31, 508, (outs g8rc:$RA), (ins g8rc:$RST, g8rc:$RB),
                    "cmpb $RA, $RST, $RB", IIC_IntGeneral,
                    [(set i64:$RA, (PPCcmpb i64:$RST, i64:$RB))]>;

// popcntw also does a population count on the high 32 bits (storing the
// results in the high 32-bits of the output). We'll ignore that here (which is
// safe because we never separately use the high part of the 64-bit registers).
<<<<<<< HEAD
def POPCNTW : XForm_11<31, 378, (outs gprc:$RA), (ins gprc:$RST),
                       "popcntw $RA, $RST", IIC_IntGeneral,
                       [(set i32:$RA, (ctpop i32:$RST))]>;

let isCodeGenOnly = 1 in {
def POPCNTB8 : XForm_11<31, 122, (outs g8rc:$RA), (ins g8rc:$RST),
                        "popcntb $RA, $RST", IIC_IntGeneral,
                        [(set i64:$RA, (int_ppc_popcntb i64:$RST))]>;

def CDTBCD8 : XForm_11<31, 282, (outs g8rc:$RA), (ins g8rc:$RST),
                       "cdtbcd $RA, $RST", IIC_IntGeneral, []>;
def CBCDTD8 : XForm_11<31, 314, (outs g8rc:$RA), (ins g8rc:$RST),
                       "cbcdtd $RA, $RST", IIC_IntGeneral, []>;

def ADDG6S8 : XOForm_1<31, 74, 0, (outs g8rc:$RT), (ins g8rc:$RA, g8rc:$RB),
                       "addg6s $RT, $RA, $RB", IIC_IntGeneral, []>;
}

defm DIVD  : XOForm_1rcr<31, 489, 0, (outs g8rc:$RT), (ins g8rc:$RA, g8rc:$RB),
                          "divd", "$RT, $RA, $RB", IIC_IntDivD,
                          [(set i64:$RT, (sdiv i64:$RA, i64:$RB))]>, isPPC64;
defm DIVDU : XOForm_1rcr<31, 457, 0, (outs g8rc:$RT), (ins g8rc:$RA, g8rc:$RB),
                          "divdu", "$RT, $RA, $RB", IIC_IntDivD,
                          [(set i64:$RT, (udiv i64:$RA, i64:$RB))]>, isPPC64;
defm DIVDE : XOForm_1rcr<31, 425, 0, (outs g8rc:$RT), (ins g8rc:$RA, g8rc:$RB),
                         "divde", "$RT, $RA, $RB", IIC_IntDivD,
                         [(set i64:$RT, (int_ppc_divde g8rc:$RA, g8rc:$RB))]>,
=======
def POPCNTW : XForm_11<31, 378, (outs gprc:$rA), (ins gprc:$rS),
                       "popcntw $rA, $rS", IIC_IntGeneral,
                       [(set i32:$rA, (ctpop i32:$rS))]>;

def POPCNTB : XForm_11<31, 122, (outs gprc:$rA), (ins gprc:$rS),
                       "popcntb $rA, $rS", IIC_IntGeneral, []>;

defm DIVD  : XOForm_1rcr<31, 489, 0, (outs g8rc:$rT), (ins g8rc:$rA, g8rc:$rB),
                          "divd", "$rT, $rA, $rB", IIC_IntDivD,
                          [(set i64:$rT, (sdiv i64:$rA, i64:$rB))]>, isPPC64;
defm DIVDU : XOForm_1rcr<31, 457, 0, (outs g8rc:$rT), (ins g8rc:$rA, g8rc:$rB),
                          "divdu", "$rT, $rA, $rB", IIC_IntDivD,
                          [(set i64:$rT, (udiv i64:$rA, i64:$rB))]>, isPPC64;
defm DIVDE : XOForm_1rcr<31, 425, 0, (outs g8rc:$rT), (ins g8rc:$rA, g8rc:$rB),
                         "divde", "$rT, $rA, $rB", IIC_IntDivD,
                         [(set i64:$rT, (int_ppc_divde g8rc:$rA, g8rc:$rB))]>,
>>>>>>> cb02aa7e
                         isPPC64, Requires<[HasExtDiv]>;

let Predicates = [IsISA3_0] in {
def MADDHD : VAForm_1a<48, (outs g8rc:$RT), (ins g8rc:$RA, g8rc:$RB, g8rc:$RC),
                       "maddhd $RT, $RA, $RB, $RC", IIC_IntMulHD, []>, isPPC64;
def MADDHDU : VAForm_1a<49, 
                       (outs g8rc:$RT), (ins g8rc:$RA, g8rc:$RB, g8rc:$RC),
                       "maddhdu $RT, $RA, $RB, $RC", IIC_IntMulHD, []>, isPPC64;
def MADDLD : VAForm_1a<51, (outs gprc:$RT), (ins gprc:$RA, gprc:$RB, gprc:$RC),
                       "maddld $RT, $RA, $RB, $RC", IIC_IntMulHD,
                       [(set i32:$RT, (add_without_simm16 (mul_without_simm16 i32:$RA, i32:$RB), i32:$RC))]>,
                       isPPC64;
let Interpretation64Bit = 1, isCodeGenOnly = 1 in {
  def MADDLD8 : VAForm_1a<51, 
                       (outs g8rc:$RT), (ins g8rc:$RA, g8rc:$RB, g8rc:$RC),
                       "maddld $RT, $RA, $RB, $RC", IIC_IntMulHD,
                       [(set i64:$RT, (add_without_simm16 (mul_without_simm16 i64:$RA, i64:$RB), i64:$RC))]>,
                       isPPC64;
  def SETB8 : XForm_44<31, 128, (outs g8rc:$RT), (ins crrc:$BFA),
                       "setb $RT, $BFA", IIC_IntGeneral>, isPPC64, SExt32To64;
}
def ADDPCIS : DXForm<19, 2, (outs g8rc:$RT), (ins i32imm:$D),
                     "addpcis $RT, $D", IIC_BrB, []>, isPPC64;
<<<<<<< HEAD
def MODSD : XForm_8<31, 777, (outs g8rc:$RST), (ins g8rc:$RA, g8rc:$RB),
                        "modsd $RST, $RA, $RB", IIC_IntDivW,
                        [(set i64:$RST, (srem i64:$RA, i64:$RB))]>;
def MODUD : XForm_8<31, 265, (outs g8rc:$RST), (ins g8rc:$RA, g8rc:$RB),
                        "modud $RST, $RA, $RB", IIC_IntDivW,
                        [(set i64:$RST, (urem i64:$RA, i64:$RB))]>;
}

defm DIVDEU : XOForm_1rcr<31, 393, 0, (outs g8rc:$RT), (ins g8rc:$RA, g8rc:$RB),
                          "divdeu", "$RT, $RA, $RB", IIC_IntDivD,
                          [(set i64:$RT, (int_ppc_divdeu g8rc:$RA, g8rc:$RB))]>,
                          isPPC64, Requires<[HasExtDiv]>;
let isCommutable = 1 in
defm MULLD : XOForm_1rx<31, 233, (outs g8rc:$RT), (ins g8rc:$RA, g8rc:$RB),
                        "mulld", "$RT, $RA, $RB", IIC_IntMulHD,
                        [(set i64:$RT, (mul i64:$RA, i64:$RB))]>, isPPC64;
=======
def MODSD : XForm_8<31, 777, (outs g8rc:$rT), (ins g8rc:$rA, g8rc:$rB),
                        "modsd $rT, $rA, $rB", IIC_IntDivW,
                        [(set i64:$rT, (srem i64:$rA, i64:$rB))]>;
def MODUD : XForm_8<31, 265, (outs g8rc:$rT), (ins g8rc:$rA, g8rc:$rB),
                        "modud $rT, $rA, $rB", IIC_IntDivW,
                        [(set i64:$rT, (urem i64:$rA, i64:$rB))]>;
}

defm DIVDEU : XOForm_1rcr<31, 393, 0, (outs g8rc:$rT), (ins g8rc:$rA, g8rc:$rB),
                          "divdeu", "$rT, $rA, $rB", IIC_IntDivD,
                          [(set i64:$rT, (int_ppc_divdeu g8rc:$rA, g8rc:$rB))]>,
                          isPPC64, Requires<[HasExtDiv]>;
let isCommutable = 1 in
defm MULLD : XOForm_1rx<31, 233, 0, (outs g8rc:$rT), (ins g8rc:$rA, g8rc:$rB),
                        "mulld", "$rT, $rA, $rB", IIC_IntMulHD,
                        [(set i64:$rT, (mul i64:$rA, i64:$rB))]>, isPPC64;
>>>>>>> cb02aa7e
let Interpretation64Bit = 1, isCodeGenOnly = 1 in
def MULLI8 : DForm_2<7, (outs g8rc:$RST), (ins g8rc:$RA, s16imm64:$D),
                       "mulli $RST, $RA, $D", IIC_IntMulLI,
                       [(set i64:$RST, (mul i64:$RA, imm64SExt16:$D))]>;
}

let hasSideEffects = 1 in {
def DARN : XForm_45<31, 755, (outs g8rc:$RT), (ins u2imm:$L),
                    "darn $RT, $L", IIC_LdStLD>, isPPC64;
}

let hasSideEffects = 0 in {
defm RLDIMI : MDForm_1r<30, 3, (outs g8rc:$RA),
                        (ins g8rc:$RAi, g8rc:$RS, u6imm:$SH, u6imm:$MBE),
                        "rldimi", "$RA, $RS, $SH, $MBE", IIC_IntRotateDI,
                        []>, isPPC64, RegConstraint<"$RAi = $RA">,
                        NoEncode<"$RAi">;

// Rotate instructions.
defm RLDCL  : MDSForm_1r<30, 8,
                        (outs g8rc:$RA), (ins g8rc:$RS, gprc:$RB, u6imm:$MBE),
                        "rldcl", "$RA, $RS, $RB, $MBE", IIC_IntRotateD,
                        []>, isPPC64;
defm RLDCR  : MDSForm_1r<30, 9,
                        (outs g8rc:$RA), (ins g8rc:$RS, gprc:$RB, u6imm:$MBE),
                        "rldcr", "$RA, $RS, $RB, $MBE", IIC_IntRotateD,
                        []>, isPPC64;
defm RLDICL : MDForm_1r<30, 0,
                        (outs g8rc:$RA), (ins g8rc:$RS, u6imm:$SH, u6imm:$MBE),
                        "rldicl", "$RA, $RS, $SH, $MBE", IIC_IntRotateDI,
                        []>, isPPC64;
// For fast-isel:
let isCodeGenOnly = 1 in
def RLDICL_32_64 : MDForm_1<30, 0,
                            (outs g8rc:$RA),
                            (ins gprc:$RS, u6imm:$SH, u6imm:$MBE),
                            "rldicl $RA, $RS, $SH, $MBE", IIC_IntRotateDI,
                            []>, isPPC64;
// End fast-isel.
let Interpretation64Bit = 1, isCodeGenOnly = 1 in
defm RLDICL_32 : MDForm_1r<30, 0,
                           (outs gprc:$RA),
                           (ins gprc:$RS, u6imm:$SH, u6imm:$MBE),
                           "rldicl", "$RA, $RS, $SH, $MBE", IIC_IntRotateDI,
                           []>, isPPC64;
defm RLDICR : MDForm_1r<30, 1,
                        (outs g8rc:$RA), (ins g8rc:$RS, u6imm:$SH, u6imm:$MBE),
                        "rldicr", "$RA, $RS, $SH, $MBE", IIC_IntRotateDI,
                        []>, isPPC64;
let isCodeGenOnly = 1 in
def RLDICR_32 : MDForm_1<30, 1,
                         (outs gprc:$RA), (ins gprc:$RS, u6imm:$SH, u6imm:$MBE),
                         "rldicr $RA, $RS, $SH, $MBE", IIC_IntRotateDI,
                         []>, isPPC64;
defm RLDIC  : MDForm_1r<30, 2,
                        (outs g8rc:$RA), (ins g8rc:$RS, u6imm:$SH, u6imm:$MBE),
                        "rldic", "$RA, $RS, $SH, $MBE", IIC_IntRotateDI,
                        []>, isPPC64;

let Interpretation64Bit = 1, isCodeGenOnly = 1 in {
defm RLWINM8 : MForm_2r<21, (outs g8rc:$RA),
                        (ins g8rc:$RS, u5imm:$SH, u5imm:$MB, u5imm:$ME),
                        "rlwinm", "$RA, $RS, $SH, $MB, $ME", IIC_IntGeneral,
                        []>;

defm RLWNM8  : MForm_1r<23, (outs g8rc:$RA),
                        (ins g8rc:$RS, g8rc:$RB, u5imm:$MB, u5imm:$ME),
                        "rlwnm", "$RA, $RS, $RB, $MB, $ME", IIC_IntGeneral,
                        []>;

// RLWIMI can be commuted if the rotate amount is zero.
let Interpretation64Bit = 1, isCodeGenOnly = 1 in
defm RLWIMI8 : MForm_2r<20, (outs g8rc:$RA),
                        (ins g8rc:$RAi, g8rc:$RS, u5imm:$SH, u5imm:$MB,
                        u5imm:$ME), "rlwimi", "$RA, $RS, $SH, $MB, $ME",
                        IIC_IntRotate, []>, PPC970_DGroup_Cracked,
                        RegConstraint<"$RAi = $RA">, NoEncode<"$RAi">;

let isSelect = 1 in
def ISEL8   : AForm_4<31, 15,
                     (outs g8rc:$RT), (ins g8rc_nox0:$RA, g8rc:$RB, crbitrc:$COND),
                     "isel $RT, $RA, $RB, $COND", IIC_IntISEL,
                     []>;
}  // Interpretation64Bit
}  // hasSideEffects = 0
}  // End FXU Operations.

def : InstAlias<"li $rD, $imm", (ADDI8 g8rc:$rD, ZERO8, s16imm64:$imm)>;
def : InstAlias<"lis $rD, $imm", (ADDIS8 g8rc:$rD, ZERO8, s17imm64:$imm)>;

def : InstAlias<"mr $rA, $rB", (OR8 g8rc:$rA, g8rc:$rB, g8rc:$rB)>;
def : InstAlias<"mr. $rA, $rB", (OR8_rec g8rc:$rA, g8rc:$rB, g8rc:$rB)>;

def : InstAlias<"not $rA, $rB", (NOR8 g8rc:$rA, g8rc:$rB, g8rc:$rB)>;
def : InstAlias<"not. $rA, $rB", (NOR8_rec g8rc:$rA, g8rc:$rB, g8rc:$rB)>;

def : InstAlias<"mtcr $rA", (MTCRF8 255, g8rc:$rA)>;

def : InstAlias<"sub $rA, $rB, $rC", (SUBF8 g8rc:$rA, g8rc:$rC, g8rc:$rB)>;
def : InstAlias<"sub. $rA, $rB, $rC", (SUBF8_rec g8rc:$rA, g8rc:$rC, g8rc:$rB)>;
def : InstAlias<"subc $rA, $rB, $rC", (SUBFC8 g8rc:$rA, g8rc:$rC, g8rc:$rB)>;
def : InstAlias<"subc. $rA, $rB, $rC", (SUBFC8_rec g8rc:$rA, g8rc:$rC, g8rc:$rB)>;

def : InstAlias<"rotlwi $rA, $rS, $n", (RLWINM8 g8rc:$rA, g8rc:$rS, u5imm:$n, 0, 31)>;
def : InstAlias<"rotlwi. $rA, $rS, $n", (RLWINM8_rec g8rc:$rA, g8rc:$rS, u5imm:$n, 0, 31)>;
def : InstAlias<"rotlw $rA, $rS, $rB", (RLWNM8 g8rc:$rA, g8rc:$rS, g8rc:$rB, 0, 31)>;
def : InstAlias<"rotlw. $rA, $rS, $rB", (RLWNM8_rec g8rc:$rA, g8rc:$rS, g8rc:$rB, 0, 31)>;
def : InstAlias<"clrlwi $rA, $rS, $n", (RLWINM8 g8rc:$rA, g8rc:$rS, 0, u5imm:$n, 31)>;
def : InstAlias<"clrlwi. $rA, $rS, $n", (RLWINM8_rec g8rc:$rA, g8rc:$rS, 0, u5imm:$n, 31)>;

def : InstAlias<"isellt $rT, $rA, $rB",
                (ISEL8 g8rc:$rT, g8rc_nox0:$rA, g8rc:$rB, CR0LT)>;
def : InstAlias<"iselgt $rT, $rA, $rB",
                (ISEL8 g8rc:$rT, g8rc_nox0:$rA, g8rc:$rB, CR0GT)>;
def : InstAlias<"iseleq $rT, $rA, $rB",
                (ISEL8 g8rc:$rT, g8rc_nox0:$rA, g8rc:$rB, CR0EQ)>;

def : InstAlias<"nop", (ORI8 X0, X0, 0)>;
def : InstAlias<"xnop", (XORI8 X0, X0, 0)>;

def : InstAlias<"cntlzw $rA, $rS", (CNTLZW8 g8rc:$rA, g8rc:$rS)>;
def : InstAlias<"cntlzw. $rA, $rS", (CNTLZW8_rec g8rc:$rA, g8rc:$rS)>;

def : InstAlias<"mtxer $Rx", (MTSPR8 1, g8rc:$Rx)>;
def : InstAlias<"mfxer $Rx", (MFSPR8 g8rc:$Rx, 1)>;

//Disable this alias on AIX for now because as does not support them.
let Predicates = [ModernAs] in {

def : InstAlias<"mtudscr $Rx", (MTSPR8 3, g8rc:$Rx)>;
def : InstAlias<"mfudscr $Rx", (MFSPR8 g8rc:$Rx, 3)>;

def : InstAlias<"mfrtcu $Rx", (MFSPR8 g8rc:$Rx, 4)>;
def : InstAlias<"mfrtcl $Rx", (MFSPR8 g8rc:$Rx, 5)>;

def : InstAlias<"mtlr $Rx", (MTSPR8 8, g8rc:$Rx)>;
def : InstAlias<"mflr $Rx", (MFSPR8 g8rc:$Rx, 8)>;

def : InstAlias<"mtctr $Rx", (MTSPR8 9, g8rc:$Rx)>;
def : InstAlias<"mfctr $Rx", (MFSPR8 g8rc:$Rx, 9)>;

def : InstAlias<"mtuamr $Rx", (MTSPR8 13, g8rc:$Rx)>;
def : InstAlias<"mfuamr $Rx", (MFSPR8 g8rc:$Rx, 13)>;

def : InstAlias<"mtdscr $Rx", (MTSPR8 17, g8rc:$Rx)>;
def : InstAlias<"mfdscr $Rx", (MFSPR8 g8rc:$Rx, 17)>;

def : InstAlias<"mtdsisr $Rx", (MTSPR8 18, g8rc:$Rx)>;
def : InstAlias<"mfdsisr $Rx", (MFSPR8 g8rc:$Rx, 18)>;

def : InstAlias<"mtdar $Rx", (MTSPR8 19, g8rc:$Rx)>;
def : InstAlias<"mfdar $Rx", (MFSPR8 g8rc:$Rx, 19)>;

def : InstAlias<"mtdec $Rx", (MTSPR8 22, g8rc:$Rx)>;
def : InstAlias<"mfdec $Rx", (MFSPR8 g8rc:$Rx, 22)>;

def : InstAlias<"mtsdr1 $Rx", (MTSPR8 25, g8rc:$Rx)>;
def : InstAlias<"mfsdr1 $Rx", (MFSPR8 g8rc:$Rx, 25)>;

def : InstAlias<"mtsrr0 $Rx", (MTSPR8 26, g8rc:$Rx)>;
def : InstAlias<"mfsrr0 $Rx", (MFSPR8 g8rc:$Rx, 26)>;

def : InstAlias<"mtsrr1 $Rx", (MTSPR8 27, g8rc:$Rx)>;
def : InstAlias<"mfsrr1 $Rx", (MFSPR8 g8rc:$Rx, 27)>;

def : InstAlias<"mtcfar $Rx", (MTSPR8 28, g8rc:$Rx)>;
def : InstAlias<"mfcfar $Rx", (MFSPR8 g8rc:$Rx, 28)>;

def : InstAlias<"mtamr $Rx", (MTSPR8 29, g8rc:$Rx)>;
def : InstAlias<"mfamr $Rx", (MFSPR8 g8rc:$Rx, 29)>;

foreach SPRG = 0-3 in {
  def : InstAlias<"mfsprg $RT, "#SPRG, (MFSPR8 g8rc:$RT, !add(SPRG, 272))>;
  def : InstAlias<"mfsprg"#SPRG#" $RT", (MFSPR8 g8rc:$RT, !add(SPRG, 272))>;
  def : InstAlias<"mtsprg "#SPRG#", $RT", (MTSPR8 !add(SPRG, 272), g8rc:$RT)>;
  def : InstAlias<"mtsprg"#SPRG#" $RT", (MTSPR8 !add(SPRG, 272), g8rc:$RT)>;
}

def : InstAlias<"mfasr $RT", (MFSPR8 g8rc:$RT, 280)>;
def : InstAlias<"mtasr $RT", (MTSPR8 280, g8rc:$RT)>;

def : InstAlias<"mttbl $Rx", (MTSPR8 284, g8rc:$Rx)>;
def : InstAlias<"mttbu $Rx", (MTSPR8 285, g8rc:$Rx)>;

def : InstAlias<"mfpvr $RT", (MFSPR8 g8rc:$RT, 287)>;

def : InstAlias<"mfspefscr $Rx", (MFSPR8 g8rc:$Rx, 512)>;
def : InstAlias<"mtspefscr $Rx", (MTSPR8 512, g8rc:$Rx)>;

}

//===----------------------------------------------------------------------===//
// Load/Store instructions.
//


// Sign extending loads.
let PPC970_Unit = 2 in {
let Interpretation64Bit = 1, isCodeGenOnly = 1 in
def LHA8: DForm_1<42, (outs g8rc:$RST), (ins (memri $D, $RA):$addr),
                  "lha $RST, $addr", IIC_LdStLHA,
                  [(set i64:$RST, (sextloadi16 DForm:$addr))]>,
                  PPC970_DGroup_Cracked, SExt32To64;
def LWA  : DSForm_1<58, 2, (outs g8rc:$RST), (ins (memrix $D, $RA):$addr),
                    "lwa $RST, $addr", IIC_LdStLWA,
                    [(set i64:$RST,
                          (sextloadi32 DSForm:$addr))]>, isPPC64,
                    PPC970_DGroup_Cracked, SExt32To64;
let Interpretation64Bit = 1, isCodeGenOnly = 1 in
def LHAX8: XForm_1_memOp<31, 343, (outs g8rc:$RST), (ins (memrr $RA, $RB):$addr),
                        "lhax $RST, $addr", IIC_LdStLHA,
                        [(set i64:$RST, (sextloadi16 XForm:$addr))]>,
                        PPC970_DGroup_Cracked, SExt32To64;
def LWAX : XForm_1_memOp<31, 341, (outs g8rc:$RST), (ins (memrr $RA, $RB):$addr),
                        "lwax $RST, $addr", IIC_LdStLHA,
                        [(set i64:$RST, (sextloadi32 XForm:$addr))]>, isPPC64,
                        PPC970_DGroup_Cracked, SExt32To64;
// For fast-isel:
let isCodeGenOnly = 1, mayLoad = 1, hasSideEffects = 0 in {
def LWA_32  : DSForm_1<58, 2, (outs gprc:$RST), (ins (memrix $D, $RA):$addr),
                      "lwa $RST, $addr", IIC_LdStLWA, []>, isPPC64,
                      PPC970_DGroup_Cracked, SExt32To64;
def LWAX_32 : XForm_1_memOp<31, 341, (outs gprc:$RST), (ins (memrr $RA, $RB):$addr),
                            "lwax $RST, $addr", IIC_LdStLHA, []>, isPPC64,
                            PPC970_DGroup_Cracked, SExt32To64;
} // end fast-isel isCodeGenOnly

// Update forms.
let mayLoad = 1, hasSideEffects = 0 in {
let Interpretation64Bit = 1, isCodeGenOnly = 1 in
def LHAU8 : DForm_1<43, (outs g8rc:$RST, ptr_rc_nor0:$ea_result),
                    (ins (memri $D, $RA):$addr),
                    "lhau $RST, $addr", IIC_LdStLHAU,
                    []>, RegConstraint<"$addr.reg = $ea_result">,
                    NoEncode<"$ea_result">;
// NO LWAU!

let Interpretation64Bit = 1, isCodeGenOnly = 1 in
def LHAUX8 : XForm_1_memOp<31, 375, (outs g8rc:$RST, ptr_rc_nor0:$ea_result),
                          (ins (memrr $RA, $RB):$addr),
                          "lhaux $RST, $addr", IIC_LdStLHAUX,
                          []>, RegConstraint<"$addr.ptrreg = $ea_result">,
                          NoEncode<"$ea_result">;
def LWAUX : XForm_1_memOp<31, 373, (outs g8rc:$RST, ptr_rc_nor0:$ea_result),
                          (ins (memrr $RA, $RB):$addr),
                          "lwaux $RST, $addr", IIC_LdStLHAUX,
                          []>, RegConstraint<"$addr.ptrreg = $ea_result">,
                          NoEncode<"$ea_result">, isPPC64;
}
}

let Interpretation64Bit = 1, isCodeGenOnly = 1 in {
// Zero extending loads.
let PPC970_Unit = 2 in {
def LBZ8 : DForm_1<34, (outs g8rc:$RST), (ins (memri $D, $RA):$addr),
                  "lbz $RST, $addr", IIC_LdStLoad,
                  [(set i64:$RST, (zextloadi8 DForm:$addr))]>, ZExt32To64,
                  SExt32To64;
def LHZ8 : DForm_1<40, (outs g8rc:$RST), (ins (memri $D, $RA):$addr),
                  "lhz $RST, $addr", IIC_LdStLoad,
                  [(set i64:$RST, (zextloadi16 DForm:$addr))]>, ZExt32To64,
                  SExt32To64;
def LWZ8 : DForm_1<32, (outs g8rc:$RST), (ins (memri $D, $RA):$addr),
                  "lwz $RST, $addr", IIC_LdStLoad,
                  [(set i64:$RST, (zextloadi32 DForm:$addr))]>, isPPC64,
                  ZExt32To64;

def LBZX8 : XForm_1_memOp<31,  87, (outs g8rc:$RST), (ins (memrr $RA, $RB):$addr),
                          "lbzx $RST, $addr", IIC_LdStLoad,
                          [(set i64:$RST, (zextloadi8 XForm:$addr))]>, ZExt32To64,
                          SExt32To64;
def LHZX8 : XForm_1_memOp<31, 279, (outs g8rc:$RST), (ins (memrr $RA, $RB):$addr),
                          "lhzx $RST, $addr", IIC_LdStLoad,
                          [(set i64:$RST, (zextloadi16 XForm:$addr))]>,
                          ZExt32To64, SExt32To64;
def LWZX8 : XForm_1_memOp<31,  23, (outs g8rc:$RST), (ins (memrr $RA, $RB):$addr),
                          "lwzx $RST, $addr", IIC_LdStLoad,
                          [(set i64:$RST, (zextloadi32 XForm:$addr))]>,
                          ZExt32To64;
                   
                   
// Update forms.
let mayLoad = 1, hasSideEffects = 0 in {
def LBZU8 : DForm_1<35, (outs g8rc:$RST, ptr_rc_nor0:$ea_result),
                    (ins (memri $D, $RA):$addr),
                    "lbzu $RST, $addr", IIC_LdStLoadUpd,
                    []>, RegConstraint<"$addr.reg = $ea_result">,
                    NoEncode<"$ea_result">;
def LHZU8 : DForm_1<41, (outs g8rc:$RST, ptr_rc_nor0:$ea_result),
                    (ins (memri $D, $RA):$addr),
                    "lhzu $RST, $addr", IIC_LdStLoadUpd,
                    []>, RegConstraint<"$addr.reg = $ea_result">,
                    NoEncode<"$ea_result">;
def LWZU8 : DForm_1<33, (outs g8rc:$RST, ptr_rc_nor0:$ea_result),
                    (ins (memri $D, $RA):$addr),
                    "lwzu $RST, $addr", IIC_LdStLoadUpd,
                    []>, RegConstraint<"$addr.reg = $ea_result">,
                    NoEncode<"$ea_result">;

def LBZUX8 : XForm_1_memOp<31, 119, (outs g8rc:$RST, ptr_rc_nor0:$ea_result),
                          (ins (memrr $RA, $RB):$addr),
                          "lbzux $RST, $addr", IIC_LdStLoadUpdX,
                          []>, RegConstraint<"$addr.ptrreg = $ea_result">,
                          NoEncode<"$ea_result">;
def LHZUX8 : XForm_1_memOp<31, 311, (outs g8rc:$RST, ptr_rc_nor0:$ea_result),
                          (ins (memrr $RA, $RB):$addr),
                          "lhzux $RST, $addr", IIC_LdStLoadUpdX,
                          []>, RegConstraint<"$addr.ptrreg = $ea_result">,
                          NoEncode<"$ea_result">;
def LWZUX8 : XForm_1_memOp<31, 55, (outs g8rc:$RST, ptr_rc_nor0:$ea_result),
                          (ins (memrr $RA, $RB):$addr),
                          "lwzux $RST, $addr", IIC_LdStLoadUpdX,
                          []>, RegConstraint<"$addr.ptrreg = $ea_result">,
                          NoEncode<"$ea_result">;
}
}
} // Interpretation64Bit


// Full 8-byte loads.
let PPC970_Unit = 2 in {
def LD   : DSForm_1<58, 0, (outs g8rc:$RST), (ins (memrix $D, $RA):$addr),
                    "ld $RST, $addr", IIC_LdStLD,
                    [(set i64:$RST, (load DSForm:$addr))]>, isPPC64;
// The following four definitions are selected for small code model only.
// Otherwise, we need to create two instructions to form a 32-bit offset,
// so we have a custom matcher for TOC_ENTRY in PPCDAGToDAGIsel::Select().
def LDtoc: PPCEmitTimePseudo<(outs g8rc:$rD), (ins tocentry:$disp, g8rc:$reg),
                  "#LDtoc",
                  [(set i64:$rD,
                     (PPCtoc_entry tglobaladdr:$disp, i64:$reg))]>, isPPC64;
def LDtocJTI: PPCEmitTimePseudo<(outs g8rc:$rD), (ins tocentry:$disp, g8rc:$reg),
                  "#LDtocJTI",
                  [(set i64:$rD,
                     (PPCtoc_entry tjumptable:$disp, i64:$reg))]>, isPPC64;
def LDtocCPT: PPCEmitTimePseudo<(outs g8rc:$rD), (ins tocentry:$disp, g8rc:$reg),
                  "#LDtocCPT",
                  [(set i64:$rD,
                     (PPCtoc_entry tconstpool:$disp, i64:$reg))]>, isPPC64;
def LDtocBA: PPCEmitTimePseudo<(outs g8rc:$rD), (ins tocentry:$disp, g8rc:$reg),
                  "#LDtocCPT",
                  [(set i64:$rD,
                     (PPCtoc_entry tblockaddress:$disp, i64:$reg))]>, isPPC64;

def LDX  : XForm_1_memOp<31,  21, (outs g8rc:$RST), (ins (memrr $RA, $RB):$addr),
                        "ldx $RST, $addr", IIC_LdStLD,
                        [(set i64:$RST, (load XForm:$addr))]>, isPPC64;

let Predicates = [IsISA2_06] in {
def LDBRX : XForm_1_memOp<31,  532, (outs g8rc:$RST), (ins (memrr $RA, $RB):$addr),
                          "ldbrx $RST, $addr", IIC_LdStLoad,
                          [(set i64:$RST, (PPClbrx ForceXForm:$addr, i64))]>, isPPC64;
}

let mayLoad = 1, hasSideEffects = 0, isCodeGenOnly = 1 in {
def LHBRX8 : XForm_1_memOp<31, 790, (outs g8rc:$RST), (ins (memrr $RA, $RB):$addr),
                          "lhbrx $RST, $addr", IIC_LdStLoad, []>, ZExt32To64;
def LWBRX8 : XForm_1_memOp<31,  534, (outs g8rc:$RST), (ins (memrr $RA, $RB):$addr),
                          "lwbrx $RST, $addr", IIC_LdStLoad, []>, ZExt32To64;
}

let mayLoad = 1, hasSideEffects = 0 in {
def LDU  : DSForm_1<58, 1, (outs g8rc:$RST, ptr_rc_nor0:$ea_result),
                    (ins (memrix $D, $RA):$addr),
                    "ldu $RST, $addr", IIC_LdStLDU,
                    []>, RegConstraint<"$addr.reg = $ea_result">, isPPC64,
                    NoEncode<"$ea_result">;

def LDUX : XForm_1_memOp<31, 53, (outs g8rc:$RST, ptr_rc_nor0:$ea_result),
                        (ins (memrr $RA, $RB):$addr),
                        "ldux $RST, $addr", IIC_LdStLDUX,
                        []>, RegConstraint<"$addr.ptrreg = $ea_result">,
                        NoEncode<"$ea_result">, isPPC64;
}

let mayLoad = 1, hasNoSchedulingInfo = 1 in {
// Full 16-byte load.
// Early clobber $RTp to avoid assigned to the same register as RA.
// TODO: Add scheduling info.
def LQ   : DQForm_RTp5_RA17_MEM<56, 0,
                                (outs g8prc:$RTp),
                                (ins (memrix16 $DQ, $RA):$addr),
                                "lq $RTp, $addr", IIC_LdStLQ,
                                []>,
                                RegConstraint<"@earlyclobber $RTp">,
                                isPPC64;
// We don't really have LQX in the ISA, make a pseudo one so that we can
// handle x-form during isel. Make it pre-ra may expose
// oppotunities to some opts(CSE, LICM and etc.) for the result of adding
// RA and RB.
def LQX_PSEUDO : PPCCustomInserterPseudo<(outs g8prc:$RTp),
                                         (ins memrr:$src), "#LQX_PSEUDO", []>;

def RESTORE_QUADWORD : PPCEmitTimePseudo<(outs g8prc:$RTp), (ins memrix:$src),
                                         "#RESTORE_QUADWORD", []>;
}

}

def : Pat<(int_ppc_atomic_load_i128 iaddrX16:$src),
          (SPLIT_QUADWORD (LQ memrix16:$src))>;

def : Pat<(int_ppc_atomic_load_i128 ForceXForm:$src),
          (SPLIT_QUADWORD (LQX_PSEUDO memrr:$src))>;

// Support for medium and large code model.
let hasSideEffects = 0 in {
let isReMaterializable = 1 in {
def ADDIStocHA8: PPCEmitTimePseudo<(outs g8rc:$rD), (ins g8rc_nox0:$reg, tocentry:$disp),
                       "#ADDIStocHA8", []>, isPPC64;
def ADDItocL: PPCEmitTimePseudo<(outs g8rc:$rD), (ins g8rc_nox0:$reg, tocentry:$disp),
                     "#ADDItocL", []>, isPPC64;
}

// Local Data Transform
def ADDItoc8 : PPCEmitTimePseudo<(outs g8rc:$rD), (ins tocentry:$disp, g8rc_nox0:$reg),
                   "#ADDItoc8",
                   [(set i64:$rD,
                     (PPCtoc_entry tglobaladdr:$disp, i64:$reg))]>, isPPC64;

let mayLoad = 1 in
def LDtocL: PPCEmitTimePseudo<(outs g8rc:$rD), (ins tocentry:$disp, g8rc_nox0:$reg),
                   "#LDtocL", []>, isPPC64;
}

// Support for thread-local storage.
def ADDISgotTprelHA: PPCEmitTimePseudo<(outs g8rc:$rD), (ins g8rc_nox0:$reg, s16imm64:$disp),
                         "#ADDISgotTprelHA",
                         [(set i64:$rD,
                           (PPCaddisGotTprelHA i64:$reg,
                                               tglobaltlsaddr:$disp))]>,
                  isPPC64;
def LDgotTprelL: PPCEmitTimePseudo<(outs g8rc_nox0:$rD), (ins s16imm64:$disp, g8rc_nox0:$reg),
                        "#LDgotTprelL",
                        [(set i64:$rD,
                          (PPCldGotTprelL tglobaltlsaddr:$disp, i64:$reg))]>,
                 isPPC64;

let Defs = [CR7], Itinerary = IIC_LdStSync in
def CFENCE8 : PPCPostRAExpPseudo<(outs), (ins g8rc:$cr), "#CFENCE8", []>;

def : Pat<(PPCaddTls i64:$in, tglobaltlsaddr:$g),
          (ADD8TLS $in, tglobaltlsaddr:$g)>;
def ADDIStlsgdHA: PPCEmitTimePseudo<(outs g8rc:$rD), (ins g8rc_nox0:$reg, s16imm64:$disp),
                         "#ADDIStlsgdHA",
                         [(set i64:$rD,
                           (PPCaddisTlsgdHA i64:$reg, tglobaltlsaddr:$disp))]>,
                  isPPC64;
def ADDItlsgdL : PPCEmitTimePseudo<(outs g8rc:$rD), (ins g8rc_nox0:$reg, s16imm64:$disp),
                       "#ADDItlsgdL",
                       [(set i64:$rD,
                         (PPCaddiTlsgdL i64:$reg, tglobaltlsaddr:$disp))]>,
                 isPPC64;

class GETtlsADDRPseudo <string asmstr> : PPCEmitTimePseudo<(outs g8rc:$rD), (ins g8rc:$reg, tlsgd:$sym),
                                             asmstr,
                                             [(set i64:$rD,
                                               (PPCgetTlsAddr i64:$reg, tglobaltlsaddr:$sym))]>,
                                      isPPC64;
class GETtlsldADDRPseudo <string asmstr> : PPCEmitTimePseudo<(outs g8rc:$rD), (ins g8rc:$reg, tlsgd:$sym),
                                             asmstr,
                                             [(set i64:$rD,
                                               (PPCgetTlsldAddr i64:$reg, tglobaltlsaddr:$sym))]>,
                                      isPPC64;

let hasExtraSrcRegAllocReq = 1, hasExtraDefRegAllocReq = 1 in {
// LR8 is a true define, while the rest of the Defs are clobbers. X3 is
// explicitly defined when this op is created, so not mentioned here.
// This is lowered to BL8_NOP_TLS by the assembly printer, so the size must be
// correct because the branch select pass is relying on it.
let Defs = [X0,X4,X5,X6,X7,X8,X9,X10,X11,X12,LR8,CTR8,CR0,CR1,CR5,CR6,CR7], Size = 8 in
def GETtlsADDR : GETtlsADDRPseudo <"#GETtlsADDR">;
let Defs = [X0,X2,X4,X5,X6,X7,X8,X9,X10,X11,X12,LR8,CTR8,CR0,CR1,CR5,CR6,CR7], Size = 8 in
def GETtlsADDRPCREL : GETtlsADDRPseudo <"#GETtlsADDRPCREL">;

// LR8 is a true define, while the rest of the Defs are clobbers. X3 is
// explicitly defined when this op is created, so not mentioned here.
let Defs = [X0,X4,X5,X6,X7,X8,X9,X10,X11,X12,LR8,CTR8,CR0,CR1,CR5,CR6,CR7] in
def GETtlsldADDR : GETtlsldADDRPseudo <"#GETtlsldADDR">;
let Defs = [X0,X2,X4,X5,X6,X7,X8,X9,X10,X11,X12,LR8,CTR8,CR0,CR1,CR5,CR6,CR7] in
def GETtlsldADDRPCREL : GETtlsldADDRPseudo <"#GETtlsldADDRPCREL">;

// On AIX, the call to __tls_get_addr needs two inputs in X3/X4 for the
// offset and region handle respectively. The call is not followed by a nop
// so we don't need to mark it with a size of 8 bytes. Finally, the assembly
// manual mentions this exact set of registers as the clobbered set, others
// are guaranteed not to be clobbered.
let Defs = [X0,X4,X5,X11,LR8,CR0] in
def GETtlsADDR64AIX :
  PPCEmitTimePseudo<(outs g8rc:$rD),(ins g8rc:$offset, g8rc:$handle),
                    "GETtlsADDR64AIX",
                    [(set i64:$rD,
                      (PPCgetTlsAddr i64:$offset, i64:$handle))]>, isPPC64;
}

// Combined op for ADDItlsgdL and GETtlsADDR, late expanded.  X3 and LR8
// are true defines while the rest of the Defs are clobbers.
let hasExtraSrcRegAllocReq = 1, hasExtraDefRegAllocReq = 1,
    Defs = [X0,X3,X4,X5,X6,X7,X8,X9,X10,X11,X12,LR8,CTR8,CR0,CR1,CR5,CR6,CR7]
    in
def ADDItlsgdLADDR : PPCEmitTimePseudo<(outs g8rc:$rD),
                            (ins g8rc_nox0:$reg, s16imm64:$disp, tlsgd:$sym),
                            "#ADDItlsgdLADDR",
                            [(set i64:$rD,
                              (PPCaddiTlsgdLAddr i64:$reg,
                                                 tglobaltlsaddr:$disp,
                                                 tglobaltlsaddr:$sym))]>,
                     isPPC64;
def ADDIStlsldHA: PPCEmitTimePseudo<(outs g8rc:$rD), (ins g8rc_nox0:$reg, s16imm64:$disp),
                         "#ADDIStlsldHA",
                         [(set i64:$rD,
                           (PPCaddisTlsldHA i64:$reg, tglobaltlsaddr:$disp))]>,
                  isPPC64;
def ADDItlsldL : PPCEmitTimePseudo<(outs g8rc:$rD), (ins g8rc_nox0:$reg, s16imm64:$disp),
                       "#ADDItlsldL",
                       [(set i64:$rD,
                         (PPCaddiTlsldL i64:$reg, tglobaltlsaddr:$disp))]>,
                 isPPC64;
// This pseudo is expanded to two copies to put the variable offset in R4 and
// the region handle in R3 and GETtlsADDR64AIX.
def TLSGDAIX8 :
  PPCEmitTimePseudo<(outs g8rc:$rD), (ins g8rc:$offset, g8rc:$handle),
                     "#TLSGDAIX8",
                     [(set i64:$rD,
                       (PPCTlsgdAIX i64:$offset, i64:$handle))]>;
// Combined op for ADDItlsldL and GETtlsADDR, late expanded.  X3 and LR8
// are true defines, while the rest of the Defs are clobbers.
let hasExtraSrcRegAllocReq = 1, hasExtraDefRegAllocReq = 1,
    Defs = [X0,X3,X4,X5,X6,X7,X8,X9,X10,X11,X12,LR8,CTR8,CR0,CR1,CR5,CR6,CR7]
    in
def ADDItlsldLADDR : PPCEmitTimePseudo<(outs g8rc:$rD),
                            (ins g8rc_nox0:$reg, s16imm64:$disp, tlsgd:$sym),
                            "#ADDItlsldLADDR",
                            [(set i64:$rD,
                              (PPCaddiTlsldLAddr i64:$reg,
                                                 tglobaltlsaddr:$disp,
                                                 tglobaltlsaddr:$sym))]>,
                     isPPC64;
def ADDISdtprelHA: PPCEmitTimePseudo<(outs g8rc:$rD), (ins g8rc_nox0:$reg, s16imm64:$disp),
                          "#ADDISdtprelHA",
                          [(set i64:$rD,
                            (PPCaddisDtprelHA i64:$reg,
                                              tglobaltlsaddr:$disp))]>,
                   isPPC64;
def ADDIdtprelL : PPCEmitTimePseudo<(outs g8rc:$rD), (ins g8rc_nox0:$reg, s16imm64:$disp),
                         "#ADDIdtprelL",
                         [(set i64:$rD,
                           (PPCaddiDtprelL i64:$reg, tglobaltlsaddr:$disp))]>,
                  isPPC64;
def PADDIdtprel : PPCEmitTimePseudo<(outs g8rc:$rD), (ins g8rc_nox0:$reg, s16imm64:$disp),
                          "#PADDIdtprel",
                          [(set i64:$rD,
                            (PPCpaddiDtprel i64:$reg, tglobaltlsaddr:$disp))]>,
                  isPPC64;

let PPC970_Unit = 2 in {
let Interpretation64Bit = 1, isCodeGenOnly = 1 in {
// Truncating stores.                       
def STB8 : DForm_1<38, (outs), (ins g8rc:$RST, (memri $D, $RA):$addr),
                   "stb $RST, $addr", IIC_LdStStore,
                   [(truncstorei8 i64:$RST, DForm:$addr)]>;
def STH8 : DForm_1<44, (outs), (ins g8rc:$RST, (memri $D, $RA):$addr),
                   "sth $RST, $addr", IIC_LdStStore,
                   [(truncstorei16 i64:$RST, DForm:$addr)]>;
def STW8 : DForm_1<36, (outs), (ins g8rc:$RST, (memri $D, $RA):$addr),
                   "stw $RST, $addr", IIC_LdStStore,
                   [(truncstorei32 i64:$RST, DForm:$addr)]>;
def STBX8 : XForm_8_memOp<31, 215, (outs), (ins g8rc:$RST, (memrr $RA, $RB):$addr),
                          "stbx $RST, $addr", IIC_LdStStore,
                          [(truncstorei8 i64:$RST, XForm:$addr)]>,
                          PPC970_DGroup_Cracked;
def STHX8 : XForm_8_memOp<31, 407, (outs), (ins g8rc:$RST, (memrr $RA, $RB):$addr),
                          "sthx $RST, $addr", IIC_LdStStore,
                          [(truncstorei16 i64:$RST, XForm:$addr)]>,
                          PPC970_DGroup_Cracked;
def STWX8 : XForm_8_memOp<31, 151, (outs), (ins g8rc:$RST, (memrr $RA, $RB):$addr),
                          "stwx $RST, $addr", IIC_LdStStore,
                          [(truncstorei32 i64:$RST, XForm:$addr)]>,
                          PPC970_DGroup_Cracked;
} // Interpretation64Bit

// Normal 8-byte stores.
def STD  : DSForm_1<62, 0, (outs), (ins g8rc:$RST, (memrix $D, $RA):$addr),
                    "std $RST, $addr", IIC_LdStSTD,
                    [(store i64:$RST, DSForm:$addr)]>, isPPC64;
def STDX  : XForm_8_memOp<31, 149, (outs), (ins g8rc:$RST, (memrr $RA, $RB):$addr),
                          "stdx $RST, $addr", IIC_LdStSTD,
                          [(store i64:$RST, XForm:$addr)]>, isPPC64,
                          PPC970_DGroup_Cracked;

let Predicates = [IsISA2_06] in {
def STDBRX: XForm_8_memOp<31, 660, (outs), (ins g8rc:$RST, (memrr $RA, $RB):$addr),
                          "stdbrx $RST, $addr", IIC_LdStStore,
                          [(PPCstbrx i64:$RST, ForceXForm:$addr, i64)]>, isPPC64,
                          PPC970_DGroup_Cracked;
}

let mayStore = 1, hasNoSchedulingInfo = 1 in {
// Normal 16-byte stores.
// TODO: Add scheduling info.
def STQ : DSForm_1<62, 2, (outs), (ins g8prc:$RST, (memrix $D, $RA):$addr),
                   "stq $RST, $addr", IIC_LdStSTQ,
                   []>, isPPC64;

def STQX_PSEUDO : PPCCustomInserterPseudo<(outs),
                                          (ins g8prc:$RSp, memrr:$dst),
                                          "#STQX_PSEUDO", []>;

def SPILL_QUADWORD : PPCEmitTimePseudo<(outs), (ins g8prc:$RSp, memrix:$dst),
                                       "#SPILL_QUADWORD", []>;
}

}

def BUILD_QUADWORD : PPCPostRAExpPseudo<
                       (outs g8prc:$RTp),
                       (ins g8rc:$lo, g8rc:$hi),
                       "#BUILD_QUADWORD", []>;

def : Pat<(int_ppc_atomic_store_i128 i64:$lo, i64:$hi, DSForm:$dst),
          (STQ (BUILD_QUADWORD g8rc:$lo, g8rc:$hi), memrix:$dst)>;

def : Pat<(int_ppc_atomic_store_i128 i64:$lo, i64:$hi, ForceXForm:$dst),
          (STQX_PSEUDO (BUILD_QUADWORD g8rc:$lo, g8rc:$hi), memrr:$dst)>;

// Stores with Update (pre-inc).
let PPC970_Unit = 2, mayStore = 1, mayLoad = 0 in {
let Interpretation64Bit = 1, isCodeGenOnly = 1 in {
def STBU8 : DForm_1<39, (outs ptr_rc_nor0:$ea_res), (ins g8rc:$RST, (memri $D, $RA):$addr),
                   "stbu $RST, $addr", IIC_LdStSTU, []>,
                   RegConstraint<"$addr.reg = $ea_res">, NoEncode<"$ea_res">;
def STHU8 : DForm_1<45, (outs ptr_rc_nor0:$ea_res), (ins g8rc:$RST, (memri $D, $RA):$addr),
                   "sthu $RST, $addr", IIC_LdStSTU, []>,
                   RegConstraint<"$addr.reg = $ea_res">, NoEncode<"$ea_res">;
def STWU8 : DForm_1<37, (outs ptr_rc_nor0:$ea_res), (ins g8rc:$RST, (memri $D, $RA):$addr),
                   "stwu $RST, $addr", IIC_LdStSTU, []>,
                   RegConstraint<"$addr.reg = $ea_res">, NoEncode<"$ea_res">;

def STBUX8: XForm_8_memOp<31, 247, (outs ptr_rc_nor0:$ea_res),
                          (ins g8rc:$RST, (memrr $RA, $RB):$addr),
                          "stbux $RST, $addr", IIC_LdStSTUX, []>,
                          RegConstraint<"$addr.ptrreg = $ea_res">,
                          NoEncode<"$ea_res">,
                          PPC970_DGroup_Cracked;
def STHUX8: XForm_8_memOp<31, 439, (outs ptr_rc_nor0:$ea_res),
                          (ins g8rc:$RST, (memrr $RA, $RB):$addr),
                          "sthux $RST, $addr", IIC_LdStSTUX, []>,
                          RegConstraint<"$addr.ptrreg = $ea_res">,
                          NoEncode<"$ea_res">,
                          PPC970_DGroup_Cracked;
def STWUX8: XForm_8_memOp<31, 183, (outs ptr_rc_nor0:$ea_res),
                          (ins g8rc:$RST, (memrr $RA, $RB):$addr),
                          "stwux $RST, $addr", IIC_LdStSTUX, []>,
                          RegConstraint<"$addr.ptrreg = $ea_res">,
                          NoEncode<"$ea_res">,
                          PPC970_DGroup_Cracked;
} // Interpretation64Bit

def STDU : DSForm_1<62, 1, (outs ptr_rc_nor0:$ea_res),
                   (ins g8rc:$RST, (memrix $D, $RA):$addr),
                   "stdu $RST, $addr", IIC_LdStSTU, []>,
                   RegConstraint<"$addr.reg = $ea_res">, NoEncode<"$ea_res">,
                   isPPC64;

def STDUX : XForm_8_memOp<31, 181, (outs ptr_rc_nor0:$ea_res),
                          (ins g8rc:$RST, (memrr $RA, $RB):$addr),
                          "stdux $RST, $addr", IIC_LdStSTUX, []>,
                          RegConstraint<"$addr.ptrreg = $ea_res">,
                          NoEncode<"$ea_res">,
                          PPC970_DGroup_Cracked, isPPC64;
}

// Patterns to match the pre-inc stores.  We can't put the patterns on
// the instruction definitions directly as ISel wants the address base
// and offset to be separate operands, not a single complex operand.
def : Pat<(pre_truncsti8 i64:$rS, iPTR:$ptrreg, iaddroff:$ptroff),
          (STBU8 $rS, iaddroff:$ptroff, $ptrreg)>;
def : Pat<(pre_truncsti16 i64:$rS, iPTR:$ptrreg, iaddroff:$ptroff),
          (STHU8 $rS, iaddroff:$ptroff, $ptrreg)>;
def : Pat<(pre_truncsti32 i64:$rS, iPTR:$ptrreg, iaddroff:$ptroff),
          (STWU8 $rS, iaddroff:$ptroff, $ptrreg)>;
def : Pat<(DSFormPreStore i64:$rS, iPTR:$ptrreg, iaddroff:$ptroff),
          (STDU $rS, iaddroff:$ptroff, $ptrreg)>;

def : Pat<(pre_truncsti8 i64:$rS, iPTR:$ptrreg, iPTR:$ptroff),
          (STBUX8 $rS, $ptrreg, $ptroff)>;
def : Pat<(pre_truncsti16 i64:$rS, iPTR:$ptrreg, iPTR:$ptroff),
          (STHUX8 $rS, $ptrreg, $ptroff)>;
def : Pat<(pre_truncsti32 i64:$rS, iPTR:$ptrreg, iPTR:$ptroff),
          (STWUX8 $rS, $ptrreg, $ptroff)>;
def : Pat<(pre_store i64:$rS, iPTR:$ptrreg, iPTR:$ptroff),
          (STDUX $rS, $ptrreg, $ptroff)>;


//===----------------------------------------------------------------------===//
// Floating point instructions.
//


let PPC970_Unit = 3, hasSideEffects = 0, mayRaiseFPException = 1,
    Uses = [RM] in {  // FPU Operations.
defm FCFID  : XForm_26r<63, 846, (outs f8rc:$RST), (ins f8rc:$RB),
                        "fcfid", "$RST, $RB", IIC_FPGeneral,
                        [(set f64:$RST, (PPCany_fcfid f64:$RB))]>, isPPC64;
defm FCTID  : XForm_26r<63, 814, (outs f8rc:$RST), (ins f8rc:$RB),
                        "fctid", "$RST, $RB", IIC_FPGeneral,
                        []>, isPPC64;
defm FCTIDU : XForm_26r<63, 942, (outs f8rc:$RST), (ins f8rc:$RB),
                        "fctidu", "$RST, $RB", IIC_FPGeneral,
                        []>, isPPC64;
defm FCTIDZ : XForm_26r<63, 815, (outs f8rc:$RST), (ins f8rc:$RB),
                        "fctidz", "$RST, $RB", IIC_FPGeneral,
                        [(set f64:$RST, (PPCany_fctidz f64:$RB))]>, isPPC64;

defm FCFIDU  : XForm_26r<63, 974, (outs f8rc:$RST), (ins f8rc:$RB),
                        "fcfidu", "$RST, $RB", IIC_FPGeneral,
                        [(set f64:$RST, (PPCany_fcfidu f64:$RB))]>, isPPC64;
defm FCFIDS  : XForm_26r<59, 846, (outs f4rc:$RST), (ins f8rc:$RB),
                        "fcfids", "$RST, $RB", IIC_FPGeneral,
                        [(set f32:$RST, (PPCany_fcfids f64:$RB))]>, isPPC64;
defm FCFIDUS : XForm_26r<59, 974, (outs f4rc:$RST), (ins f8rc:$RB),
                        "fcfidus", "$RST, $RB", IIC_FPGeneral,
                        [(set f32:$RST, (PPCany_fcfidus f64:$RB))]>, isPPC64;
defm FCTIDUZ : XForm_26r<63, 943, (outs f8rc:$RST), (ins f8rc:$RB),
                        "fctiduz", "$RST, $RB", IIC_FPGeneral,
                        [(set f64:$RST, (PPCany_fctiduz f64:$RB))]>, isPPC64;
defm FCTIWUZ : XForm_26r<63, 143, (outs f8rc:$RST), (ins f8rc:$RB),
                        "fctiwuz", "$RST, $RB", IIC_FPGeneral,
                        [(set f64:$RST, (PPCany_fctiwuz f64:$RB))]>, isPPC64;
}

// These instructions store a hash computed from the value of the link register
// and the value of the stack pointer.
let mayStore = 1, Interpretation64Bit = 1, isCodeGenOnly = 1 in {
def HASHST8 : XForm_XD6_RA5_RB5<31, 722, (outs),
                                (ins g8rc:$RB, (memrihash $D, $RA):$addr),
                                "hashst $RB, $addr", IIC_IntGeneral, []>;
def HASHSTP8 : XForm_XD6_RA5_RB5<31, 658, (outs),
                                 (ins g8rc:$RB, (memrihash $D, $RA):$addr),
                                 "hashstp $RB, $addr", IIC_IntGeneral, []>;
}

// These instructions check a hash computed from the value of the link register
// and the value of the stack pointer. The hasSideEffects flag is needed as the
// instruction may TRAP if the hash does not match the hash stored at the
// specified address.
let mayLoad = 1, hasSideEffects = 1,
    Interpretation64Bit = 1, isCodeGenOnly = 1 in {
def HASHCHK8 : XForm_XD6_RA5_RB5<31, 754, (outs),
                                 (ins g8rc:$RB, (memrihash $D, $RA):$addr),
                                 "hashchk $RB, $addr", IIC_IntGeneral, []>;
def HASHCHKP8 : XForm_XD6_RA5_RB5<31, 690, (outs),
                                  (ins g8rc:$RB, (memrihash $D, $RA):$addr),
                                  "hashchkp $RB, $addr", IIC_IntGeneral, []>;
}

let Interpretation64Bit = 1, isCodeGenOnly = 1, hasSideEffects = 1 in
def ADDEX8 : Z23Form_RTAB5_CY2<31, 170, (outs g8rc:$RT),
                              (ins g8rc:$RA, g8rc:$RB, u2imm:$CY),
                              "addex $RT, $RA, $RB, $CY", IIC_IntGeneral,
                              [(set i64:$RT, (int_ppc_addex i64:$RA, i64:$RB,
                                                            timm:$CY))]>;

//===----------------------------------------------------------------------===//
// Instruction Patterns
//

// Extensions and truncates to/from 32-bit regs.
def : Pat<(i64 (zext i32:$in)),
          (RLDICL (INSERT_SUBREG (i64 (IMPLICIT_DEF)), $in, sub_32),
                  0, 32)>;
def : Pat<(i64 (anyext i32:$in)),
          (INSERT_SUBREG (i64 (IMPLICIT_DEF)), $in, sub_32)>;
def : Pat<(i32 (trunc i64:$in)),
          (EXTRACT_SUBREG $in, sub_32)>;

// Implement the 'not' operation with the NOR instruction.
// (we could use the default xori pattern, but nor has lower latency on some
// cores (such as the A2)).
def i64not : OutPatFrag<(ops node:$in),
                        (NOR8 $in, $in)>;
def        : Pat<(not i64:$in),
                 (i64not $in)>;

// Extending loads with i64 targets.
def : Pat<(zextloadi1 DForm:$src),
          (LBZ8 DForm:$src)>;
def : Pat<(zextloadi1 XForm:$src),
          (LBZX8 XForm:$src)>;
def : Pat<(extloadi1 DForm:$src),
          (LBZ8 DForm:$src)>;
def : Pat<(extloadi1 XForm:$src),
          (LBZX8 XForm:$src)>;
def : Pat<(extloadi8 DForm:$src),
          (LBZ8 DForm:$src)>;
def : Pat<(extloadi8 XForm:$src),
          (LBZX8 XForm:$src)>;
def : Pat<(extloadi16 DForm:$src),
          (LHZ8 DForm:$src)>;
def : Pat<(extloadi16 XForm:$src),
          (LHZX8 XForm:$src)>;
def : Pat<(extloadi32 DForm:$src),
          (LWZ8 DForm:$src)>;
def : Pat<(extloadi32 XForm:$src),
          (LWZX8 XForm:$src)>;

// Standard shifts.  These are represented separately from the real shifts above
// so that we can distinguish between shifts that allow 6-bit and 7-bit shift
// amounts.
def : Pat<(sra i64:$rS, i32:$rB),
          (SRAD $rS, $rB)>;
def : Pat<(srl i64:$rS, i32:$rB),
          (SRD $rS, $rB)>;
def : Pat<(shl i64:$rS, i32:$rB),
          (SLD $rS, $rB)>;

// SUBFIC
def : Pat<(sub imm64SExt16:$imm, i64:$in),
          (SUBFIC8 $in, imm:$imm)>;

// SHL/SRL
def : Pat<(shl i64:$in, (i32 imm:$imm)),
          (RLDICR $in, imm:$imm, (SHL64 imm:$imm))>;
def : Pat<(srl i64:$in, (i32 imm:$imm)),
          (RLDICL $in, (SRL64 imm:$imm), imm:$imm)>;

// ROTL
def : Pat<(rotl i64:$in, i32:$sh),
          (RLDCL $in, $sh, 0)>;
def : Pat<(rotl i64:$in, (i32 imm:$imm)),
          (RLDICL $in, imm:$imm, 0)>;

// Hi and Lo for Darwin Global Addresses.
def : Pat<(PPChi tglobaladdr:$in, 0), (LIS8 tglobaladdr:$in)>;
def : Pat<(PPClo tglobaladdr:$in, 0), (LI8  tglobaladdr:$in)>;
def : Pat<(PPChi tconstpool:$in , 0), (LIS8 tconstpool:$in)>;
def : Pat<(PPClo tconstpool:$in , 0), (LI8  tconstpool:$in)>;
def : Pat<(PPChi tjumptable:$in , 0), (LIS8 tjumptable:$in)>;
def : Pat<(PPClo tjumptable:$in , 0), (LI8  tjumptable:$in)>;
def : Pat<(PPChi tblockaddress:$in, 0), (LIS8 tblockaddress:$in)>;
def : Pat<(PPClo tblockaddress:$in, 0), (LI8  tblockaddress:$in)>;
def : Pat<(PPChi tglobaltlsaddr:$g, i64:$in),
          (ADDIS8 $in, tglobaltlsaddr:$g)>;
def : Pat<(PPClo tglobaltlsaddr:$g, i64:$in),
          (ADDI8 $in, tglobaltlsaddr:$g)>;
def : Pat<(add i64:$in, (PPChi tglobaladdr:$g, 0)),
          (ADDIS8 $in, tglobaladdr:$g)>;
def : Pat<(add i64:$in, (PPChi tconstpool:$g, 0)),
          (ADDIS8 $in, tconstpool:$g)>;
def : Pat<(add i64:$in, (PPChi tjumptable:$g, 0)),
          (ADDIS8 $in, tjumptable:$g)>;
def : Pat<(add i64:$in, (PPChi tblockaddress:$g, 0)),
          (ADDIS8 $in, tblockaddress:$g)>;

// AIX 64-bit small code model TLS access.
// This is used for global dynamic accesses when loading the region handle and
// variable offset, and also for local-exec accesses to load the offset of a
// TLS variable from the TOC, prior to adding it to r13.
def : Pat<(i64 (PPCtoc_entry tglobaltlsaddr:$disp, i64:$reg)),
          (i64 (LDtoc tglobaltlsaddr:$disp, i64:$reg))>;

// The following pattern matches 64-bit local-exec TLS accesses on AIX.
// PPCaddTls is used in local-exec accesses in order to:
//   - Get the address of a variable (adding the variable offset to the thread
//     pointer in r13).
//   - Create an opportunity to optimize the user of the loaded address.
def : Pat<(PPCaddTls i64:$in, i64:$addr),
          (ADD8TLS $in, $addr)>;

// 64-bits atomic loads and stores
def : Pat<(atomic_load_64 DSForm:$src), (LD  memrix:$src)>;
def : Pat<(atomic_load_64 XForm:$src),  (LDX memrr:$src)>;

def : Pat<(atomic_store_64 DSForm:$ptr, i64:$val), (STD  g8rc:$val, memrix:$ptr)>;
def : Pat<(atomic_store_64 XForm:$ptr,  i64:$val), (STDX g8rc:$val, memrr:$ptr)>;

let Predicates = [IsISA3_0, In64BitMode] in {
def : Pat<(i64 (int_ppc_cmpeqb g8rc:$a, g8rc:$b)),
          (i64 (SETB8 (CMPEQB $a, $b)))>;
def : Pat<(i64 (int_ppc_setb g8rc:$a, g8rc:$b)),
          (i64 (SETB8 (CMPD $a, $b)))>;
def : Pat<(i64 (int_ppc_maddhd g8rc:$a, g8rc:$b, g8rc:$c)),
          (i64 (MADDHD $a, $b, $c))>;
def : Pat<(i64 (int_ppc_maddhdu g8rc:$a, g8rc:$b, g8rc:$c)),
          (i64 (MADDHDU $a, $b, $c))>;
def : Pat<(i64 (int_ppc_maddld g8rc:$a, g8rc:$b, g8rc:$c)),
          (i64 (MADDLD8 $a, $b, $c))>;
}

let Predicates = [In64BitMode] in {
def : Pat<(i64 (int_ppc_mulhd g8rc:$a, g8rc:$b)),
          (i64 (MULHD $a, $b))>;
def : Pat<(i64 (int_ppc_mulhdu g8rc:$a, g8rc:$b)),
          (i64 (MULHDU $a, $b))>;
def : Pat<(int_ppc_load8r ForceXForm:$ptr),
          (LDBRX ForceXForm:$ptr)>;
def : Pat<(int_ppc_store8r g8rc:$a, ForceXForm:$ptr),
          (STDBRX g8rc:$a, ForceXForm:$ptr)>;
}

def : Pat<(i64 (int_ppc_cmpb g8rc:$a, g8rc:$b)),
          (i64 (CMPB8 $a, $b))>;

let Predicates = [IsISA3_0] in {
// DARN (deliver random number)
// L=0 for 32-bit, L=1 for conditioned random, L=2 for raw random
def : Pat<(int_ppc_darn32), (EXTRACT_SUBREG (DARN 0), sub_32)>;
def : Pat<(int_ppc_darn), (DARN 1)>;
def : Pat<(int_ppc_darnraw), (DARN 2)>;

class X_RA5_RB5<bits<6> opcode, bits<10> xo, string opc, RegisterOperand ty,
                   InstrItinClass itin, list<dag> pattern>
  : X_L1_RS5_RS5<opcode, xo, (outs), (ins ty:$RA, ty:$RB, u1imm:$L),
                 !strconcat(opc, " $RA, $RB"), itin, pattern>{
   let L = 1;
}

class X_L1_RA5_RB5<bits<6> opcode, bits<10> xo, string opc, RegisterOperand ty,
                   InstrItinClass itin, list<dag> pattern>
  : X_L1_RS5_RS5<opcode, xo, (outs), (ins ty:$RA, ty:$RB, u1imm:$L),
                 !strconcat(opc, " $RA, $RB, $L"), itin, pattern>;

let Interpretation64Bit = 1, isCodeGenOnly = 1 in {
def CP_COPY8   : X_RA5_RB5<31, 774, "copy"  , g8rc, IIC_LdStCOPY, []>;
def CP_PASTE8_rec : X_L1_RA5_RB5<31, 902, "paste.", g8rc, IIC_LdStPASTE, []>,isRecordForm;
}

// SLB Invalidate Entry Global
def SLBIEG : XForm_26<31, 466, (outs), (ins gprc:$RST, gprc:$RB),
                      "slbieg $RST, $RB", IIC_SprSLBIEG, []>;
// SLB Synchronize
def SLBSYNC : XForm_0<31, 338, (outs), (ins), "slbsync", IIC_SprSLBSYNC, []>;

} // IsISA3_0

def : Pat<(int_ppc_stdcx ForceXForm:$dst, g8rc:$A),
          (STDCX g8rc:$A, ForceXForm:$dst)>;
def : Pat<(PPCStoreCond ForceXForm:$dst, g8rc:$A, 8),
          (STDCX g8rc:$A, ForceXForm:$dst)>;

def : Pat<(i64 (int_ppc_mfspr timm:$SPR)),
          (MFSPR8 $SPR)>;
def : Pat<(int_ppc_mtspr timm:$SPR, g8rc:$RT),
          (MTSPR8 $SPR, $RT)>;<|MERGE_RESOLUTION|>--- conflicted
+++ resolved
@@ -19,14 +19,12 @@
   let EncoderMethod = "getImm16Encoding";
   let ParserMatchClass = PPCS16ImmAsmOperand;
   let DecoderMethod = "decodeSImmOperand<16>";
-  let OperandType = "OPERAND_IMMEDIATE";
 }
 def u16imm64 : Operand<i64> {
   let PrintMethod = "printU16ImmOperand";
   let EncoderMethod = "getImm16Encoding";
   let ParserMatchClass = PPCU16ImmAsmOperand;
   let DecoderMethod = "decodeUImmOperand<16>";
-  let OperandType = "OPERAND_IMMEDIATE";
 }
 def s17imm64 : Operand<i64> {
   // This operand type is used for addis/lis to allow the assembler parser
@@ -36,7 +34,6 @@
   let EncoderMethod = "getImm16Encoding";
   let ParserMatchClass = PPCS17ImmAsmOperand;
   let DecoderMethod = "decodeSImmOperand<16>";
-  let OperandType = "OPERAND_IMMEDIATE";
 }
 def tocentry : Operand<iPTR> {
   let MIOperandInfo = (ops i64imm:$imm);
@@ -73,25 +70,24 @@
 //
 
 let Interpretation64Bit = 1, isCodeGenOnly = 1 in {
-let isTerminator = 1, isBarrier = 1, PPC970_Unit = 7, hasSideEffects = 0 in {
-  let isReturn = 1, isPredicable = 1, Uses = [LR8, RM] in
+let isTerminator = 1, isBarrier = 1, PPC970_Unit = 7 in {
+  let isReturn = 1, Uses = [LR8, RM] in
     def BLR8 : XLForm_2_ext<19, 16, 20, 0, 0, (outs), (ins), "blr", IIC_BrB,
-                            [(retglue)]>, Requires<[In64BitMode]>;
+                            [(retflag)]>, Requires<[In64BitMode]>;
   let isBranch = 1, isIndirectBranch = 1, Uses = [CTR8] in {
-    let isPredicable = 1 in
-      def BCTR8 : XLForm_2_ext<19, 528, 20, 0, 0, (outs), (ins), "bctr", IIC_BrB,
-                               []>,
-          Requires<[In64BitMode]>;
-    def BCCCTR8 : XLForm_2_br<19, 528, 0, (outs), (ins (pred $BIBO, $CR):$cond),
+    def BCTR8 : XLForm_2_ext<19, 528, 20, 0, 0, (outs), (ins), "bctr", IIC_BrB,
+                             []>,
+        Requires<[In64BitMode]>;
+    def BCCCTR8 : XLForm_2_br<19, 528, 0, (outs), (ins pred:$cond),
                               "b${cond:cc}ctr${cond:pm} ${cond:reg}", IIC_BrB,
                               []>,
         Requires<[In64BitMode]>;
 
-    def BCCTR8  : XLForm_2_br2<19, 528, 12, 0, (outs), (ins crbitrc:$BI),
-                               "bcctr 12, $BI, 0", IIC_BrB, []>,
+    def BCCTR8  : XLForm_2_br2<19, 528, 12, 0, (outs), (ins crbitrc:$bi),
+                               "bcctr 12, $bi, 0", IIC_BrB, []>,
         Requires<[In64BitMode]>;
-    def BCCTR8n : XLForm_2_br2<19, 528, 4, 0, (outs), (ins crbitrc:$BI),
-                               "bcctr 4, $BI, 0", IIC_BrB, []>,
+    def BCCTR8n : XLForm_2_br2<19, 528, 4, 0, (outs), (ins crbitrc:$bi),
+                               "bcctr 4, $bi, 0", IIC_BrB, []>,
         Requires<[In64BitMode]>;
   }
 }
@@ -100,12 +96,12 @@
   def MovePCtoLR8 : PPCEmitTimePseudo<(outs), (ins), "#MovePCtoLR8", []>,
                     PPC970_Unit_BRU;
 
-let isBranch = 1, isTerminator = 1, hasCtrlDep = 1, PPC970_Unit = 7, hasSideEffects = 0 in {
+let isBranch = 1, isTerminator = 1, hasCtrlDep = 1, PPC970_Unit = 7 in {
   let Defs = [CTR8], Uses = [CTR8] in {
-    def BDZ8  : BForm_1<16, 18, 0, 0, (outs), (ins condbrtarget:$BD),
-                        "bdz $BD">;
-    def BDNZ8 : BForm_1<16, 16, 0, 0, (outs), (ins condbrtarget:$BD),
-                        "bdnz $BD">;
+    def BDZ8  : BForm_1<16, 18, 0, 0, (outs), (ins condbrtarget:$dst),
+                        "bdz $dst">;
+    def BDNZ8 : BForm_1<16, 16, 0, 0, (outs), (ins condbrtarget:$dst),
+                        "bdnz $dst">;
   }
 
   let isReturn = 1, Defs = [CTR8], Uses = [CTR8, LR8, RM] in {
@@ -118,96 +114,50 @@
 
 
 
-let isCall = 1, PPC970_Unit = 7, Defs = [LR8], hasSideEffects = 0 in {
+let isCall = 1, PPC970_Unit = 7, Defs = [LR8] in {
   // Convenient aliases for call instructions
   let Uses = [RM] in {
-    def BL8  : IForm<18, 0, 1, (outs), (ins calltarget:$LI),
-                     "bl $LI", IIC_BrB, []>;  // See Pat patterns below.
-
-    def BL8_TLS  : IForm<18, 0, 1, (outs), (ins tlscall:$LI),
-                         "bl $LI", IIC_BrB, []>;
-
-    def BLA8 : IForm<18, 1, 1, (outs), (ins abscalltarget:$LI),
-                     "bla $LI", IIC_BrB, [(PPCcall (i64 imm:$LI))]>;
+    def BL8  : IForm<18, 0, 1, (outs), (ins calltarget:$func),
+                     "bl $func", IIC_BrB, []>;  // See Pat patterns below.
+
+    def BL8_TLS  : IForm<18, 0, 1, (outs), (ins tlscall:$func),
+                         "bl $func", IIC_BrB, []>;
+
+    def BLA8 : IForm<18, 1, 1, (outs), (ins abscalltarget:$func),
+                     "bla $func", IIC_BrB, [(PPCcall (i64 imm:$func))]>;
   }
   let Uses = [RM], isCodeGenOnly = 1 in {
     def BL8_NOP  : IForm_and_DForm_4_zero<18, 0, 1, 24,
-                             (outs), (ins calltarget:$LI),
-                             "bl $LI\n\tnop", IIC_BrB, []>;
+                             (outs), (ins calltarget:$func),
+                             "bl $func\n\tnop", IIC_BrB, []>;
 
     def BL8_NOP_TLS : IForm_and_DForm_4_zero<18, 0, 1, 24,
-                                  (outs), (ins tlscall:$LI),
-                                  "bl $LI\n\tnop", IIC_BrB, []>;
+                                  (outs), (ins tlscall:$func),
+                                  "bl $func\n\tnop", IIC_BrB, []>;
 
     def BLA8_NOP : IForm_and_DForm_4_zero<18, 1, 1, 24,
-                             (outs), (ins abscalltarget:$LI),
-                             "bla $LI\n\tnop", IIC_BrB,
-                             [(PPCcall_nop (i64 imm:$LI))]>;
-    let Predicates = [PCRelativeMemops] in {
-      // BL8_NOTOC means that the caller does not use the TOC pointer and if
-      // it does use R2 then it is just a caller saved register. Therefore it is
-      // safe to emit only the bl and not the nop for this instruction. The
-      // linker will not try to restore R2 after the call.
-      def BL8_NOTOC : IForm<18, 0, 1, (outs),
-                            (ins calltarget:$LI),
-                            "bl $LI", IIC_BrB, []>;
-      def BL8_NOTOC_TLS : IForm<18, 0, 1, (outs),
-                                (ins tlscall:$LI),
-                                "bl $LI", IIC_BrB, []>;
-    }
+                             (outs), (ins abscalltarget:$func),
+                             "bla $func\n\tnop", IIC_BrB,
+                             [(PPCcall_nop (i64 imm:$func))]>;
   }
   let Uses = [CTR8, RM] in {
-    let isPredicable = 1 in
-      def BCTRL8 : XLForm_2_ext<19, 528, 20, 0, 1, (outs), (ins),
-                                "bctrl", IIC_BrB, [(PPCbctrl)]>,
-                   Requires<[In64BitMode]>;
+    def BCTRL8 : XLForm_2_ext<19, 528, 20, 0, 1, (outs), (ins),
+                              "bctrl", IIC_BrB, [(PPCbctrl)]>,
+                 Requires<[In64BitMode]>;
 
     let isCodeGenOnly = 1 in {
-      def BCCCTRL8 : XLForm_2_br<19, 528, 1, (outs), (ins (pred $BIBO, $CR):$cond),
+      def BCCCTRL8 : XLForm_2_br<19, 528, 1, (outs), (ins pred:$cond),
                                  "b${cond:cc}ctrl${cond:pm} ${cond:reg}", IIC_BrB,
                                  []>,
           Requires<[In64BitMode]>;
 
-      def BCCTRL8  : XLForm_2_br2<19, 528, 12, 1, (outs), (ins crbitrc:$BI),
-                                  "bcctrl 12, $BI, 0", IIC_BrB, []>,
+      def BCCTRL8  : XLForm_2_br2<19, 528, 12, 1, (outs), (ins crbitrc:$bi),
+                                  "bcctrl 12, $bi, 0", IIC_BrB, []>,
           Requires<[In64BitMode]>;
-      def BCCTRL8n : XLForm_2_br2<19, 528, 4, 1, (outs), (ins crbitrc:$BI),
-                                  "bcctrl 4, $BI, 0", IIC_BrB, []>,
+      def BCCTRL8n : XLForm_2_br2<19, 528, 4, 1, (outs), (ins crbitrc:$bi),
+                                  "bcctrl 4, $bi, 0", IIC_BrB, []>,
           Requires<[In64BitMode]>;
     }
-  }
-}
-
-let isCall = 1, PPC970_Unit = 7, Defs = [LR8, RM], hasSideEffects = 0,
-    isCodeGenOnly = 1, Uses = [RM] in {
-  // Convenient aliases for call instructions
-  def BL8_RM  : IForm<18, 0, 1, (outs), (ins calltarget:$LI),
-                      "bl $LI", IIC_BrB, []>;  // See Pat patterns below.
-
-  def BLA8_RM : IForm<18, 1, 1, (outs), (ins abscalltarget:$LI),
-                      "bla $LI", IIC_BrB, [(PPCcall_rm (i64 imm:$LI))]>;
-  def BL8_NOP_RM  : IForm_and_DForm_4_zero<18, 0, 1, 24,
-                           (outs), (ins calltarget:$LI),
-                           "bl $LI\n\tnop", IIC_BrB, []>;
-
-  def BLA8_NOP_RM : IForm_and_DForm_4_zero<18, 1, 1, 24,
-                           (outs), (ins abscalltarget:$LI),
-                           "bla $LI\n\tnop", IIC_BrB,
-                           [(PPCcall_nop_rm (i64 imm:$LI))]>;
-  let Predicates = [PCRelativeMemops] in {
-    // BL8_NOTOC means that the caller does not use the TOC pointer and if
-    // it does use R2 then it is just a caller saved register. Therefore it is
-    // safe to emit only the bl and not the nop for this instruction. The
-    // linker will not try to restore R2 after the call.
-    def BL8_NOTOC_RM : IForm<18, 0, 1, (outs),
-                             (ins calltarget:$LI),
-                             "bl $LI", IIC_BrB, []>;
-  }
-  let Uses = [CTR8, RM] in {
-    let isPredicable = 1 in
-      def BCTRL8_RM : XLForm_2_ext<19, 528, 20, 0, 1, (outs), (ins),
-                                   "bctrl", IIC_BrB, [(PPCbctrl_rm)]>,
-                   Requires<[In64BitMode]>;
   }
 }
 
@@ -215,31 +165,21 @@
     Defs = [LR8, X2], Uses = [CTR8, RM], RST = 2 in {
   def BCTRL8_LDinto_toc :
     XLForm_2_ext_and_DSForm_1<19, 528, 20, 0, 1, 58, 0, (outs),
-                              (ins (memrix $D, $RA):$src),
+                              (ins memrix:$src),
                               "bctrl\n\tld 2, $src", IIC_BrB,
                               [(PPCbctrl_load_toc iaddrX4:$src)]>,
     Requires<[In64BitMode]>;
 }
 
-let isCall = 1, PPC970_Unit = 7, isCodeGenOnly = 1,
-    Defs = [LR8, X2, RM], Uses = [CTR8, RM], RST = 2 in {
-  def BCTRL8_LDinto_toc_RM :
-    XLForm_2_ext_and_DSForm_1<19, 528, 20, 0, 1, 58, 0, (outs),
-                              (ins (memrix $D, $RA):$src),
-                              "bctrl\n\tld 2, $src", IIC_BrB,
-                              [(PPCbctrl_load_toc_rm iaddrX4:$src)]>,
-    Requires<[In64BitMode]>;
-}
-
 } // Interpretation64Bit
 
 // FIXME: Duplicating this for the asm parser should be unnecessary, but the
 // previous definition must be marked as CodeGen only to prevent decoding
 // conflicts.
-let Interpretation64Bit = 1, isAsmParserOnly = 1, hasSideEffects = 0 in
+let Interpretation64Bit = 1, isAsmParserOnly = 1 in
 let isCall = 1, PPC970_Unit = 7, Defs = [LR8], Uses = [RM] in
-def BL8_TLS_ : IForm<18, 0, 1, (outs), (ins tlscall:$LI),
-                     "bl $LI", IIC_BrB, []>;
+def BL8_TLS_ : IForm<18, 0, 1, (outs), (ins tlscall:$func),
+                     "bl $func", IIC_BrB, []>;
 
 // Calls
 def : Pat<(PPCcall (i64 tglobaladdr:$dst)),
@@ -252,36 +192,11 @@
 def : Pat<(PPCcall_nop (i64 texternalsym:$dst)),
           (BL8_NOP texternalsym:$dst)>;
 
-def : Pat<(PPCcall_notoc (i64 tglobaladdr:$dst)),
-          (BL8_NOTOC tglobaladdr:$dst)>;
-def : Pat<(PPCcall_notoc (i64 texternalsym:$dst)),
-          (BL8_NOTOC texternalsym:$dst)>;
-
-def : Pat<(PPCcall_rm (i64 tglobaladdr:$dst)),
-          (BL8_RM tglobaladdr:$dst)>;
-def : Pat<(PPCcall_nop_rm (i64 tglobaladdr:$dst)),
-          (BL8_NOP_RM tglobaladdr:$dst)>;
-
-def : Pat<(PPCcall_rm (i64 texternalsym:$dst)),
-          (BL8_RM texternalsym:$dst)>;
-def : Pat<(PPCcall_nop_rm (i64 texternalsym:$dst)),
-          (BL8_NOP_RM texternalsym:$dst)>;
-
-def : Pat<(PPCcall_notoc_rm (i64 tglobaladdr:$dst)),
-          (BL8_NOTOC_RM tglobaladdr:$dst)>;
-def : Pat<(PPCcall_notoc_rm (i64 texternalsym:$dst)),
-          (BL8_NOTOC_RM texternalsym:$dst)>;
-
 // Calls for AIX
 def : Pat<(PPCcall (i64 mcsym:$dst)),
           (BL8 mcsym:$dst)>;
 def : Pat<(PPCcall_nop (i64 mcsym:$dst)),
           (BL8_NOP mcsym:$dst)>;
-
-def : Pat<(PPCcall_rm (i64 mcsym:$dst)),
-          (BL8_RM mcsym:$dst)>;
-def : Pat<(PPCcall_nop_rm (i64 mcsym:$dst)),
-          (BL8_NOP_RM mcsym:$dst)>;
 
 // Atomic operations
 // FIXME: some of these might be used with constant operands. This will result
@@ -292,166 +207,67 @@
 let Defs = [CR0] in {
   def ATOMIC_LOAD_ADD_I64 : PPCCustomInserterPseudo<
     (outs g8rc:$dst), (ins memrr:$ptr, g8rc:$incr), "#ATOMIC_LOAD_ADD_I64",
-    [(set i64:$dst, (atomic_load_add_64 ForceXForm:$ptr, i64:$incr))]>;
+    [(set i64:$dst, (atomic_load_add_64 xoaddr:$ptr, i64:$incr))]>;
   def ATOMIC_LOAD_SUB_I64 : PPCCustomInserterPseudo<
     (outs g8rc:$dst), (ins memrr:$ptr, g8rc:$incr), "#ATOMIC_LOAD_SUB_I64",
-    [(set i64:$dst, (atomic_load_sub_64 ForceXForm:$ptr, i64:$incr))]>;
+    [(set i64:$dst, (atomic_load_sub_64 xoaddr:$ptr, i64:$incr))]>;
   def ATOMIC_LOAD_OR_I64 : PPCCustomInserterPseudo<
     (outs g8rc:$dst), (ins memrr:$ptr, g8rc:$incr), "#ATOMIC_LOAD_OR_I64",
-    [(set i64:$dst, (atomic_load_or_64 ForceXForm:$ptr, i64:$incr))]>;
+    [(set i64:$dst, (atomic_load_or_64 xoaddr:$ptr, i64:$incr))]>;
   def ATOMIC_LOAD_XOR_I64 : PPCCustomInserterPseudo<
     (outs g8rc:$dst), (ins memrr:$ptr, g8rc:$incr), "#ATOMIC_LOAD_XOR_I64",
-    [(set i64:$dst, (atomic_load_xor_64 ForceXForm:$ptr, i64:$incr))]>;
+    [(set i64:$dst, (atomic_load_xor_64 xoaddr:$ptr, i64:$incr))]>;
   def ATOMIC_LOAD_AND_I64 : PPCCustomInserterPseudo<
     (outs g8rc:$dst), (ins memrr:$ptr, g8rc:$incr), "#ATOMIC_LOAD_AND_i64",
-    [(set i64:$dst, (atomic_load_and_64 ForceXForm:$ptr, i64:$incr))]>;
+    [(set i64:$dst, (atomic_load_and_64 xoaddr:$ptr, i64:$incr))]>;
   def ATOMIC_LOAD_NAND_I64 : PPCCustomInserterPseudo<
     (outs g8rc:$dst), (ins memrr:$ptr, g8rc:$incr), "#ATOMIC_LOAD_NAND_I64",
-    [(set i64:$dst, (atomic_load_nand_64 ForceXForm:$ptr, i64:$incr))]>;
+    [(set i64:$dst, (atomic_load_nand_64 xoaddr:$ptr, i64:$incr))]>;
   def ATOMIC_LOAD_MIN_I64 : PPCCustomInserterPseudo<
     (outs g8rc:$dst), (ins memrr:$ptr, g8rc:$incr), "#ATOMIC_LOAD_MIN_I64",
-    [(set i64:$dst, (atomic_load_min_64 ForceXForm:$ptr, i64:$incr))]>;
+    [(set i64:$dst, (atomic_load_min_64 xoaddr:$ptr, i64:$incr))]>;
   def ATOMIC_LOAD_MAX_I64 : PPCCustomInserterPseudo<
     (outs g8rc:$dst), (ins memrr:$ptr, g8rc:$incr), "#ATOMIC_LOAD_MAX_I64",
-    [(set i64:$dst, (atomic_load_max_64 ForceXForm:$ptr, i64:$incr))]>;
+    [(set i64:$dst, (atomic_load_max_64 xoaddr:$ptr, i64:$incr))]>;
   def ATOMIC_LOAD_UMIN_I64 : PPCCustomInserterPseudo<
     (outs g8rc:$dst), (ins memrr:$ptr, g8rc:$incr), "#ATOMIC_LOAD_UMIN_I64",
-    [(set i64:$dst, (atomic_load_umin_64 ForceXForm:$ptr, i64:$incr))]>;
+    [(set i64:$dst, (atomic_load_umin_64 xoaddr:$ptr, i64:$incr))]>;
   def ATOMIC_LOAD_UMAX_I64 : PPCCustomInserterPseudo<
     (outs g8rc:$dst), (ins memrr:$ptr, g8rc:$incr), "#ATOMIC_LOAD_UMAX_I64",
-    [(set i64:$dst, (atomic_load_umax_64 ForceXForm:$ptr, i64:$incr))]>;
+    [(set i64:$dst, (atomic_load_umax_64 xoaddr:$ptr, i64:$incr))]>;
 
   def ATOMIC_CMP_SWAP_I64 : PPCCustomInserterPseudo<
     (outs g8rc:$dst), (ins memrr:$ptr, g8rc:$old, g8rc:$new), "#ATOMIC_CMP_SWAP_I64",
-    [(set i64:$dst, (atomic_cmp_swap_64 ForceXForm:$ptr, i64:$old, i64:$new))]>;
+    [(set i64:$dst, (atomic_cmp_swap_64 xoaddr:$ptr, i64:$old, i64:$new))]>;
 
   def ATOMIC_SWAP_I64 : PPCCustomInserterPseudo<
     (outs g8rc:$dst), (ins memrr:$ptr, g8rc:$new), "#ATOMIC_SWAP_I64",
-    [(set i64:$dst, (atomic_swap_64 ForceXForm:$ptr, i64:$new))]>;
+    [(set i64:$dst, (atomic_swap_64 xoaddr:$ptr, i64:$new))]>;
 }
 
 // Instructions to support atomic operations
 let mayLoad = 1, hasSideEffects = 0 in {
-def LDARX : XForm_1_memOp<31,  84, (outs g8rc:$RST), (ins (memrr $RA, $RB):$addr),
-                          "ldarx $RST, $addr", IIC_LdStLDARX, []>;
-// TODO: Add scheduling info.
-let hasNoSchedulingInfo = 1 in
-def LQARX : XForm_1_memOp<31, 276, (outs g8prc:$RST), (ins (memrr $RA, $RB):$addr),
-                          "lqarx $RST, $addr", IIC_LdStLQARX, []>, isPPC64;
+def LDARX : XForm_1_memOp<31,  84, (outs g8rc:$rD), (ins memrr:$ptr),
+                          "ldarx $rD, $ptr", IIC_LdStLDARX, []>;
 
 // Instruction to support lock versions of atomics
 // (EH=1 - see Power ISA 2.07 Book II 4.4.2)
-def LDARXL : XForm_1<31,  84, (outs g8rc:$RST), (ins (memrr $RA, $RB):$addr),
-                     "ldarx $RST, $addr, 1", IIC_LdStLDARX, []>, isRecordForm;
-// TODO: Add scheduling info.
-let hasNoSchedulingInfo = 1 in
-// FIXME: We have to seek a way to remove isRecordForm since
-// LQARXL is not really altering CR0.
-def LQARXL : XForm_1<31, 276, (outs g8prc:$RST), (ins (memrr $RA, $RB):$addr),
-                     "lqarx $RST, $addr, 1", IIC_LdStLQARX, []>,
-                     isPPC64, isRecordForm;
+def LDARXL : XForm_1<31,  84, (outs g8rc:$rD), (ins memrr:$ptr),
+                     "ldarx $rD, $ptr, 1", IIC_LdStLDARX, []>, isDOT;
 
 let hasExtraDefRegAllocReq = 1 in
-def LDAT : X_RD5_RS5_IM5<31, 614, (outs g8rc:$RST), (ins g8rc:$RA, u5imm:$RB),
-                         "ldat $RST, $RA, $RB", IIC_LdStLoad>, isPPC64,
+def LDAT : X_RD5_RS5_IM5<31, 614, (outs g8rc:$rD), (ins g8rc:$rA, u5imm:$FC),
+                         "ldat $rD, $rA, $FC", IIC_LdStLoad>, isPPC64,
            Requires<[IsISA3_0]>;
 }
 
-let Defs = [CR0], mayStore = 1, mayLoad = 0, hasSideEffects = 0 in {
-def STDCX : XForm_1_memOp<31, 214, (outs), (ins g8rc:$RST, (memrr $RA, $RB):$addr),
-                          "stdcx. $RST, $addr", IIC_LdStSTDCX, []>, isRecordForm;
-// TODO: Add scheduling info.
-let hasNoSchedulingInfo = 1 in
-def STQCX : XForm_1_memOp<31, 182, (outs), (ins g8prc:$RST, (memrr $RA, $RB):$addr),
-                          "stqcx. $RST, $addr", IIC_LdStSTQCX, []>,
-                          isPPC64, isRecordForm;
-}
-
-def SPLIT_QUADWORD : PPCCustomInserterPseudo<(outs g8rc:$lo, g8rc:$hi),
-                                             (ins g8prc:$src),
-                                             "#SPLIT_QUADWORD", []>;
-class AtomicRMW128<string asmstr>
-  : PPCPostRAExpPseudo<(outs g8prc:$RTp, g8prc:$scratch),
-                       (ins memrr:$ptr, g8rc:$incr_lo, g8rc:$incr_hi),
-                       asmstr, []>;
-// We have to keep values in MI's uses during LL/SC looping as they are,
-// so set both $RTp and $scratch earlyclobber.
-let mayStore = 1, mayLoad = 1,
-    Defs = [CR0],
-    Constraints = "@earlyclobber $scratch,@earlyclobber $RTp" in {
-// Atomic pseudo instructions expanded post-ra.
-def ATOMIC_SWAP_I128 : AtomicRMW128<"#ATOMIC_SWAP_I128">;
-def ATOMIC_LOAD_ADD_I128  : AtomicRMW128<"#ATOMIC_LOAD_ADD_I128">;
-def ATOMIC_LOAD_SUB_I128  : AtomicRMW128<"#ATOMIC_LOAD_SUB_I128">;
-def ATOMIC_LOAD_AND_I128  : AtomicRMW128<"#ATOMIC_LOAD_AND_I128">;
-def ATOMIC_LOAD_XOR_I128  : AtomicRMW128<"#ATOMIC_LOAD_XOR_I128">;
-def ATOMIC_LOAD_OR_I128   : AtomicRMW128<"#ATOMIC_LOAD_OR_I128">;
-def ATOMIC_LOAD_NAND_I128 : AtomicRMW128<"#ATOMIC_LOAD_NAND_I128">;
-
-def ATOMIC_CMP_SWAP_I128 : PPCPostRAExpPseudo<
-                              (outs g8prc:$RTp, g8prc:$scratch),
-                              (ins memrr:$ptr, g8rc:$cmp_lo, g8rc:$cmp_hi,
-                                   g8rc:$new_lo, g8rc:$new_hi),
-                              "#ATOMIC_CMP_SWAP_I128", []>;
-}
-
-def : Pat<(int_ppc_atomicrmw_add_i128 ForceXForm:$ptr,
-                                      i64:$incr_lo,
-                                      i64:$incr_hi),
-          (SPLIT_QUADWORD (ATOMIC_LOAD_ADD_I128 memrr:$ptr,
-                                                g8rc:$incr_lo,
-                                                g8rc:$incr_hi))>;
-def : Pat<(int_ppc_atomicrmw_sub_i128 ForceXForm:$ptr,
-                                      i64:$incr_lo,
-                                      i64:$incr_hi),
-          (SPLIT_QUADWORD (ATOMIC_LOAD_SUB_I128 memrr:$ptr,
-                                                g8rc:$incr_lo,
-                                                g8rc:$incr_hi))>;
-def : Pat<(int_ppc_atomicrmw_xor_i128 ForceXForm:$ptr,
-                                      i64:$incr_lo,
-                                      i64:$incr_hi),
-          (SPLIT_QUADWORD (ATOMIC_LOAD_XOR_I128 memrr:$ptr,
-                                                g8rc:$incr_lo,
-                                                g8rc:$incr_hi))>;
-def : Pat<(int_ppc_atomicrmw_and_i128 ForceXForm:$ptr,
-                                      i64:$incr_lo,
-                                      i64:$incr_hi),
-          (SPLIT_QUADWORD (ATOMIC_LOAD_AND_I128 memrr:$ptr,
-                                                g8rc:$incr_lo,
-                                                g8rc:$incr_hi))>;
-def : Pat<(int_ppc_atomicrmw_nand_i128 ForceXForm:$ptr,
-                                       i64:$incr_lo,
-                                       i64:$incr_hi),
-          (SPLIT_QUADWORD (ATOMIC_LOAD_NAND_I128 memrr:$ptr,
-                                                 g8rc:$incr_lo,
-                                                 g8rc:$incr_hi))>;
-def : Pat<(int_ppc_atomicrmw_or_i128 ForceXForm:$ptr,
-                                     i64:$incr_lo,
-                                     i64:$incr_hi),
-          (SPLIT_QUADWORD (ATOMIC_LOAD_OR_I128 memrr:$ptr,
-                                               g8rc:$incr_lo,
-                                               g8rc:$incr_hi))>;
-def : Pat<(int_ppc_atomicrmw_xchg_i128 ForceXForm:$ptr,
-                                       i64:$incr_lo,
-                                       i64:$incr_hi),
-          (SPLIT_QUADWORD (ATOMIC_SWAP_I128 memrr:$ptr,
-                                            g8rc:$incr_lo,
-                                            g8rc:$incr_hi))>;
-def : Pat<(int_ppc_cmpxchg_i128 ForceXForm:$ptr,
-                                i64:$cmp_lo,
-                                i64:$cmp_hi,
-                                i64:$new_lo,
-                                i64:$new_hi),
-          (SPLIT_QUADWORD (ATOMIC_CMP_SWAP_I128
-                           memrr:$ptr,
-                           g8rc:$cmp_lo,
-                           g8rc:$cmp_hi,
-                           g8rc:$new_lo,
-                           g8rc:$new_hi))>;
+let Defs = [CR0], mayStore = 1, mayLoad = 0, hasSideEffects = 0 in
+def STDCX : XForm_1_memOp<31, 214, (outs), (ins g8rc:$rS, memrr:$dst),
+                          "stdcx. $rS, $dst", IIC_LdStSTDCX, []>, isDOT;
 
 let mayStore = 1, mayLoad = 0, hasSideEffects = 0 in
-def STDAT : X_RD5_RS5_IM5<31, 742, (outs), (ins g8rc:$RST, g8rc:$RA, u5imm:$RB),
-                          "stdat $RST, $RA, $RB", IIC_LdStStore>, isPPC64,
+def STDAT : X_RD5_RS5_IM5<31, 742, (outs), (ins g8rc:$rS, g8rc:$rA, u5imm:$FC),
+                          "stdat $rS, $rA, $FC", IIC_LdStStore>, isPPC64,
             Requires<[IsISA3_0]>;
 
 let Interpretation64Bit = 1, isCodeGenOnly = 1 in {
@@ -471,7 +287,6 @@
                  "#TC_RETURNr8 $dst $offset",
                  []>;
 
-let hasSideEffects = 0 in {
 let isTerminator = 1, isBarrier = 1, PPC970_Unit = 7, isBranch = 1,
     isIndirectBranch = 1, isCall = 1, isReturn = 1, Uses = [CTR8, RM] in
 def TAILBCTR8 : XLForm_2_ext<19, 528, 20, 0, 0, (outs), (ins), "bctr", IIC_BrB,
@@ -480,16 +295,15 @@
 
 let isBranch = 1, isTerminator = 1, hasCtrlDep = 1, PPC970_Unit = 7,
     isBarrier = 1, isCall = 1, isReturn = 1, Uses = [RM] in
-def TAILB8   : IForm<18, 0, 0, (outs), (ins calltarget:$LI),
-                  "b $LI", IIC_BrB,
+def TAILB8   : IForm<18, 0, 0, (outs), (ins calltarget:$dst),
+                  "b $dst", IIC_BrB,
                   []>;
 
 let isBranch = 1, isTerminator = 1, hasCtrlDep = 1, PPC970_Unit = 7,
     isBarrier = 1, isCall = 1, isReturn = 1, Uses = [RM] in
-def TAILBA8   : IForm<18, 0, 0, (outs), (ins abscalltarget:$LI),
-                  "ba $LI", IIC_BrB,
+def TAILBA8   : IForm<18, 0, 0, (outs), (ins abscalltarget:$dst),
+                  "ba $dst", IIC_BrB,
                   []>;
-}
 } // Interpretation64Bit
 
 def : Pat<(PPCtc_return (i64 tglobaladdr:$dst),  imm:$imm),
@@ -509,14 +323,14 @@
 // on the cr register selected. Thus, post-ra anti-dep breaking must not
 // later change that register assignment.
 let hasExtraDefRegAllocReq = 1 in {
-def MTOCRF8: XFXForm_5a<31, 144, (outs crbitm:$FXM), (ins g8rc:$RST),
-                        "mtocrf $FXM, $RST", IIC_BrMCRX>,
+def MTOCRF8: XFXForm_5a<31, 144, (outs crbitm:$FXM), (ins g8rc:$ST),
+                        "mtocrf $FXM, $ST", IIC_BrMCRX>,
             PPC970_DGroup_First, PPC970_Unit_CRU;
 
 // Similarly to mtocrf, the mask for mtcrf must be prepared in a way that
 // is dependent on the cr fields being set.
-def MTCRF8 : XFXForm_5<31, 144, (outs), (ins i32imm:$FXM, g8rc:$RST),
-                      "mtcrf $FXM, $RST", IIC_BrMCRX>,
+def MTCRF8 : XFXForm_5<31, 144, (outs), (ins i32imm:$FXM, g8rc:$rS),
+                      "mtcrf $FXM, $rS", IIC_BrMCRX>,
             PPC970_MicroCode, PPC970_Unit_CRU;
 } // hasExtraDefRegAllocReq = 1
 
@@ -524,14 +338,14 @@
 // on the cr register selected. Thus, post-ra anti-dep breaking must not
 // later change that register assignment.
 let hasExtraSrcRegAllocReq = 1 in {
-def MFOCRF8: XFXForm_5a<31, 19, (outs g8rc:$RST), (ins crbitm:$FXM),
-                        "mfocrf $RST, $FXM", IIC_SprMFCRF>,
+def MFOCRF8: XFXForm_5a<31, 19, (outs g8rc:$rT), (ins crbitm:$FXM),
+                        "mfocrf $rT, $FXM", IIC_SprMFCRF>,
              PPC970_DGroup_First, PPC970_Unit_CRU;
 
 // Similarly to mfocrf, the mask for mfcrf must be prepared in a way that
 // is dependent on the cr fields being copied.
-def MFCR8 : XFXForm_3<31, 19, (outs g8rc:$RT), (ins),
-                     "mfcr $RT", IIC_SprMFCR>,
+def MFCR8 : XFXForm_3<31, 19, (outs g8rc:$rT), (ins),
+                     "mfcr $rT", IIC_SprMFCR>,
                      PPC970_MicroCode, PPC970_Unit_CRU;
 } // hasExtraSrcRegAllocReq = 1
 } // hasSideEffects = 0
@@ -554,41 +368,35 @@
                           Requires<[In64BitMode]>;
 }
 
-def MFSPR8 : XFXForm_1<31, 339, (outs g8rc:$RST), (ins i32imm:$SPR),
-                       "mfspr $RST, $SPR", IIC_SprMFSPR>;
-def MTSPR8 : XFXForm_1<31, 467, (outs), (ins i32imm:$SPR, g8rc:$RST),
-                       "mtspr $SPR, $RST", IIC_SprMTSPR>;
+def MFSPR8 : XFXForm_1<31, 339, (outs g8rc:$RT), (ins i32imm:$SPR),
+                       "mfspr $RT, $SPR", IIC_SprMFSPR>;
+def MTSPR8 : XFXForm_1<31, 467, (outs), (ins i32imm:$SPR, g8rc:$RT),
+                       "mtspr $SPR, $RT", IIC_SprMTSPR>;
 
 
 //===----------------------------------------------------------------------===//
 // 64-bit SPR manipulation instrs.
 
 let Uses = [CTR8] in {
-def MFCTR8 : XFXForm_1_ext<31, 339, 9, (outs g8rc:$RST), (ins),
-                           "mfctr $RST", IIC_SprMFSPR>,
+def MFCTR8 : XFXForm_1_ext<31, 339, 9, (outs g8rc:$rT), (ins),
+                           "mfctr $rT", IIC_SprMFSPR>,
              PPC970_DGroup_First, PPC970_Unit_FXU;
 }
-let Pattern = [(PPCmtctr i64:$RST)], Defs = [CTR8] in {
-def MTCTR8 : XFXForm_1_ext<31, 467, 9, (outs), (ins g8rc:$RST),
-                           "mtctr $RST", IIC_SprMTSPR>,
+let Pattern = [(PPCmtctr i64:$rS)], Defs = [CTR8] in {
+def MTCTR8 : XFXForm_7_ext<31, 467, 9, (outs), (ins g8rc:$rS),
+                           "mtctr $rS", IIC_SprMTSPR>,
              PPC970_DGroup_First, PPC970_Unit_FXU;
 }
-// MTCTR[8|]loop must be inside a loop-preheader, duplicating
-// the loop-preheader block will break this assumption.
-let hasSideEffects = 1, isNotDuplicable = 1, Defs = [CTR8] in {
-let Pattern = [(int_set_loop_iterations i64:$RST)] in
-def MTCTR8loop : XFXForm_1_ext<31, 467, 9, (outs), (ins g8rc:$RST),
-                               "mtctr $RST", IIC_SprMTSPR>,
+let hasSideEffects = 1, Defs = [CTR8] in {
+let Pattern = [(int_set_loop_iterations i64:$rS)] in
+def MTCTR8loop : XFXForm_7_ext<31, 467, 9, (outs), (ins g8rc:$rS),
+                               "mtctr $rS", IIC_SprMTSPR>,
                  PPC970_DGroup_First, PPC970_Unit_FXU;
 }
 
-let hasSideEffects = 1, hasNoSchedulingInfo = 1, isNotDuplicable = 1, Uses = [CTR8], Defs = [CTR8] in
-def DecreaseCTR8loop : PPCEmitTimePseudo<(outs crbitrc:$rT), (ins i64imm:$stride),
-                                        "#DecreaseCTR8loop", [(set i1:$rT, (int_loop_decrement (i64 imm:$stride)))]>;
-
-let Pattern = [(set i64:$RST, readcyclecounter)] in
-def MFTB8 : XFXForm_1_ext<31, 339, 268, (outs g8rc:$RST), (ins),
-                          "mfspr $RST, 268", IIC_SprMFTB>,
+let Pattern = [(set i64:$rT, readcyclecounter)] in
+def MFTB8 : XFXForm_1_ext<31, 339, 268, (outs g8rc:$rT), (ins),
+                          "mfspr $rT, 268", IIC_SprMFTB>,
             PPC970_DGroup_First, PPC970_Unit_FXU;
 // Note that encoding mftb using mfspr is now the preferred form,
 // and has been since at least ISA v2.03. The mftb instruction has
@@ -601,38 +409,18 @@
                              (PPCdynalloc i64:$negsize, iaddr:$fpsi))]>;
 def DYNAREAOFFSET8 : PPCEmitTimePseudo<(outs i64imm:$result), (ins memri:$fpsi), "#DYNAREAOFFSET8",
                        [(set i64:$result, (PPCdynareaoffset iaddr:$fpsi))]>;
-// Probed alloca to support stack clash protection.
-let Defs = [X1], Uses = [X1], hasNoSchedulingInfo = 1 in {
-def PROBED_ALLOCA_64 : PPCCustomInserterPseudo<(outs g8rc:$result),
-                         (ins g8rc:$negsize, memri:$fpsi), "#PROBED_ALLOCA_64",
-                           [(set i64:$result,
-                             (PPCprobedalloca i64:$negsize, iaddr:$fpsi))]>;
-def PREPARE_PROBED_ALLOCA_64 : PPCEmitTimePseudo<(outs
-    g8rc:$fp, g8rc:$actual_negsize),
-    (ins g8rc:$negsize, memri:$fpsi), "#PREPARE_PROBED_ALLOCA_64", []>;
-def PREPARE_PROBED_ALLOCA_NEGSIZE_SAME_REG_64 : PPCEmitTimePseudo<(outs
-    g8rc:$fp, g8rc:$actual_negsize),
-    (ins g8rc:$negsize, memri:$fpsi),
-    "#PREPARE_PROBED_ALLOCA_NEGSIZE_SAME_REG_64", []>,
-    RegConstraint<"$actual_negsize = $negsize">;
-def PROBED_STACKALLOC_64 : PPCEmitTimePseudo<(outs g8rc:$scratch, g8rc:$temp),
-    (ins i64imm:$stacksize),
-    "#PROBED_STACKALLOC_64", []>;
-}
-
-let hasSideEffects = 0 in {
+
 let Defs = [LR8] in {
-def MTLR8  : XFXForm_1_ext<31, 467, 8, (outs), (ins g8rc:$RST),
-                           "mtlr $RST", IIC_SprMTSPR>,
+def MTLR8  : XFXForm_7_ext<31, 467, 8, (outs), (ins g8rc:$rS),
+                           "mtlr $rS", IIC_SprMTSPR>,
              PPC970_DGroup_First, PPC970_Unit_FXU;
 }
 let Uses = [LR8] in {
-def MFLR8  : XFXForm_1_ext<31, 339, 8, (outs g8rc:$RST), (ins),
-                           "mflr $RST", IIC_SprMFSPR>,
+def MFLR8  : XFXForm_1_ext<31, 339, 8, (outs g8rc:$rT), (ins),
+                           "mflr $rT", IIC_SprMFSPR>,
              PPC970_DGroup_First, PPC970_Unit_FXU;
 }
 } // Interpretation64Bit
-}
 
 //===----------------------------------------------------------------------===//
 // Fixed point instructions.
@@ -644,218 +432,176 @@
 let isCodeGenOnly = 1 in {
 
 let isReMaterializable = 1, isAsCheapAsAMove = 1, isMoveImm = 1 in {
-def LI8  : DForm_2_r0<14, (outs g8rc:$RST), (ins s16imm64:$D),
-                      "li $RST, $D", IIC_IntSimple,
-                      [(set i64:$RST, imm64SExt16:$D)]>, SExt32To64;
-def LIS8 : DForm_2_r0<15, (outs g8rc:$RST), (ins s17imm64:$D),
-                      "lis $RST, $D", IIC_IntSimple,
-                      [(set i64:$RST, imm16ShiftedSExt:$D)]>, SExt32To64;
+def LI8  : DForm_2_r0<14, (outs g8rc:$rD), (ins s16imm64:$imm),
+                      "li $rD, $imm", IIC_IntSimple,
+                      [(set i64:$rD, imm64SExt16:$imm)]>;
+def LIS8 : DForm_2_r0<15, (outs g8rc:$rD), (ins s17imm64:$imm),
+                      "lis $rD, $imm", IIC_IntSimple,
+                      [(set i64:$rD, imm16ShiftedSExt:$imm)]>;
 }
 
 // Logical ops.
 let isCommutable = 1 in {
-defm NAND8: XForm_6r<31, 476, (outs g8rc:$RA), (ins g8rc:$RST, g8rc:$RB),
-                     "nand", "$RA, $RST, $RB", IIC_IntSimple,
-                     [(set i64:$RA, (not (and i64:$RST, i64:$RB)))]>;
-defm AND8 : XForm_6r<31,  28, (outs g8rc:$RA), (ins g8rc:$RST, g8rc:$RB),
-                     "and", "$RA, $RST, $RB", IIC_IntSimple,
-                     [(set i64:$RA, (and i64:$RST, i64:$RB))]>;
+defm NAND8: XForm_6r<31, 476, (outs g8rc:$rA), (ins g8rc:$rS, g8rc:$rB),
+                     "nand", "$rA, $rS, $rB", IIC_IntSimple,
+                     [(set i64:$rA, (not (and i64:$rS, i64:$rB)))]>;
+defm AND8 : XForm_6r<31,  28, (outs g8rc:$rA), (ins g8rc:$rS, g8rc:$rB),
+                     "and", "$rA, $rS, $rB", IIC_IntSimple,
+                     [(set i64:$rA, (and i64:$rS, i64:$rB))]>;
 } // isCommutable
-defm ANDC8: XForm_6r<31,  60, (outs g8rc:$RA), (ins g8rc:$RST, g8rc:$RB),
-                     "andc", "$RA, $RST, $RB", IIC_IntSimple,
-                     [(set i64:$RA, (and i64:$RST, (not i64:$RB)))]>;
+defm ANDC8: XForm_6r<31,  60, (outs g8rc:$rA), (ins g8rc:$rS, g8rc:$rB),
+                     "andc", "$rA, $rS, $rB", IIC_IntSimple,
+                     [(set i64:$rA, (and i64:$rS, (not i64:$rB)))]>;
 let isCommutable = 1 in {
-defm OR8  : XForm_6r<31, 444, (outs g8rc:$RA), (ins g8rc:$RST, g8rc:$RB),
-                     "or", "$RA, $RST, $RB", IIC_IntSimple,
-                     [(set i64:$RA, (or i64:$RST, i64:$RB))]>;
-defm NOR8 : XForm_6r<31, 124, (outs g8rc:$RA), (ins g8rc:$RST, g8rc:$RB),
-                     "nor", "$RA, $RST, $RB", IIC_IntSimple,
-                     [(set i64:$RA, (not (or i64:$RST, i64:$RB)))]>;
+defm OR8  : XForm_6r<31, 444, (outs g8rc:$rA), (ins g8rc:$rS, g8rc:$rB),
+                     "or", "$rA, $rS, $rB", IIC_IntSimple,
+                     [(set i64:$rA, (or i64:$rS, i64:$rB))]>;
+defm NOR8 : XForm_6r<31, 124, (outs g8rc:$rA), (ins g8rc:$rS, g8rc:$rB),
+                     "nor", "$rA, $rS, $rB", IIC_IntSimple,
+                     [(set i64:$rA, (not (or i64:$rS, i64:$rB)))]>;
 } // isCommutable
-defm ORC8 : XForm_6r<31, 412, (outs g8rc:$RA), (ins g8rc:$RST, g8rc:$RB),
-                     "orc", "$RA, $RST, $RB", IIC_IntSimple,
-                     [(set i64:$RA, (or i64:$RST, (not i64:$RB)))]>;
+defm ORC8 : XForm_6r<31, 412, (outs g8rc:$rA), (ins g8rc:$rS, g8rc:$rB),
+                     "orc", "$rA, $rS, $rB", IIC_IntSimple,
+                     [(set i64:$rA, (or i64:$rS, (not i64:$rB)))]>;
 let isCommutable = 1 in {
-defm EQV8 : XForm_6r<31, 284, (outs g8rc:$RA), (ins g8rc:$RST, g8rc:$RB),
-                     "eqv", "$RA, $RST, $RB", IIC_IntSimple,
-                     [(set i64:$RA, (not (xor i64:$RST, i64:$RB)))]>;
-defm XOR8 : XForm_6r<31, 316, (outs g8rc:$RA), (ins g8rc:$RST, g8rc:$RB),
-                     "xor", "$RA, $RST, $RB", IIC_IntSimple,
-                     [(set i64:$RA, (xor i64:$RST, i64:$RB))]>;
+defm EQV8 : XForm_6r<31, 284, (outs g8rc:$rA), (ins g8rc:$rS, g8rc:$rB),
+                     "eqv", "$rA, $rS, $rB", IIC_IntSimple,
+                     [(set i64:$rA, (not (xor i64:$rS, i64:$rB)))]>;
+defm XOR8 : XForm_6r<31, 316, (outs g8rc:$rA), (ins g8rc:$rS, g8rc:$rB),
+                     "xor", "$rA, $rS, $rB", IIC_IntSimple,
+                     [(set i64:$rA, (xor i64:$rS, i64:$rB))]>;
 } // let isCommutable = 1
 
 // Logical ops with immediate.
 let Defs = [CR0] in {
-def ANDI8_rec  : DForm_4<28, (outs g8rc:$RA), (ins g8rc:$RST, u16imm64:$D),
-                      "andi. $RA, $RST, $D", IIC_IntGeneral,
-                      [(set i64:$RA, (and i64:$RST, immZExt16:$D))]>,
-                      isRecordForm, SExt32To64, ZExt32To64;
-def ANDIS8_rec : DForm_4<29, (outs g8rc:$RA), (ins g8rc:$RST, u16imm64:$D),
-                     "andis. $RA, $RST, $D", IIC_IntGeneral,
-                    [(set i64:$RA, (and i64:$RST, imm16ShiftedZExt:$D))]>,
-                     isRecordForm, ZExt32To64;
-}
-def ORI8    : DForm_4<24, (outs g8rc:$RA), (ins g8rc:$RST, u16imm64:$D),
-                      "ori $RA, $RST, $D", IIC_IntSimple,
-                      [(set i64:$RA, (or i64:$RST, immZExt16:$D))]>;
-def ORIS8   : DForm_4<25, (outs g8rc:$RA), (ins g8rc:$RST, u16imm64:$D),
-                      "oris $RA, $RST, $D", IIC_IntSimple,
-                    [(set i64:$RA, (or i64:$RST, imm16ShiftedZExt:$D))]>;
-def XORI8   : DForm_4<26, (outs g8rc:$RA), (ins g8rc:$RST, u16imm64:$D),
-                      "xori $RA, $RST, $D", IIC_IntSimple,
-                      [(set i64:$RA, (xor i64:$RST, immZExt16:$D))]>;
-def XORIS8  : DForm_4<27, (outs g8rc:$RA), (ins g8rc:$RST, u16imm64:$D),
-                      "xoris $RA, $RST, $D", IIC_IntSimple,
-                   [(set i64:$RA, (xor i64:$RST, imm16ShiftedZExt:$D))]>;
+def ANDIo8  : DForm_4<28, (outs g8rc:$dst), (ins g8rc:$src1, u16imm64:$src2),
+                      "andi. $dst, $src1, $src2", IIC_IntGeneral,
+                      [(set i64:$dst, (and i64:$src1, immZExt16:$src2))]>,
+                      isDOT;
+def ANDISo8 : DForm_4<29, (outs g8rc:$dst), (ins g8rc:$src1, u16imm64:$src2),
+                     "andis. $dst, $src1, $src2", IIC_IntGeneral,
+                    [(set i64:$dst, (and i64:$src1, imm16ShiftedZExt:$src2))]>,
+                     isDOT;
+}
+def ORI8    : DForm_4<24, (outs g8rc:$dst), (ins g8rc:$src1, u16imm64:$src2),
+                      "ori $dst, $src1, $src2", IIC_IntSimple,
+                      [(set i64:$dst, (or i64:$src1, immZExt16:$src2))]>;
+def ORIS8   : DForm_4<25, (outs g8rc:$dst), (ins g8rc:$src1, u16imm64:$src2),
+                      "oris $dst, $src1, $src2", IIC_IntSimple,
+                    [(set i64:$dst, (or i64:$src1, imm16ShiftedZExt:$src2))]>;
+def XORI8   : DForm_4<26, (outs g8rc:$dst), (ins g8rc:$src1, u16imm64:$src2),
+                      "xori $dst, $src1, $src2", IIC_IntSimple,
+                      [(set i64:$dst, (xor i64:$src1, immZExt16:$src2))]>;
+def XORIS8  : DForm_4<27, (outs g8rc:$dst), (ins g8rc:$src1, u16imm64:$src2),
+                      "xoris $dst, $src1, $src2", IIC_IntSimple,
+                   [(set i64:$dst, (xor i64:$src1, imm16ShiftedZExt:$src2))]>;
 
 let isCommutable = 1 in
-<<<<<<< HEAD
-defm ADD8  : XOForm_1rx<31, 266, (outs g8rc:$RT), (ins g8rc:$RA, g8rc:$RB),
-                        "add", "$RT, $RA, $RB", IIC_IntSimple,
-                        [(set i64:$RT, (add i64:$RA, i64:$RB))]>;
-=======
 defm ADD8  : XOForm_1rx<31, 266, 0, (outs g8rc:$rT), (ins g8rc:$rA, g8rc:$rB),
                         "add", "$rT, $rA, $rB", IIC_IntSimple,
                         [(set i64:$rT, (add i64:$rA, i64:$rB))]>;
->>>>>>> cb02aa7e
 // ADD8 has a special form: reg = ADD8(reg, sym@tls) for use by the
 // initial-exec thread-local storage model.  We need to forbid r0 here -
 // while it works for add just fine, the linker can relax this to local-exec
 // addi, which won't work for r0.
-def ADD8TLS  : XOForm_1<31, 266, 0, (outs g8rc:$RT), (ins g8rc_nox0:$RA, tlsreg:$RB),
-                        "add $RT, $RA, $RB", IIC_IntSimple,
-                        [(set i64:$RT, (add i64:$RA, tglobaltlsaddr:$RB))]>;
+def ADD8TLS  : XOForm_1<31, 266, 0, (outs g8rc:$rT), (ins g8rc_nox0:$rA, tlsreg:$rB),
+                        "add $rT, $rA, $rB", IIC_IntSimple,
+                        [(set i64:$rT, (add i64:$rA, tglobaltlsaddr:$rB))]>;
 let mayLoad = 1 in {
-def LBZXTLS : XForm_1<31,  87, (outs g8rc:$RST), (ins ptr_rc_nor0:$RA, tlsreg:$RB),
-                      "lbzx $RST, $RA, $RB", IIC_LdStLoad, []>;
-def LHZXTLS : XForm_1<31, 279, (outs g8rc:$RST), (ins ptr_rc_nor0:$RA, tlsreg:$RB),
-                      "lhzx $RST, $RA, $RB", IIC_LdStLoad, []>;
-def LHAXTLS : XForm_1<31, 343, (outs g8rc:$RST), (ins ptr_rc_nor0:$RA, tlsreg:$RB),
-                      "lhax $RST, $RA, $RB", IIC_LdStLoad, []>;
-def LWZXTLS : XForm_1<31,  23, (outs g8rc:$RST), (ins ptr_rc_nor0:$RA, tlsreg:$RB),
-                      "lwzx $RST, $RA, $RB", IIC_LdStLoad, []>;
-def LWAXTLS : XForm_1<31, 341, (outs g8rc:$RST), (ins ptr_rc_nor0:$RA, tlsreg:$RB),
-                      "lwax $RST, $RA, $RB", IIC_LdStLoad, []>;
-def LDXTLS  : XForm_1<31,  21, (outs g8rc:$RST), (ins ptr_rc_nor0:$RA, tlsreg:$RB),
-                      "ldx $RST, $RA, $RB", IIC_LdStLD, []>, isPPC64;
-def LBZXTLS_32 : XForm_1<31,  87, (outs gprc:$RST), (ins ptr_rc_nor0:$RA, tlsreg:$RB),
-                         "lbzx $RST, $RA, $RB", IIC_LdStLoad, []>;
-def LHZXTLS_32 : XForm_1<31, 279, (outs gprc:$RST), (ins ptr_rc_nor0:$RA, tlsreg:$RB),
-                         "lhzx $RST, $RA, $RB", IIC_LdStLoad, []>;
-def LHAXTLS_32 : XForm_1<31, 343, (outs gprc:$RST), (ins ptr_rc_nor0:$RA, tlsreg:$RB),
-                         "lhax $RST, $RA, $RB", IIC_LdStLoad, []>;
-def LWZXTLS_32 : XForm_1<31,  23, (outs gprc:$RST), (ins ptr_rc_nor0:$RA, tlsreg:$RB),
-                         "lwzx $RST, $RA, $RB", IIC_LdStLoad, []>;
-def LWAXTLS_32 : XForm_1<31, 341, (outs gprc:$RST), (ins ptr_rc_nor0:$RA, tlsreg:$RB),
-                         "lwax $RST, $RA, $RB", IIC_LdStLoad, []>;
-
-}
-let mayLoad = 1, Predicates = [HasFPU] in {
-def LFSXTLS : XForm_25<31, 535, (outs f4rc:$RST), (ins ptr_rc_nor0:$RA, tlsreg:$RB),
-                       "lfsx $RST, $RA, $RB", IIC_LdStLFD, []>;
-def LFDXTLS : XForm_25<31, 599, (outs f8rc:$RST), (ins ptr_rc_nor0:$RA, tlsreg:$RB),
-                       "lfdx $RST, $RA, $RB", IIC_LdStLFD, []>;
+def LBZXTLS : XForm_1<31,  87, (outs g8rc:$rD), (ins ptr_rc_nor0:$rA, tlsreg:$rB),
+                      "lbzx $rD, $rA, $rB", IIC_LdStLoad, []>;
+def LHZXTLS : XForm_1<31, 279, (outs g8rc:$rD), (ins ptr_rc_nor0:$rA, tlsreg:$rB),
+                      "lhzx $rD, $rA, $rB", IIC_LdStLoad, []>;
+def LWZXTLS : XForm_1<31,  23, (outs g8rc:$rD), (ins ptr_rc_nor0:$rA, tlsreg:$rB),
+                      "lwzx $rD, $rA, $rB", IIC_LdStLoad, []>;
+def LDXTLS  : XForm_1<31,  21, (outs g8rc:$rD), (ins ptr_rc_nor0:$rA, tlsreg:$rB),
+                      "ldx $rD, $rA, $rB", IIC_LdStLD, []>, isPPC64;
+def LBZXTLS_32 : XForm_1<31,  87, (outs gprc:$rD), (ins ptr_rc_nor0:$rA, tlsreg:$rB),
+                         "lbzx $rD, $rA, $rB", IIC_LdStLoad, []>;
+def LHZXTLS_32 : XForm_1<31, 279, (outs gprc:$rD), (ins ptr_rc_nor0:$rA, tlsreg:$rB),
+                         "lhzx $rD, $rA, $rB", IIC_LdStLoad, []>;
+def LWZXTLS_32 : XForm_1<31,  23, (outs gprc:$rD), (ins ptr_rc_nor0:$rA, tlsreg:$rB),
+                         "lwzx $rD, $rA, $rB", IIC_LdStLoad, []>;
+
 }
 
 let mayStore = 1 in {
-def STBXTLS : XForm_8<31, 215, (outs), (ins g8rc:$RST, ptr_rc_nor0:$RA, tlsreg:$RB),
-                      "stbx $RST, $RA, $RB", IIC_LdStStore, []>,
+def STBXTLS : XForm_8<31, 215, (outs), (ins g8rc:$rS, ptr_rc_nor0:$rA, tlsreg:$rB),
+                      "stbx $rS, $rA, $rB", IIC_LdStStore, []>,
                       PPC970_DGroup_Cracked;
-def STHXTLS : XForm_8<31, 407, (outs), (ins g8rc:$RST, ptr_rc_nor0:$RA, tlsreg:$RB),
-                      "sthx $RST, $RA, $RB", IIC_LdStStore, []>,
+def STHXTLS : XForm_8<31, 407, (outs), (ins g8rc:$rS, ptr_rc_nor0:$rA, tlsreg:$rB),
+                      "sthx $rS, $rA, $rB", IIC_LdStStore, []>,
                       PPC970_DGroup_Cracked;
-def STWXTLS : XForm_8<31, 151, (outs), (ins g8rc:$RST, ptr_rc_nor0:$RA, tlsreg:$RB),
-                      "stwx $RST, $RA, $RB", IIC_LdStStore, []>,
+def STWXTLS : XForm_8<31, 151, (outs), (ins g8rc:$rS, ptr_rc_nor0:$rA, tlsreg:$rB),
+                      "stwx $rS, $rA, $rB", IIC_LdStStore, []>,
                       PPC970_DGroup_Cracked;
-def STDXTLS  : XForm_8<31, 149, (outs), (ins g8rc:$RST, ptr_rc_nor0:$RA, tlsreg:$RB),
-                       "stdx $RST, $RA, $RB", IIC_LdStSTD, []>, isPPC64,
+def STDXTLS  : XForm_8<31, 149, (outs), (ins g8rc:$rS, ptr_rc_nor0:$rA, tlsreg:$rB),
+                       "stdx $rS, $rA, $rB", IIC_LdStSTD, []>, isPPC64,
                        PPC970_DGroup_Cracked;
-def STBXTLS_32 : XForm_8<31, 215, (outs), (ins gprc:$RST, ptr_rc_nor0:$RA, tlsreg:$RB),
-                         "stbx $RST, $RA, $RB", IIC_LdStStore, []>,
+def STBXTLS_32 : XForm_8<31, 215, (outs), (ins gprc:$rS, ptr_rc_nor0:$rA, tlsreg:$rB),
+                         "stbx $rS, $rA, $rB", IIC_LdStStore, []>,
                          PPC970_DGroup_Cracked;
-def STHXTLS_32 : XForm_8<31, 407, (outs), (ins gprc:$RST, ptr_rc_nor0:$RA, tlsreg:$RB),
-                         "sthx $RST, $RA, $RB", IIC_LdStStore, []>,
+def STHXTLS_32 : XForm_8<31, 407, (outs), (ins gprc:$rS, ptr_rc_nor0:$rA, tlsreg:$rB),
+                         "sthx $rS, $rA, $rB", IIC_LdStStore, []>,
                          PPC970_DGroup_Cracked;
-def STWXTLS_32 : XForm_8<31, 151, (outs), (ins gprc:$RST, ptr_rc_nor0:$RA, tlsreg:$RB),
-                         "stwx $RST, $RA, $RB", IIC_LdStStore, []>,
+def STWXTLS_32 : XForm_8<31, 151, (outs), (ins gprc:$rS, ptr_rc_nor0:$rA, tlsreg:$rB),
+                         "stwx $rS, $rA, $rB", IIC_LdStStore, []>,
                          PPC970_DGroup_Cracked;
 
 }
-let mayStore = 1, Predicates = [HasFPU] in {
-def STFSXTLS : XForm_8<31, 663, (outs), (ins f4rc:$RST, ptr_rc_nor0:$RA, tlsreg:$RB),
-                       "stfsx $RST, $RA, $RB", IIC_LdStSTFD, []>,
-                       PPC970_DGroup_Cracked;
-def STFDXTLS : XForm_8<31, 727, (outs), (ins f8rc:$RST, ptr_rc_nor0:$RA, tlsreg:$RB),
-                       "stfdx $RST, $RA, $RB", IIC_LdStSTFD, []>,
-                       PPC970_DGroup_Cracked;
-}
 
 let isCommutable = 1 in
-defm ADDC8 : XOForm_1rc<31, 10, 0, (outs g8rc:$RT), (ins g8rc:$RA, g8rc:$RB),
-                        "addc", "$RT, $RA, $RB", IIC_IntGeneral,
-                        [(set i64:$RT, (addc i64:$RA, i64:$RB))]>,
+defm ADDC8 : XOForm_1rc<31, 10, 0, (outs g8rc:$rT), (ins g8rc:$rA, g8rc:$rB),
+                        "addc", "$rT, $rA, $rB", IIC_IntGeneral,
+                        [(set i64:$rT, (addc i64:$rA, i64:$rB))]>,
                         PPC970_DGroup_Cracked;
 
 let Defs = [CARRY] in
-def ADDIC8 : DForm_2<12, (outs g8rc:$RST), (ins g8rc:$RA, s16imm64:$D),
-                     "addic $RST, $RA, $D", IIC_IntGeneral,
-                     [(set i64:$RST, (addc i64:$RA, imm64SExt16:$D))]>;
-def ADDI8  : DForm_2<14, (outs g8rc:$RST), (ins g8rc_nox0:$RA, s16imm64:$D),
-                     "addi $RST, $RA, $D", IIC_IntSimple,
-                     [(set i64:$RST, (add i64:$RA, imm64SExt16:$D))]>;
-def ADDIS8 : DForm_2<15, (outs g8rc:$RST), (ins g8rc_nox0:$RA, s17imm64:$D),
-                     "addis $RST, $RA, $D", IIC_IntSimple,
-                     [(set i64:$RST, (add i64:$RA, imm16ShiftedSExt:$D))]>;
-
-def LA8     : DForm_2<14, (outs g8rc:$RST), (ins g8rc_nox0:$RA, s16imm64:$D),
-                     "la $RST, $D($RA)", IIC_IntGeneral,
-                     [(set i64:$RST, (add i64:$RA,
-                                    (PPClo tglobaladdr:$D, 0)))]>;
+def ADDIC8 : DForm_2<12, (outs g8rc:$rD), (ins g8rc:$rA, s16imm64:$imm),
+                     "addic $rD, $rA, $imm", IIC_IntGeneral,
+                     [(set i64:$rD, (addc i64:$rA, imm64SExt16:$imm))]>;
+def ADDI8  : DForm_2<14, (outs g8rc:$rD), (ins g8rc_nox0:$rA, s16imm64:$imm),
+                     "addi $rD, $rA, $imm", IIC_IntSimple,
+                     [(set i64:$rD, (add i64:$rA, imm64SExt16:$imm))]>;
+def ADDIS8 : DForm_2<15, (outs g8rc:$rD), (ins g8rc_nox0:$rA, s17imm64:$imm),
+                     "addis $rD, $rA, $imm", IIC_IntSimple,
+                     [(set i64:$rD, (add i64:$rA, imm16ShiftedSExt:$imm))]>;
 
 let Defs = [CARRY] in {
-def SUBFIC8: DForm_2< 8, (outs g8rc:$RST), (ins g8rc:$RA, s16imm64:$D),
-                     "subfic $RST, $RA, $D", IIC_IntGeneral,
-                     [(set i64:$RST, (subc imm64SExt16:$D, i64:$RA))]>;
-}
-defm SUBFC8 : XOForm_1rc<31, 8, 0, (outs g8rc:$RT), (ins g8rc:$RA, g8rc:$RB),
-                        "subfc", "$RT, $RA, $RB", IIC_IntGeneral,
-                        [(set i64:$RT, (subc i64:$RB, i64:$RA))]>,
+def SUBFIC8: DForm_2< 8, (outs g8rc:$rD), (ins g8rc:$rA, s16imm64:$imm),
+                     "subfic $rD, $rA, $imm", IIC_IntGeneral,
+                     [(set i64:$rD, (subc imm64SExt16:$imm, i64:$rA))]>;
+}
+defm SUBFC8 : XOForm_1rc<31, 8, 0, (outs g8rc:$rT), (ins g8rc:$rA, g8rc:$rB),
+                        "subfc", "$rT, $rA, $rB", IIC_IntGeneral,
+                        [(set i64:$rT, (subc i64:$rB, i64:$rA))]>,
                         PPC970_DGroup_Cracked;
-<<<<<<< HEAD
-defm SUBF8 : XOForm_1rx<31, 40, (outs g8rc:$RT), (ins g8rc:$RA, g8rc:$RB),
-                        "subf", "$RT, $RA, $RB", IIC_IntGeneral,
-                        [(set i64:$RT, (sub i64:$RB, i64:$RA))]>;
-defm NEG8    : XOForm_3r<31, 104, 0, (outs g8rc:$RT), (ins g8rc:$RA),
-                        "neg", "$RT, $RA", IIC_IntSimple,
-                        [(set i64:$RT, (ineg i64:$RA))]>;
-=======
 defm SUBF8 : XOForm_1rx<31, 40, 0, (outs g8rc:$rT), (ins g8rc:$rA, g8rc:$rB),
                         "subf", "$rT, $rA, $rB", IIC_IntGeneral,
                         [(set i64:$rT, (sub i64:$rB, i64:$rA))]>;
 defm NEG8    : XOForm_3r<31, 104, 0, (outs g8rc:$rT), (ins g8rc:$rA),
                         "neg", "$rT, $rA", IIC_IntSimple,
                         [(set i64:$rT, (ineg i64:$rA))]>;
->>>>>>> cb02aa7e
 let Uses = [CARRY] in {
 let isCommutable = 1 in
-defm ADDE8   : XOForm_1rc<31, 138, 0, (outs g8rc:$RT), (ins g8rc:$RA, g8rc:$RB),
-                          "adde", "$RT, $RA, $RB", IIC_IntGeneral,
-                          [(set i64:$RT, (adde i64:$RA, i64:$RB))]>;
-defm ADDME8  : XOForm_3rc<31, 234, 0, (outs g8rc:$RT), (ins g8rc:$RA),
-                          "addme", "$RT, $RA", IIC_IntGeneral,
-                          [(set i64:$RT, (adde i64:$RA, -1))]>;
-defm ADDZE8  : XOForm_3rc<31, 202, 0, (outs g8rc:$RT), (ins g8rc:$RA),
-                          "addze", "$RT, $RA", IIC_IntGeneral,
-                          [(set i64:$RT, (adde i64:$RA, 0))]>;
-defm SUBFE8  : XOForm_1rc<31, 136, 0, (outs g8rc:$RT), (ins g8rc:$RA, g8rc:$RB),
-                          "subfe", "$RT, $RA, $RB", IIC_IntGeneral,
-                          [(set i64:$RT, (sube i64:$RB, i64:$RA))]>;
-defm SUBFME8 : XOForm_3rc<31, 232, 0, (outs g8rc:$RT), (ins g8rc:$RA),
-                          "subfme", "$RT, $RA", IIC_IntGeneral,
-                          [(set i64:$RT, (sube -1, i64:$RA))]>;
-defm SUBFZE8 : XOForm_3rc<31, 200, 0, (outs g8rc:$RT), (ins g8rc:$RA),
-                          "subfze", "$RT, $RA", IIC_IntGeneral,
-                          [(set i64:$RT, (sube 0, i64:$RA))]>;
+defm ADDE8   : XOForm_1rc<31, 138, 0, (outs g8rc:$rT), (ins g8rc:$rA, g8rc:$rB),
+                          "adde", "$rT, $rA, $rB", IIC_IntGeneral,
+                          [(set i64:$rT, (adde i64:$rA, i64:$rB))]>;
+defm ADDME8  : XOForm_3rc<31, 234, 0, (outs g8rc:$rT), (ins g8rc:$rA),
+                          "addme", "$rT, $rA", IIC_IntGeneral,
+                          [(set i64:$rT, (adde i64:$rA, -1))]>;
+defm ADDZE8  : XOForm_3rc<31, 202, 0, (outs g8rc:$rT), (ins g8rc:$rA),
+                          "addze", "$rT, $rA", IIC_IntGeneral,
+                          [(set i64:$rT, (adde i64:$rA, 0))]>;
+defm SUBFE8  : XOForm_1rc<31, 136, 0, (outs g8rc:$rT), (ins g8rc:$rA, g8rc:$rB),
+                          "subfe", "$rT, $rA, $rB", IIC_IntGeneral,
+                          [(set i64:$rT, (sube i64:$rB, i64:$rA))]>;
+defm SUBFME8 : XOForm_3rc<31, 232, 0, (outs g8rc:$rT), (ins g8rc:$rA),
+                          "subfme", "$rT, $rA", IIC_IntGeneral,
+                          [(set i64:$rT, (sube -1, i64:$rA))]>;
+defm SUBFZE8 : XOForm_3rc<31, 200, 0, (outs g8rc:$rT), (ins g8rc:$rA),
+                          "subfze", "$rT, $rA", IIC_IntGeneral,
+                          [(set i64:$rT, (sube 0, i64:$rA))]>;
 }
 } // isCodeGenOnly
 
@@ -863,218 +609,161 @@
 // previous definition must be marked as CodeGen only to prevent decoding
 // conflicts.
 let isAsmParserOnly = 1 in {
-def ADD8TLS_ : XOForm_1<31, 266, 0, (outs g8rc:$RT), (ins g8rc:$RA, tlsreg:$RB),
-                        "add $RT, $RA, $RB", IIC_IntSimple, []>;
+def ADD8TLS_ : XOForm_1<31, 266, 0, (outs g8rc:$rT), (ins g8rc:$rA, tlsreg:$rB),
+                        "add $rT, $rA, $rB", IIC_IntSimple, []>;
 
 let mayLoad = 1 in {
-def LBZXTLS_ : XForm_1<31,  87, (outs g8rc:$RST), (ins ptr_rc_nor0:$RA, tlsreg:$RB),
-                      "lbzx $RST, $RA, $RB", IIC_LdStLoad, []>;
-def LHZXTLS_ : XForm_1<31, 279, (outs g8rc:$RST), (ins ptr_rc_nor0:$RA, tlsreg:$RB),
-                      "lhzx $RST, $RA, $RB", IIC_LdStLoad, []>;
-def LHAXTLS_ : XForm_1<31, 343, (outs g8rc:$RST), (ins ptr_rc_nor0:$RA, tlsreg:$RB),
-                       "lhax $RST, $RA, $RB", IIC_LdStLoad, []>;
-def LWZXTLS_ : XForm_1<31,  23, (outs g8rc:$RST), (ins ptr_rc_nor0:$RA, tlsreg:$RB),
-                      "lwzx $RST, $RA, $RB", IIC_LdStLoad, []>;
-def LWAXTLS_ : XForm_1<31, 341, (outs g8rc:$RST), (ins ptr_rc_nor0:$RA, tlsreg:$RB),
-                       "lwax $RST, $RA, $RB", IIC_LdStLoad, []>;
-def LDXTLS_  : XForm_1<31,  21, (outs g8rc:$RST), (ins ptr_rc_nor0:$RA, tlsreg:$RB),
-                      "ldx $RST, $RA, $RB", IIC_LdStLD, []>, isPPC64;
-}
-
-let mayLoad = 1, Predicates = [HasFPU] in {
-def LFSXTLS_ : XForm_25<31, 535, (outs f4rc:$RST), (ins ptr_rc_nor0:$RA, tlsreg:$RB),
-                        "lfsx $RST, $RA, $RB", IIC_LdStLFD, []>;
-def LFDXTLS_ : XForm_25<31, 599, (outs f8rc:$RST), (ins ptr_rc_nor0:$RA, tlsreg:$RB),
-                        "lfdx $RST, $RA, $RB", IIC_LdStLFD, []>;
+def LBZXTLS_ : XForm_1<31,  87, (outs g8rc:$rD), (ins ptr_rc_nor0:$rA, tlsreg:$rB),
+                      "lbzx $rD, $rA, $rB", IIC_LdStLoad, []>;
+def LHZXTLS_ : XForm_1<31, 279, (outs g8rc:$rD), (ins ptr_rc_nor0:$rA, tlsreg:$rB),
+                      "lhzx $rD, $rA, $rB", IIC_LdStLoad, []>;
+def LWZXTLS_ : XForm_1<31,  23, (outs g8rc:$rD), (ins ptr_rc_nor0:$rA, tlsreg:$rB),
+                      "lwzx $rD, $rA, $rB", IIC_LdStLoad, []>;
+def LDXTLS_  : XForm_1<31,  21, (outs g8rc:$rD), (ins ptr_rc_nor0:$rA, tlsreg:$rB),
+                      "ldx $rD, $rA, $rB", IIC_LdStLD, []>, isPPC64;
 }
 
 let mayStore = 1 in {
-def STBXTLS_ : XForm_8<31, 215, (outs), (ins g8rc:$RST, ptr_rc_nor0:$RA, tlsreg:$RB),
-                      "stbx $RST, $RA, $RB", IIC_LdStStore, []>,
+def STBXTLS_ : XForm_8<31, 215, (outs), (ins g8rc:$rS, ptr_rc_nor0:$rA, tlsreg:$rB),
+                      "stbx $rS, $rA, $rB", IIC_LdStStore, []>,
                       PPC970_DGroup_Cracked;
-def STHXTLS_ : XForm_8<31, 407, (outs), (ins g8rc:$RST, ptr_rc_nor0:$RA, tlsreg:$RB),
-                      "sthx $RST, $RA, $RB", IIC_LdStStore, []>,
+def STHXTLS_ : XForm_8<31, 407, (outs), (ins g8rc:$rS, ptr_rc_nor0:$rA, tlsreg:$rB),
+                      "sthx $rS, $rA, $rB", IIC_LdStStore, []>,
                       PPC970_DGroup_Cracked;
-def STWXTLS_ : XForm_8<31, 151, (outs), (ins g8rc:$RST, ptr_rc_nor0:$RA, tlsreg:$RB),
-                      "stwx $RST, $RA, $RB", IIC_LdStStore, []>,
+def STWXTLS_ : XForm_8<31, 151, (outs), (ins g8rc:$rS, ptr_rc_nor0:$rA, tlsreg:$rB),
+                      "stwx $rS, $rA, $rB", IIC_LdStStore, []>,
                       PPC970_DGroup_Cracked;
-def STDXTLS_  : XForm_8<31, 149, (outs), (ins g8rc:$RST, ptr_rc_nor0:$RA, tlsreg:$RB),
-                       "stdx $RST, $RA, $RB", IIC_LdStSTD, []>, isPPC64,
+def STDXTLS_  : XForm_8<31, 149, (outs), (ins g8rc:$rS, ptr_rc_nor0:$rA, tlsreg:$rB),
+                       "stdx $rS, $rA, $rB", IIC_LdStSTD, []>, isPPC64,
                        PPC970_DGroup_Cracked;
 }
-
-let mayStore = 1, Predicates = [HasFPU] in {
-def STFSXTLS_ : XForm_8<31, 663, (outs), (ins f4rc:$RST, ptr_rc_nor0:$RA, tlsreg:$RB),
-                        "stfsx $RST, $RA, $RB", IIC_LdStSTFD, []>,
-                        PPC970_DGroup_Cracked;
-def STFDXTLS_ : XForm_8<31, 727, (outs), (ins f8rc:$RST, ptr_rc_nor0:$RA, tlsreg:$RB),
-                        "stfdx $RST, $RA, $RB", IIC_LdStSTFD, []>,
-                        PPC970_DGroup_Cracked;
-}
 }
 
 let isCommutable = 1 in {
-defm MULHD : XOForm_1r<31, 73, 0, (outs g8rc:$RT), (ins g8rc:$RA, g8rc:$RB),
-                       "mulhd", "$RT, $RA, $RB", IIC_IntMulHW,
-                       [(set i64:$RT, (mulhs i64:$RA, i64:$RB))]>;
-defm MULHDU : XOForm_1r<31, 9, 0, (outs g8rc:$RT), (ins g8rc:$RA, g8rc:$RB),
-                       "mulhdu", "$RT, $RA, $RB", IIC_IntMulHWU,
-                       [(set i64:$RT, (mulhu i64:$RA, i64:$RB))]>;
+defm MULHD : XOForm_1r<31, 73, 0, (outs g8rc:$rT), (ins g8rc:$rA, g8rc:$rB),
+                       "mulhd", "$rT, $rA, $rB", IIC_IntMulHW,
+                       [(set i64:$rT, (mulhs i64:$rA, i64:$rB))]>;
+defm MULHDU : XOForm_1r<31, 9, 0, (outs g8rc:$rT), (ins g8rc:$rA, g8rc:$rB),
+                       "mulhdu", "$rT, $rA, $rB", IIC_IntMulHWU,
+                       [(set i64:$rT, (mulhu i64:$rA, i64:$rB))]>;
 } // isCommutable
 }
 } // Interpretation64Bit
 
 let isCompare = 1, hasSideEffects = 0 in {
-  def CMPD   : XForm_16_ext<31, 0, (outs crrc:$BF), (ins g8rc:$RA, g8rc:$RB),
-                            "cmpd $BF, $RA, $RB", IIC_IntCompare>, isPPC64;
-  def CMPLD  : XForm_16_ext<31, 32, (outs crrc:$BF), (ins g8rc:$RA, g8rc:$RB),
-                            "cmpld $BF, $RA, $RB", IIC_IntCompare>, isPPC64;
-  def CMPDI  : DForm_5_ext<11, (outs crrc:$BF), (ins g8rc:$RA, s16imm64:$D),
-                           "cmpdi $BF, $RA, $D", IIC_IntCompare>, isPPC64;
-  def CMPLDI : DForm_6_ext<10, (outs crrc:$BF), (ins g8rc:$RA, u16imm64:$D),
-                           "cmpldi $BF, $RA, $D",
+  def CMPD   : XForm_16_ext<31, 0, (outs crrc:$crD), (ins g8rc:$rA, g8rc:$rB),
+                            "cmpd $crD, $rA, $rB", IIC_IntCompare>, isPPC64;
+  def CMPLD  : XForm_16_ext<31, 32, (outs crrc:$crD), (ins g8rc:$rA, g8rc:$rB),
+                            "cmpld $crD, $rA, $rB", IIC_IntCompare>, isPPC64;
+  def CMPDI  : DForm_5_ext<11, (outs crrc:$crD), (ins g8rc:$rA, s16imm64:$imm),
+                           "cmpdi $crD, $rA, $imm", IIC_IntCompare>, isPPC64;
+  def CMPLDI : DForm_6_ext<10, (outs crrc:$dst), (ins g8rc:$src1, u16imm64:$src2),
+                           "cmpldi $dst, $src1, $src2",
                            IIC_IntCompare>, isPPC64;
   let Interpretation64Bit = 1, isCodeGenOnly = 1 in
-  def CMPRB8 : X_BF3_L1_RS5_RS5<31, 192, (outs crrc:$BF),
-                                (ins u1imm:$L, g8rc:$RA, g8rc:$RB),
-                                "cmprb $BF, $L, $RA, $RB", IIC_IntCompare, []>,
+  def CMPRB8 : X_BF3_L1_RS5_RS5<31, 192, (outs crbitrc:$BF),
+                                (ins u1imm:$L, g8rc:$rA, g8rc:$rB),
+                                "cmprb $BF, $L, $rA, $rB", IIC_IntCompare, []>,
                Requires<[IsISA3_0]>;
-  def CMPEQB : X_BF3_RS5_RS5<31, 224, (outs crrc:$BF),
-                             (ins g8rc:$RA, g8rc:$RB), "cmpeqb $BF, $RA, $RB",
+  def CMPEQB : X_BF3_RS5_RS5<31, 224, (outs crbitrc:$BF),
+                             (ins g8rc:$rA, g8rc:$rB), "cmpeqb $BF, $rA, $rB",
                              IIC_IntCompare, []>, Requires<[IsISA3_0]>;
 }
 
 let hasSideEffects = 0 in {
-defm SLD  : XForm_6r<31,  27, (outs g8rc:$RA), (ins g8rc:$RST, gprc:$RB),
-                     "sld", "$RA, $RST, $RB", IIC_IntRotateD,
-                     [(set i64:$RA, (PPCshl i64:$RST, i32:$RB))]>, isPPC64;
-defm SRD  : XForm_6r<31, 539, (outs g8rc:$RA), (ins g8rc:$RST, gprc:$RB),
-                     "srd", "$RA, $RST, $RB", IIC_IntRotateD,
-                     [(set i64:$RA, (PPCsrl i64:$RST, i32:$RB))]>, isPPC64;
-defm SRAD : XForm_6rc<31, 794, (outs g8rc:$RA), (ins g8rc:$RST, gprc:$RB),
-                      "srad", "$RA, $RST, $RB", IIC_IntRotateD,
-                      [(set i64:$RA, (PPCsra i64:$RST, i32:$RB))]>, isPPC64;
+defm SLD  : XForm_6r<31,  27, (outs g8rc:$rA), (ins g8rc:$rS, gprc:$rB),
+                     "sld", "$rA, $rS, $rB", IIC_IntRotateD,
+                     [(set i64:$rA, (PPCshl i64:$rS, i32:$rB))]>, isPPC64;
+defm SRD  : XForm_6r<31, 539, (outs g8rc:$rA), (ins g8rc:$rS, gprc:$rB),
+                     "srd", "$rA, $rS, $rB", IIC_IntRotateD,
+                     [(set i64:$rA, (PPCsrl i64:$rS, i32:$rB))]>, isPPC64;
+defm SRAD : XForm_6rc<31, 794, (outs g8rc:$rA), (ins g8rc:$rS, gprc:$rB),
+                      "srad", "$rA, $rS, $rB", IIC_IntRotateD,
+                      [(set i64:$rA, (PPCsra i64:$rS, i32:$rB))]>, isPPC64;
 
 let Interpretation64Bit = 1, isCodeGenOnly = 1 in {
-defm CNTLZW8 : XForm_11r<31,  26, (outs g8rc:$RA), (ins g8rc:$RST),
-                        "cntlzw", "$RA, $RST", IIC_IntGeneral, []>,
-                        ZExt32To64, SExt32To64;
-defm CNTTZW8 : XForm_11r<31, 538, (outs g8rc:$RA), (ins g8rc:$RST),
-                        "cnttzw", "$RA, $RST", IIC_IntGeneral, []>,
-               Requires<[IsISA3_0]>, ZExt32To64, SExt32To64;
-
-defm EXTSB8 : XForm_11r<31, 954, (outs g8rc:$RA), (ins g8rc:$RST),
-                        "extsb", "$RA, $RST", IIC_IntSimple,
-                        [(set i64:$RA, (sext_inreg i64:$RST, i8))]>, SExt32To64;
-defm EXTSH8 : XForm_11r<31, 922, (outs g8rc:$RA), (ins g8rc:$RST),
-                        "extsh", "$RA, $RST", IIC_IntSimple,
-                        [(set i64:$RA, (sext_inreg i64:$RST, i16))]>, SExt32To64;
-
-defm SLW8  : XForm_6r<31,  24, (outs g8rc:$RA), (ins g8rc:$RST, g8rc:$RB),
-                      "slw", "$RA, $RST, $RB", IIC_IntGeneral, []>, ZExt32To64;
-defm SRW8  : XForm_6r<31, 536, (outs g8rc:$RA), (ins g8rc:$RST, g8rc:$RB),
-                      "srw", "$RA, $RST, $RB", IIC_IntGeneral, []>, ZExt32To64;
+defm CNTLZW8 : XForm_11r<31,  26, (outs g8rc:$rA), (ins g8rc:$rS),
+                        "cntlzw", "$rA, $rS", IIC_IntGeneral, []>;
+defm CNTTZW8 : XForm_11r<31, 538, (outs g8rc:$rA), (ins g8rc:$rS),
+                        "cnttzw", "$rA, $rS", IIC_IntGeneral, []>,
+               Requires<[IsISA3_0]>;
+
+defm EXTSB8 : XForm_11r<31, 954, (outs g8rc:$rA), (ins g8rc:$rS),
+                        "extsb", "$rA, $rS", IIC_IntSimple,
+                        [(set i64:$rA, (sext_inreg i64:$rS, i8))]>;
+defm EXTSH8 : XForm_11r<31, 922, (outs g8rc:$rA), (ins g8rc:$rS),
+                        "extsh", "$rA, $rS", IIC_IntSimple,
+                        [(set i64:$rA, (sext_inreg i64:$rS, i16))]>;
+
+defm SLW8  : XForm_6r<31,  24, (outs g8rc:$rA), (ins g8rc:$rS, g8rc:$rB),
+                      "slw", "$rA, $rS, $rB", IIC_IntGeneral, []>;
+defm SRW8  : XForm_6r<31, 536, (outs g8rc:$rA), (ins g8rc:$rS, g8rc:$rB),
+                      "srw", "$rA, $rS, $rB", IIC_IntGeneral, []>;
 } // Interpretation64Bit
 
 // For fast-isel:
 let isCodeGenOnly = 1 in {
-def EXTSB8_32_64 : XForm_11<31, 954, (outs g8rc:$RA), (ins gprc:$RST),
-                           "extsb $RA, $RST", IIC_IntSimple, []>, isPPC64,
-                           SExt32To64;
-def EXTSH8_32_64 : XForm_11<31, 922, (outs g8rc:$RA), (ins gprc:$RST),
-                           "extsh $RA, $RST", IIC_IntSimple, []>, isPPC64,
-                           SExt32To64;
+def EXTSB8_32_64 : XForm_11<31, 954, (outs g8rc:$rA), (ins gprc:$rS),
+                           "extsb $rA, $rS", IIC_IntSimple, []>, isPPC64;
+def EXTSH8_32_64 : XForm_11<31, 922, (outs g8rc:$rA), (ins gprc:$rS),
+                           "extsh $rA, $rS", IIC_IntSimple, []>, isPPC64;
 } // isCodeGenOnly for fast-isel
 
-defm EXTSW  : XForm_11r<31, 986, (outs g8rc:$RA), (ins g8rc:$RST),
-                        "extsw", "$RA, $RST", IIC_IntSimple,
-                        [(set i64:$RA, (sext_inreg i64:$RST, i32))]>, isPPC64,
-                        SExt32To64;
+defm EXTSW  : XForm_11r<31, 986, (outs g8rc:$rA), (ins g8rc:$rS),
+                        "extsw", "$rA, $rS", IIC_IntSimple,
+                        [(set i64:$rA, (sext_inreg i64:$rS, i32))]>, isPPC64;
 let Interpretation64Bit = 1, isCodeGenOnly = 1 in
-defm EXTSW_32_64 : XForm_11r<31, 986, (outs g8rc:$RA), (ins gprc:$RST),
-                             "extsw", "$RA, $RST", IIC_IntSimple,
-                             [(set i64:$RA, (sext i32:$RST))]>, isPPC64,
-                             SExt32To64;
+defm EXTSW_32_64 : XForm_11r<31, 986, (outs g8rc:$rA), (ins gprc:$rS),
+                             "extsw", "$rA, $rS", IIC_IntSimple,
+                             [(set i64:$rA, (sext i32:$rS))]>, isPPC64;
 let isCodeGenOnly = 1 in
-def EXTSW_32 : XForm_11<31, 986, (outs gprc:$RA), (ins gprc:$RST),
-                        "extsw $RA, $RST", IIC_IntSimple,
+def EXTSW_32 : XForm_11<31, 986, (outs gprc:$rA), (ins gprc:$rS),
+                        "extsw $rA, $rS", IIC_IntSimple,
                         []>, isPPC64;
 
-defm SRADI  : XSForm_1rc<31, 413, (outs g8rc:$RA), (ins g8rc:$RS, u6imm:$SH),
-                         "sradi", "$RA, $RS, $SH", IIC_IntRotateDI,
-                         [(set i64:$RA, (sra i64:$RS, (i32 imm:$SH)))]>, isPPC64;
+defm SRADI  : XSForm_1rc<31, 413, (outs g8rc:$rA), (ins g8rc:$rS, u6imm:$SH),
+                         "sradi", "$rA, $rS, $SH", IIC_IntRotateDI,
+                         [(set i64:$rA, (sra i64:$rS, (i32 imm:$SH)))]>, isPPC64;
 
 let Interpretation64Bit = 1, isCodeGenOnly = 1 in
-defm EXTSWSLI_32_64 : XSForm_1r<31, 445, (outs g8rc:$RA),
-                                (ins gprc:$RS, u6imm:$SH),
-                                "extswsli", "$RA, $RS, $SH", IIC_IntRotateDI,
-                                [(set i64:$RA,
-                                      (PPCextswsli i32:$RS, (i32 imm:$SH)))]>,
+defm EXTSWSLI_32_64 : XSForm_1r<31, 445, (outs g8rc:$rA),
+                                (ins gprc:$rS, u6imm:$SH),
+                                "extswsli", "$rA, $rS, $SH", IIC_IntRotateDI,
+                                [(set i64:$rA,
+                                      (PPCextswsli i32:$rS, (i32 imm:$SH)))]>,
                                 isPPC64, Requires<[IsISA3_0]>;
 
-defm EXTSWSLI : XSForm_1rc<31, 445, (outs g8rc:$RA), (ins g8rc:$RS, u6imm:$SH),
-                           "extswsli", "$RA, $RS, $SH", IIC_IntRotateDI,
+defm EXTSWSLI : XSForm_1rc<31, 445, (outs g8rc:$rA), (ins g8rc:$rS, u6imm:$SH),
+                           "extswsli", "$rA, $rS, $SH", IIC_IntRotateDI,
                            []>, isPPC64, Requires<[IsISA3_0]>;
 
 // For fast-isel:
 let isCodeGenOnly = 1, Defs = [CARRY] in
-def SRADI_32  : XSForm_1<31, 413, (outs gprc:$RA), (ins gprc:$RS, u6imm:$SH),
-                         "sradi $RA, $RS, $SH", IIC_IntRotateDI, []>, isPPC64;
-
-defm CNTLZD : XForm_11r<31,  58, (outs g8rc:$RA), (ins g8rc:$RST),
-                        "cntlzd", "$RA, $RST", IIC_IntGeneral,
-                        [(set i64:$RA, (ctlz i64:$RST))]>,
-                        ZExt32To64, SExt32To64;
-defm CNTTZD : XForm_11r<31, 570, (outs g8rc:$RA), (ins g8rc:$RST),
-                        "cnttzd", "$RA, $RST", IIC_IntGeneral,
-                        [(set i64:$RA, (cttz i64:$RST))]>, Requires<[IsISA3_0]>,
-                        ZExt32To64, SExt32To64;
-def POPCNTD : XForm_11<31, 506, (outs g8rc:$RA), (ins g8rc:$RST),
-                       "popcntd $RA, $RST", IIC_IntGeneral,
-                       [(set i64:$RA, (ctpop i64:$RST))]>,
-                       ZExt32To64, SExt32To64;
-def BPERMD : XForm_6<31, 252, (outs g8rc:$RA), (ins g8rc:$RST, g8rc:$RB),
-                     "bpermd $RA, $RST, $RB", IIC_IntGeneral,
-                     [(set i64:$RA, (int_ppc_bpermd g8rc:$RST, g8rc:$RB))]>,
+def SRADI_32  : XSForm_1<31, 413, (outs gprc:$rA), (ins gprc:$rS, u6imm:$SH),
+                         "sradi $rA, $rS, $SH", IIC_IntRotateDI, []>, isPPC64;
+
+defm CNTLZD : XForm_11r<31,  58, (outs g8rc:$rA), (ins g8rc:$rS),
+                        "cntlzd", "$rA, $rS", IIC_IntGeneral,
+                        [(set i64:$rA, (ctlz i64:$rS))]>;
+defm CNTTZD : XForm_11r<31, 570, (outs g8rc:$rA), (ins g8rc:$rS),
+                        "cnttzd", "$rA, $rS", IIC_IntGeneral,
+                        [(set i64:$rA, (cttz i64:$rS))]>, Requires<[IsISA3_0]>;
+def POPCNTD : XForm_11<31, 506, (outs g8rc:$rA), (ins g8rc:$rS),
+                       "popcntd $rA, $rS", IIC_IntGeneral,
+                       [(set i64:$rA, (ctpop i64:$rS))]>;
+def BPERMD : XForm_6<31, 252, (outs g8rc:$rA), (ins g8rc:$rS, g8rc:$rB),
+                     "bpermd $rA, $rS, $rB", IIC_IntGeneral,
+                     [(set i64:$rA, (int_ppc_bpermd g8rc:$rS, g8rc:$rB))]>,
                      isPPC64, Requires<[HasBPERMD]>;
 
 let isCodeGenOnly = 1, isCommutable = 1 in
-def CMPB8 : XForm_6<31, 508, (outs g8rc:$RA), (ins g8rc:$RST, g8rc:$RB),
-                    "cmpb $RA, $RST, $RB", IIC_IntGeneral,
-                    [(set i64:$RA, (PPCcmpb i64:$RST, i64:$RB))]>;
+def CMPB8 : XForm_6<31, 508, (outs g8rc:$rA), (ins g8rc:$rS, g8rc:$rB),
+                    "cmpb $rA, $rS, $rB", IIC_IntGeneral,
+                    [(set i64:$rA, (PPCcmpb i64:$rS, i64:$rB))]>;
 
 // popcntw also does a population count on the high 32 bits (storing the
 // results in the high 32-bits of the output). We'll ignore that here (which is
 // safe because we never separately use the high part of the 64-bit registers).
-<<<<<<< HEAD
-def POPCNTW : XForm_11<31, 378, (outs gprc:$RA), (ins gprc:$RST),
-                       "popcntw $RA, $RST", IIC_IntGeneral,
-                       [(set i32:$RA, (ctpop i32:$RST))]>;
-
-let isCodeGenOnly = 1 in {
-def POPCNTB8 : XForm_11<31, 122, (outs g8rc:$RA), (ins g8rc:$RST),
-                        "popcntb $RA, $RST", IIC_IntGeneral,
-                        [(set i64:$RA, (int_ppc_popcntb i64:$RST))]>;
-
-def CDTBCD8 : XForm_11<31, 282, (outs g8rc:$RA), (ins g8rc:$RST),
-                       "cdtbcd $RA, $RST", IIC_IntGeneral, []>;
-def CBCDTD8 : XForm_11<31, 314, (outs g8rc:$RA), (ins g8rc:$RST),
-                       "cbcdtd $RA, $RST", IIC_IntGeneral, []>;
-
-def ADDG6S8 : XOForm_1<31, 74, 0, (outs g8rc:$RT), (ins g8rc:$RA, g8rc:$RB),
-                       "addg6s $RT, $RA, $RB", IIC_IntGeneral, []>;
-}
-
-defm DIVD  : XOForm_1rcr<31, 489, 0, (outs g8rc:$RT), (ins g8rc:$RA, g8rc:$RB),
-                          "divd", "$RT, $RA, $RB", IIC_IntDivD,
-                          [(set i64:$RT, (sdiv i64:$RA, i64:$RB))]>, isPPC64;
-defm DIVDU : XOForm_1rcr<31, 457, 0, (outs g8rc:$RT), (ins g8rc:$RA, g8rc:$RB),
-                          "divdu", "$RT, $RA, $RB", IIC_IntDivD,
-                          [(set i64:$RT, (udiv i64:$RA, i64:$RB))]>, isPPC64;
-defm DIVDE : XOForm_1rcr<31, 425, 0, (outs g8rc:$RT), (ins g8rc:$RA, g8rc:$RB),
-                         "divde", "$RT, $RA, $RB", IIC_IntDivD,
-                         [(set i64:$RT, (int_ppc_divde g8rc:$RA, g8rc:$RB))]>,
-=======
 def POPCNTW : XForm_11<31, 378, (outs gprc:$rA), (ins gprc:$rS),
                        "popcntw $rA, $rS", IIC_IntGeneral,
                        [(set i32:$rA, (ctpop i32:$rS))]>;
@@ -1091,48 +780,33 @@
 defm DIVDE : XOForm_1rcr<31, 425, 0, (outs g8rc:$rT), (ins g8rc:$rA, g8rc:$rB),
                          "divde", "$rT, $rA, $rB", IIC_IntDivD,
                          [(set i64:$rT, (int_ppc_divde g8rc:$rA, g8rc:$rB))]>,
->>>>>>> cb02aa7e
                          isPPC64, Requires<[HasExtDiv]>;
 
 let Predicates = [IsISA3_0] in {
-def MADDHD : VAForm_1a<48, (outs g8rc:$RT), (ins g8rc:$RA, g8rc:$RB, g8rc:$RC),
+def MADDHD : VAForm_1a<48, (outs g8rc :$RT), (ins g8rc:$RA, g8rc:$RB, g8rc:$RC),
                        "maddhd $RT, $RA, $RB, $RC", IIC_IntMulHD, []>, isPPC64;
 def MADDHDU : VAForm_1a<49, 
-                       (outs g8rc:$RT), (ins g8rc:$RA, g8rc:$RB, g8rc:$RC),
+                       (outs g8rc :$RT), (ins g8rc:$RA, g8rc:$RB, g8rc:$RC),
                        "maddhdu $RT, $RA, $RB, $RC", IIC_IntMulHD, []>, isPPC64;
-def MADDLD : VAForm_1a<51, (outs gprc:$RT), (ins gprc:$RA, gprc:$RB, gprc:$RC),
+def MADDLD : VAForm_1a<51, (outs gprc :$RT), (ins gprc:$RA, gprc:$RB, gprc:$RC),
                        "maddld $RT, $RA, $RB, $RC", IIC_IntMulHD,
                        [(set i32:$RT, (add_without_simm16 (mul_without_simm16 i32:$RA, i32:$RB), i32:$RC))]>,
                        isPPC64;
+def SETB : XForm_44<31, 128, (outs gprc:$RT), (ins crrc:$BFA),
+                       "setb $RT, $BFA", IIC_IntGeneral>, isPPC64;
 let Interpretation64Bit = 1, isCodeGenOnly = 1 in {
   def MADDLD8 : VAForm_1a<51, 
-                       (outs g8rc:$RT), (ins g8rc:$RA, g8rc:$RB, g8rc:$RC),
+                       (outs g8rc :$RT), (ins g8rc:$RA, g8rc:$RB, g8rc:$RC),
                        "maddld $RT, $RA, $RB, $RC", IIC_IntMulHD,
                        [(set i64:$RT, (add_without_simm16 (mul_without_simm16 i64:$RA, i64:$RB), i64:$RC))]>,
                        isPPC64;
   def SETB8 : XForm_44<31, 128, (outs g8rc:$RT), (ins crrc:$BFA),
-                       "setb $RT, $BFA", IIC_IntGeneral>, isPPC64, SExt32To64;
-}
+                       "setb $RT, $BFA", IIC_IntGeneral>, isPPC64;
+}
+def DARN : XForm_45<31, 755, (outs g8rc:$RT), (ins i32imm:$L),
+                     "darn $RT, $L", IIC_LdStLD>, isPPC64;
 def ADDPCIS : DXForm<19, 2, (outs g8rc:$RT), (ins i32imm:$D),
                      "addpcis $RT, $D", IIC_BrB, []>, isPPC64;
-<<<<<<< HEAD
-def MODSD : XForm_8<31, 777, (outs g8rc:$RST), (ins g8rc:$RA, g8rc:$RB),
-                        "modsd $RST, $RA, $RB", IIC_IntDivW,
-                        [(set i64:$RST, (srem i64:$RA, i64:$RB))]>;
-def MODUD : XForm_8<31, 265, (outs g8rc:$RST), (ins g8rc:$RA, g8rc:$RB),
-                        "modud $RST, $RA, $RB", IIC_IntDivW,
-                        [(set i64:$RST, (urem i64:$RA, i64:$RB))]>;
-}
-
-defm DIVDEU : XOForm_1rcr<31, 393, 0, (outs g8rc:$RT), (ins g8rc:$RA, g8rc:$RB),
-                          "divdeu", "$RT, $RA, $RB", IIC_IntDivD,
-                          [(set i64:$RT, (int_ppc_divdeu g8rc:$RA, g8rc:$RB))]>,
-                          isPPC64, Requires<[HasExtDiv]>;
-let isCommutable = 1 in
-defm MULLD : XOForm_1rx<31, 233, (outs g8rc:$RT), (ins g8rc:$RA, g8rc:$RB),
-                        "mulld", "$RT, $RA, $RB", IIC_IntMulHD,
-                        [(set i64:$RT, (mul i64:$RA, i64:$RB))]>, isPPC64;
-=======
 def MODSD : XForm_8<31, 777, (outs g8rc:$rT), (ins g8rc:$rA, g8rc:$rB),
                         "modsd $rT, $rA, $rB", IIC_IntDivW,
                         [(set i64:$rT, (srem i64:$rA, i64:$rB))]>;
@@ -1149,197 +823,88 @@
 defm MULLD : XOForm_1rx<31, 233, 0, (outs g8rc:$rT), (ins g8rc:$rA, g8rc:$rB),
                         "mulld", "$rT, $rA, $rB", IIC_IntMulHD,
                         [(set i64:$rT, (mul i64:$rA, i64:$rB))]>, isPPC64;
->>>>>>> cb02aa7e
 let Interpretation64Bit = 1, isCodeGenOnly = 1 in
-def MULLI8 : DForm_2<7, (outs g8rc:$RST), (ins g8rc:$RA, s16imm64:$D),
-                       "mulli $RST, $RA, $D", IIC_IntMulLI,
-                       [(set i64:$RST, (mul i64:$RA, imm64SExt16:$D))]>;
-}
-
-let hasSideEffects = 1 in {
-def DARN : XForm_45<31, 755, (outs g8rc:$RT), (ins u2imm:$L),
-                    "darn $RT, $L", IIC_LdStLD>, isPPC64;
+def MULLI8 : DForm_2<7, (outs g8rc:$rD), (ins g8rc:$rA, s16imm64:$imm),
+                       "mulli $rD, $rA, $imm", IIC_IntMulLI,
+                       [(set i64:$rD, (mul i64:$rA, imm64SExt16:$imm))]>;
 }
 
 let hasSideEffects = 0 in {
-defm RLDIMI : MDForm_1r<30, 3, (outs g8rc:$RA),
-                        (ins g8rc:$RAi, g8rc:$RS, u6imm:$SH, u6imm:$MBE),
-                        "rldimi", "$RA, $RS, $SH, $MBE", IIC_IntRotateDI,
-                        []>, isPPC64, RegConstraint<"$RAi = $RA">,
-                        NoEncode<"$RAi">;
+defm RLDIMI : MDForm_1r<30, 3, (outs g8rc:$rA),
+                        (ins g8rc:$rSi, g8rc:$rS, u6imm:$SH, u6imm:$MBE),
+                        "rldimi", "$rA, $rS, $SH, $MBE", IIC_IntRotateDI,
+                        []>, isPPC64, RegConstraint<"$rSi = $rA">,
+                        NoEncode<"$rSi">;
 
 // Rotate instructions.
 defm RLDCL  : MDSForm_1r<30, 8,
-                        (outs g8rc:$RA), (ins g8rc:$RS, gprc:$RB, u6imm:$MBE),
-                        "rldcl", "$RA, $RS, $RB, $MBE", IIC_IntRotateD,
+                        (outs g8rc:$rA), (ins g8rc:$rS, gprc:$rB, u6imm:$MBE),
+                        "rldcl", "$rA, $rS, $rB, $MBE", IIC_IntRotateD,
                         []>, isPPC64;
 defm RLDCR  : MDSForm_1r<30, 9,
-                        (outs g8rc:$RA), (ins g8rc:$RS, gprc:$RB, u6imm:$MBE),
-                        "rldcr", "$RA, $RS, $RB, $MBE", IIC_IntRotateD,
+                        (outs g8rc:$rA), (ins g8rc:$rS, gprc:$rB, u6imm:$MBE),
+                        "rldcr", "$rA, $rS, $rB, $MBE", IIC_IntRotateD,
                         []>, isPPC64;
 defm RLDICL : MDForm_1r<30, 0,
-                        (outs g8rc:$RA), (ins g8rc:$RS, u6imm:$SH, u6imm:$MBE),
-                        "rldicl", "$RA, $RS, $SH, $MBE", IIC_IntRotateDI,
+                        (outs g8rc:$rA), (ins g8rc:$rS, u6imm:$SH, u6imm:$MBE),
+                        "rldicl", "$rA, $rS, $SH, $MBE", IIC_IntRotateDI,
                         []>, isPPC64;
 // For fast-isel:
 let isCodeGenOnly = 1 in
 def RLDICL_32_64 : MDForm_1<30, 0,
-                            (outs g8rc:$RA),
-                            (ins gprc:$RS, u6imm:$SH, u6imm:$MBE),
-                            "rldicl $RA, $RS, $SH, $MBE", IIC_IntRotateDI,
+                            (outs g8rc:$rA),
+                            (ins gprc:$rS, u6imm:$SH, u6imm:$MBE),
+                            "rldicl $rA, $rS, $SH, $MBE", IIC_IntRotateDI,
                             []>, isPPC64;
 // End fast-isel.
 let Interpretation64Bit = 1, isCodeGenOnly = 1 in
 defm RLDICL_32 : MDForm_1r<30, 0,
-                           (outs gprc:$RA),
-                           (ins gprc:$RS, u6imm:$SH, u6imm:$MBE),
-                           "rldicl", "$RA, $RS, $SH, $MBE", IIC_IntRotateDI,
+                           (outs gprc:$rA),
+                           (ins gprc:$rS, u6imm:$SH, u6imm:$MBE),
+                           "rldicl", "$rA, $rS, $SH, $MBE", IIC_IntRotateDI,
                            []>, isPPC64;
 defm RLDICR : MDForm_1r<30, 1,
-                        (outs g8rc:$RA), (ins g8rc:$RS, u6imm:$SH, u6imm:$MBE),
-                        "rldicr", "$RA, $RS, $SH, $MBE", IIC_IntRotateDI,
+                        (outs g8rc:$rA), (ins g8rc:$rS, u6imm:$SH, u6imm:$MBE),
+                        "rldicr", "$rA, $rS, $SH, $MBE", IIC_IntRotateDI,
                         []>, isPPC64;
 let isCodeGenOnly = 1 in
 def RLDICR_32 : MDForm_1<30, 1,
-                         (outs gprc:$RA), (ins gprc:$RS, u6imm:$SH, u6imm:$MBE),
-                         "rldicr $RA, $RS, $SH, $MBE", IIC_IntRotateDI,
+                         (outs gprc:$rA), (ins gprc:$rS, u6imm:$SH, u6imm:$MBE),
+                         "rldicr $rA, $rS, $SH, $MBE", IIC_IntRotateDI,
                          []>, isPPC64;
 defm RLDIC  : MDForm_1r<30, 2,
-                        (outs g8rc:$RA), (ins g8rc:$RS, u6imm:$SH, u6imm:$MBE),
-                        "rldic", "$RA, $RS, $SH, $MBE", IIC_IntRotateDI,
+                        (outs g8rc:$rA), (ins g8rc:$rS, u6imm:$SH, u6imm:$MBE),
+                        "rldic", "$rA, $rS, $SH, $MBE", IIC_IntRotateDI,
                         []>, isPPC64;
 
 let Interpretation64Bit = 1, isCodeGenOnly = 1 in {
-defm RLWINM8 : MForm_2r<21, (outs g8rc:$RA),
-                        (ins g8rc:$RS, u5imm:$SH, u5imm:$MB, u5imm:$ME),
-                        "rlwinm", "$RA, $RS, $SH, $MB, $ME", IIC_IntGeneral,
+defm RLWINM8 : MForm_2r<21, (outs g8rc:$rA),
+                        (ins g8rc:$rS, u5imm:$SH, u5imm:$MB, u5imm:$ME),
+                        "rlwinm", "$rA, $rS, $SH, $MB, $ME", IIC_IntGeneral,
                         []>;
 
-defm RLWNM8  : MForm_1r<23, (outs g8rc:$RA),
-                        (ins g8rc:$RS, g8rc:$RB, u5imm:$MB, u5imm:$ME),
-                        "rlwnm", "$RA, $RS, $RB, $MB, $ME", IIC_IntGeneral,
+defm RLWNM8  : MForm_2r<23, (outs g8rc:$rA),
+                        (ins g8rc:$rS, g8rc:$rB, u5imm:$MB, u5imm:$ME),
+                        "rlwnm", "$rA, $rS, $rB, $MB, $ME", IIC_IntGeneral,
                         []>;
 
 // RLWIMI can be commuted if the rotate amount is zero.
 let Interpretation64Bit = 1, isCodeGenOnly = 1 in
-defm RLWIMI8 : MForm_2r<20, (outs g8rc:$RA),
-                        (ins g8rc:$RAi, g8rc:$RS, u5imm:$SH, u5imm:$MB,
-                        u5imm:$ME), "rlwimi", "$RA, $RS, $SH, $MB, $ME",
+defm RLWIMI8 : MForm_2r<20, (outs g8rc:$rA),
+                        (ins g8rc:$rSi, g8rc:$rS, u5imm:$SH, u5imm:$MB,
+                        u5imm:$ME), "rlwimi", "$rA, $rS, $SH, $MB, $ME",
                         IIC_IntRotate, []>, PPC970_DGroup_Cracked,
-                        RegConstraint<"$RAi = $RA">, NoEncode<"$RAi">;
+                        RegConstraint<"$rSi = $rA">, NoEncode<"$rSi">;
 
 let isSelect = 1 in
 def ISEL8   : AForm_4<31, 15,
-                     (outs g8rc:$RT), (ins g8rc_nox0:$RA, g8rc:$RB, crbitrc:$COND),
-                     "isel $RT, $RA, $RB, $COND", IIC_IntISEL,
+                     (outs g8rc:$rT), (ins g8rc_nox0:$rA, g8rc:$rB, crbitrc:$cond),
+                     "isel $rT, $rA, $rB, $cond", IIC_IntISEL,
                      []>;
 }  // Interpretation64Bit
 }  // hasSideEffects = 0
 }  // End FXU Operations.
 
-def : InstAlias<"li $rD, $imm", (ADDI8 g8rc:$rD, ZERO8, s16imm64:$imm)>;
-def : InstAlias<"lis $rD, $imm", (ADDIS8 g8rc:$rD, ZERO8, s17imm64:$imm)>;
-
-def : InstAlias<"mr $rA, $rB", (OR8 g8rc:$rA, g8rc:$rB, g8rc:$rB)>;
-def : InstAlias<"mr. $rA, $rB", (OR8_rec g8rc:$rA, g8rc:$rB, g8rc:$rB)>;
-
-def : InstAlias<"not $rA, $rB", (NOR8 g8rc:$rA, g8rc:$rB, g8rc:$rB)>;
-def : InstAlias<"not. $rA, $rB", (NOR8_rec g8rc:$rA, g8rc:$rB, g8rc:$rB)>;
-
-def : InstAlias<"mtcr $rA", (MTCRF8 255, g8rc:$rA)>;
-
-def : InstAlias<"sub $rA, $rB, $rC", (SUBF8 g8rc:$rA, g8rc:$rC, g8rc:$rB)>;
-def : InstAlias<"sub. $rA, $rB, $rC", (SUBF8_rec g8rc:$rA, g8rc:$rC, g8rc:$rB)>;
-def : InstAlias<"subc $rA, $rB, $rC", (SUBFC8 g8rc:$rA, g8rc:$rC, g8rc:$rB)>;
-def : InstAlias<"subc. $rA, $rB, $rC", (SUBFC8_rec g8rc:$rA, g8rc:$rC, g8rc:$rB)>;
-
-def : InstAlias<"rotlwi $rA, $rS, $n", (RLWINM8 g8rc:$rA, g8rc:$rS, u5imm:$n, 0, 31)>;
-def : InstAlias<"rotlwi. $rA, $rS, $n", (RLWINM8_rec g8rc:$rA, g8rc:$rS, u5imm:$n, 0, 31)>;
-def : InstAlias<"rotlw $rA, $rS, $rB", (RLWNM8 g8rc:$rA, g8rc:$rS, g8rc:$rB, 0, 31)>;
-def : InstAlias<"rotlw. $rA, $rS, $rB", (RLWNM8_rec g8rc:$rA, g8rc:$rS, g8rc:$rB, 0, 31)>;
-def : InstAlias<"clrlwi $rA, $rS, $n", (RLWINM8 g8rc:$rA, g8rc:$rS, 0, u5imm:$n, 31)>;
-def : InstAlias<"clrlwi. $rA, $rS, $n", (RLWINM8_rec g8rc:$rA, g8rc:$rS, 0, u5imm:$n, 31)>;
-
-def : InstAlias<"isellt $rT, $rA, $rB",
-                (ISEL8 g8rc:$rT, g8rc_nox0:$rA, g8rc:$rB, CR0LT)>;
-def : InstAlias<"iselgt $rT, $rA, $rB",
-                (ISEL8 g8rc:$rT, g8rc_nox0:$rA, g8rc:$rB, CR0GT)>;
-def : InstAlias<"iseleq $rT, $rA, $rB",
-                (ISEL8 g8rc:$rT, g8rc_nox0:$rA, g8rc:$rB, CR0EQ)>;
-
-def : InstAlias<"nop", (ORI8 X0, X0, 0)>;
-def : InstAlias<"xnop", (XORI8 X0, X0, 0)>;
-
-def : InstAlias<"cntlzw $rA, $rS", (CNTLZW8 g8rc:$rA, g8rc:$rS)>;
-def : InstAlias<"cntlzw. $rA, $rS", (CNTLZW8_rec g8rc:$rA, g8rc:$rS)>;
-
-def : InstAlias<"mtxer $Rx", (MTSPR8 1, g8rc:$Rx)>;
-def : InstAlias<"mfxer $Rx", (MFSPR8 g8rc:$Rx, 1)>;
-
-//Disable this alias on AIX for now because as does not support them.
-let Predicates = [ModernAs] in {
-
-def : InstAlias<"mtudscr $Rx", (MTSPR8 3, g8rc:$Rx)>;
-def : InstAlias<"mfudscr $Rx", (MFSPR8 g8rc:$Rx, 3)>;
-
-def : InstAlias<"mfrtcu $Rx", (MFSPR8 g8rc:$Rx, 4)>;
-def : InstAlias<"mfrtcl $Rx", (MFSPR8 g8rc:$Rx, 5)>;
-
-def : InstAlias<"mtlr $Rx", (MTSPR8 8, g8rc:$Rx)>;
-def : InstAlias<"mflr $Rx", (MFSPR8 g8rc:$Rx, 8)>;
-
-def : InstAlias<"mtctr $Rx", (MTSPR8 9, g8rc:$Rx)>;
-def : InstAlias<"mfctr $Rx", (MFSPR8 g8rc:$Rx, 9)>;
-
-def : InstAlias<"mtuamr $Rx", (MTSPR8 13, g8rc:$Rx)>;
-def : InstAlias<"mfuamr $Rx", (MFSPR8 g8rc:$Rx, 13)>;
-
-def : InstAlias<"mtdscr $Rx", (MTSPR8 17, g8rc:$Rx)>;
-def : InstAlias<"mfdscr $Rx", (MFSPR8 g8rc:$Rx, 17)>;
-
-def : InstAlias<"mtdsisr $Rx", (MTSPR8 18, g8rc:$Rx)>;
-def : InstAlias<"mfdsisr $Rx", (MFSPR8 g8rc:$Rx, 18)>;
-
-def : InstAlias<"mtdar $Rx", (MTSPR8 19, g8rc:$Rx)>;
-def : InstAlias<"mfdar $Rx", (MFSPR8 g8rc:$Rx, 19)>;
-
-def : InstAlias<"mtdec $Rx", (MTSPR8 22, g8rc:$Rx)>;
-def : InstAlias<"mfdec $Rx", (MFSPR8 g8rc:$Rx, 22)>;
-
-def : InstAlias<"mtsdr1 $Rx", (MTSPR8 25, g8rc:$Rx)>;
-def : InstAlias<"mfsdr1 $Rx", (MFSPR8 g8rc:$Rx, 25)>;
-
-def : InstAlias<"mtsrr0 $Rx", (MTSPR8 26, g8rc:$Rx)>;
-def : InstAlias<"mfsrr0 $Rx", (MFSPR8 g8rc:$Rx, 26)>;
-
-def : InstAlias<"mtsrr1 $Rx", (MTSPR8 27, g8rc:$Rx)>;
-def : InstAlias<"mfsrr1 $Rx", (MFSPR8 g8rc:$Rx, 27)>;
-
-def : InstAlias<"mtcfar $Rx", (MTSPR8 28, g8rc:$Rx)>;
-def : InstAlias<"mfcfar $Rx", (MFSPR8 g8rc:$Rx, 28)>;
-
-def : InstAlias<"mtamr $Rx", (MTSPR8 29, g8rc:$Rx)>;
-def : InstAlias<"mfamr $Rx", (MFSPR8 g8rc:$Rx, 29)>;
-
-foreach SPRG = 0-3 in {
-  def : InstAlias<"mfsprg $RT, "#SPRG, (MFSPR8 g8rc:$RT, !add(SPRG, 272))>;
-  def : InstAlias<"mfsprg"#SPRG#" $RT", (MFSPR8 g8rc:$RT, !add(SPRG, 272))>;
-  def : InstAlias<"mtsprg "#SPRG#", $RT", (MTSPR8 !add(SPRG, 272), g8rc:$RT)>;
-  def : InstAlias<"mtsprg"#SPRG#" $RT", (MTSPR8 !add(SPRG, 272), g8rc:$RT)>;
-}
-
-def : InstAlias<"mfasr $RT", (MFSPR8 g8rc:$RT, 280)>;
-def : InstAlias<"mtasr $RT", (MTSPR8 280, g8rc:$RT)>;
-
-def : InstAlias<"mttbl $Rx", (MTSPR8 284, g8rc:$Rx)>;
-def : InstAlias<"mttbu $Rx", (MTSPR8 285, g8rc:$Rx)>;
-
-def : InstAlias<"mfpvr $RT", (MFSPR8 g8rc:$RT, 287)>;
-
-def : InstAlias<"mfspefscr $Rx", (MFSPR8 g8rc:$Rx, 512)>;
-def : InstAlias<"mtspefscr $Rx", (MTSPR8 512, g8rc:$Rx)>;
-
-}
 
 //===----------------------------------------------------------------------===//
 // Load/Store instructions.
@@ -1349,53 +914,53 @@
 // Sign extending loads.
 let PPC970_Unit = 2 in {
 let Interpretation64Bit = 1, isCodeGenOnly = 1 in
-def LHA8: DForm_1<42, (outs g8rc:$RST), (ins (memri $D, $RA):$addr),
-                  "lha $RST, $addr", IIC_LdStLHA,
-                  [(set i64:$RST, (sextloadi16 DForm:$addr))]>,
-                  PPC970_DGroup_Cracked, SExt32To64;
-def LWA  : DSForm_1<58, 2, (outs g8rc:$RST), (ins (memrix $D, $RA):$addr),
-                    "lwa $RST, $addr", IIC_LdStLWA,
-                    [(set i64:$RST,
-                          (sextloadi32 DSForm:$addr))]>, isPPC64,
-                    PPC970_DGroup_Cracked, SExt32To64;
+def LHA8: DForm_1<42, (outs g8rc:$rD), (ins memri:$src),
+                  "lha $rD, $src", IIC_LdStLHA,
+                  [(set i64:$rD, (sextloadi16 iaddr:$src))]>,
+                  PPC970_DGroup_Cracked;
+def LWA  : DSForm_1<58, 2, (outs g8rc:$rD), (ins memrix:$src),
+                    "lwa $rD, $src", IIC_LdStLWA,
+                    [(set i64:$rD,
+                          (aligned4sextloadi32 iaddrX4:$src))]>, isPPC64,
+                    PPC970_DGroup_Cracked;
 let Interpretation64Bit = 1, isCodeGenOnly = 1 in
-def LHAX8: XForm_1_memOp<31, 343, (outs g8rc:$RST), (ins (memrr $RA, $RB):$addr),
-                        "lhax $RST, $addr", IIC_LdStLHA,
-                        [(set i64:$RST, (sextloadi16 XForm:$addr))]>,
-                        PPC970_DGroup_Cracked, SExt32To64;
-def LWAX : XForm_1_memOp<31, 341, (outs g8rc:$RST), (ins (memrr $RA, $RB):$addr),
-                        "lwax $RST, $addr", IIC_LdStLHA,
-                        [(set i64:$RST, (sextloadi32 XForm:$addr))]>, isPPC64,
-                        PPC970_DGroup_Cracked, SExt32To64;
+def LHAX8: XForm_1_memOp<31, 343, (outs g8rc:$rD), (ins memrr:$src),
+                        "lhax $rD, $src", IIC_LdStLHA,
+                        [(set i64:$rD, (sextloadi16 xaddr:$src))]>,
+                        PPC970_DGroup_Cracked;
+def LWAX : XForm_1_memOp<31, 341, (outs g8rc:$rD), (ins memrr:$src),
+                        "lwax $rD, $src", IIC_LdStLHA,
+                        [(set i64:$rD, (sextloadi32 xaddrX4:$src))]>, isPPC64,
+                        PPC970_DGroup_Cracked;
 // For fast-isel:
-let isCodeGenOnly = 1, mayLoad = 1, hasSideEffects = 0 in {
-def LWA_32  : DSForm_1<58, 2, (outs gprc:$RST), (ins (memrix $D, $RA):$addr),
-                      "lwa $RST, $addr", IIC_LdStLWA, []>, isPPC64,
-                      PPC970_DGroup_Cracked, SExt32To64;
-def LWAX_32 : XForm_1_memOp<31, 341, (outs gprc:$RST), (ins (memrr $RA, $RB):$addr),
-                            "lwax $RST, $addr", IIC_LdStLHA, []>, isPPC64,
-                            PPC970_DGroup_Cracked, SExt32To64;
+let isCodeGenOnly = 1, mayLoad = 1 in {
+def LWA_32  : DSForm_1<58, 2, (outs gprc:$rD), (ins memrix:$src),
+                      "lwa $rD, $src", IIC_LdStLWA, []>, isPPC64,
+                      PPC970_DGroup_Cracked;
+def LWAX_32 : XForm_1_memOp<31, 341, (outs gprc:$rD), (ins memrr:$src),
+                            "lwax $rD, $src", IIC_LdStLHA, []>, isPPC64,
+                            PPC970_DGroup_Cracked;
 } // end fast-isel isCodeGenOnly
 
 // Update forms.
 let mayLoad = 1, hasSideEffects = 0 in {
 let Interpretation64Bit = 1, isCodeGenOnly = 1 in
-def LHAU8 : DForm_1<43, (outs g8rc:$RST, ptr_rc_nor0:$ea_result),
-                    (ins (memri $D, $RA):$addr),
-                    "lhau $RST, $addr", IIC_LdStLHAU,
+def LHAU8 : DForm_1<43, (outs g8rc:$rD, ptr_rc_nor0:$ea_result),
+                    (ins memri:$addr),
+                    "lhau $rD, $addr", IIC_LdStLHAU,
                     []>, RegConstraint<"$addr.reg = $ea_result">,
                     NoEncode<"$ea_result">;
 // NO LWAU!
 
 let Interpretation64Bit = 1, isCodeGenOnly = 1 in
-def LHAUX8 : XForm_1_memOp<31, 375, (outs g8rc:$RST, ptr_rc_nor0:$ea_result),
-                          (ins (memrr $RA, $RB):$addr),
-                          "lhaux $RST, $addr", IIC_LdStLHAUX,
+def LHAUX8 : XForm_1_memOp<31, 375, (outs g8rc:$rD, ptr_rc_nor0:$ea_result),
+                          (ins memrr:$addr),
+                          "lhaux $rD, $addr", IIC_LdStLHAUX,
                           []>, RegConstraint<"$addr.ptrreg = $ea_result">,
                           NoEncode<"$ea_result">;
-def LWAUX : XForm_1_memOp<31, 373, (outs g8rc:$RST, ptr_rc_nor0:$ea_result),
-                          (ins (memrr $RA, $RB):$addr),
-                          "lwaux $RST, $addr", IIC_LdStLHAUX,
+def LWAUX : XForm_1_memOp<31, 373, (outs g8rc:$rD, ptr_rc_nor0:$ea_result),
+                          (ins memrr:$addr),
+                          "lwaux $rD, $addr", IIC_LdStLHAUX,
                           []>, RegConstraint<"$addr.ptrreg = $ea_result">,
                           NoEncode<"$ea_result">, isPPC64;
 }
@@ -1404,64 +969,58 @@
 let Interpretation64Bit = 1, isCodeGenOnly = 1 in {
 // Zero extending loads.
 let PPC970_Unit = 2 in {
-def LBZ8 : DForm_1<34, (outs g8rc:$RST), (ins (memri $D, $RA):$addr),
-                  "lbz $RST, $addr", IIC_LdStLoad,
-                  [(set i64:$RST, (zextloadi8 DForm:$addr))]>, ZExt32To64,
-                  SExt32To64;
-def LHZ8 : DForm_1<40, (outs g8rc:$RST), (ins (memri $D, $RA):$addr),
-                  "lhz $RST, $addr", IIC_LdStLoad,
-                  [(set i64:$RST, (zextloadi16 DForm:$addr))]>, ZExt32To64,
-                  SExt32To64;
-def LWZ8 : DForm_1<32, (outs g8rc:$RST), (ins (memri $D, $RA):$addr),
-                  "lwz $RST, $addr", IIC_LdStLoad,
-                  [(set i64:$RST, (zextloadi32 DForm:$addr))]>, isPPC64,
-                  ZExt32To64;
-
-def LBZX8 : XForm_1_memOp<31,  87, (outs g8rc:$RST), (ins (memrr $RA, $RB):$addr),
-                          "lbzx $RST, $addr", IIC_LdStLoad,
-                          [(set i64:$RST, (zextloadi8 XForm:$addr))]>, ZExt32To64,
-                          SExt32To64;
-def LHZX8 : XForm_1_memOp<31, 279, (outs g8rc:$RST), (ins (memrr $RA, $RB):$addr),
-                          "lhzx $RST, $addr", IIC_LdStLoad,
-                          [(set i64:$RST, (zextloadi16 XForm:$addr))]>,
-                          ZExt32To64, SExt32To64;
-def LWZX8 : XForm_1_memOp<31,  23, (outs g8rc:$RST), (ins (memrr $RA, $RB):$addr),
-                          "lwzx $RST, $addr", IIC_LdStLoad,
-                          [(set i64:$RST, (zextloadi32 XForm:$addr))]>,
-                          ZExt32To64;
+def LBZ8 : DForm_1<34, (outs g8rc:$rD), (ins memri:$src),
+                  "lbz $rD, $src", IIC_LdStLoad,
+                  [(set i64:$rD, (zextloadi8 iaddr:$src))]>;
+def LHZ8 : DForm_1<40, (outs g8rc:$rD), (ins memri:$src),
+                  "lhz $rD, $src", IIC_LdStLoad,
+                  [(set i64:$rD, (zextloadi16 iaddr:$src))]>;
+def LWZ8 : DForm_1<32, (outs g8rc:$rD), (ins memri:$src),
+                  "lwz $rD, $src", IIC_LdStLoad,
+                  [(set i64:$rD, (zextloadi32 iaddr:$src))]>, isPPC64;
+
+def LBZX8 : XForm_1_memOp<31,  87, (outs g8rc:$rD), (ins memrr:$src),
+                          "lbzx $rD, $src", IIC_LdStLoad,
+                          [(set i64:$rD, (zextloadi8 xaddr:$src))]>;
+def LHZX8 : XForm_1_memOp<31, 279, (outs g8rc:$rD), (ins memrr:$src),
+                          "lhzx $rD, $src", IIC_LdStLoad,
+                          [(set i64:$rD, (zextloadi16 xaddr:$src))]>;
+def LWZX8 : XForm_1_memOp<31,  23, (outs g8rc:$rD), (ins memrr:$src),
+                          "lwzx $rD, $src", IIC_LdStLoad,
+                          [(set i64:$rD, (zextloadi32 xaddr:$src))]>;
                    
                    
 // Update forms.
 let mayLoad = 1, hasSideEffects = 0 in {
-def LBZU8 : DForm_1<35, (outs g8rc:$RST, ptr_rc_nor0:$ea_result),
-                    (ins (memri $D, $RA):$addr),
-                    "lbzu $RST, $addr", IIC_LdStLoadUpd,
+def LBZU8 : DForm_1<35, (outs g8rc:$rD, ptr_rc_nor0:$ea_result),
+                    (ins memri:$addr),
+                    "lbzu $rD, $addr", IIC_LdStLoadUpd,
                     []>, RegConstraint<"$addr.reg = $ea_result">,
                     NoEncode<"$ea_result">;
-def LHZU8 : DForm_1<41, (outs g8rc:$RST, ptr_rc_nor0:$ea_result),
-                    (ins (memri $D, $RA):$addr),
-                    "lhzu $RST, $addr", IIC_LdStLoadUpd,
+def LHZU8 : DForm_1<41, (outs g8rc:$rD, ptr_rc_nor0:$ea_result),
+                    (ins memri:$addr),
+                    "lhzu $rD, $addr", IIC_LdStLoadUpd,
                     []>, RegConstraint<"$addr.reg = $ea_result">,
                     NoEncode<"$ea_result">;
-def LWZU8 : DForm_1<33, (outs g8rc:$RST, ptr_rc_nor0:$ea_result),
-                    (ins (memri $D, $RA):$addr),
-                    "lwzu $RST, $addr", IIC_LdStLoadUpd,
+def LWZU8 : DForm_1<33, (outs g8rc:$rD, ptr_rc_nor0:$ea_result),
+                    (ins memri:$addr),
+                    "lwzu $rD, $addr", IIC_LdStLoadUpd,
                     []>, RegConstraint<"$addr.reg = $ea_result">,
                     NoEncode<"$ea_result">;
 
-def LBZUX8 : XForm_1_memOp<31, 119, (outs g8rc:$RST, ptr_rc_nor0:$ea_result),
-                          (ins (memrr $RA, $RB):$addr),
-                          "lbzux $RST, $addr", IIC_LdStLoadUpdX,
+def LBZUX8 : XForm_1_memOp<31, 119, (outs g8rc:$rD, ptr_rc_nor0:$ea_result),
+                          (ins memrr:$addr),
+                          "lbzux $rD, $addr", IIC_LdStLoadUpdX,
                           []>, RegConstraint<"$addr.ptrreg = $ea_result">,
                           NoEncode<"$ea_result">;
-def LHZUX8 : XForm_1_memOp<31, 311, (outs g8rc:$RST, ptr_rc_nor0:$ea_result),
-                          (ins (memrr $RA, $RB):$addr),
-                          "lhzux $RST, $addr", IIC_LdStLoadUpdX,
+def LHZUX8 : XForm_1_memOp<31, 311, (outs g8rc:$rD, ptr_rc_nor0:$ea_result),
+                          (ins memrr:$addr),
+                          "lhzux $rD, $addr", IIC_LdStLoadUpdX,
                           []>, RegConstraint<"$addr.ptrreg = $ea_result">,
                           NoEncode<"$ea_result">;
-def LWZUX8 : XForm_1_memOp<31, 55, (outs g8rc:$RST, ptr_rc_nor0:$ea_result),
-                          (ins (memrr $RA, $RB):$addr),
-                          "lwzux $RST, $addr", IIC_LdStLoadUpdX,
+def LWZUX8 : XForm_1_memOp<31, 55, (outs g8rc:$rD, ptr_rc_nor0:$ea_result),
+                          (ins memrr:$addr),
+                          "lwzux $rD, $addr", IIC_LdStLoadUpdX,
                           []>, RegConstraint<"$addr.ptrreg = $ea_result">,
                           NoEncode<"$ea_result">;
 }
@@ -1471,9 +1030,9 @@
 
 // Full 8-byte loads.
 let PPC970_Unit = 2 in {
-def LD   : DSForm_1<58, 0, (outs g8rc:$RST), (ins (memrix $D, $RA):$addr),
-                    "ld $RST, $addr", IIC_LdStLD,
-                    [(set i64:$RST, (load DSForm:$addr))]>, isPPC64;
+def LD   : DSForm_1<58, 0, (outs g8rc:$rD), (ins memrix:$src),
+                    "ld $rD, $src", IIC_LdStLD,
+                    [(set i64:$rD, (aligned4load iaddrX4:$src))]>, isPPC64;
 // The following four definitions are selected for small code model only.
 // Otherwise, we need to create two instructions to form a 32-bit offset,
 // so we have a custom matcher for TOC_ENTRY in PPCDAGToDAGIsel::Select().
@@ -1494,82 +1053,47 @@
                   [(set i64:$rD,
                      (PPCtoc_entry tblockaddress:$disp, i64:$reg))]>, isPPC64;
 
-def LDX  : XForm_1_memOp<31,  21, (outs g8rc:$RST), (ins (memrr $RA, $RB):$addr),
-                        "ldx $RST, $addr", IIC_LdStLD,
-                        [(set i64:$RST, (load XForm:$addr))]>, isPPC64;
-
-let Predicates = [IsISA2_06] in {
-def LDBRX : XForm_1_memOp<31,  532, (outs g8rc:$RST), (ins (memrr $RA, $RB):$addr),
-                          "ldbrx $RST, $addr", IIC_LdStLoad,
-                          [(set i64:$RST, (PPClbrx ForceXForm:$addr, i64))]>, isPPC64;
-}
+def LDX  : XForm_1_memOp<31,  21, (outs g8rc:$rD), (ins memrr:$src),
+                        "ldx $rD, $src", IIC_LdStLD,
+                        [(set i64:$rD, (load xaddrX4:$src))]>, isPPC64;
+def LDBRX : XForm_1_memOp<31,  532, (outs g8rc:$rD), (ins memrr:$src),
+                          "ldbrx $rD, $src", IIC_LdStLoad,
+                          [(set i64:$rD, (PPClbrx xoaddr:$src, i64))]>, isPPC64;
 
 let mayLoad = 1, hasSideEffects = 0, isCodeGenOnly = 1 in {
-def LHBRX8 : XForm_1_memOp<31, 790, (outs g8rc:$RST), (ins (memrr $RA, $RB):$addr),
-                          "lhbrx $RST, $addr", IIC_LdStLoad, []>, ZExt32To64;
-def LWBRX8 : XForm_1_memOp<31,  534, (outs g8rc:$RST), (ins (memrr $RA, $RB):$addr),
-                          "lwbrx $RST, $addr", IIC_LdStLoad, []>, ZExt32To64;
+def LHBRX8 : XForm_1_memOp<31, 790, (outs g8rc:$rD), (ins memrr:$src),
+                          "lhbrx $rD, $src", IIC_LdStLoad, []>;
+def LWBRX8 : XForm_1_memOp<31,  534, (outs g8rc:$rD), (ins memrr:$src),
+                          "lwbrx $rD, $src", IIC_LdStLoad, []>;
 }
 
 let mayLoad = 1, hasSideEffects = 0 in {
-def LDU  : DSForm_1<58, 1, (outs g8rc:$RST, ptr_rc_nor0:$ea_result),
-                    (ins (memrix $D, $RA):$addr),
-                    "ldu $RST, $addr", IIC_LdStLDU,
+def LDU  : DSForm_1<58, 1, (outs g8rc:$rD, ptr_rc_nor0:$ea_result),
+                    (ins memrix:$addr),
+                    "ldu $rD, $addr", IIC_LdStLDU,
                     []>, RegConstraint<"$addr.reg = $ea_result">, isPPC64,
                     NoEncode<"$ea_result">;
 
-def LDUX : XForm_1_memOp<31, 53, (outs g8rc:$RST, ptr_rc_nor0:$ea_result),
-                        (ins (memrr $RA, $RB):$addr),
-                        "ldux $RST, $addr", IIC_LdStLDUX,
+def LDUX : XForm_1_memOp<31, 53, (outs g8rc:$rD, ptr_rc_nor0:$ea_result),
+                        (ins memrr:$addr),
+                        "ldux $rD, $addr", IIC_LdStLDUX,
                         []>, RegConstraint<"$addr.ptrreg = $ea_result">,
                         NoEncode<"$ea_result">, isPPC64;
-}
-
-let mayLoad = 1, hasNoSchedulingInfo = 1 in {
-// Full 16-byte load.
-// Early clobber $RTp to avoid assigned to the same register as RA.
-// TODO: Add scheduling info.
-def LQ   : DQForm_RTp5_RA17_MEM<56, 0,
-                                (outs g8prc:$RTp),
-                                (ins (memrix16 $DQ, $RA):$addr),
-                                "lq $RTp, $addr", IIC_LdStLQ,
-                                []>,
-                                RegConstraint<"@earlyclobber $RTp">,
-                                isPPC64;
-// We don't really have LQX in the ISA, make a pseudo one so that we can
-// handle x-form during isel. Make it pre-ra may expose
-// oppotunities to some opts(CSE, LICM and etc.) for the result of adding
-// RA and RB.
-def LQX_PSEUDO : PPCCustomInserterPseudo<(outs g8prc:$RTp),
-                                         (ins memrr:$src), "#LQX_PSEUDO", []>;
-
-def RESTORE_QUADWORD : PPCEmitTimePseudo<(outs g8prc:$RTp), (ins memrix:$src),
-                                         "#RESTORE_QUADWORD", []>;
-}
-
-}
-
-def : Pat<(int_ppc_atomic_load_i128 iaddrX16:$src),
-          (SPLIT_QUADWORD (LQ memrix16:$src))>;
-
-def : Pat<(int_ppc_atomic_load_i128 ForceXForm:$src),
-          (SPLIT_QUADWORD (LQX_PSEUDO memrr:$src))>;
+
+def LDMX : XForm_1<31, 309, (outs g8rc:$rD), (ins memrr:$src),
+                   "ldmx $rD, $src", IIC_LdStLD, []>, isPPC64,
+                   Requires<[IsISA3_0]>;
+}
+}
 
 // Support for medium and large code model.
 let hasSideEffects = 0 in {
 let isReMaterializable = 1 in {
-def ADDIStocHA8: PPCEmitTimePseudo<(outs g8rc:$rD), (ins g8rc_nox0:$reg, tocentry:$disp),
-                       "#ADDIStocHA8", []>, isPPC64;
+def ADDIStocHA: PPCEmitTimePseudo<(outs g8rc:$rD), (ins g8rc_nox0:$reg, tocentry:$disp),
+                       "#ADDIStocHA", []>, isPPC64;
 def ADDItocL: PPCEmitTimePseudo<(outs g8rc:$rD), (ins g8rc_nox0:$reg, tocentry:$disp),
                      "#ADDItocL", []>, isPPC64;
 }
-
-// Local Data Transform
-def ADDItoc8 : PPCEmitTimePseudo<(outs g8rc:$rD), (ins tocentry:$disp, g8rc_nox0:$reg),
-                   "#ADDItoc8",
-                   [(set i64:$rD,
-                     (PPCtoc_entry tglobaladdr:$disp, i64:$reg))]>, isPPC64;
-
 let mayLoad = 1 in
 def LDtocL: PPCEmitTimePseudo<(outs g8rc:$rD), (ins tocentry:$disp, g8rc_nox0:$reg),
                    "#LDtocL", []>, isPPC64;
@@ -1582,7 +1106,7 @@
                            (PPCaddisGotTprelHA i64:$reg,
                                                tglobaltlsaddr:$disp))]>,
                   isPPC64;
-def LDgotTprelL: PPCEmitTimePseudo<(outs g8rc_nox0:$rD), (ins s16imm64:$disp, g8rc_nox0:$reg),
+def LDgotTprelL: PPCEmitTimePseudo<(outs g8rc:$rD), (ins s16imm64:$disp, g8rc_nox0:$reg),
                         "#LDgotTprelL",
                         [(set i64:$rD,
                           (PPCldGotTprelL tglobaltlsaddr:$disp, i64:$reg))]>,
@@ -1603,48 +1127,17 @@
                        [(set i64:$rD,
                          (PPCaddiTlsgdL i64:$reg, tglobaltlsaddr:$disp))]>,
                  isPPC64;
-
-class GETtlsADDRPseudo <string asmstr> : PPCEmitTimePseudo<(outs g8rc:$rD), (ins g8rc:$reg, tlsgd:$sym),
-                                             asmstr,
-                                             [(set i64:$rD,
-                                               (PPCgetTlsAddr i64:$reg, tglobaltlsaddr:$sym))]>,
-                                      isPPC64;
-class GETtlsldADDRPseudo <string asmstr> : PPCEmitTimePseudo<(outs g8rc:$rD), (ins g8rc:$reg, tlsgd:$sym),
-                                             asmstr,
-                                             [(set i64:$rD,
-                                               (PPCgetTlsldAddr i64:$reg, tglobaltlsaddr:$sym))]>,
-                                      isPPC64;
-
-let hasExtraSrcRegAllocReq = 1, hasExtraDefRegAllocReq = 1 in {
-// LR8 is a true define, while the rest of the Defs are clobbers. X3 is
+// LR8 is a true define, while the rest of the Defs are clobbers.  X3 is
 // explicitly defined when this op is created, so not mentioned here.
 // This is lowered to BL8_NOP_TLS by the assembly printer, so the size must be
 // correct because the branch select pass is relying on it.
-let Defs = [X0,X4,X5,X6,X7,X8,X9,X10,X11,X12,LR8,CTR8,CR0,CR1,CR5,CR6,CR7], Size = 8 in
-def GETtlsADDR : GETtlsADDRPseudo <"#GETtlsADDR">;
-let Defs = [X0,X2,X4,X5,X6,X7,X8,X9,X10,X11,X12,LR8,CTR8,CR0,CR1,CR5,CR6,CR7], Size = 8 in
-def GETtlsADDRPCREL : GETtlsADDRPseudo <"#GETtlsADDRPCREL">;
-
-// LR8 is a true define, while the rest of the Defs are clobbers. X3 is
-// explicitly defined when this op is created, so not mentioned here.
-let Defs = [X0,X4,X5,X6,X7,X8,X9,X10,X11,X12,LR8,CTR8,CR0,CR1,CR5,CR6,CR7] in
-def GETtlsldADDR : GETtlsldADDRPseudo <"#GETtlsldADDR">;
-let Defs = [X0,X2,X4,X5,X6,X7,X8,X9,X10,X11,X12,LR8,CTR8,CR0,CR1,CR5,CR6,CR7] in
-def GETtlsldADDRPCREL : GETtlsldADDRPseudo <"#GETtlsldADDRPCREL">;
-
-// On AIX, the call to __tls_get_addr needs two inputs in X3/X4 for the
-// offset and region handle respectively. The call is not followed by a nop
-// so we don't need to mark it with a size of 8 bytes. Finally, the assembly
-// manual mentions this exact set of registers as the clobbered set, others
-// are guaranteed not to be clobbered.
-let Defs = [X0,X4,X5,X11,LR8,CR0] in
-def GETtlsADDR64AIX :
-  PPCEmitTimePseudo<(outs g8rc:$rD),(ins g8rc:$offset, g8rc:$handle),
-                    "GETtlsADDR64AIX",
-                    [(set i64:$rD,
-                      (PPCgetTlsAddr i64:$offset, i64:$handle))]>, isPPC64;
-}
-
+let hasExtraSrcRegAllocReq = 1, hasExtraDefRegAllocReq = 1, Size = 8,
+    Defs = [X0,X4,X5,X6,X7,X8,X9,X10,X11,X12,LR8,CTR8,CR0,CR1,CR5,CR6,CR7] in
+def GETtlsADDR : PPCEmitTimePseudo<(outs g8rc:$rD), (ins g8rc:$reg, tlsgd:$sym),
+                        "#GETtlsADDR",
+                        [(set i64:$rD,
+                          (PPCgetTlsAddr i64:$reg, tglobaltlsaddr:$sym))]>,
+                 isPPC64;
 // Combined op for ADDItlsgdL and GETtlsADDR, late expanded.  X3 and LR8
 // are true defines while the rest of the Defs are clobbers.
 let hasExtraSrcRegAllocReq = 1, hasExtraDefRegAllocReq = 1,
@@ -1668,13 +1161,15 @@
                        [(set i64:$rD,
                          (PPCaddiTlsldL i64:$reg, tglobaltlsaddr:$disp))]>,
                  isPPC64;
-// This pseudo is expanded to two copies to put the variable offset in R4 and
-// the region handle in R3 and GETtlsADDR64AIX.
-def TLSGDAIX8 :
-  PPCEmitTimePseudo<(outs g8rc:$rD), (ins g8rc:$offset, g8rc:$handle),
-                     "#TLSGDAIX8",
-                     [(set i64:$rD,
-                       (PPCTlsgdAIX i64:$offset, i64:$handle))]>;
+// LR8 is a true define, while the rest of the Defs are clobbers.  X3 is
+// explicitly defined when this op is created, so not mentioned here.
+let hasExtraSrcRegAllocReq = 1, hasExtraDefRegAllocReq = 1,
+    Defs = [X0,X4,X5,X6,X7,X8,X9,X10,X11,X12,LR8,CTR8,CR0,CR1,CR5,CR6,CR7] in
+def GETtlsldADDR : PPCEmitTimePseudo<(outs g8rc:$rD), (ins g8rc:$reg, tlsgd:$sym),
+                          "#GETtlsldADDR",
+                          [(set i64:$rD,
+                            (PPCgetTlsldAddr i64:$reg, tglobaltlsaddr:$sym))]>,
+                   isPPC64;
 // Combined op for ADDItlsldL and GETtlsADDR, late expanded.  X3 and LR8
 // are true defines, while the rest of the Defs are clobbers.
 let hasExtraSrcRegAllocReq = 1, hasExtraDefRegAllocReq = 1,
@@ -1699,125 +1194,90 @@
                          [(set i64:$rD,
                            (PPCaddiDtprelL i64:$reg, tglobaltlsaddr:$disp))]>,
                   isPPC64;
-def PADDIdtprel : PPCEmitTimePseudo<(outs g8rc:$rD), (ins g8rc_nox0:$reg, s16imm64:$disp),
-                          "#PADDIdtprel",
-                          [(set i64:$rD,
-                            (PPCpaddiDtprel i64:$reg, tglobaltlsaddr:$disp))]>,
-                  isPPC64;
 
 let PPC970_Unit = 2 in {
 let Interpretation64Bit = 1, isCodeGenOnly = 1 in {
 // Truncating stores.                       
-def STB8 : DForm_1<38, (outs), (ins g8rc:$RST, (memri $D, $RA):$addr),
-                   "stb $RST, $addr", IIC_LdStStore,
-                   [(truncstorei8 i64:$RST, DForm:$addr)]>;
-def STH8 : DForm_1<44, (outs), (ins g8rc:$RST, (memri $D, $RA):$addr),
-                   "sth $RST, $addr", IIC_LdStStore,
-                   [(truncstorei16 i64:$RST, DForm:$addr)]>;
-def STW8 : DForm_1<36, (outs), (ins g8rc:$RST, (memri $D, $RA):$addr),
-                   "stw $RST, $addr", IIC_LdStStore,
-                   [(truncstorei32 i64:$RST, DForm:$addr)]>;
-def STBX8 : XForm_8_memOp<31, 215, (outs), (ins g8rc:$RST, (memrr $RA, $RB):$addr),
-                          "stbx $RST, $addr", IIC_LdStStore,
-                          [(truncstorei8 i64:$RST, XForm:$addr)]>,
+def STB8 : DForm_1<38, (outs), (ins g8rc:$rS, memri:$src),
+                   "stb $rS, $src", IIC_LdStStore,
+                   [(truncstorei8 i64:$rS, iaddr:$src)]>;
+def STH8 : DForm_1<44, (outs), (ins g8rc:$rS, memri:$src),
+                   "sth $rS, $src", IIC_LdStStore,
+                   [(truncstorei16 i64:$rS, iaddr:$src)]>;
+def STW8 : DForm_1<36, (outs), (ins g8rc:$rS, memri:$src),
+                   "stw $rS, $src", IIC_LdStStore,
+                   [(truncstorei32 i64:$rS, iaddr:$src)]>;
+def STBX8 : XForm_8_memOp<31, 215, (outs), (ins g8rc:$rS, memrr:$dst),
+                          "stbx $rS, $dst", IIC_LdStStore,
+                          [(truncstorei8 i64:$rS, xaddr:$dst)]>,
                           PPC970_DGroup_Cracked;
-def STHX8 : XForm_8_memOp<31, 407, (outs), (ins g8rc:$RST, (memrr $RA, $RB):$addr),
-                          "sthx $RST, $addr", IIC_LdStStore,
-                          [(truncstorei16 i64:$RST, XForm:$addr)]>,
+def STHX8 : XForm_8_memOp<31, 407, (outs), (ins g8rc:$rS, memrr:$dst),
+                          "sthx $rS, $dst", IIC_LdStStore,
+                          [(truncstorei16 i64:$rS, xaddr:$dst)]>,
                           PPC970_DGroup_Cracked;
-def STWX8 : XForm_8_memOp<31, 151, (outs), (ins g8rc:$RST, (memrr $RA, $RB):$addr),
-                          "stwx $RST, $addr", IIC_LdStStore,
-                          [(truncstorei32 i64:$RST, XForm:$addr)]>,
+def STWX8 : XForm_8_memOp<31, 151, (outs), (ins g8rc:$rS, memrr:$dst),
+                          "stwx $rS, $dst", IIC_LdStStore,
+                          [(truncstorei32 i64:$rS, xaddr:$dst)]>,
                           PPC970_DGroup_Cracked;
 } // Interpretation64Bit
 
 // Normal 8-byte stores.
-def STD  : DSForm_1<62, 0, (outs), (ins g8rc:$RST, (memrix $D, $RA):$addr),
-                    "std $RST, $addr", IIC_LdStSTD,
-                    [(store i64:$RST, DSForm:$addr)]>, isPPC64;
-def STDX  : XForm_8_memOp<31, 149, (outs), (ins g8rc:$RST, (memrr $RA, $RB):$addr),
-                          "stdx $RST, $addr", IIC_LdStSTD,
-                          [(store i64:$RST, XForm:$addr)]>, isPPC64,
+def STD  : DSForm_1<62, 0, (outs), (ins g8rc:$rS, memrix:$dst),
+                    "std $rS, $dst", IIC_LdStSTD,
+                    [(aligned4store i64:$rS, iaddrX4:$dst)]>, isPPC64;
+def STDX  : XForm_8_memOp<31, 149, (outs), (ins g8rc:$rS, memrr:$dst),
+                          "stdx $rS, $dst", IIC_LdStSTD,
+                          [(store i64:$rS, xaddrX4:$dst)]>, isPPC64,
                           PPC970_DGroup_Cracked;
-
-let Predicates = [IsISA2_06] in {
-def STDBRX: XForm_8_memOp<31, 660, (outs), (ins g8rc:$RST, (memrr $RA, $RB):$addr),
-                          "stdbrx $RST, $addr", IIC_LdStStore,
-                          [(PPCstbrx i64:$RST, ForceXForm:$addr, i64)]>, isPPC64,
+def STDBRX: XForm_8_memOp<31, 660, (outs), (ins g8rc:$rS, memrr:$dst),
+                          "stdbrx $rS, $dst", IIC_LdStStore,
+                          [(PPCstbrx i64:$rS, xoaddr:$dst, i64)]>, isPPC64,
                           PPC970_DGroup_Cracked;
 }
-
-let mayStore = 1, hasNoSchedulingInfo = 1 in {
-// Normal 16-byte stores.
-// TODO: Add scheduling info.
-def STQ : DSForm_1<62, 2, (outs), (ins g8prc:$RST, (memrix $D, $RA):$addr),
-                   "stq $RST, $addr", IIC_LdStSTQ,
-                   []>, isPPC64;
-
-def STQX_PSEUDO : PPCCustomInserterPseudo<(outs),
-                                          (ins g8prc:$RSp, memrr:$dst),
-                                          "#STQX_PSEUDO", []>;
-
-def SPILL_QUADWORD : PPCEmitTimePseudo<(outs), (ins g8prc:$RSp, memrix:$dst),
-                                       "#SPILL_QUADWORD", []>;
-}
-
-}
-
-def BUILD_QUADWORD : PPCPostRAExpPseudo<
-                       (outs g8prc:$RTp),
-                       (ins g8rc:$lo, g8rc:$hi),
-                       "#BUILD_QUADWORD", []>;
-
-def : Pat<(int_ppc_atomic_store_i128 i64:$lo, i64:$hi, DSForm:$dst),
-          (STQ (BUILD_QUADWORD g8rc:$lo, g8rc:$hi), memrix:$dst)>;
-
-def : Pat<(int_ppc_atomic_store_i128 i64:$lo, i64:$hi, ForceXForm:$dst),
-          (STQX_PSEUDO (BUILD_QUADWORD g8rc:$lo, g8rc:$hi), memrr:$dst)>;
 
 // Stores with Update (pre-inc).
 let PPC970_Unit = 2, mayStore = 1, mayLoad = 0 in {
 let Interpretation64Bit = 1, isCodeGenOnly = 1 in {
-def STBU8 : DForm_1<39, (outs ptr_rc_nor0:$ea_res), (ins g8rc:$RST, (memri $D, $RA):$addr),
-                   "stbu $RST, $addr", IIC_LdStSTU, []>,
-                   RegConstraint<"$addr.reg = $ea_res">, NoEncode<"$ea_res">;
-def STHU8 : DForm_1<45, (outs ptr_rc_nor0:$ea_res), (ins g8rc:$RST, (memri $D, $RA):$addr),
-                   "sthu $RST, $addr", IIC_LdStSTU, []>,
-                   RegConstraint<"$addr.reg = $ea_res">, NoEncode<"$ea_res">;
-def STWU8 : DForm_1<37, (outs ptr_rc_nor0:$ea_res), (ins g8rc:$RST, (memri $D, $RA):$addr),
-                   "stwu $RST, $addr", IIC_LdStSTU, []>,
-                   RegConstraint<"$addr.reg = $ea_res">, NoEncode<"$ea_res">;
+def STBU8 : DForm_1<39, (outs ptr_rc_nor0:$ea_res), (ins g8rc:$rS, memri:$dst),
+                   "stbu $rS, $dst", IIC_LdStSTU, []>,
+                   RegConstraint<"$dst.reg = $ea_res">, NoEncode<"$ea_res">;
+def STHU8 : DForm_1<45, (outs ptr_rc_nor0:$ea_res), (ins g8rc:$rS, memri:$dst),
+                   "sthu $rS, $dst", IIC_LdStSTU, []>,
+                   RegConstraint<"$dst.reg = $ea_res">, NoEncode<"$ea_res">;
+def STWU8 : DForm_1<37, (outs ptr_rc_nor0:$ea_res), (ins g8rc:$rS, memri:$dst),
+                   "stwu $rS, $dst", IIC_LdStSTU, []>,
+                   RegConstraint<"$dst.reg = $ea_res">, NoEncode<"$ea_res">;
 
 def STBUX8: XForm_8_memOp<31, 247, (outs ptr_rc_nor0:$ea_res),
-                          (ins g8rc:$RST, (memrr $RA, $RB):$addr),
-                          "stbux $RST, $addr", IIC_LdStSTUX, []>,
-                          RegConstraint<"$addr.ptrreg = $ea_res">,
+                          (ins g8rc:$rS, memrr:$dst),
+                          "stbux $rS, $dst", IIC_LdStSTUX, []>,
+                          RegConstraint<"$dst.ptrreg = $ea_res">,
                           NoEncode<"$ea_res">,
                           PPC970_DGroup_Cracked;
 def STHUX8: XForm_8_memOp<31, 439, (outs ptr_rc_nor0:$ea_res),
-                          (ins g8rc:$RST, (memrr $RA, $RB):$addr),
-                          "sthux $RST, $addr", IIC_LdStSTUX, []>,
-                          RegConstraint<"$addr.ptrreg = $ea_res">,
+                          (ins g8rc:$rS, memrr:$dst),
+                          "sthux $rS, $dst", IIC_LdStSTUX, []>,
+                          RegConstraint<"$dst.ptrreg = $ea_res">,
                           NoEncode<"$ea_res">,
                           PPC970_DGroup_Cracked;
 def STWUX8: XForm_8_memOp<31, 183, (outs ptr_rc_nor0:$ea_res),
-                          (ins g8rc:$RST, (memrr $RA, $RB):$addr),
-                          "stwux $RST, $addr", IIC_LdStSTUX, []>,
-                          RegConstraint<"$addr.ptrreg = $ea_res">,
+                          (ins g8rc:$rS, memrr:$dst),
+                          "stwux $rS, $dst", IIC_LdStSTUX, []>,
+                          RegConstraint<"$dst.ptrreg = $ea_res">,
                           NoEncode<"$ea_res">,
                           PPC970_DGroup_Cracked;
 } // Interpretation64Bit
 
 def STDU : DSForm_1<62, 1, (outs ptr_rc_nor0:$ea_res),
-                   (ins g8rc:$RST, (memrix $D, $RA):$addr),
-                   "stdu $RST, $addr", IIC_LdStSTU, []>,
-                   RegConstraint<"$addr.reg = $ea_res">, NoEncode<"$ea_res">,
+                   (ins g8rc:$rS, memrix:$dst),
+                   "stdu $rS, $dst", IIC_LdStSTU, []>,
+                   RegConstraint<"$dst.reg = $ea_res">, NoEncode<"$ea_res">,
                    isPPC64;
 
 def STDUX : XForm_8_memOp<31, 181, (outs ptr_rc_nor0:$ea_res),
-                          (ins g8rc:$RST, (memrr $RA, $RB):$addr),
-                          "stdux $RST, $addr", IIC_LdStSTUX, []>,
-                          RegConstraint<"$addr.ptrreg = $ea_res">,
+                          (ins g8rc:$rS, memrr:$dst),
+                          "stdux $rS, $dst", IIC_LdStSTUX, []>,
+                          RegConstraint<"$dst.ptrreg = $ea_res">,
                           NoEncode<"$ea_res">,
                           PPC970_DGroup_Cracked, isPPC64;
 }
@@ -1831,7 +1291,7 @@
           (STHU8 $rS, iaddroff:$ptroff, $ptrreg)>;
 def : Pat<(pre_truncsti32 i64:$rS, iPTR:$ptrreg, iaddroff:$ptroff),
           (STWU8 $rS, iaddroff:$ptroff, $ptrreg)>;
-def : Pat<(DSFormPreStore i64:$rS, iPTR:$ptrreg, iaddroff:$ptroff),
+def : Pat<(aligned4pre_store i64:$rS, iPTR:$ptrreg, iaddroff:$ptroff),
           (STDU $rS, iaddroff:$ptroff, $ptrreg)>;
 
 def : Pat<(pre_truncsti8 i64:$rS, iPTR:$ptrreg, iPTR:$ptroff),
@@ -1849,69 +1309,38 @@
 //
 
 
-let PPC970_Unit = 3, hasSideEffects = 0, mayRaiseFPException = 1,
+let PPC970_Unit = 3, hasSideEffects = 0,
     Uses = [RM] in {  // FPU Operations.
-defm FCFID  : XForm_26r<63, 846, (outs f8rc:$RST), (ins f8rc:$RB),
-                        "fcfid", "$RST, $RB", IIC_FPGeneral,
-                        [(set f64:$RST, (PPCany_fcfid f64:$RB))]>, isPPC64;
-defm FCTID  : XForm_26r<63, 814, (outs f8rc:$RST), (ins f8rc:$RB),
-                        "fctid", "$RST, $RB", IIC_FPGeneral,
+defm FCFID  : XForm_26r<63, 846, (outs f8rc:$frD), (ins f8rc:$frB),
+                        "fcfid", "$frD, $frB", IIC_FPGeneral,
+                        [(set f64:$frD, (PPCfcfid f64:$frB))]>, isPPC64;
+defm FCTID  : XForm_26r<63, 814, (outs f8rc:$frD), (ins f8rc:$frB),
+                        "fctid", "$frD, $frB", IIC_FPGeneral,
                         []>, isPPC64;
-defm FCTIDU : XForm_26r<63, 942, (outs f8rc:$RST), (ins f8rc:$RB),
-                        "fctidu", "$RST, $RB", IIC_FPGeneral,
+defm FCTIDU : XForm_26r<63, 942, (outs f8rc:$frD), (ins f8rc:$frB),
+                        "fctidu", "$frD, $frB", IIC_FPGeneral,
                         []>, isPPC64;
-defm FCTIDZ : XForm_26r<63, 815, (outs f8rc:$RST), (ins f8rc:$RB),
-                        "fctidz", "$RST, $RB", IIC_FPGeneral,
-                        [(set f64:$RST, (PPCany_fctidz f64:$RB))]>, isPPC64;
-
-defm FCFIDU  : XForm_26r<63, 974, (outs f8rc:$RST), (ins f8rc:$RB),
-                        "fcfidu", "$RST, $RB", IIC_FPGeneral,
-                        [(set f64:$RST, (PPCany_fcfidu f64:$RB))]>, isPPC64;
-defm FCFIDS  : XForm_26r<59, 846, (outs f4rc:$RST), (ins f8rc:$RB),
-                        "fcfids", "$RST, $RB", IIC_FPGeneral,
-                        [(set f32:$RST, (PPCany_fcfids f64:$RB))]>, isPPC64;
-defm FCFIDUS : XForm_26r<59, 974, (outs f4rc:$RST), (ins f8rc:$RB),
-                        "fcfidus", "$RST, $RB", IIC_FPGeneral,
-                        [(set f32:$RST, (PPCany_fcfidus f64:$RB))]>, isPPC64;
-defm FCTIDUZ : XForm_26r<63, 943, (outs f8rc:$RST), (ins f8rc:$RB),
-                        "fctiduz", "$RST, $RB", IIC_FPGeneral,
-                        [(set f64:$RST, (PPCany_fctiduz f64:$RB))]>, isPPC64;
-defm FCTIWUZ : XForm_26r<63, 143, (outs f8rc:$RST), (ins f8rc:$RB),
-                        "fctiwuz", "$RST, $RB", IIC_FPGeneral,
-                        [(set f64:$RST, (PPCany_fctiwuz f64:$RB))]>, isPPC64;
-}
-
-// These instructions store a hash computed from the value of the link register
-// and the value of the stack pointer.
-let mayStore = 1, Interpretation64Bit = 1, isCodeGenOnly = 1 in {
-def HASHST8 : XForm_XD6_RA5_RB5<31, 722, (outs),
-                                (ins g8rc:$RB, (memrihash $D, $RA):$addr),
-                                "hashst $RB, $addr", IIC_IntGeneral, []>;
-def HASHSTP8 : XForm_XD6_RA5_RB5<31, 658, (outs),
-                                 (ins g8rc:$RB, (memrihash $D, $RA):$addr),
-                                 "hashstp $RB, $addr", IIC_IntGeneral, []>;
-}
-
-// These instructions check a hash computed from the value of the link register
-// and the value of the stack pointer. The hasSideEffects flag is needed as the
-// instruction may TRAP if the hash does not match the hash stored at the
-// specified address.
-let mayLoad = 1, hasSideEffects = 1,
-    Interpretation64Bit = 1, isCodeGenOnly = 1 in {
-def HASHCHK8 : XForm_XD6_RA5_RB5<31, 754, (outs),
-                                 (ins g8rc:$RB, (memrihash $D, $RA):$addr),
-                                 "hashchk $RB, $addr", IIC_IntGeneral, []>;
-def HASHCHKP8 : XForm_XD6_RA5_RB5<31, 690, (outs),
-                                  (ins g8rc:$RB, (memrihash $D, $RA):$addr),
-                                  "hashchkp $RB, $addr", IIC_IntGeneral, []>;
-}
-
-let Interpretation64Bit = 1, isCodeGenOnly = 1, hasSideEffects = 1 in
-def ADDEX8 : Z23Form_RTAB5_CY2<31, 170, (outs g8rc:$RT),
-                              (ins g8rc:$RA, g8rc:$RB, u2imm:$CY),
-                              "addex $RT, $RA, $RB, $CY", IIC_IntGeneral,
-                              [(set i64:$RT, (int_ppc_addex i64:$RA, i64:$RB,
-                                                            timm:$CY))]>;
+defm FCTIDZ : XForm_26r<63, 815, (outs f8rc:$frD), (ins f8rc:$frB),
+                        "fctidz", "$frD, $frB", IIC_FPGeneral,
+                        [(set f64:$frD, (PPCfctidz f64:$frB))]>, isPPC64;
+
+defm FCFIDU  : XForm_26r<63, 974, (outs f8rc:$frD), (ins f8rc:$frB),
+                        "fcfidu", "$frD, $frB", IIC_FPGeneral,
+                        [(set f64:$frD, (PPCfcfidu f64:$frB))]>, isPPC64;
+defm FCFIDS  : XForm_26r<59, 846, (outs f4rc:$frD), (ins f8rc:$frB),
+                        "fcfids", "$frD, $frB", IIC_FPGeneral,
+                        [(set f32:$frD, (PPCfcfids f64:$frB))]>, isPPC64;
+defm FCFIDUS : XForm_26r<59, 974, (outs f4rc:$frD), (ins f8rc:$frB),
+                        "fcfidus", "$frD, $frB", IIC_FPGeneral,
+                        [(set f32:$frD, (PPCfcfidus f64:$frB))]>, isPPC64;
+defm FCTIDUZ : XForm_26r<63, 943, (outs f8rc:$frD), (ins f8rc:$frB),
+                        "fctiduz", "$frD, $frB", IIC_FPGeneral,
+                        [(set f64:$frD, (PPCfctiduz f64:$frB))]>, isPPC64;
+defm FCTIWUZ : XForm_26r<63, 143, (outs f8rc:$frD), (ins f8rc:$frB),
+                        "fctiwuz", "$frD, $frB", IIC_FPGeneral,
+                        [(set f64:$frD, (PPCfctiwuz f64:$frB))]>, isPPC64;
+}
+
 
 //===----------------------------------------------------------------------===//
 // Instruction Patterns
@@ -1935,26 +1364,26 @@
                  (i64not $in)>;
 
 // Extending loads with i64 targets.
-def : Pat<(zextloadi1 DForm:$src),
-          (LBZ8 DForm:$src)>;
-def : Pat<(zextloadi1 XForm:$src),
-          (LBZX8 XForm:$src)>;
-def : Pat<(extloadi1 DForm:$src),
-          (LBZ8 DForm:$src)>;
-def : Pat<(extloadi1 XForm:$src),
-          (LBZX8 XForm:$src)>;
-def : Pat<(extloadi8 DForm:$src),
-          (LBZ8 DForm:$src)>;
-def : Pat<(extloadi8 XForm:$src),
-          (LBZX8 XForm:$src)>;
-def : Pat<(extloadi16 DForm:$src),
-          (LHZ8 DForm:$src)>;
-def : Pat<(extloadi16 XForm:$src),
-          (LHZX8 XForm:$src)>;
-def : Pat<(extloadi32 DForm:$src),
-          (LWZ8 DForm:$src)>;
-def : Pat<(extloadi32 XForm:$src),
-          (LWZX8 XForm:$src)>;
+def : Pat<(zextloadi1 iaddr:$src),
+          (LBZ8 iaddr:$src)>;
+def : Pat<(zextloadi1 xaddr:$src),
+          (LBZX8 xaddr:$src)>;
+def : Pat<(extloadi1 iaddr:$src),
+          (LBZ8 iaddr:$src)>;
+def : Pat<(extloadi1 xaddr:$src),
+          (LBZX8 xaddr:$src)>;
+def : Pat<(extloadi8 iaddr:$src),
+          (LBZ8 iaddr:$src)>;
+def : Pat<(extloadi8 xaddr:$src),
+          (LBZX8 xaddr:$src)>;
+def : Pat<(extloadi16 iaddr:$src),
+          (LHZ8 iaddr:$src)>;
+def : Pat<(extloadi16 xaddr:$src),
+          (LHZX8 xaddr:$src)>;
+def : Pat<(extloadi32 iaddr:$src),
+          (LWZ8 iaddr:$src)>;
+def : Pat<(extloadi32 xaddr:$src),
+          (LWZX8 xaddr:$src)>;
 
 // Standard shifts.  These are represented separately from the real shifts above
 // so that we can distinguish between shifts that allow 6-bit and 7-bit shift
@@ -2004,93 +1433,39 @@
 def : Pat<(add i64:$in, (PPChi tblockaddress:$g, 0)),
           (ADDIS8 $in, tblockaddress:$g)>;
 
-// AIX 64-bit small code model TLS access.
-// This is used for global dynamic accesses when loading the region handle and
-// variable offset, and also for local-exec accesses to load the offset of a
-// TLS variable from the TOC, prior to adding it to r13.
-def : Pat<(i64 (PPCtoc_entry tglobaltlsaddr:$disp, i64:$reg)),
-          (i64 (LDtoc tglobaltlsaddr:$disp, i64:$reg))>;
-
-// The following pattern matches 64-bit local-exec TLS accesses on AIX.
-// PPCaddTls is used in local-exec accesses in order to:
-//   - Get the address of a variable (adding the variable offset to the thread
-//     pointer in r13).
-//   - Create an opportunity to optimize the user of the loaded address.
-def : Pat<(PPCaddTls i64:$in, i64:$addr),
-          (ADD8TLS $in, $addr)>;
+// Patterns to match r+r indexed loads and stores for
+// addresses without at least 4-byte alignment.
+def : Pat<(i64 (unaligned4sextloadi32 xoaddr:$src)),
+          (LWAX xoaddr:$src)>;
+def : Pat<(i64 (unaligned4load xoaddr:$src)),
+          (LDX xoaddr:$src)>;
+def : Pat<(unaligned4store i64:$rS, xoaddr:$dst),
+          (STDX $rS, xoaddr:$dst)>;
 
 // 64-bits atomic loads and stores
-def : Pat<(atomic_load_64 DSForm:$src), (LD  memrix:$src)>;
-def : Pat<(atomic_load_64 XForm:$src),  (LDX memrr:$src)>;
-
-def : Pat<(atomic_store_64 DSForm:$ptr, i64:$val), (STD  g8rc:$val, memrix:$ptr)>;
-def : Pat<(atomic_store_64 XForm:$ptr,  i64:$val), (STDX g8rc:$val, memrr:$ptr)>;
-
-let Predicates = [IsISA3_0, In64BitMode] in {
-def : Pat<(i64 (int_ppc_cmpeqb g8rc:$a, g8rc:$b)),
-          (i64 (SETB8 (CMPEQB $a, $b)))>;
-def : Pat<(i64 (int_ppc_setb g8rc:$a, g8rc:$b)),
-          (i64 (SETB8 (CMPD $a, $b)))>;
-def : Pat<(i64 (int_ppc_maddhd g8rc:$a, g8rc:$b, g8rc:$c)),
-          (i64 (MADDHD $a, $b, $c))>;
-def : Pat<(i64 (int_ppc_maddhdu g8rc:$a, g8rc:$b, g8rc:$c)),
-          (i64 (MADDHDU $a, $b, $c))>;
-def : Pat<(i64 (int_ppc_maddld g8rc:$a, g8rc:$b, g8rc:$c)),
-          (i64 (MADDLD8 $a, $b, $c))>;
-}
-
-let Predicates = [In64BitMode] in {
-def : Pat<(i64 (int_ppc_mulhd g8rc:$a, g8rc:$b)),
-          (i64 (MULHD $a, $b))>;
-def : Pat<(i64 (int_ppc_mulhdu g8rc:$a, g8rc:$b)),
-          (i64 (MULHDU $a, $b))>;
-def : Pat<(int_ppc_load8r ForceXForm:$ptr),
-          (LDBRX ForceXForm:$ptr)>;
-def : Pat<(int_ppc_store8r g8rc:$a, ForceXForm:$ptr),
-          (STDBRX g8rc:$a, ForceXForm:$ptr)>;
-}
-
-def : Pat<(i64 (int_ppc_cmpb g8rc:$a, g8rc:$b)),
-          (i64 (CMPB8 $a, $b))>;
+def : Pat<(atomic_load_64 iaddrX4:$src), (LD  memrix:$src)>;
+def : Pat<(atomic_load_64 xaddrX4:$src),  (LDX memrr:$src)>;
+
+def : Pat<(atomic_store_64 iaddrX4:$ptr, i64:$val), (STD  g8rc:$val, memrix:$ptr)>;
+def : Pat<(atomic_store_64 xaddrX4:$ptr,  i64:$val), (STDX g8rc:$val, memrr:$ptr)>;
 
 let Predicates = [IsISA3_0] in {
-// DARN (deliver random number)
-// L=0 for 32-bit, L=1 for conditioned random, L=2 for raw random
-def : Pat<(int_ppc_darn32), (EXTRACT_SUBREG (DARN 0), sub_32)>;
-def : Pat<(int_ppc_darn), (DARN 1)>;
-def : Pat<(int_ppc_darnraw), (DARN 2)>;
-
-class X_RA5_RB5<bits<6> opcode, bits<10> xo, string opc, RegisterOperand ty,
-                   InstrItinClass itin, list<dag> pattern>
-  : X_L1_RS5_RS5<opcode, xo, (outs), (ins ty:$RA, ty:$RB, u1imm:$L),
-                 !strconcat(opc, " $RA, $RB"), itin, pattern>{
-   let L = 1;
-}
 
 class X_L1_RA5_RB5<bits<6> opcode, bits<10> xo, string opc, RegisterOperand ty,
                    InstrItinClass itin, list<dag> pattern>
-  : X_L1_RS5_RS5<opcode, xo, (outs), (ins ty:$RA, ty:$RB, u1imm:$L),
-                 !strconcat(opc, " $RA, $RB, $L"), itin, pattern>;
+  : X_L1_RS5_RS5<opcode, xo, (outs), (ins ty:$rA, ty:$rB, u1imm:$L),
+                 !strconcat(opc, " $rA, $rB, $L"), itin, pattern>;
 
 let Interpretation64Bit = 1, isCodeGenOnly = 1 in {
-def CP_COPY8   : X_RA5_RB5<31, 774, "copy"  , g8rc, IIC_LdStCOPY, []>;
-def CP_PASTE8_rec : X_L1_RA5_RB5<31, 902, "paste.", g8rc, IIC_LdStPASTE, []>,isRecordForm;
+def CP_COPY8   : X_L1_RA5_RB5<31, 774, "copy"  , g8rc, IIC_LdStCOPY, []>;
+def CP_PASTE8  : X_L1_RA5_RB5<31, 902, "paste" , g8rc, IIC_LdStPASTE, []>;
+def CP_PASTE8o : X_L1_RA5_RB5<31, 902, "paste.", g8rc, IIC_LdStPASTE, []>,isDOT;
 }
 
 // SLB Invalidate Entry Global
-def SLBIEG : XForm_26<31, 466, (outs), (ins gprc:$RST, gprc:$RB),
-                      "slbieg $RST, $RB", IIC_SprSLBIEG, []>;
+def SLBIEG : XForm_26<31, 466, (outs), (ins gprc:$RS, gprc:$RB),
+                      "slbieg $RS, $RB", IIC_SprSLBIEG, []>;
 // SLB Synchronize
 def SLBSYNC : XForm_0<31, 338, (outs), (ins), "slbsync", IIC_SprSLBSYNC, []>;
 
-} // IsISA3_0
-
-def : Pat<(int_ppc_stdcx ForceXForm:$dst, g8rc:$A),
-          (STDCX g8rc:$A, ForceXForm:$dst)>;
-def : Pat<(PPCStoreCond ForceXForm:$dst, g8rc:$A, 8),
-          (STDCX g8rc:$A, ForceXForm:$dst)>;
-
-def : Pat<(i64 (int_ppc_mfspr timm:$SPR)),
-          (MFSPR8 $SPR)>;
-def : Pat<(int_ppc_mtspr timm:$SPR, g8rc:$RT),
-          (MTSPR8 $SPR, $RT)>;+} // IsISA3_0