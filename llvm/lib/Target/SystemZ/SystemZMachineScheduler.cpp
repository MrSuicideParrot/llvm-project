--- conflicted
+++ resolved
@@ -15,7 +15,6 @@
 //===----------------------------------------------------------------------===//
 
 #include "SystemZMachineScheduler.h"
-#include "llvm/CodeGen/MachineLoopInfo.h"
 
 using namespace llvm;
 
@@ -46,9 +45,9 @@
   // The loop header has two predecessors, return the latch, but not for a
   // single block loop.
   if (MBB->pred_size() == 2 && Loop != nullptr && Loop->getHeader() == MBB) {
-    for (MachineBasicBlock *Pred : MBB->predecessors())
-      if (Loop->contains(Pred))
-        PredMBB = (Pred == MBB ? nullptr : Pred);
+    for (auto I = MBB->pred_begin(); I != MBB->pred_end(); ++I)
+      if (Loop->contains(*I))
+        PredMBB = (*I == MBB ? nullptr : *I);
   }
 
   assert ((PredMBB == nullptr || !Loop || Loop->contains(PredMBB))
@@ -72,7 +71,6 @@
 }
 
 void SystemZPostRASchedStrategy::initialize(ScheduleDAGMI *dag) {
-  Available.clear();  // -misched-cutoff.
   LLVM_DEBUG(HazardRec->dumpState(););
 }
 
@@ -106,14 +104,6 @@
 
   // Emit incoming terminator(s). Be optimistic and assume that branch
   // prediction will generally do "the right thing".
-<<<<<<< HEAD
-  for (MachineInstr &MI : SinglePredMBB->terminators()) {
-    LLVM_DEBUG(dbgs() << "** Emitting incoming branch: "; MI.dump(););
-    bool TakenBranch = (MI.isBranch() &&
-                        (TII->getBranchInfo(MI).isIndirect() ||
-                         TII->getBranchInfo(MI).getMBBTarget() == MBB));
-    HazardRec->emitInstruction(&MI, TakenBranch);
-=======
   for (MachineBasicBlock::iterator I = SinglePredMBB->getFirstTerminator();
        I != SinglePredMBB->end(); I++) {
     LLVM_DEBUG(dbgs() << "** Emitting incoming branch: "; I->dump(););
@@ -121,7 +111,6 @@
                         (TII->getBranchInfo(*I).isIndirect() ||
                          TII->getBranchInfo(*I).getMBBTarget() == MBB));
     HazardRec->emitInstruction(&*I, TakenBranch);
->>>>>>> cb02aa7e
     if (TakenBranch)
       break;
   }
