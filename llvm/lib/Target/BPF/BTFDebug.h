//===- BTFDebug.h -----------------------------------------------*- C++ -*-===//
//
// Part of the LLVM Project, under the Apache License v2.0 with LLVM Exceptions.
// See https://llvm.org/LICENSE.txt for license information.
// SPDX-License-Identifier: Apache-2.0 WITH LLVM-exception
//
//===----------------------------------------------------------------------===//
///
/// \file
/// This file contains support for writing BTF debug info.
///
//===----------------------------------------------------------------------===//

#ifndef LLVM_LIB_TARGET_BPF_BTFDEBUG_H
#define LLVM_LIB_TARGET_BPF_BTFDEBUG_H

#include "llvm/ADT/StringMap.h"
#include "llvm/CodeGen/DebugHandlerBase.h"
#include "llvm/DebugInfo/BTF/BTF.h"
#include <cstdint>
#include <map>
#include <set>
#include <unordered_map>

namespace llvm {

class AsmPrinter;
class BTFDebug;
class DIType;
class GlobalVariable;
class MachineFunction;
class MachineInstr;
class MachineOperand;
class MCInst;
class MCStreamer;
class MCSymbol;

/// The base class for BTF type generation.
class BTFTypeBase {
protected:
  uint8_t Kind;
  bool IsCompleted;
  uint32_t Id;
  struct BTF::CommonType BTFType;

public:
  BTFTypeBase() : IsCompleted(false) {}
  virtual ~BTFTypeBase() = default;
  void setId(uint32_t Id) { this->Id = Id; }
  uint32_t getId() { return Id; }
  uint32_t roundupToBytes(uint32_t NumBits) { return (NumBits + 7) >> 3; }
  /// Get the size of this BTF type entry.
  virtual uint32_t getSize() { return BTF::CommonTypeSize; }
  /// Complete BTF type generation after all related DebugInfo types
  /// have been visited so their BTF type id's are available
  /// for cross referece.
  virtual void completeType(BTFDebug &BDebug) {}
  /// Emit types for this BTF type entry.
  virtual void emitType(MCStreamer &OS);
};

/// Handle several derived types include pointer, const,
/// volatile, typedef and restrict.
class BTFTypeDerived : public BTFTypeBase {
  const DIDerivedType *DTy;
  bool NeedsFixup;
  StringRef Name;

public:
  BTFTypeDerived(const DIDerivedType *Ty, unsigned Tag, bool NeedsFixup);
  BTFTypeDerived(unsigned NextTypeId, unsigned Tag, StringRef Name);
  void completeType(BTFDebug &BDebug) override;
  void emitType(MCStreamer &OS) override;
  void setPointeeType(uint32_t PointeeType);
};

/// Handle struct or union forward declaration.
class BTFTypeFwd : public BTFTypeBase {
  StringRef Name;

public:
  BTFTypeFwd(StringRef Name, bool IsUnion);
  void completeType(BTFDebug &BDebug) override;
  void emitType(MCStreamer &OS) override;
};

/// Handle int type.
class BTFTypeInt : public BTFTypeBase {
  StringRef Name;
  uint32_t IntVal; ///< Encoding, offset, bits

public:
  BTFTypeInt(uint32_t Encoding, uint32_t SizeInBits, uint32_t OffsetInBits,
             StringRef TypeName);
  uint32_t getSize() override { return BTFTypeBase::getSize() + sizeof(uint32_t); }
  void completeType(BTFDebug &BDebug) override;
  void emitType(MCStreamer &OS) override;
};

/// Handle enumerate type.
class BTFTypeEnum : public BTFTypeBase {
  const DICompositeType *ETy;
  std::vector<struct BTF::BTFEnum> EnumValues;

public:
  BTFTypeEnum(const DICompositeType *ETy, uint32_t NumValues, bool IsSigned);
  uint32_t getSize() override {
    return BTFTypeBase::getSize() + EnumValues.size() * BTF::BTFEnumSize;
  }
  void completeType(BTFDebug &BDebug) override;
  void emitType(MCStreamer &OS) override;
};

/// Handle array type.
class BTFTypeArray : public BTFTypeBase {
<<<<<<< HEAD
=======
  const DIType *ElemTyNoQual;
  uint32_t ElemSize;
>>>>>>> cb02aa7e
  struct BTF::BTFArray ArrayInfo;
  uint32_t ElemTypeNoQual;

public:
<<<<<<< HEAD
  BTFTypeArray(uint32_t ElemTypeId, uint32_t NumElems);
  uint32_t getSize() override { return BTFTypeBase::getSize() + BTF::BTFArraySize; }
  void completeType(BTFDebug &BDebug) override;
  void emitType(MCStreamer &OS) override;
=======
  BTFTypeArray(const DIType *Ty, uint32_t ElemTypeId,
               uint32_t ElemSize, uint32_t NumElems);
  uint32_t getSize() { return BTFTypeBase::getSize() + BTF::BTFArraySize; }
  void completeType(BTFDebug &BDebug);
  void emitType(MCStreamer &OS);
  void getLocInfo(uint32_t Loc, uint32_t &LocOffset, uint32_t &ElementTypeId);
>>>>>>> cb02aa7e
};

/// Handle struct/union type.
class BTFTypeStruct : public BTFTypeBase {
  const DICompositeType *STy;
  bool HasBitField;
  std::vector<struct BTF::BTFMember> Members;
  std::vector<uint32_t> MemberTypeNoQual;

public:
  BTFTypeStruct(const DICompositeType *STy, bool IsStruct, bool HasBitField,
                uint32_t NumMembers);
  uint32_t getSize() override {
    return BTFTypeBase::getSize() + Members.size() * BTF::BTFMemberSize;
  }
  void completeType(BTFDebug &BDebug) override;
  void emitType(MCStreamer &OS) override;
  std::string getName();
};

/// Handle function pointer.
class BTFTypeFuncProto : public BTFTypeBase {
  const DISubroutineType *STy;
  std::unordered_map<uint32_t, StringRef> FuncArgNames;
  std::vector<struct BTF::BTFParam> Parameters;

public:
  BTFTypeFuncProto(const DISubroutineType *STy, uint32_t NumParams,
                   const std::unordered_map<uint32_t, StringRef> &FuncArgNames);
  uint32_t getSize() override {
    return BTFTypeBase::getSize() + Parameters.size() * BTF::BTFParamSize;
  }
  void completeType(BTFDebug &BDebug) override;
  void emitType(MCStreamer &OS) override;
};

/// Handle subprogram
class BTFTypeFunc : public BTFTypeBase {
  StringRef Name;

public:
  BTFTypeFunc(StringRef FuncName, uint32_t ProtoTypeId, uint32_t Scope);
  uint32_t getSize() override { return BTFTypeBase::getSize(); }
  void completeType(BTFDebug &BDebug) override;
  void emitType(MCStreamer &OS) override;
};

/// Handle variable instances
class BTFKindVar : public BTFTypeBase {
  StringRef Name;
  uint32_t Info;

public:
  BTFKindVar(StringRef VarName, uint32_t TypeId, uint32_t VarInfo);
  uint32_t getSize() override { return BTFTypeBase::getSize() + 4; }
  void completeType(BTFDebug &BDebug) override;
  void emitType(MCStreamer &OS) override;
};

/// Handle data sections
class BTFKindDataSec : public BTFTypeBase {
  AsmPrinter *Asm;
  std::string Name;
  std::vector<std::tuple<uint32_t, const MCSymbol *, uint32_t>> Vars;

public:
  BTFKindDataSec(AsmPrinter *AsmPrt, std::string SecName);
  uint32_t getSize() override {
    return BTFTypeBase::getSize() + BTF::BTFDataSecVarSize * Vars.size();
  }
  void addDataSecEntry(uint32_t Id, const MCSymbol *Sym, uint32_t Size) {
    Vars.push_back(std::make_tuple(Id, Sym, Size));
  }
  std::string getName() { return Name; }
  void completeType(BTFDebug &BDebug) override;
  void emitType(MCStreamer &OS) override;
};

/// Handle binary floating point type.
class BTFTypeFloat : public BTFTypeBase {
  StringRef Name;

public:
  BTFTypeFloat(uint32_t SizeInBits, StringRef TypeName);
  void completeType(BTFDebug &BDebug) override;
};

/// Handle decl tags.
class BTFTypeDeclTag : public BTFTypeBase {
  uint32_t Info;
  StringRef Tag;

public:
  BTFTypeDeclTag(uint32_t BaseTypeId, int ComponentId, StringRef Tag);
  uint32_t getSize() override { return BTFTypeBase::getSize() + 4; }
  void completeType(BTFDebug &BDebug) override;
  void emitType(MCStreamer &OS) override;
};

/// Handle 64-bit enumerate type.
class BTFTypeEnum64 : public BTFTypeBase {
  const DICompositeType *ETy;
  std::vector<struct BTF::BTFEnum64> EnumValues;

public:
  BTFTypeEnum64(const DICompositeType *ETy, uint32_t NumValues, bool IsSigned);
  uint32_t getSize() override {
    return BTFTypeBase::getSize() + EnumValues.size() * BTF::BTFEnum64Size;
  }
  void completeType(BTFDebug &BDebug) override;
  void emitType(MCStreamer &OS) override;
};

class BTFTypeTypeTag : public BTFTypeBase {
  const DIDerivedType *DTy;
  StringRef Tag;

public:
  BTFTypeTypeTag(uint32_t NextTypeId, StringRef Tag);
  BTFTypeTypeTag(const DIDerivedType *DTy, StringRef Tag);
  void completeType(BTFDebug &BDebug) override;
};

/// String table.
class BTFStringTable {
  /// String table size in bytes.
  uint32_t Size;
  /// A mapping from string table offset to the index
  /// of the Table. It is used to avoid putting
  /// duplicated strings in the table.
  std::map<uint32_t, uint32_t> OffsetToIdMap;
  /// A vector of strings to represent the string table.
  std::vector<std::string> Table;

public:
  BTFStringTable() : Size(0) {}
  uint32_t getSize() { return Size; }
  std::vector<std::string> &getTable() { return Table; }
  /// Add a string to the string table and returns its offset
  /// in the table.
  uint32_t addString(StringRef S);
};

/// Represent one func and its type id.
struct BTFFuncInfo {
  const MCSymbol *Label; ///< Func MCSymbol
  uint32_t TypeId;       ///< Type id referring to .BTF type section
};

/// Represent one line info.
struct BTFLineInfo {
  MCSymbol *Label;      ///< MCSymbol identifying insn for the lineinfo
  uint32_t FileNameOff; ///< file name offset in the .BTF string table
  uint32_t LineOff;     ///< line offset in the .BTF string table
  uint32_t LineNum;     ///< the line number
  uint32_t ColumnNum;   ///< the column number
};

/// Represent one field relocation.
struct BTFFieldReloc {
  const MCSymbol *Label;  ///< MCSymbol identifying insn for the reloc
  uint32_t TypeID;        ///< Type ID
  uint32_t OffsetNameOff; ///< The string to traverse types
  uint32_t RelocKind;     ///< What to patch the instruction
};

/// Collect and emit BTF information.
class BTFDebug : public DebugHandlerBase {
  MCStreamer &OS;
  bool SkipInstruction;
  bool LineInfoGenerated;
  uint32_t SecNameOff;
  uint32_t ArrayIndexTypeId;
  bool MapDefNotCollected;
  BTFStringTable StringTable;
  std::vector<std::unique_ptr<BTFTypeBase>> TypeEntries;
  std::unordered_map<const DIType *, uint32_t> DIToIdMap;
  std::map<uint32_t, std::vector<BTFFuncInfo>> FuncInfoTable;
  std::map<uint32_t, std::vector<BTFLineInfo>> LineInfoTable;
  std::map<uint32_t, std::vector<BTFFieldReloc>> FieldRelocTable;
  StringMap<std::vector<std::string>> FileContent;
  std::map<std::string, std::unique_ptr<BTFKindDataSec>> DataSecEntries;
  std::vector<BTFTypeStruct *> StructTypes;
  std::map<const GlobalVariable *, std::pair<int64_t, uint32_t>> PatchImms;
  std::map<const DICompositeType *,
           std::vector<std::pair<const DIDerivedType *, BTFTypeDerived *>>>
      FixupDerivedTypes;
  std::set<const Function *>ProtoFunctions;

  /// Add types to TypeEntries.
  /// @{
  /// Add types to TypeEntries and DIToIdMap.
  uint32_t addType(std::unique_ptr<BTFTypeBase> TypeEntry, const DIType *Ty);
  /// Add types to TypeEntries only and return type id.
  uint32_t addType(std::unique_ptr<BTFTypeBase> TypeEntry);
  /// @}

  /// IR type visiting functions.
  /// @{
  void visitTypeEntry(const DIType *Ty);
  void visitTypeEntry(const DIType *Ty, uint32_t &TypeId, bool CheckPointer,
                      bool SeenPointer);
  void visitBasicType(const DIBasicType *BTy, uint32_t &TypeId);
  void visitSubroutineType(
      const DISubroutineType *STy, bool ForSubprog,
      const std::unordered_map<uint32_t, StringRef> &FuncArgNames,
      uint32_t &TypeId);
  void visitFwdDeclType(const DICompositeType *CTy, bool IsUnion,
                        uint32_t &TypeId);
  void visitCompositeType(const DICompositeType *CTy, uint32_t &TypeId);
  void visitStructType(const DICompositeType *STy, bool IsStruct,
                       uint32_t &TypeId);
  void visitArrayType(const DICompositeType *ATy, uint32_t &TypeId);
  void visitEnumType(const DICompositeType *ETy, uint32_t &TypeId);
  void visitDerivedType(const DIDerivedType *DTy, uint32_t &TypeId,
                        bool CheckPointer, bool SeenPointer);
  void visitMapDefType(const DIType *Ty, uint32_t &TypeId);
  /// @}

  /// Check whether the type is a forward declaration candidate or not.
  bool IsForwardDeclCandidate(const DIType *Base);

  /// Get the file content for the subprogram. Certain lines of the file
  /// later may be put into string table and referenced by line info.
  std::string populateFileContent(const DISubprogram *SP);

  /// Construct a line info.
  void constructLineInfo(const DISubprogram *SP, MCSymbol *Label, uint32_t Line,
                         uint32_t Column);

  /// Generate types and variables for globals.
  void processGlobals(bool ProcessingMapDef);

  /// Generate types for function prototypes.
  void processFuncPrototypes(const Function *);

  /// Generate types for decl annotations.
  void processDeclAnnotations(DINodeArray Annotations, uint32_t BaseTypeId,
                              int ComponentId);

  /// Generate types for DISubprogram and it's arguments.
  uint32_t processDISubprogram(const DISubprogram *SP, uint32_t ProtoTypeId,
                               uint8_t Scope);

  /// Generate BTF type_tag's. If BaseTypeId is nonnegative, the last
  /// BTF type_tag in the chain points to BaseTypeId. Otherwise, it points to
  /// the base type of DTy. Return the type id of the first BTF type_tag
  /// in the chain. If no type_tag's are generated, a negative value
  /// is returned.
  int genBTFTypeTags(const DIDerivedType *DTy, int BaseTypeId);

  /// Generate one field relocation record.
  void generatePatchImmReloc(const MCSymbol *ORSym, uint32_t RootId,
                             const GlobalVariable *, bool IsAma);

  /// Populating unprocessed type on demand.
  unsigned populateType(const DIType *Ty);

  /// Process global variables referenced by relocation instructions
  /// and extern function references.
  void processGlobalValue(const MachineOperand &MO);

  /// Emit common header of .BTF and .BTF.ext sections.
  void emitCommonHeader();

  /// Emit the .BTF section.
  void emitBTFSection();

  /// Emit the .BTF.ext section.
  void emitBTFExtSection();

protected:
  /// Gather pre-function debug information.
  void beginFunctionImpl(const MachineFunction *MF) override;

  /// Post process after all instructions in this function are processed.
  void endFunctionImpl(const MachineFunction *MF) override;

public:
  BTFDebug(AsmPrinter *AP);

  ///
  bool InstLower(const MachineInstr *MI, MCInst &OutMI);

  /// Get the special array index type id.
  uint32_t getArrayIndexTypeId() {
    assert(ArrayIndexTypeId);
    return ArrayIndexTypeId;
  }

  /// Add string to the string table.
  size_t addString(StringRef S) { return StringTable.addString(S); }

  /// Get the type id for a particular DIType.
  uint32_t getTypeId(const DIType *Ty) {
    assert(Ty && "Invalid null Type");
    assert(DIToIdMap.find(Ty) != DIToIdMap.end() &&
           "DIType not added in the BDIToIdMap");
    return DIToIdMap[Ty];
  }

  void setSymbolSize(const MCSymbol *Symbol, uint64_t Size) override {}

  /// Process beginning of an instruction.
  void beginInstruction(const MachineInstr *MI) override;

  /// Complete all the types and emit the BTF sections.
  void endModule() override;
};

} // end namespace llvm

#endif<|MERGE_RESOLUTION|>--- conflicted
+++ resolved
@@ -16,24 +16,17 @@
 
 #include "llvm/ADT/StringMap.h"
 #include "llvm/CodeGen/DebugHandlerBase.h"
-#include "llvm/DebugInfo/BTF/BTF.h"
-#include <cstdint>
-#include <map>
-#include <set>
 #include <unordered_map>
+#include "BTF.h"
 
 namespace llvm {
 
 class AsmPrinter;
 class BTFDebug;
 class DIType;
-class GlobalVariable;
-class MachineFunction;
-class MachineInstr;
-class MachineOperand;
-class MCInst;
 class MCStreamer;
 class MCSymbol;
+class MachineFunction;
 
 /// The base class for BTF type generation.
 class BTFTypeBase {
@@ -64,13 +57,11 @@
 class BTFTypeDerived : public BTFTypeBase {
   const DIDerivedType *DTy;
   bool NeedsFixup;
-  StringRef Name;
 
 public:
   BTFTypeDerived(const DIDerivedType *Ty, unsigned Tag, bool NeedsFixup);
-  BTFTypeDerived(unsigned NextTypeId, unsigned Tag, StringRef Name);
-  void completeType(BTFDebug &BDebug) override;
-  void emitType(MCStreamer &OS) override;
+  void completeType(BTFDebug &BDebug);
+  void emitType(MCStreamer &OS);
   void setPointeeType(uint32_t PointeeType);
 };
 
@@ -80,8 +71,8 @@
 
 public:
   BTFTypeFwd(StringRef Name, bool IsUnion);
-  void completeType(BTFDebug &BDebug) override;
-  void emitType(MCStreamer &OS) override;
+  void completeType(BTFDebug &BDebug);
+  void emitType(MCStreamer &OS);
 };
 
 /// Handle int type.
@@ -92,9 +83,9 @@
 public:
   BTFTypeInt(uint32_t Encoding, uint32_t SizeInBits, uint32_t OffsetInBits,
              StringRef TypeName);
-  uint32_t getSize() override { return BTFTypeBase::getSize() + sizeof(uint32_t); }
-  void completeType(BTFDebug &BDebug) override;
-  void emitType(MCStreamer &OS) override;
+  uint32_t getSize() { return BTFTypeBase::getSize() + sizeof(uint32_t); }
+  void completeType(BTFDebug &BDebug);
+  void emitType(MCStreamer &OS);
 };
 
 /// Handle enumerate type.
@@ -103,38 +94,28 @@
   std::vector<struct BTF::BTFEnum> EnumValues;
 
 public:
-  BTFTypeEnum(const DICompositeType *ETy, uint32_t NumValues, bool IsSigned);
-  uint32_t getSize() override {
+  BTFTypeEnum(const DICompositeType *ETy, uint32_t NumValues);
+  uint32_t getSize() {
     return BTFTypeBase::getSize() + EnumValues.size() * BTF::BTFEnumSize;
   }
-  void completeType(BTFDebug &BDebug) override;
-  void emitType(MCStreamer &OS) override;
+  void completeType(BTFDebug &BDebug);
+  void emitType(MCStreamer &OS);
 };
 
 /// Handle array type.
 class BTFTypeArray : public BTFTypeBase {
-<<<<<<< HEAD
-=======
   const DIType *ElemTyNoQual;
   uint32_t ElemSize;
->>>>>>> cb02aa7e
   struct BTF::BTFArray ArrayInfo;
   uint32_t ElemTypeNoQual;
 
 public:
-<<<<<<< HEAD
-  BTFTypeArray(uint32_t ElemTypeId, uint32_t NumElems);
-  uint32_t getSize() override { return BTFTypeBase::getSize() + BTF::BTFArraySize; }
-  void completeType(BTFDebug &BDebug) override;
-  void emitType(MCStreamer &OS) override;
-=======
   BTFTypeArray(const DIType *Ty, uint32_t ElemTypeId,
                uint32_t ElemSize, uint32_t NumElems);
   uint32_t getSize() { return BTFTypeBase::getSize() + BTF::BTFArraySize; }
   void completeType(BTFDebug &BDebug);
   void emitType(MCStreamer &OS);
   void getLocInfo(uint32_t Loc, uint32_t &LocOffset, uint32_t &ElementTypeId);
->>>>>>> cb02aa7e
 };
 
 /// Handle struct/union type.
@@ -147,12 +128,14 @@
 public:
   BTFTypeStruct(const DICompositeType *STy, bool IsStruct, bool HasBitField,
                 uint32_t NumMembers);
-  uint32_t getSize() override {
+  uint32_t getSize() {
     return BTFTypeBase::getSize() + Members.size() * BTF::BTFMemberSize;
   }
-  void completeType(BTFDebug &BDebug) override;
-  void emitType(MCStreamer &OS) override;
+  void completeType(BTFDebug &BDebug);
+  void emitType(MCStreamer &OS);
   std::string getName();
+  void getMemberInfo(uint32_t Loc, uint32_t &Offset, uint32_t &MemberType);
+  uint32_t getStructSize();
 };
 
 /// Handle function pointer.
@@ -164,11 +147,11 @@
 public:
   BTFTypeFuncProto(const DISubroutineType *STy, uint32_t NumParams,
                    const std::unordered_map<uint32_t, StringRef> &FuncArgNames);
-  uint32_t getSize() override {
+  uint32_t getSize() {
     return BTFTypeBase::getSize() + Parameters.size() * BTF::BTFParamSize;
   }
-  void completeType(BTFDebug &BDebug) override;
-  void emitType(MCStreamer &OS) override;
+  void completeType(BTFDebug &BDebug);
+  void emitType(MCStreamer &OS);
 };
 
 /// Handle subprogram
@@ -176,10 +159,10 @@
   StringRef Name;
 
 public:
-  BTFTypeFunc(StringRef FuncName, uint32_t ProtoTypeId, uint32_t Scope);
-  uint32_t getSize() override { return BTFTypeBase::getSize(); }
-  void completeType(BTFDebug &BDebug) override;
-  void emitType(MCStreamer &OS) override;
+  BTFTypeFunc(StringRef FuncName, uint32_t ProtoTypeId);
+  uint32_t getSize() { return BTFTypeBase::getSize(); }
+  void completeType(BTFDebug &BDebug);
+  void emitType(MCStreamer &OS);
 };
 
 /// Handle variable instances
@@ -189,9 +172,9 @@
 
 public:
   BTFKindVar(StringRef VarName, uint32_t TypeId, uint32_t VarInfo);
-  uint32_t getSize() override { return BTFTypeBase::getSize() + 4; }
-  void completeType(BTFDebug &BDebug) override;
-  void emitType(MCStreamer &OS) override;
+  uint32_t getSize() { return BTFTypeBase::getSize() + 4; }
+  void completeType(BTFDebug &BDebug);
+  void emitType(MCStreamer &OS);
 };
 
 /// Handle data sections
@@ -202,60 +185,15 @@
 
 public:
   BTFKindDataSec(AsmPrinter *AsmPrt, std::string SecName);
-  uint32_t getSize() override {
+  uint32_t getSize() {
     return BTFTypeBase::getSize() + BTF::BTFDataSecVarSize * Vars.size();
   }
-  void addDataSecEntry(uint32_t Id, const MCSymbol *Sym, uint32_t Size) {
+  void addVar(uint32_t Id, const MCSymbol *Sym, uint32_t Size) {
     Vars.push_back(std::make_tuple(Id, Sym, Size));
   }
   std::string getName() { return Name; }
-  void completeType(BTFDebug &BDebug) override;
-  void emitType(MCStreamer &OS) override;
-};
-
-/// Handle binary floating point type.
-class BTFTypeFloat : public BTFTypeBase {
-  StringRef Name;
-
-public:
-  BTFTypeFloat(uint32_t SizeInBits, StringRef TypeName);
-  void completeType(BTFDebug &BDebug) override;
-};
-
-/// Handle decl tags.
-class BTFTypeDeclTag : public BTFTypeBase {
-  uint32_t Info;
-  StringRef Tag;
-
-public:
-  BTFTypeDeclTag(uint32_t BaseTypeId, int ComponentId, StringRef Tag);
-  uint32_t getSize() override { return BTFTypeBase::getSize() + 4; }
-  void completeType(BTFDebug &BDebug) override;
-  void emitType(MCStreamer &OS) override;
-};
-
-/// Handle 64-bit enumerate type.
-class BTFTypeEnum64 : public BTFTypeBase {
-  const DICompositeType *ETy;
-  std::vector<struct BTF::BTFEnum64> EnumValues;
-
-public:
-  BTFTypeEnum64(const DICompositeType *ETy, uint32_t NumValues, bool IsSigned);
-  uint32_t getSize() override {
-    return BTFTypeBase::getSize() + EnumValues.size() * BTF::BTFEnum64Size;
-  }
-  void completeType(BTFDebug &BDebug) override;
-  void emitType(MCStreamer &OS) override;
-};
-
-class BTFTypeTypeTag : public BTFTypeBase {
-  const DIDerivedType *DTy;
-  StringRef Tag;
-
-public:
-  BTFTypeTypeTag(uint32_t NextTypeId, StringRef Tag);
-  BTFTypeTypeTag(const DIDerivedType *DTy, StringRef Tag);
-  void completeType(BTFDebug &BDebug) override;
+  void completeType(BTFDebug &BDebug);
+  void emitType(MCStreamer &OS);
 };
 
 /// String table.
@@ -265,7 +203,7 @@
   /// A mapping from string table offset to the index
   /// of the Table. It is used to avoid putting
   /// duplicated strings in the table.
-  std::map<uint32_t, uint32_t> OffsetToIdMap;
+  std::unordered_map<uint32_t, uint32_t> OffsetToIdMap;
   /// A vector of strings to represent the string table.
   std::vector<std::string> Table;
 
@@ -293,12 +231,17 @@
   uint32_t ColumnNum;   ///< the column number
 };
 
-/// Represent one field relocation.
-struct BTFFieldReloc {
+/// Represent one offset relocation.
+struct BTFOffsetReloc {
   const MCSymbol *Label;  ///< MCSymbol identifying insn for the reloc
   uint32_t TypeID;        ///< Type ID
   uint32_t OffsetNameOff; ///< The string to traverse types
-  uint32_t RelocKind;     ///< What to patch the instruction
+};
+
+/// Represent one extern relocation.
+struct BTFExternReloc {
+  const MCSymbol *Label;  ///< MCSymbol identifying insn for the reloc
+  uint32_t ExternNameOff; ///< The extern variable name
 };
 
 /// Collect and emit BTF information.
@@ -314,15 +257,15 @@
   std::unordered_map<const DIType *, uint32_t> DIToIdMap;
   std::map<uint32_t, std::vector<BTFFuncInfo>> FuncInfoTable;
   std::map<uint32_t, std::vector<BTFLineInfo>> LineInfoTable;
-  std::map<uint32_t, std::vector<BTFFieldReloc>> FieldRelocTable;
+  std::map<uint32_t, std::vector<BTFOffsetReloc>> OffsetRelocTable;
+  std::map<uint32_t, std::vector<BTFExternReloc>> ExternRelocTable;
   StringMap<std::vector<std::string>> FileContent;
   std::map<std::string, std::unique_ptr<BTFKindDataSec>> DataSecEntries;
   std::vector<BTFTypeStruct *> StructTypes;
-  std::map<const GlobalVariable *, std::pair<int64_t, uint32_t>> PatchImms;
-  std::map<const DICompositeType *,
-           std::vector<std::pair<const DIDerivedType *, BTFTypeDerived *>>>
+  std::vector<BTFTypeArray *> ArrayTypes;
+  std::map<std::string, int64_t> AccessOffsets;
+  std::map<StringRef, std::pair<bool, std::vector<BTFTypeDerived *>>>
       FixupDerivedTypes;
-  std::set<const Function *>ProtoFunctions;
 
   /// Add types to TypeEntries.
   /// @{
@@ -354,9 +297,6 @@
   void visitMapDefType(const DIType *Ty, uint32_t &TypeId);
   /// @}
 
-  /// Check whether the type is a forward declaration candidate or not.
-  bool IsForwardDeclCandidate(const DIType *Base);
-
   /// Get the file content for the subprogram. Certain lines of the file
   /// later may be put into string table and referenced by line info.
   std::string populateFileContent(const DISubprogram *SP);
@@ -368,34 +308,19 @@
   /// Generate types and variables for globals.
   void processGlobals(bool ProcessingMapDef);
 
-  /// Generate types for function prototypes.
-  void processFuncPrototypes(const Function *);
-
-  /// Generate types for decl annotations.
-  void processDeclAnnotations(DINodeArray Annotations, uint32_t BaseTypeId,
-                              int ComponentId);
-
-  /// Generate types for DISubprogram and it's arguments.
-  uint32_t processDISubprogram(const DISubprogram *SP, uint32_t ProtoTypeId,
-                               uint8_t Scope);
-
-  /// Generate BTF type_tag's. If BaseTypeId is nonnegative, the last
-  /// BTF type_tag in the chain points to BaseTypeId. Otherwise, it points to
-  /// the base type of DTy. Return the type id of the first BTF type_tag
-  /// in the chain. If no type_tag's are generated, a negative value
-  /// is returned.
-  int genBTFTypeTags(const DIDerivedType *DTy, int BaseTypeId);
-
-  /// Generate one field relocation record.
-  void generatePatchImmReloc(const MCSymbol *ORSym, uint32_t RootId,
-                             const GlobalVariable *, bool IsAma);
-
-  /// Populating unprocessed type on demand.
-  unsigned populateType(const DIType *Ty);
-
-  /// Process global variables referenced by relocation instructions
-  /// and extern function references.
-  void processGlobalValue(const MachineOperand &MO);
+  /// Generate one offset relocation record.
+  void generateOffsetReloc(const MachineInstr *MI, const MCSymbol *ORSym,
+                           DIType *RootTy, StringRef AccessPattern);
+
+  /// Set the to-be-traversed Struct/Array Type based on TypeId.
+  void setTypeFromId(uint32_t TypeId, BTFTypeStruct **PrevStructType,
+                     BTFTypeArray **PrevArrayType);
+
+  /// Populating unprocessed struct type.
+  unsigned populateStructType(const DIType *Ty);
+
+  /// Process LD_imm64 instructions.
+  void processLDimm64(const MachineInstr *MI);
 
   /// Emit common header of .BTF and .BTF.ext sections.
   void emitCommonHeader();
