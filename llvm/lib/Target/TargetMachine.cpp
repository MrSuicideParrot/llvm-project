//===-- TargetMachine.cpp - General Target Information ---------------------==//
//
// Part of the LLVM Project, under the Apache License v2.0 with LLVM Exceptions.
// See https://llvm.org/LICENSE.txt for license information.
// SPDX-License-Identifier: Apache-2.0 WITH LLVM-exception
//
//===----------------------------------------------------------------------===//
//
// This file describes the general parts of a Target machine.
//
//===----------------------------------------------------------------------===//

#include "llvm/Target/TargetMachine.h"
#include "llvm/Analysis/TargetTransformInfo.h"
#include "llvm/IR/Function.h"
#include "llvm/IR/GlobalValue.h"
#include "llvm/IR/GlobalVariable.h"
#include "llvm/IR/Mangler.h"
#include "llvm/MC/MCAsmInfo.h"
#include "llvm/MC/MCContext.h"
#include "llvm/MC/MCInstrInfo.h"
#include "llvm/MC/MCRegisterInfo.h"
#include "llvm/MC/MCSubtargetInfo.h"
#include "llvm/Support/CodeGen.h"
#include "llvm/Target/TargetLoweringObjectFile.h"
using namespace llvm;

//---------------------------------------------------------------------------
// TargetMachine Class
//

TargetMachine::TargetMachine(const Target &T, StringRef DataLayoutString,
                             const Triple &TT, StringRef CPU, StringRef FS,
                             const TargetOptions &Options)
    : TheTarget(T), DL(DataLayoutString), TargetTriple(TT),
      TargetCPU(std::string(CPU)), TargetFS(std::string(FS)), AsmInfo(nullptr),
      MRI(nullptr), MII(nullptr), STI(nullptr), RequireStructuredCFG(false),
      O0WantsFastISel(false), DefaultOptions(Options), Options(Options) {}

TargetMachine::~TargetMachine() = default;

bool TargetMachine::isLargeData() const {
  if (getTargetTriple().getArch() != Triple::x86_64)
    return false;
  // Large data under the large code model still needs to be thought about, so
  // restrict this to medium.
  if (getCodeModel() != CodeModel::Medium)
    return false;
  return true;
}

bool TargetMachine::isPositionIndependent() const {
  return getRelocationModel() == Reloc::PIC_;
}

/// Reset the target options based on the function's attributes.
/// setFunctionAttributes should have made the raw attribute value consistent
/// with the command line flag if used.
//
// FIXME: This function needs to go away for a number of reasons:
// a) global state on the TargetMachine is terrible in general,
// b) these target options should be passed only on the function
//    and not on the TargetMachine (via TargetOptions) at all.
void TargetMachine::resetTargetOptions(const Function &F) const {
#define RESET_OPTION(X, Y)                                              \
  do {                                                                  \
    Options.X = F.getFnAttribute(Y).getValueAsBool();     \
  } while (0)

  RESET_OPTION(UnsafeFPMath, "unsafe-fp-math");
  RESET_OPTION(NoInfsFPMath, "no-infs-fp-math");
  RESET_OPTION(NoNaNsFPMath, "no-nans-fp-math");
  RESET_OPTION(NoSignedZerosFPMath, "no-signed-zeros-fp-math");
  RESET_OPTION(ApproxFuncFPMath, "approx-func-fp-math");
}

/// Returns the code generation relocation model. The choices are static, PIC,
/// and dynamic-no-pic.
Reloc::Model TargetMachine::getRelocationModel() const { return RM; }

/// Get the IR-specified TLS model for Var.
static TLSModel::Model getSelectedTLSModel(const GlobalValue *GV) {
  switch (GV->getThreadLocalMode()) {
  case GlobalVariable::NotThreadLocal:
    llvm_unreachable("getSelectedTLSModel for non-TLS variable");
    break;
  case GlobalVariable::GeneralDynamicTLSModel:
    return TLSModel::GeneralDynamic;
  case GlobalVariable::LocalDynamicTLSModel:
    return TLSModel::LocalDynamic;
  case GlobalVariable::InitialExecTLSModel:
    return TLSModel::InitialExec;
  case GlobalVariable::LocalExecTLSModel:
    return TLSModel::LocalExec;
  }
  llvm_unreachable("invalid TLS model");
}

bool TargetMachine::shouldAssumeDSOLocal(const Module &M,
                                         const GlobalValue *GV) const {
  const Triple &TT = getTargetTriple();
  Reloc::Model RM = getRelocationModel();

  // According to the llvm language reference, we should be able to
  // just return false in here if we have a GV, as we know it is
  // dso_preemptable.  At this point in time, the various IR producers
  // have not been transitioned to always produce a dso_local when it
  // is possible to do so.
  //
  // As a result we still have some logic in here to improve the quality of the
  // generated code.
  if (!GV)
    return false;

  // If the IR producer requested that this GV be treated as dso local, obey.
  if (GV->isDSOLocal())
    return true;

  if (TT.isOSBinFormatCOFF()) {
    // DLLImport explicitly marks the GV as external.
    if (GV->hasDLLImportStorageClass())
      return false;

<<<<<<< HEAD
    // On MinGW, variables that haven't been declared with DLLImport may still
    // end up automatically imported by the linker. To make this feasible,
    // don't assume the variables to be DSO local unless we actually know
    // that for sure. This only has to be done for variables; for functions
    // the linker can insert thunks for calling functions from another DLL.
    if (TT.isWindowsGNUEnvironment() && GV->isDeclarationForLinker() &&
        isa<GlobalVariable>(GV))
      return false;
=======
  // On MinGW, variables that haven't been declared with DLLImport may still
  // end up automatically imported by the linker. To make this feasible,
  // don't assume the variables to be DSO local unless we actually know
  // that for sure. This only has to be done for variables; for functions
  // the linker can insert thunks for calling functions from another DLL.
  if (TT.isWindowsGNUEnvironment() && TT.isOSBinFormatCOFF() && GV &&
      GV->isDeclarationForLinker() && isa<GlobalVariable>(GV))
    return false;
>>>>>>> cb02aa7e

    // Don't mark 'extern_weak' symbols as DSO local. If these symbols remain
    // unresolved in the link, they can be resolved to zero, which is outside
    // the current DSO.
    if (GV->hasExternalWeakLinkage())
      return false;

<<<<<<< HEAD
    // Every other GV is local on COFF.
=======
  // Every other GV is local on COFF.
  // Make an exception for windows OS in the triple: Some firmware builds use
  // *-win32-macho triples. This (accidentally?) produced windows relocations
  // without GOT tables in older clang versions; Keep this behaviour.
  // Some JIT users use *-win32-elf triples; these shouldn't use GOT tables
  // either.
  if (TT.isOSBinFormatCOFF() || TT.isOSWindows())
>>>>>>> cb02aa7e
    return true;
  }

  if (TT.isOSBinFormatGOFF())
    return true;

  if (TT.isOSBinFormatMachO()) {
    if (RM == Reloc::Static)
      return true;
    return GV->isStrongDefinitionForLinker();
  }

  assert(TT.isOSBinFormatELF() || TT.isOSBinFormatWasm() ||
         TT.isOSBinFormatXCOFF());
  return false;
}

bool TargetMachine::useEmulatedTLS() const { return Options.EmulatedTLS; }

TLSModel::Model TargetMachine::getTLSModel(const GlobalValue *GV) const {
  bool IsPIE = GV->getParent()->getPIELevel() != PIELevel::Default;
  Reloc::Model RM = getRelocationModel();
  bool IsSharedLibrary = RM == Reloc::PIC_ && !IsPIE;
  bool IsLocal = shouldAssumeDSOLocal(*GV->getParent(), GV);

  TLSModel::Model Model;
  if (IsSharedLibrary) {
    if (IsLocal)
      Model = TLSModel::LocalDynamic;
    else
      Model = TLSModel::GeneralDynamic;
  } else {
    if (IsLocal)
      Model = TLSModel::LocalExec;
    else
      Model = TLSModel::InitialExec;
  }

  // If the user specified a more specific model, use that.
  TLSModel::Model SelectedModel = getSelectedTLSModel(GV);
  if (SelectedModel > Model)
    return SelectedModel;

  return Model;
}

/// Returns the optimization level: None, Less, Default, or Aggressive.
CodeGenOpt::Level TargetMachine::getOptLevel() const { return OptLevel; }

void TargetMachine::setOptLevel(CodeGenOpt::Level Level) { OptLevel = Level; }

TargetTransformInfo
TargetMachine::getTargetTransformInfo(const Function &F) const {
  return TargetTransformInfo(F.getParent()->getDataLayout());
}

void TargetMachine::getNameWithPrefix(SmallVectorImpl<char> &Name,
                                      const GlobalValue *GV, Mangler &Mang,
                                      bool MayAlwaysUsePrivate) const {
  if (MayAlwaysUsePrivate || !GV->hasPrivateLinkage()) {
    // Simple case: If GV is not private, it is not important to find out if
    // private labels are legal in this case or not.
    Mang.getNameWithPrefix(Name, GV, false);
    return;
  }
  const TargetLoweringObjectFile *TLOF = getObjFileLowering();
  TLOF->getNameWithPrefix(Name, GV, *this);
}

MCSymbol *TargetMachine::getSymbol(const GlobalValue *GV) const {
  const TargetLoweringObjectFile *TLOF = getObjFileLowering();
  // XCOFF symbols could have special naming convention.
  if (MCSymbol *TargetSymbol = TLOF->getTargetSymbol(GV, *this))
    return TargetSymbol;

  SmallString<128> NameStr;
  getNameWithPrefix(NameStr, GV, TLOF->getMangler());
  return TLOF->getContext().getOrCreateSymbol(NameStr);
}

TargetIRAnalysis TargetMachine::getTargetIRAnalysis() const {
  // Since Analysis can't depend on Target, use a std::function to invert the
  // dependency.
  return TargetIRAnalysis(
      [this](const Function &F) { return this->getTargetTransformInfo(F); });
}

std::pair<int, int> TargetMachine::parseBinutilsVersion(StringRef Version) {
  if (Version == "none")
    return {INT_MAX, INT_MAX}; // Make binutilsIsAtLeast() return true.
  std::pair<int, int> Ret;
  if (!Version.consumeInteger(10, Ret.first) && Version.consume_front("."))
    Version.consumeInteger(10, Ret.second);
  return Ret;
}<|MERGE_RESOLUTION|>--- conflicted
+++ resolved
@@ -13,15 +13,17 @@
 #include "llvm/Target/TargetMachine.h"
 #include "llvm/Analysis/TargetTransformInfo.h"
 #include "llvm/IR/Function.h"
+#include "llvm/IR/GlobalAlias.h"
 #include "llvm/IR/GlobalValue.h"
 #include "llvm/IR/GlobalVariable.h"
+#include "llvm/IR/LegacyPassManager.h"
 #include "llvm/IR/Mangler.h"
 #include "llvm/MC/MCAsmInfo.h"
 #include "llvm/MC/MCContext.h"
 #include "llvm/MC/MCInstrInfo.h"
-#include "llvm/MC/MCRegisterInfo.h"
-#include "llvm/MC/MCSubtargetInfo.h"
-#include "llvm/Support/CodeGen.h"
+#include "llvm/MC/MCSectionMachO.h"
+#include "llvm/MC/MCTargetOptions.h"
+#include "llvm/MC/SectionKind.h"
 #include "llvm/Target/TargetLoweringObjectFile.h"
 using namespace llvm;
 
@@ -32,51 +34,56 @@
 TargetMachine::TargetMachine(const Target &T, StringRef DataLayoutString,
                              const Triple &TT, StringRef CPU, StringRef FS,
                              const TargetOptions &Options)
-    : TheTarget(T), DL(DataLayoutString), TargetTriple(TT),
-      TargetCPU(std::string(CPU)), TargetFS(std::string(FS)), AsmInfo(nullptr),
-      MRI(nullptr), MII(nullptr), STI(nullptr), RequireStructuredCFG(false),
-      O0WantsFastISel(false), DefaultOptions(Options), Options(Options) {}
+    : TheTarget(T), DL(DataLayoutString), TargetTriple(TT), TargetCPU(CPU),
+      TargetFS(FS), AsmInfo(nullptr), MRI(nullptr), MII(nullptr), STI(nullptr),
+      RequireStructuredCFG(false), DefaultOptions(Options), Options(Options) {
+}
 
 TargetMachine::~TargetMachine() = default;
-
-bool TargetMachine::isLargeData() const {
-  if (getTargetTriple().getArch() != Triple::x86_64)
-    return false;
-  // Large data under the large code model still needs to be thought about, so
-  // restrict this to medium.
-  if (getCodeModel() != CodeModel::Medium)
-    return false;
-  return true;
-}
 
 bool TargetMachine::isPositionIndependent() const {
   return getRelocationModel() == Reloc::PIC_;
 }
 
 /// Reset the target options based on the function's attributes.
-/// setFunctionAttributes should have made the raw attribute value consistent
-/// with the command line flag if used.
-//
 // FIXME: This function needs to go away for a number of reasons:
 // a) global state on the TargetMachine is terrible in general,
 // b) these target options should be passed only on the function
 //    and not on the TargetMachine (via TargetOptions) at all.
 void TargetMachine::resetTargetOptions(const Function &F) const {
-#define RESET_OPTION(X, Y)                                              \
-  do {                                                                  \
-    Options.X = F.getFnAttribute(Y).getValueAsBool();     \
+#define RESET_OPTION(X, Y)                                                     \
+  do {                                                                         \
+    if (F.hasFnAttribute(Y))                                                   \
+      Options.X = (F.getFnAttribute(Y).getValueAsString() == "true");          \
+    else                                                                       \
+      Options.X = DefaultOptions.X;                                            \
   } while (0)
 
   RESET_OPTION(UnsafeFPMath, "unsafe-fp-math");
   RESET_OPTION(NoInfsFPMath, "no-infs-fp-math");
   RESET_OPTION(NoNaNsFPMath, "no-nans-fp-math");
   RESET_OPTION(NoSignedZerosFPMath, "no-signed-zeros-fp-math");
-  RESET_OPTION(ApproxFuncFPMath, "approx-func-fp-math");
+  RESET_OPTION(NoTrappingFPMath, "no-trapping-math");
+
+  StringRef Denormal =
+    F.getFnAttribute("denormal-fp-math").getValueAsString();
+  if (Denormal == "ieee")
+    Options.FPDenormalMode = FPDenormal::IEEE;
+  else if (Denormal == "preserve-sign")
+    Options.FPDenormalMode = FPDenormal::PreserveSign;
+  else if (Denormal == "positive-zero")
+    Options.FPDenormalMode = FPDenormal::PositiveZero;
+  else
+    Options.FPDenormalMode = DefaultOptions.FPDenormalMode;
 }
 
 /// Returns the code generation relocation model. The choices are static, PIC,
 /// and dynamic-no-pic.
 Reloc::Model TargetMachine::getRelocationModel() const { return RM; }
+
+/// Returns the code model. The choices are small, kernel, medium, large, and
+/// target default.
+CodeModel::Model TargetMachine::getCodeModel() const { return CMModel; }
 
 /// Get the IR-specified TLS model for Var.
 static TLSModel::Model getSelectedTLSModel(const GlobalValue *GV) {
@@ -98,39 +105,36 @@
 
 bool TargetMachine::shouldAssumeDSOLocal(const Module &M,
                                          const GlobalValue *GV) const {
-  const Triple &TT = getTargetTriple();
-  Reloc::Model RM = getRelocationModel();
+  // If the IR producer requested that this GV be treated as dso local, obey.
+  if (GV && GV->isDSOLocal())
+    return true;
+
+  // If we are not supossed to use a PLT, we cannot assume that intrinsics are
+  // local since the linker can convert some direct access to access via plt.
+  if (M.getRtLibUseGOT() && !GV)
+    return false;
 
   // According to the llvm language reference, we should be able to
   // just return false in here if we have a GV, as we know it is
   // dso_preemptable.  At this point in time, the various IR producers
   // have not been transitioned to always produce a dso_local when it
   // is possible to do so.
-  //
+  // In the case of intrinsics, GV is null and there is nowhere to put
+  // dso_local. Returning false for those will produce worse code in some
+  // architectures. For example, on x86 the caller has to set ebx before calling
+  // a plt.
   // As a result we still have some logic in here to improve the quality of the
   // generated code.
-  if (!GV)
-    return false;
-
-  // If the IR producer requested that this GV be treated as dso local, obey.
-  if (GV->isDSOLocal())
-    return true;
-
-  if (TT.isOSBinFormatCOFF()) {
-    // DLLImport explicitly marks the GV as external.
-    if (GV->hasDLLImportStorageClass())
-      return false;
-
-<<<<<<< HEAD
-    // On MinGW, variables that haven't been declared with DLLImport may still
-    // end up automatically imported by the linker. To make this feasible,
-    // don't assume the variables to be DSO local unless we actually know
-    // that for sure. This only has to be done for variables; for functions
-    // the linker can insert thunks for calling functions from another DLL.
-    if (TT.isWindowsGNUEnvironment() && GV->isDeclarationForLinker() &&
-        isa<GlobalVariable>(GV))
-      return false;
-=======
+  // FIXME: Add a module level metadata for whether intrinsics should be assumed
+  // local.
+
+  Reloc::Model RM = getRelocationModel();
+  const Triple &TT = getTargetTriple();
+
+  // DLLImport explicitly marks the GV as external.
+  if (GV && GV->hasDLLImportStorageClass())
+    return false;
+
   // On MinGW, variables that haven't been declared with DLLImport may still
   // end up automatically imported by the linker. To make this feasible,
   // don't assume the variables to be DSO local unless we actually know
@@ -139,17 +143,13 @@
   if (TT.isWindowsGNUEnvironment() && TT.isOSBinFormatCOFF() && GV &&
       GV->isDeclarationForLinker() && isa<GlobalVariable>(GV))
     return false;
->>>>>>> cb02aa7e
-
-    // Don't mark 'extern_weak' symbols as DSO local. If these symbols remain
-    // unresolved in the link, they can be resolved to zero, which is outside
-    // the current DSO.
-    if (GV->hasExternalWeakLinkage())
-      return false;
-
-<<<<<<< HEAD
-    // Every other GV is local on COFF.
-=======
+
+  // On COFF, don't mark 'extern_weak' symbols as DSO local. If these symbols
+  // remain unresolved in the link, they can be resolved to zero, which is
+  // outside the current DSO.
+  if (TT.isOSBinFormatCOFF() && GV && GV->hasExternalWeakLinkage())
+    return false;
+
   // Every other GV is local on COFF.
   // Make an exception for windows OS in the triple: Some firmware builds use
   // *-win32-macho triples. This (accidentally?) produced windows relocations
@@ -157,25 +157,68 @@
   // Some JIT users use *-win32-elf triples; these shouldn't use GOT tables
   // either.
   if (TT.isOSBinFormatCOFF() || TT.isOSWindows())
->>>>>>> cb02aa7e
     return true;
-  }
-
-  if (TT.isOSBinFormatGOFF())
+
+  // Most PIC code sequences that assume that a symbol is local cannot
+  // produce a 0 if it turns out the symbol is undefined. While this
+  // is ABI and relocation depended, it seems worth it to handle it
+  // here.
+  if (GV && isPositionIndependent() && GV->hasExternalWeakLinkage())
+    return false;
+
+  if (GV && !GV->hasDefaultVisibility())
     return true;
 
   if (TT.isOSBinFormatMachO()) {
     if (RM == Reloc::Static)
       return true;
-    return GV->isStrongDefinitionForLinker();
-  }
-
-  assert(TT.isOSBinFormatELF() || TT.isOSBinFormatWasm() ||
-         TT.isOSBinFormatXCOFF());
+    return GV && GV->isStrongDefinitionForLinker();
+  }
+
+  // Due to the AIX linkage model, any global with default visibility is
+  // considered non-local.
+  if (TT.isOSBinFormatXCOFF())
+    return false;
+
+  assert(TT.isOSBinFormatELF() || TT.isOSBinFormatWasm());
+  assert(RM != Reloc::DynamicNoPIC);
+
+  bool IsExecutable =
+      RM == Reloc::Static || M.getPIELevel() != PIELevel::Default;
+  if (IsExecutable) {
+    // If the symbol is defined, it cannot be preempted.
+    if (GV && !GV->isDeclarationForLinker())
+      return true;
+
+    // A symbol marked nonlazybind should not be accessed with a plt. If the
+    // symbol turns out to be external, the linker will convert a direct
+    // access to an access via the plt, so don't assume it is local.
+    const Function *F = dyn_cast_or_null<Function>(GV);
+    if (F && F->hasFnAttribute(Attribute::NonLazyBind))
+      return false;
+
+    bool IsTLS = GV && GV->isThreadLocal();
+    bool IsAccessViaCopyRelocs =
+        GV && Options.MCOptions.MCPIECopyRelocations && isa<GlobalVariable>(GV);
+    Triple::ArchType Arch = TT.getArch();
+    bool IsPPC =
+        Arch == Triple::ppc || Arch == Triple::ppc64 || Arch == Triple::ppc64le;
+    // Check if we can use copy relocations. PowerPC has no copy relocations.
+    if (!IsTLS && !IsPPC && (RM == Reloc::Static || IsAccessViaCopyRelocs))
+      return true;
+  }
+
+  // ELF & wasm support preemption of other symbols.
   return false;
 }
 
-bool TargetMachine::useEmulatedTLS() const { return Options.EmulatedTLS; }
+bool TargetMachine::useEmulatedTLS() const {
+  // Returns Options.EmulatedTLS if the -emulated-tls or -no-emulated-tls
+  // was specified explicitly; otherwise uses target triple to decide default.
+  if (Options.ExplicitEmulatedTLS)
+    return Options.EmulatedTLS;
+  return getTargetTriple().hasDefaultEmulatedTLS();
+}
 
 TLSModel::Model TargetMachine::getTLSModel(const GlobalValue *GV) const {
   bool IsPIE = GV->getParent()->getPIELevel() != PIELevel::Default;
@@ -209,8 +252,7 @@
 
 void TargetMachine::setOptLevel(CodeGenOpt::Level Level) { OptLevel = Level; }
 
-TargetTransformInfo
-TargetMachine::getTargetTransformInfo(const Function &F) const {
+TargetTransformInfo TargetMachine::getTargetTransformInfo(const Function &F) {
   return TargetTransformInfo(F.getParent()->getDataLayout());
 }
 
@@ -229,27 +271,14 @@
 
 MCSymbol *TargetMachine::getSymbol(const GlobalValue *GV) const {
   const TargetLoweringObjectFile *TLOF = getObjFileLowering();
-  // XCOFF symbols could have special naming convention.
-  if (MCSymbol *TargetSymbol = TLOF->getTargetSymbol(GV, *this))
-    return TargetSymbol;
-
   SmallString<128> NameStr;
   getNameWithPrefix(NameStr, GV, TLOF->getMangler());
   return TLOF->getContext().getOrCreateSymbol(NameStr);
 }
 
-TargetIRAnalysis TargetMachine::getTargetIRAnalysis() const {
+TargetIRAnalysis TargetMachine::getTargetIRAnalysis() {
   // Since Analysis can't depend on Target, use a std::function to invert the
   // dependency.
   return TargetIRAnalysis(
       [this](const Function &F) { return this->getTargetTransformInfo(F); });
-}
-
-std::pair<int, int> TargetMachine::parseBinutilsVersion(StringRef Version) {
-  if (Version == "none")
-    return {INT_MAX, INT_MAX}; // Make binutilsIsAtLeast() return true.
-  std::pair<int, int> Ret;
-  if (!Version.consumeInteger(10, Ret.first) && Version.consume_front("."))
-    Version.consumeInteger(10, Ret.second);
-  return Ret;
 }