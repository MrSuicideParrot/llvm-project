//==-- AArch64ISelLowering.h - AArch64 DAG Lowering Interface ----*- C++ -*-==//
//
// Part of the LLVM Project, under the Apache License v2.0 with LLVM Exceptions.
// See https://llvm.org/LICENSE.txt for license information.
// SPDX-License-Identifier: Apache-2.0 WITH LLVM-exception
//
//===----------------------------------------------------------------------===//
//
// This file defines the interfaces that AArch64 uses to lower LLVM code into a
// selection DAG.
//
//===----------------------------------------------------------------------===//

#ifndef LLVM_LIB_TARGET_AARCH64_AARCH64ISELLOWERING_H
#define LLVM_LIB_TARGET_AARCH64_AARCH64ISELLOWERING_H

#include "AArch64.h"
#include "Utils/AArch64SMEAttributes.h"
#include "llvm/CodeGen/CallingConvLower.h"
#include "llvm/CodeGen/MachineFunction.h"
#include "llvm/CodeGen/SelectionDAG.h"
#include "llvm/CodeGen/TargetLowering.h"
#include "llvm/IR/CallingConv.h"
#include "llvm/IR/Instruction.h"

namespace llvm {

namespace AArch64ISD {

// For predicated nodes where the result is a vector, the operation is
// controlled by a governing predicate and the inactive lanes are explicitly
// defined with a value, please stick the following naming convention:
//
//    _MERGE_OP<n>        The result value is a vector with inactive lanes equal
//                        to source operand OP<n>.
//
//    _MERGE_ZERO         The result value is a vector with inactive lanes
//                        actively zeroed.
//
//    _MERGE_PASSTHRU     The result value is a vector with inactive lanes equal
//                        to the last source operand which only purpose is being
//                        a passthru value.
//
// For other cases where no explicit action is needed to set the inactive lanes,
// or when the result is not a vector and it is needed or helpful to
// distinguish a node from similar unpredicated nodes, use:
//
//    _PRED
//
enum NodeType : unsigned {
  FIRST_NUMBER = ISD::BUILTIN_OP_END,
  WrapperLarge, // 4-instruction MOVZ/MOVK sequence for 64-bit addresses.
  CALL,         // Function call.

  // Pseudo for a OBJC call that gets emitted together with a special `mov
  // x29, x29` marker instruction.
  CALL_RVMARKER,

  CALL_BTI, // Function call followed by a BTI instruction.

  // Essentially like a normal COPY that works on GPRs, but cannot be
  // rematerialised by passes like the simple register coalescer. It's
  // required for SME when lowering calls because we cannot allow frame
  // index calculations using addvl to slip in between the smstart/smstop
  // and the bl instruction. The scalable vector length may change across
  // the smstart/smstop boundary.
  OBSCURE_COPY,
  SMSTART,
  SMSTOP,
  RESTORE_ZA,

  // Produces the full sequence of instructions for getting the thread pointer
  // offset of a variable into X0, using the TLSDesc model.
  TLSDESC_CALLSEQ,
  ADRP,     // Page address of a TargetGlobalAddress operand.
  ADR,      // ADR
  ADDlow,   // Add the low 12 bits of a TargetGlobalAddress operand.
  LOADgot,  // Load from automatically generated descriptor (e.g. Global
            // Offset Table, TLS record).
  RET_GLUE, // Return with a glue operand. Operand 0 is the chain operand.
  BRCOND,   // Conditional branch instruction; "b.cond".
  CSEL,
  CSINV, // Conditional select invert.
  CSNEG, // Conditional select negate.
  CSINC, // Conditional select increment.

  // Pointer to the thread's local storage area. Materialised from TPIDR_EL0 on
  // ELF.
  THREAD_POINTER,
  ADC,
  SBC, // adc, sbc instructions

  // Predicated instructions where inactive lanes produce undefined results.
  ABDS_PRED,
  ABDU_PRED,
  FADD_PRED,
  FDIV_PRED,
  FMA_PRED,
  FMAX_PRED,
  FMAXNM_PRED,
  FMIN_PRED,
  FMINNM_PRED,
  FMUL_PRED,
  FSUB_PRED,
  HADDS_PRED,
  HADDU_PRED,
  MUL_PRED,
  MULHS_PRED,
  MULHU_PRED,
  RHADDS_PRED,
  RHADDU_PRED,
  SDIV_PRED,
  SHL_PRED,
  SMAX_PRED,
  SMIN_PRED,
  SRA_PRED,
  SRL_PRED,
  UDIV_PRED,
  UMAX_PRED,
  UMIN_PRED,

  // Unpredicated vector instructions
  BIC,

  SRAD_MERGE_OP1,

  // Predicated instructions with the result of inactive lanes provided by the
  // last operand.
  FABS_MERGE_PASSTHRU,
  FCEIL_MERGE_PASSTHRU,
  FFLOOR_MERGE_PASSTHRU,
  FNEARBYINT_MERGE_PASSTHRU,
  FNEG_MERGE_PASSTHRU,
  FRECPX_MERGE_PASSTHRU,
  FRINT_MERGE_PASSTHRU,
  FROUND_MERGE_PASSTHRU,
  FROUNDEVEN_MERGE_PASSTHRU,
  FSQRT_MERGE_PASSTHRU,
  FTRUNC_MERGE_PASSTHRU,
  FP_ROUND_MERGE_PASSTHRU,
  FP_EXTEND_MERGE_PASSTHRU,
  UINT_TO_FP_MERGE_PASSTHRU,
  SINT_TO_FP_MERGE_PASSTHRU,
  FCVTZU_MERGE_PASSTHRU,
  FCVTZS_MERGE_PASSTHRU,
  SIGN_EXTEND_INREG_MERGE_PASSTHRU,
  ZERO_EXTEND_INREG_MERGE_PASSTHRU,
  ABS_MERGE_PASSTHRU,
  NEG_MERGE_PASSTHRU,

  SETCC_MERGE_ZERO,

  // Arithmetic instructions which write flags.
  ADDS,
  SUBS,
  ADCS,
  SBCS,
  ANDS,

  // Conditional compares. Operands: left,right,falsecc,cc,flags
  CCMP,
  CCMN,
  FCCMP,

  // Floating point comparison
  FCMP,

  // Scalar extract
  EXTR,

  // Scalar-to-vector duplication
  DUP,
  DUPLANE8,
  DUPLANE16,
  DUPLANE32,
  DUPLANE64,
  DUPLANE128,

  // Vector immedate moves
  MOVI,
  MOVIshift,
  MOVIedit,
  MOVImsl,
  FMOV,
  MVNIshift,
  MVNImsl,

  // Vector immediate ops
  BICi,
  ORRi,

  // Vector bitwise select: similar to ISD::VSELECT but not all bits within an
  // element must be identical.
  BSP,

  // Vector shuffles
  ZIP1,
  ZIP2,
  UZP1,
  UZP2,
  TRN1,
  TRN2,
  REV16,
  REV32,
  REV64,
  EXT,
  SPLICE,

  // Vector shift by scalar
  VSHL,
  VLSHR,
  VASHR,

  // Vector shift by scalar (again)
  SQSHL_I,
  UQSHL_I,
  SQSHLU_I,
  SRSHR_I,
  URSHR_I,

  // Vector shift by constant and insert
  VSLI,
  VSRI,

  // Vector comparisons
  CMEQ,
  CMGE,
  CMGT,
  CMHI,
  CMHS,
  FCMEQ,
  FCMGE,
  FCMGT,

  // Vector zero comparisons
  CMEQz,
  CMGEz,
  CMGTz,
  CMLEz,
  CMLTz,
  FCMEQz,
  FCMGEz,
  FCMGTz,
  FCMLEz,
  FCMLTz,

  // Vector across-lanes addition
  // Only the lower result lane is defined.
  SADDV,
  UADDV,

  // Add Pairwise of two vectors
  ADDP,
  // Add Long Pairwise
  SADDLP,
  UADDLP,

  // udot/sdot instructions
  UDOT,
  SDOT,

  // Vector across-lanes min/max
  // Only the lower result lane is defined.
  SMINV,
  UMINV,
  SMAXV,
  UMAXV,

  SADDV_PRED,
  UADDV_PRED,
  SMAXV_PRED,
  UMAXV_PRED,
  SMINV_PRED,
  UMINV_PRED,
  ORV_PRED,
  EORV_PRED,
  ANDV_PRED,

  // Vector bitwise insertion
  BIT,

  // Compare-and-branch
  CBZ,
  CBNZ,
  TBZ,
  TBNZ,

  // Tail calls
  TC_RETURN,

  // Custom prefetch handling
  PREFETCH,

  // {s|u}int to FP within a FP register.
  SITOF,
  UITOF,

  /// Natural vector cast. ISD::BITCAST is not natural in the big-endian
  /// world w.r.t vectors; which causes additional REV instructions to be
  /// generated to compensate for the byte-swapping. But sometimes we do
  /// need to re-interpret the data in SIMD vector registers in big-endian
  /// mode without emitting such REV instructions.
  NVCAST,

  MRS, // MRS, also sets the flags via a glue.

  SMULL,
  UMULL,

  PMULL,

  // Reciprocal estimates and steps.
  FRECPE,
  FRECPS,
  FRSQRTE,
  FRSQRTS,

  SUNPKHI,
  SUNPKLO,
  UUNPKHI,
  UUNPKLO,

  CLASTA_N,
  CLASTB_N,
  LASTA,
  LASTB,
  TBL,

  // Floating-point reductions.
  FADDA_PRED,
  FADDV_PRED,
  FMAXV_PRED,
  FMAXNMV_PRED,
  FMINV_PRED,
  FMINNMV_PRED,

  INSR,
  PTEST,
  PTEST_ANY,
  PTRUE,

  BITREVERSE_MERGE_PASSTHRU,
  BSWAP_MERGE_PASSTHRU,
  REVH_MERGE_PASSTHRU,
  REVW_MERGE_PASSTHRU,
  CTLZ_MERGE_PASSTHRU,
  CTPOP_MERGE_PASSTHRU,
  DUP_MERGE_PASSTHRU,
  INDEX_VECTOR,

  // Cast between vectors of the same element type but differ in length.
  REINTERPRET_CAST,

  // Nodes to build an LD64B / ST64B 64-bit quantity out of i64, and vice versa
  LS64_BUILD,
  LS64_EXTRACT,

  LD1_MERGE_ZERO,
  LD1S_MERGE_ZERO,
  LDNF1_MERGE_ZERO,
  LDNF1S_MERGE_ZERO,
  LDFF1_MERGE_ZERO,
  LDFF1S_MERGE_ZERO,
  LD1RQ_MERGE_ZERO,
  LD1RO_MERGE_ZERO,

  // Structured loads.
  SVE_LD2_MERGE_ZERO,
  SVE_LD3_MERGE_ZERO,
  SVE_LD4_MERGE_ZERO,

  // Unsigned gather loads.
  GLD1_MERGE_ZERO,
  GLD1_SCALED_MERGE_ZERO,
  GLD1_UXTW_MERGE_ZERO,
  GLD1_SXTW_MERGE_ZERO,
  GLD1_UXTW_SCALED_MERGE_ZERO,
  GLD1_SXTW_SCALED_MERGE_ZERO,
  GLD1_IMM_MERGE_ZERO,

  // Signed gather loads
  GLD1S_MERGE_ZERO,
  GLD1S_SCALED_MERGE_ZERO,
  GLD1S_UXTW_MERGE_ZERO,
  GLD1S_SXTW_MERGE_ZERO,
  GLD1S_UXTW_SCALED_MERGE_ZERO,
  GLD1S_SXTW_SCALED_MERGE_ZERO,
  GLD1S_IMM_MERGE_ZERO,

  // Unsigned gather loads.
  GLDFF1_MERGE_ZERO,
  GLDFF1_SCALED_MERGE_ZERO,
  GLDFF1_UXTW_MERGE_ZERO,
  GLDFF1_SXTW_MERGE_ZERO,
  GLDFF1_UXTW_SCALED_MERGE_ZERO,
  GLDFF1_SXTW_SCALED_MERGE_ZERO,
  GLDFF1_IMM_MERGE_ZERO,

  // Signed gather loads.
  GLDFF1S_MERGE_ZERO,
  GLDFF1S_SCALED_MERGE_ZERO,
  GLDFF1S_UXTW_MERGE_ZERO,
  GLDFF1S_SXTW_MERGE_ZERO,
  GLDFF1S_UXTW_SCALED_MERGE_ZERO,
  GLDFF1S_SXTW_SCALED_MERGE_ZERO,
  GLDFF1S_IMM_MERGE_ZERO,

  // Non-temporal gather loads
  GLDNT1_MERGE_ZERO,
  GLDNT1_INDEX_MERGE_ZERO,
  GLDNT1S_MERGE_ZERO,

  // Contiguous masked store.
  ST1_PRED,

  // Scatter store
  SST1_PRED,
  SST1_SCALED_PRED,
  SST1_UXTW_PRED,
  SST1_SXTW_PRED,
  SST1_UXTW_SCALED_PRED,
  SST1_SXTW_SCALED_PRED,
  SST1_IMM_PRED,

  // Non-temporal scatter store
  SSTNT1_PRED,
  SSTNT1_INDEX_PRED,

  // SME
  RDSVL,
  REVD_MERGE_PASSTHRU,

  // Asserts that a function argument (i32) is zero-extended to i8 by
  // the caller
  ASSERT_ZEXT_BOOL,

  // 128-bit system register accesses
  // lo64, hi64, chain = MRRS(chain, sysregname)
  MRRS,
  // chain = MSRR(chain, sysregname, lo64, hi64)
  MSRR,

  // Strict (exception-raising) floating point comparison
  STRICT_FCMP = ISD::FIRST_TARGET_STRICTFP_OPCODE,
  STRICT_FCMPE,

  // NEON Load/Store with post-increment base updates
  LD2post = ISD::FIRST_TARGET_MEMORY_OPCODE,
  LD3post,
  LD4post,
  ST2post,
  ST3post,
  ST4post,
  LD1x2post,
  LD1x3post,
  LD1x4post,
  ST1x2post,
  ST1x3post,
  ST1x4post,
  LD1DUPpost,
  LD2DUPpost,
  LD3DUPpost,
  LD4DUPpost,
  LD1LANEpost,
  LD2LANEpost,
  LD3LANEpost,
  LD4LANEpost,
  ST2LANEpost,
  ST3LANEpost,
  ST4LANEpost,

  STG,
  STZG,
  ST2G,
  STZ2G,

  LDP,
  LDIAPP,
  LDNP,
  STP,
  STILP,
  STNP,

  // Memory Operations
  MOPS_MEMSET,
  MOPS_MEMSET_TAGGING,
  MOPS_MEMCOPY,
  MOPS_MEMMOVE,
};

} // end namespace AArch64ISD

namespace AArch64 {
/// Possible values of current rounding mode, which is specified in bits
/// 23:22 of FPCR.
enum Rounding {
  RN = 0,    // Round to Nearest
  RP = 1,    // Round towards Plus infinity
  RM = 2,    // Round towards Minus infinity
  RZ = 3,    // Round towards Zero
  rmMask = 3 // Bit mask selecting rounding mode
};

// Bit position of rounding mode bits in FPCR.
const unsigned RoundingBitsPos = 22;

// Registers used to pass function arguments.
const ArrayRef<MCPhysReg> getGPRArgRegs();
const ArrayRef<MCPhysReg> getFPRArgRegs();

} // namespace AArch64

class AArch64Subtarget;

class AArch64TargetLowering : public TargetLowering {
public:
  explicit AArch64TargetLowering(const TargetMachine &TM,
                                 const AArch64Subtarget &STI);

  /// Control the following reassociation of operands: (op (op x, c1), y) -> (op
  /// (op x, y), c1) where N0 is (op x, c1) and N1 is y.
  bool isReassocProfitable(SelectionDAG &DAG, SDValue N0,
                           SDValue N1) const override;

  /// Selects the correct CCAssignFn for a given CallingConvention value.
  CCAssignFn *CCAssignFnForCall(CallingConv::ID CC, bool IsVarArg) const;

  /// Selects the correct CCAssignFn for a given CallingConvention value.
  CCAssignFn *CCAssignFnForReturn(CallingConv::ID CC) const;

  /// Determine which of the bits specified in Mask are known to be either zero
  /// or one and return them in the KnownZero/KnownOne bitsets.
  void computeKnownBitsForTargetNode(const SDValue Op, KnownBits &Known,
                                     const APInt &DemandedElts,
                                     const SelectionDAG &DAG,
                                     unsigned Depth = 0) const override;

  unsigned ComputeNumSignBitsForTargetNode(SDValue Op,
                                           const APInt &DemandedElts,
                                           const SelectionDAG &DAG,
                                           unsigned Depth) const override;

  MVT getPointerTy(const DataLayout &DL, uint32_t AS = 0) const override {
    // Returning i64 unconditionally here (i.e. even for ILP32) means that the
    // *DAG* representation of pointers will always be 64-bits. They will be
    // truncated and extended when transferred to memory, but the 64-bit DAG
    // allows us to use AArch64's addressing modes much more easily.
    return MVT::getIntegerVT(64);
  }

  bool targetShrinkDemandedConstant(SDValue Op, const APInt &DemandedBits,
                                    const APInt &DemandedElts,
                                    TargetLoweringOpt &TLO) const override;

  MVT getScalarShiftAmountTy(const DataLayout &DL, EVT) const override;

  /// Returns true if the target allows unaligned memory accesses of the
  /// specified type.
  bool allowsMisalignedMemoryAccesses(
      EVT VT, unsigned AddrSpace = 0, Align Alignment = Align(1),
      MachineMemOperand::Flags Flags = MachineMemOperand::MONone,
      unsigned *Fast = nullptr) const override;
  /// LLT variant.
  bool allowsMisalignedMemoryAccesses(LLT Ty, unsigned AddrSpace,
                                      Align Alignment,
                                      MachineMemOperand::Flags Flags,
                                      unsigned *Fast = nullptr) const override;

  /// Provide custom lowering hooks for some operations.
  SDValue LowerOperation(SDValue Op, SelectionDAG &DAG) const override;

  const char *getTargetNodeName(unsigned Opcode) const override;

  SDValue PerformDAGCombine(SDNode *N, DAGCombinerInfo &DCI) const override;

  /// This method returns a target specific FastISel object, or null if the
  /// target does not support "fast" ISel.
  FastISel *createFastISel(FunctionLoweringInfo &funcInfo,
                           const TargetLibraryInfo *libInfo) const override;

  bool isOffsetFoldingLegal(const GlobalAddressSDNode *GA) const override;

  bool isFPImmLegal(const APFloat &Imm, EVT VT,
                    bool ForCodeSize) const override;

  /// Return true if the given shuffle mask can be codegen'd directly, or if it
  /// should be stack expanded.
  bool isShuffleMaskLegal(ArrayRef<int> M, EVT VT) const override;

  /// Similar to isShuffleMaskLegal. Return true is the given 'select with zero'
  /// shuffle mask can be codegen'd directly.
  bool isVectorClearMaskLegal(ArrayRef<int> M, EVT VT) const override;

  /// Return the ISD::SETCC ValueType.
  EVT getSetCCResultType(const DataLayout &DL, LLVMContext &Context,
                         EVT VT) const override;

  SDValue ReconstructShuffle(SDValue Op, SelectionDAG &DAG) const;

  MachineBasicBlock *EmitF128CSEL(MachineInstr &MI,
                                  MachineBasicBlock *BB) const;

  MachineBasicBlock *EmitLoweredCatchRet(MachineInstr &MI,
                                           MachineBasicBlock *BB) const;

  MachineBasicBlock *EmitTileLoad(unsigned Opc, unsigned BaseReg,
                                  MachineInstr &MI,
                                  MachineBasicBlock *BB) const;
  MachineBasicBlock *EmitFill(MachineInstr &MI, MachineBasicBlock *BB) const;
  MachineBasicBlock *EmitZAInstr(unsigned Opc, unsigned BaseReg,
                                 MachineInstr &MI, MachineBasicBlock *BB,
                                 bool HasTile) const;
  MachineBasicBlock *EmitZero(MachineInstr &MI, MachineBasicBlock *BB) const;

  MachineBasicBlock *
  EmitInstrWithCustomInserter(MachineInstr &MI,
                              MachineBasicBlock *MBB) const override;

  bool getTgtMemIntrinsic(IntrinsicInfo &Info, const CallInst &I,
                          MachineFunction &MF,
                          unsigned Intrinsic) const override;

  bool shouldReduceLoadWidth(SDNode *Load, ISD::LoadExtType ExtTy,
                             EVT NewVT) const override;

  bool shouldRemoveRedundantExtend(SDValue Op) const override;

  bool isTruncateFree(Type *Ty1, Type *Ty2) const override;
  bool isTruncateFree(EVT VT1, EVT VT2) const override;

  bool isProfitableToHoist(Instruction *I) const override;

  bool isZExtFree(Type *Ty1, Type *Ty2) const override;
  bool isZExtFree(EVT VT1, EVT VT2) const override;
  bool isZExtFree(SDValue Val, EVT VT2) const override;

  bool shouldSinkOperands(Instruction *I,
                          SmallVectorImpl<Use *> &Ops) const override;

  bool optimizeExtendOrTruncateConversion(
      Instruction *I, Loop *L, const TargetTransformInfo &TTI) const override;

  bool hasPairedLoad(EVT LoadedType, Align &RequiredAligment) const override;

  unsigned getMaxSupportedInterleaveFactor() const override { return 4; }

  bool lowerInterleavedLoad(LoadInst *LI,
                            ArrayRef<ShuffleVectorInst *> Shuffles,
                            ArrayRef<unsigned> Indices,
                            unsigned Factor) const override;
  bool lowerInterleavedStore(StoreInst *SI, ShuffleVectorInst *SVI,
                             unsigned Factor) const override;

  bool lowerDeinterleaveIntrinsicToLoad(IntrinsicInst *DI,
                                        LoadInst *LI) const override;

  bool lowerInterleaveIntrinsicToStore(IntrinsicInst *II,
                                       StoreInst *SI) const override;

  bool isLegalAddImmediate(int64_t) const override;
  bool isLegalICmpImmediate(int64_t) const override;

  bool isMulAddWithConstProfitable(SDValue AddNode,
                                   SDValue ConstNode) const override;

  bool shouldConsiderGEPOffsetSplit() const override;

  EVT getOptimalMemOpType(const MemOp &Op,
                          const AttributeList &FuncAttributes) const override;

  LLT getOptimalMemOpLLT(const MemOp &Op,
                         const AttributeList &FuncAttributes) const override;

  /// Return true if the addressing mode represented by AM is legal for this
  /// target, for a load/store of the specified type.
  bool isLegalAddressingMode(const DataLayout &DL, const AddrMode &AM, Type *Ty,
                             unsigned AS,
                             Instruction *I = nullptr) const override;

  /// Return true if an FMA operation is faster than a pair of fmul and fadd
  /// instructions. fmuladd intrinsics will be expanded to FMAs when this method
  /// returns true, otherwise fmuladd is expanded to fmul + fadd.
  bool isFMAFasterThanFMulAndFAdd(const MachineFunction &MF,
                                  EVT VT) const override;
  bool isFMAFasterThanFMulAndFAdd(const Function &F, Type *Ty) const override;

  bool generateFMAsInMachineCombiner(EVT VT,
                                     CodeGenOpt::Level OptLevel) const override;

  const MCPhysReg *getScratchRegisters(CallingConv::ID CC) const override;
  ArrayRef<MCPhysReg> getRoundingControlRegisters() const override;

  /// Returns false if N is a bit extraction pattern of (X >> C) & Mask.
  bool isDesirableToCommuteWithShift(const SDNode *N,
                                     CombineLevel Level) const override;

  /// Returns false if N is a bit extraction pattern of (X >> C) & Mask.
  bool isDesirableToCommuteXorWithShift(const SDNode *N) const override;

  /// Return true if it is profitable to fold a pair of shifts into a mask.
  bool shouldFoldConstantShiftPairToMask(const SDNode *N,
                                         CombineLevel Level) const override;

  bool shouldFoldSelectWithIdentityConstant(unsigned BinOpcode,
                                            EVT VT) const override;

  /// Returns true if it is beneficial to convert a load of a constant
  /// to just the constant itself.
  bool shouldConvertConstantLoadToIntImm(const APInt &Imm,
                                         Type *Ty) const override;

  /// Return true if EXTRACT_SUBVECTOR is cheap for this result type
  /// with this index.
  bool isExtractSubvectorCheap(EVT ResVT, EVT SrcVT,
                               unsigned Index) const override;

  bool shouldFormOverflowOp(unsigned Opcode, EVT VT,
                            bool MathUsed) const override {
    // Using overflow ops for overflow checks only should beneficial on
    // AArch64.
    return TargetLowering::shouldFormOverflowOp(Opcode, VT, true);
  }

  Value *emitLoadLinked(IRBuilderBase &Builder, Type *ValueTy, Value *Addr,
                        AtomicOrdering Ord) const override;
  Value *emitStoreConditional(IRBuilderBase &Builder, Value *Val, Value *Addr,
                              AtomicOrdering Ord) const override;

  void emitAtomicCmpXchgNoStoreLLBalance(IRBuilderBase &Builder) const override;

  bool isOpSuitableForLDPSTP(const Instruction *I) const;
  bool isOpSuitableForLSE128(const Instruction *I) const;
  bool isOpSuitableForRCPC3(const Instruction *I) const;
  bool shouldInsertFencesForAtomic(const Instruction *I) const override;
  bool
  shouldInsertTrailingFenceForAtomicStore(const Instruction *I) const override;

  TargetLoweringBase::AtomicExpansionKind
  shouldExpandAtomicLoadInIR(LoadInst *LI) const override;
  TargetLoweringBase::AtomicExpansionKind
  shouldExpandAtomicStoreInIR(StoreInst *SI) const override;
  TargetLoweringBase::AtomicExpansionKind
  shouldExpandAtomicRMWInIR(AtomicRMWInst *AI) const override;

  TargetLoweringBase::AtomicExpansionKind
  shouldExpandAtomicCmpXchgInIR(AtomicCmpXchgInst *AI) const override;

  bool useLoadStackGuardNode() const override;
  TargetLoweringBase::LegalizeTypeAction
  getPreferredVectorAction(MVT VT) const override;

  /// If the target has a standard location for the stack protector cookie,
  /// returns the address of that location. Otherwise, returns nullptr.
  Value *getIRStackGuard(IRBuilderBase &IRB) const override;

  void insertSSPDeclarations(Module &M) const override;
  Value *getSDagStackGuard(const Module &M) const override;
  Function *getSSPStackGuardCheck(const Module &M) const override;

  /// If the target has a standard location for the unsafe stack pointer,
  /// returns the address of that location. Otherwise, returns nullptr.
  Value *getSafeStackPointerLocation(IRBuilderBase &IRB) const override;

  /// If a physical register, this returns the register that receives the
  /// exception address on entry to an EH pad.
  Register
  getExceptionPointerRegister(const Constant *PersonalityFn) const override {
    // FIXME: This is a guess. Has this been defined yet?
    return AArch64::X0;
  }

  /// If a physical register, this returns the register that receives the
  /// exception typeid on entry to a landing pad.
  Register
  getExceptionSelectorRegister(const Constant *PersonalityFn) const override {
    // FIXME: This is a guess. Has this been defined yet?
    return AArch64::X1;
  }

  bool isIntDivCheap(EVT VT, AttributeList Attr) const override;

  bool canMergeStoresTo(unsigned AddressSpace, EVT MemVT,
                        const MachineFunction &MF) const override {
    // Do not merge to float value size (128 bytes) if no implicit
    // float attribute is set.

    bool NoFloat = MF.getFunction().hasFnAttribute(Attribute::NoImplicitFloat);

    if (NoFloat)
      return (MemVT.getSizeInBits() <= 64);
    return true;
  }

  bool isCheapToSpeculateCttz(Type *) const override {
    return true;
  }

  bool isCheapToSpeculateCtlz(Type *) const override {
    return true;
  }

  bool isMaskAndCmp0FoldingBeneficial(const Instruction &AndI) const override;

  bool hasAndNotCompare(SDValue V) const override {
    // We can use bics for any scalar.
    return V.getValueType().isScalarInteger();
  }

  bool hasAndNot(SDValue Y) const override {
    EVT VT = Y.getValueType();

    if (!VT.isVector())
      return hasAndNotCompare(Y);

    TypeSize TS = VT.getSizeInBits();
    // TODO: We should be able to use bic/bif too for SVE.
    return !TS.isScalable() && TS.getFixedValue() >= 64; // vector 'bic'
  }

<<<<<<< HEAD
  bool shouldProduceAndByConstByHoistingConstFromShiftsLHSOfAnd(
      SDValue X, ConstantSDNode *XC, ConstantSDNode *CC, SDValue Y,
      unsigned OldShiftOpcode, unsigned NewShiftOpcode,
      SelectionDAG &DAG) const override;

  ShiftLegalizationStrategy
  preferredShiftLegalizationStrategy(SelectionDAG &DAG, SDNode *N,
                                     unsigned ExpansionFactor) const override;
=======
  bool shouldExpandShift(SelectionDAG &DAG, SDNode *N) const override;
>>>>>>> cb02aa7e

  bool shouldTransformSignedTruncationCheck(EVT XVT,
                                            unsigned KeptBits) const override {
    // For vectors, we don't have a preference..
    if (XVT.isVector())
      return false;

    auto VTIsOk = [](EVT VT) -> bool {
      return VT == MVT::i8 || VT == MVT::i16 || VT == MVT::i32 ||
             VT == MVT::i64;
    };

    // We are ok with KeptBitsVT being byte/word/dword, what SXT supports.
    // XVT will be larger than KeptBitsVT.
    MVT KeptBitsVT = MVT::getIntegerVT(KeptBits);
    return VTIsOk(XVT) && VTIsOk(KeptBitsVT);
  }

  bool preferIncOfAddToSubOfNot(EVT VT) const override;

  bool shouldConvertFpToSat(unsigned Op, EVT FPVT, EVT VT) const override;

  bool isComplexDeinterleavingSupported() const override;
  bool isComplexDeinterleavingOperationSupported(
      ComplexDeinterleavingOperation Operation, Type *Ty) const override;

  Value *createComplexDeinterleavingIR(
      IRBuilderBase &B, ComplexDeinterleavingOperation OperationType,
      ComplexDeinterleavingRotation Rotation, Value *InputA, Value *InputB,
      Value *Accumulator = nullptr) const override;

  bool supportSplitCSR(MachineFunction *MF) const override {
    return MF->getFunction().getCallingConv() == CallingConv::CXX_FAST_TLS &&
           MF->getFunction().hasFnAttribute(Attribute::NoUnwind);
  }
  void initializeSplitCSR(MachineBasicBlock *Entry) const override;
  void insertCopiesSplitCSR(
      MachineBasicBlock *Entry,
      const SmallVectorImpl<MachineBasicBlock *> &Exits) const override;

  bool supportSwiftError() const override {
    return true;
  }

  bool supportKCFIBundles() const override { return true; }

  MachineInstr *EmitKCFICheck(MachineBasicBlock &MBB,
                              MachineBasicBlock::instr_iterator &MBBI,
                              const TargetInstrInfo *TII) const override;

  /// Enable aggressive FMA fusion on targets that want it.
  bool enableAggressiveFMAFusion(EVT VT) const override;

  /// Returns the size of the platform's va_list object.
  unsigned getVaListSizeInBits(const DataLayout &DL) const override;

  /// Returns true if \p VecTy is a legal interleaved access type. This
  /// function checks the vector element type and the overall width of the
  /// vector.
  bool isLegalInterleavedAccessType(VectorType *VecTy, const DataLayout &DL,
                                    bool &UseScalable) const;

  /// Returns the number of interleaved accesses that will be generated when
  /// lowering accesses of the given type.
  unsigned getNumInterleavedAccesses(VectorType *VecTy, const DataLayout &DL,
                                     bool UseScalable) const;

  MachineMemOperand::Flags getTargetMMOFlags(
    const Instruction &I) const override;

  bool functionArgumentNeedsConsecutiveRegisters(
      Type *Ty, CallingConv::ID CallConv, bool isVarArg,
      const DataLayout &DL) const override;

  /// Used for exception handling on Win64.
  bool needsFixedCatchObjects() const override;

  bool fallBackToDAGISel(const Instruction &Inst) const override;

  /// SVE code generation for fixed length vectors does not custom lower
  /// BUILD_VECTOR. This makes BUILD_VECTOR legalisation a source of stores to
  /// merge. However, merging them creates a BUILD_VECTOR that is just as
  /// illegal as the original, thus leading to an infinite legalisation loop.
  /// NOTE: Once BUILD_VECTOR is legal or can be custom lowered for all legal
  /// vector types this override can be removed.
  bool mergeStoresAfterLegalization(EVT VT) const override;

  // If the platform/function should have a redzone, return the size in bytes.
  unsigned getRedZoneSize(const Function &F) const {
    if (F.hasFnAttribute(Attribute::NoRedZone))
      return 0;
    return 128;
  }

  bool isAllActivePredicate(SelectionDAG &DAG, SDValue N) const;
  EVT getPromotedVTForPredicate(EVT VT) const;

  EVT getAsmOperandValueType(const DataLayout &DL, Type *Ty,
                             bool AllowUnknown = false) const override;

  bool shouldExpandGetActiveLaneMask(EVT VT, EVT OpVT) const override;

  /// If a change in streaming mode is required on entry to/return from a
  /// function call it emits and returns the corresponding SMSTART or SMSTOP node.
  /// \p Entry tells whether this is before/after the Call, which is necessary
  /// because PSTATE.SM is only queried once.
  SDValue changeStreamingMode(SelectionDAG &DAG, SDLoc DL, bool Enable,
                              SDValue Chain, SDValue InGlue,
                              SDValue PStateSM, bool Entry) const;

  bool isVScaleKnownToBeAPowerOfTwo() const override { return true; }

  // Normally SVE is only used for byte size vectors that do not fit within a
  // NEON vector. This changes when OverrideNEON is true, allowing SVE to be
  // used for 64bit and 128bit vectors as well.
  bool useSVEForFixedLengthVectorVT(EVT VT, bool OverrideNEON = false) const;

private:
  /// Keep a pointer to the AArch64Subtarget around so that we can
  /// make the right decision when generating code for different targets.
  const AArch64Subtarget *Subtarget;

  bool isExtFreeImpl(const Instruction *Ext) const override;

  void addTypeForNEON(MVT VT);
  void addTypeForFixedLengthSVE(MVT VT, bool StreamingSVE);
  void addDRTypeForNEON(MVT VT);
  void addQRTypeForNEON(MVT VT);

  unsigned allocateLazySaveBuffer(SDValue &Chain, const SDLoc &DL,
                                  SelectionDAG &DAG) const;

  SDValue LowerFormalArguments(SDValue Chain, CallingConv::ID CallConv,
                               bool isVarArg,
                               const SmallVectorImpl<ISD::InputArg> &Ins,
                               const SDLoc &DL, SelectionDAG &DAG,
                               SmallVectorImpl<SDValue> &InVals) const override;

  SDValue LowerCall(CallLoweringInfo & /*CLI*/,
                    SmallVectorImpl<SDValue> &InVals) const override;

  SDValue LowerCallResult(SDValue Chain, SDValue InGlue,
                          CallingConv::ID CallConv, bool isVarArg,
                          const SmallVectorImpl<CCValAssign> &RVLocs,
                          const SDLoc &DL, SelectionDAG &DAG,
                          SmallVectorImpl<SDValue> &InVals, bool isThisReturn,
                          SDValue ThisVal) const;

  SDValue LowerLOAD(SDValue Op, SelectionDAG &DAG) const;
  SDValue LowerSTORE(SDValue Op, SelectionDAG &DAG) const;
  SDValue LowerStore128(SDValue Op, SelectionDAG &DAG) const;
  SDValue LowerABS(SDValue Op, SelectionDAG &DAG) const;

  SDValue LowerMGATHER(SDValue Op, SelectionDAG &DAG) const;
  SDValue LowerMSCATTER(SDValue Op, SelectionDAG &DAG) const;

  SDValue LowerMLOAD(SDValue Op, SelectionDAG &DAG) const;

  SDValue LowerINTRINSIC_W_CHAIN(SDValue Op, SelectionDAG &DAG) const;
  SDValue LowerINTRINSIC_WO_CHAIN(SDValue Op, SelectionDAG &DAG) const;
  SDValue LowerINTRINSIC_VOID(SDValue Op, SelectionDAG &DAG) const;

  bool
  isEligibleForTailCallOptimization(const CallLoweringInfo &CLI) const;

  /// Finds the incoming stack arguments which overlap the given fixed stack
  /// object and incorporates their load into the current chain. This prevents
  /// an upcoming store from clobbering the stack argument before it's used.
  SDValue addTokenForArgument(SDValue Chain, SelectionDAG &DAG,
                              MachineFrameInfo &MFI, int ClobberedFI) const;

  bool DoesCalleeRestoreStack(CallingConv::ID CallCC, bool TailCallOpt) const;

  void saveVarArgRegisters(CCState &CCInfo, SelectionDAG &DAG, const SDLoc &DL,
                           SDValue &Chain) const;

  bool CanLowerReturn(CallingConv::ID CallConv, MachineFunction &MF,
                      bool isVarArg,
                      const SmallVectorImpl<ISD::OutputArg> &Outs,
                      LLVMContext &Context) const override;

  SDValue LowerReturn(SDValue Chain, CallingConv::ID CallConv, bool isVarArg,
                      const SmallVectorImpl<ISD::OutputArg> &Outs,
                      const SmallVectorImpl<SDValue> &OutVals, const SDLoc &DL,
                      SelectionDAG &DAG) const override;

  SDValue getTargetNode(GlobalAddressSDNode *N, EVT Ty, SelectionDAG &DAG,
                        unsigned Flag) const;
  SDValue getTargetNode(JumpTableSDNode *N, EVT Ty, SelectionDAG &DAG,
                        unsigned Flag) const;
  SDValue getTargetNode(ConstantPoolSDNode *N, EVT Ty, SelectionDAG &DAG,
                        unsigned Flag) const;
  SDValue getTargetNode(BlockAddressSDNode *N, EVT Ty, SelectionDAG &DAG,
                        unsigned Flag) const;
  template <class NodeTy>
  SDValue getGOT(NodeTy *N, SelectionDAG &DAG, unsigned Flags = 0) const;
  template <class NodeTy>
  SDValue getAddrLarge(NodeTy *N, SelectionDAG &DAG, unsigned Flags = 0) const;
  template <class NodeTy>
  SDValue getAddr(NodeTy *N, SelectionDAG &DAG, unsigned Flags = 0) const;
  template <class NodeTy>
  SDValue getAddrTiny(NodeTy *N, SelectionDAG &DAG, unsigned Flags = 0) const;
  SDValue LowerADDROFRETURNADDR(SDValue Op, SelectionDAG &DAG) const;
  SDValue LowerGlobalAddress(SDValue Op, SelectionDAG &DAG) const;
  SDValue LowerGlobalTLSAddress(SDValue Op, SelectionDAG &DAG) const;
  SDValue LowerDarwinGlobalTLSAddress(SDValue Op, SelectionDAG &DAG) const;
  SDValue LowerELFGlobalTLSAddress(SDValue Op, SelectionDAG &DAG) const;
  SDValue LowerELFTLSLocalExec(const GlobalValue *GV, SDValue ThreadBase,
                               const SDLoc &DL, SelectionDAG &DAG) const;
  SDValue LowerELFTLSDescCallSeq(SDValue SymAddr, const SDLoc &DL,
                                 SelectionDAG &DAG) const;
  SDValue LowerWindowsGlobalTLSAddress(SDValue Op, SelectionDAG &DAG) const;
  SDValue LowerSETCC(SDValue Op, SelectionDAG &DAG) const;
  SDValue LowerSETCCCARRY(SDValue Op, SelectionDAG &DAG) const;
  SDValue LowerBR_CC(SDValue Op, SelectionDAG &DAG) const;
  SDValue LowerSELECT(SDValue Op, SelectionDAG &DAG) const;
  SDValue LowerSELECT_CC(SDValue Op, SelectionDAG &DAG) const;
  SDValue LowerSELECT_CC(ISD::CondCode CC, SDValue LHS, SDValue RHS,
                         SDValue TVal, SDValue FVal, const SDLoc &dl,
                         SelectionDAG &DAG) const;
  SDValue LowerJumpTable(SDValue Op, SelectionDAG &DAG) const;
  SDValue LowerBR_JT(SDValue Op, SelectionDAG &DAG) const;
  SDValue LowerConstantPool(SDValue Op, SelectionDAG &DAG) const;
  SDValue LowerBlockAddress(SDValue Op, SelectionDAG &DAG) const;
  SDValue LowerAAPCS_VASTART(SDValue Op, SelectionDAG &DAG) const;
  SDValue LowerDarwin_VASTART(SDValue Op, SelectionDAG &DAG) const;
  SDValue LowerWin64_VASTART(SDValue Op, SelectionDAG &DAG) const;
  SDValue LowerVASTART(SDValue Op, SelectionDAG &DAG) const;
  SDValue LowerVACOPY(SDValue Op, SelectionDAG &DAG) const;
  SDValue LowerVAARG(SDValue Op, SelectionDAG &DAG) const;
  SDValue LowerFRAMEADDR(SDValue Op, SelectionDAG &DAG) const;
  SDValue LowerSPONENTRY(SDValue Op, SelectionDAG &DAG) const;
  SDValue LowerRETURNADDR(SDValue Op, SelectionDAG &DAG) const;
  SDValue LowerGET_ROUNDING(SDValue Op, SelectionDAG &DAG) const;
  SDValue LowerSET_ROUNDING(SDValue Op, SelectionDAG &DAG) const;
  SDValue LowerINSERT_VECTOR_ELT(SDValue Op, SelectionDAG &DAG) const;
  SDValue LowerEXTRACT_VECTOR_ELT(SDValue Op, SelectionDAG &DAG) const;
  SDValue LowerBUILD_VECTOR(SDValue Op, SelectionDAG &DAG) const;
  SDValue LowerZERO_EXTEND_VECTOR_INREG(SDValue Op, SelectionDAG &DAG) const;
  SDValue LowerVECTOR_SHUFFLE(SDValue Op, SelectionDAG &DAG) const;
  SDValue LowerSPLAT_VECTOR(SDValue Op, SelectionDAG &DAG) const;
  SDValue LowerDUPQLane(SDValue Op, SelectionDAG &DAG) const;
  SDValue LowerToPredicatedOp(SDValue Op, SelectionDAG &DAG,
                              unsigned NewOp) const;
  SDValue LowerToScalableOp(SDValue Op, SelectionDAG &DAG) const;
  SDValue LowerVECTOR_SPLICE(SDValue Op, SelectionDAG &DAG) const;
  SDValue LowerEXTRACT_SUBVECTOR(SDValue Op, SelectionDAG &DAG) const;
  SDValue LowerINSERT_SUBVECTOR(SDValue Op, SelectionDAG &DAG) const;
  SDValue LowerVECTOR_DEINTERLEAVE(SDValue Op, SelectionDAG &DAG) const;
  SDValue LowerVECTOR_INTERLEAVE(SDValue Op, SelectionDAG &DAG) const;
  SDValue LowerDIV(SDValue Op, SelectionDAG &DAG) const;
  SDValue LowerMUL(SDValue Op, SelectionDAG &DAG) const;
  SDValue LowerVectorSRA_SRL_SHL(SDValue Op, SelectionDAG &DAG) const;
  SDValue LowerShiftParts(SDValue Op, SelectionDAG &DAG) const;
  SDValue LowerVSETCC(SDValue Op, SelectionDAG &DAG) const;
  SDValue LowerCTPOP_PARITY(SDValue Op, SelectionDAG &DAG) const;
  SDValue LowerCTTZ(SDValue Op, SelectionDAG &DAG) const;
  SDValue LowerBitreverse(SDValue Op, SelectionDAG &DAG) const;
  SDValue LowerMinMax(SDValue Op, SelectionDAG &DAG) const;
  SDValue LowerFCOPYSIGN(SDValue Op, SelectionDAG &DAG) const;
  SDValue LowerFP_EXTEND(SDValue Op, SelectionDAG &DAG) const;
  SDValue LowerFP_ROUND(SDValue Op, SelectionDAG &DAG) const;
  SDValue LowerVectorFP_TO_INT(SDValue Op, SelectionDAG &DAG) const;
  SDValue LowerVectorFP_TO_INT_SAT(SDValue Op, SelectionDAG &DAG) const;
  SDValue LowerFP_TO_INT(SDValue Op, SelectionDAG &DAG) const;
  SDValue LowerFP_TO_INT_SAT(SDValue Op, SelectionDAG &DAG) const;
  SDValue LowerINT_TO_FP(SDValue Op, SelectionDAG &DAG) const;
  SDValue LowerVectorINT_TO_FP(SDValue Op, SelectionDAG &DAG) const;
  SDValue LowerVectorOR(SDValue Op, SelectionDAG &DAG) const;
  SDValue LowerXOR(SDValue Op, SelectionDAG &DAG) const;
  SDValue LowerCONCAT_VECTORS(SDValue Op, SelectionDAG &DAG) const;
  SDValue LowerFSINCOS(SDValue Op, SelectionDAG &DAG) const;
  SDValue LowerBITCAST(SDValue Op, SelectionDAG &DAG) const;
  SDValue LowerVSCALE(SDValue Op, SelectionDAG &DAG) const;
  SDValue LowerTRUNCATE(SDValue Op, SelectionDAG &DAG) const;
  SDValue LowerVECREDUCE(SDValue Op, SelectionDAG &DAG) const;
  SDValue LowerATOMIC_LOAD_SUB(SDValue Op, SelectionDAG &DAG) const;
  SDValue LowerATOMIC_LOAD_AND(SDValue Op, SelectionDAG &DAG) const;
  SDValue LowerDYNAMIC_STACKALLOC(SDValue Op, SelectionDAG &DAG) const;
  SDValue LowerWindowsDYNAMIC_STACKALLOC(SDValue Op, SDValue Chain,
                                         SDValue &Size,
                                         SelectionDAG &DAG) const;
  SDValue LowerAVG(SDValue Op, SelectionDAG &DAG, unsigned NewOp) const;

  SDValue LowerFixedLengthVectorIntDivideToSVE(SDValue Op,
                                               SelectionDAG &DAG) const;
  SDValue LowerFixedLengthVectorIntExtendToSVE(SDValue Op,
                                               SelectionDAG &DAG) const;
  SDValue LowerFixedLengthVectorLoadToSVE(SDValue Op, SelectionDAG &DAG) const;
  SDValue LowerFixedLengthVectorMLoadToSVE(SDValue Op, SelectionDAG &DAG) const;
  SDValue LowerVECREDUCE_SEQ_FADD(SDValue ScalarOp, SelectionDAG &DAG) const;
  SDValue LowerPredReductionToSVE(SDValue ScalarOp, SelectionDAG &DAG) const;
  SDValue LowerReductionToSVE(unsigned Opcode, SDValue ScalarOp,
                              SelectionDAG &DAG) const;
  SDValue LowerFixedLengthVectorSelectToSVE(SDValue Op, SelectionDAG &DAG) const;
  SDValue LowerFixedLengthVectorSetccToSVE(SDValue Op, SelectionDAG &DAG) const;
  SDValue LowerFixedLengthVectorStoreToSVE(SDValue Op, SelectionDAG &DAG) const;
  SDValue LowerFixedLengthVectorMStoreToSVE(SDValue Op,
                                            SelectionDAG &DAG) const;
  SDValue LowerFixedLengthVectorTruncateToSVE(SDValue Op,
                                              SelectionDAG &DAG) const;
  SDValue LowerFixedLengthExtractVectorElt(SDValue Op, SelectionDAG &DAG) const;
  SDValue LowerFixedLengthInsertVectorElt(SDValue Op, SelectionDAG &DAG) const;
  SDValue LowerFixedLengthBitcastToSVE(SDValue Op, SelectionDAG &DAG) const;
  SDValue LowerFixedLengthConcatVectorsToSVE(SDValue Op,
                                             SelectionDAG &DAG) const;
  SDValue LowerFixedLengthFPExtendToSVE(SDValue Op, SelectionDAG &DAG) const;
  SDValue LowerFixedLengthFPRoundToSVE(SDValue Op, SelectionDAG &DAG) const;
  SDValue LowerFixedLengthIntToFPToSVE(SDValue Op, SelectionDAG &DAG) const;
  SDValue LowerFixedLengthFPToIntToSVE(SDValue Op, SelectionDAG &DAG) const;
  SDValue LowerFixedLengthVECTOR_SHUFFLEToSVE(SDValue Op,
                                              SelectionDAG &DAG) const;

  SDValue BuildSDIVPow2(SDNode *N, const APInt &Divisor, SelectionDAG &DAG,
                        SmallVectorImpl<SDNode *> &Created) const override;
  SDValue BuildSREMPow2(SDNode *N, const APInt &Divisor, SelectionDAG &DAG,
                        SmallVectorImpl<SDNode *> &Created) const override;
  SDValue getSqrtEstimate(SDValue Operand, SelectionDAG &DAG, int Enabled,
                          int &ExtraSteps, bool &UseOneConst,
                          bool Reciprocal) const override;
  SDValue getRecipEstimate(SDValue Operand, SelectionDAG &DAG, int Enabled,
                           int &ExtraSteps) const override;
  SDValue getSqrtInputTest(SDValue Operand, SelectionDAG &DAG,
                           const DenormalMode &Mode) const override;
  SDValue getSqrtResultForDenormInput(SDValue Operand,
                                      SelectionDAG &DAG) const override;
  unsigned combineRepeatedFPDivisors() const override;

  ConstraintType getConstraintType(StringRef Constraint) const override;
  Register getRegisterByName(const char* RegName, LLT VT,
                             const MachineFunction &MF) const override;

  /// Examine constraint string and operand type and determine a weight value.
  /// The operand object must already have been set up with the operand type.
  ConstraintWeight
  getSingleConstraintMatchWeight(AsmOperandInfo &info,
                                 const char *constraint) const override;

  std::pair<unsigned, const TargetRegisterClass *>
  getRegForInlineAsmConstraint(const TargetRegisterInfo *TRI,
                               StringRef Constraint, MVT VT) const override;

  const char *LowerXConstraint(EVT ConstraintVT) const override;

  void LowerAsmOperandForConstraint(SDValue Op, std::string &Constraint,
                                    std::vector<SDValue> &Ops,
                                    SelectionDAG &DAG) const override;

  unsigned getInlineAsmMemConstraint(StringRef ConstraintCode) const override {
    if (ConstraintCode == "Q")
      return InlineAsm::Constraint_Q;
    // FIXME: clang has code for 'Ump', 'Utf', 'Usa', and 'Ush' but these are
    //        followed by llvm_unreachable so we'll leave them unimplemented in
    //        the backend for now.
    return TargetLowering::getInlineAsmMemConstraint(ConstraintCode);
  }

  /// Handle Lowering flag assembly outputs.
  SDValue LowerAsmOutputForConstraint(SDValue &Chain, SDValue &Flag,
                                      const SDLoc &DL,
                                      const AsmOperandInfo &Constraint,
                                      SelectionDAG &DAG) const override;

  bool shouldExtendGSIndex(EVT VT, EVT &EltTy) const override;
  bool shouldRemoveExtendFromGSIndex(EVT IndexVT, EVT DataVT) const override;
  bool isVectorLoadExtDesirable(SDValue ExtVal) const override;
  bool isUsedByReturnOnly(SDNode *N, SDValue &Chain) const override;
  bool mayBeEmittedAsTailCall(const CallInst *CI) const override;
  bool getIndexedAddressParts(SDNode *N, SDNode *Op, SDValue &Base,
                              SDValue &Offset, SelectionDAG &DAG) const;
  bool getPreIndexedAddressParts(SDNode *N, SDValue &Base, SDValue &Offset,
                                 ISD::MemIndexedMode &AM,
                                 SelectionDAG &DAG) const override;
  bool getPostIndexedAddressParts(SDNode *N, SDNode *Op, SDValue &Base,
                                  SDValue &Offset, ISD::MemIndexedMode &AM,
                                  SelectionDAG &DAG) const override;

  void ReplaceNodeResults(SDNode *N, SmallVectorImpl<SDValue> &Results,
                          SelectionDAG &DAG) const override;
  void ReplaceBITCASTResults(SDNode *N, SmallVectorImpl<SDValue> &Results,
                             SelectionDAG &DAG) const;
  void ReplaceExtractSubVectorResults(SDNode *N,
                                      SmallVectorImpl<SDValue> &Results,
                                      SelectionDAG &DAG) const;

  bool shouldNormalizeToSelectSequence(LLVMContext &, EVT) const override;

  void finalizeLowering(MachineFunction &MF) const override;

  bool shouldLocalize(const MachineInstr &MI,
                      const TargetTransformInfo *TTI) const override;

  bool SimplifyDemandedBitsForTargetNode(SDValue Op,
                                         const APInt &OriginalDemandedBits,
                                         const APInt &OriginalDemandedElts,
                                         KnownBits &Known,
                                         TargetLoweringOpt &TLO,
                                         unsigned Depth) const override;

  bool isTargetCanonicalConstantNode(SDValue Op) const override;

  // With the exception of data-predicate transitions, no instructions are
  // required to cast between legal scalable vector types. However:
  //  1. Packed and unpacked types have different bit lengths, meaning BITCAST
  //     is not universally useable.
  //  2. Most unpacked integer types are not legal and thus integer extends
  //     cannot be used to convert between unpacked and packed types.
  // These can make "bitcasting" a multiphase process. REINTERPRET_CAST is used
  // to transition between unpacked and packed types of the same element type,
  // with BITCAST used otherwise.
  // This function does not handle predicate bitcasts.
  SDValue getSVESafeBitCast(EVT VT, SDValue Op, SelectionDAG &DAG) const;

  // Returns the runtime value for PSTATE.SM. When the function is streaming-
  // compatible, this generates a call to __arm_sme_state.
  SDValue getPStateSM(SelectionDAG &DAG, SDValue Chain, SMEAttrs Attrs,
                      SDLoc DL, EVT VT) const;

  bool isConstantUnsignedBitfieldExtractLegal(unsigned Opc, LLT Ty1,
                                              LLT Ty2) const override;

  bool preferScalarizeSplat(SDNode *N) const override;
};

namespace AArch64 {
FastISel *createFastISel(FunctionLoweringInfo &funcInfo,
                         const TargetLibraryInfo *libInfo);
} // end namespace AArch64

} // end namespace llvm

#endif<|MERGE_RESOLUTION|>--- conflicted
+++ resolved
@@ -15,9 +15,7 @@
 #define LLVM_LIB_TARGET_AARCH64_AARCH64ISELLOWERING_H
 
 #include "AArch64.h"
-#include "Utils/AArch64SMEAttributes.h"
 #include "llvm/CodeGen/CallingConvLower.h"
-#include "llvm/CodeGen/MachineFunction.h"
 #include "llvm/CodeGen/SelectionDAG.h"
 #include "llvm/CodeGen/TargetLowering.h"
 #include "llvm/IR/CallingConv.h"
@@ -27,47 +25,10 @@
 
 namespace AArch64ISD {
 
-// For predicated nodes where the result is a vector, the operation is
-// controlled by a governing predicate and the inactive lanes are explicitly
-// defined with a value, please stick the following naming convention:
-//
-//    _MERGE_OP<n>        The result value is a vector with inactive lanes equal
-//                        to source operand OP<n>.
-//
-//    _MERGE_ZERO         The result value is a vector with inactive lanes
-//                        actively zeroed.
-//
-//    _MERGE_PASSTHRU     The result value is a vector with inactive lanes equal
-//                        to the last source operand which only purpose is being
-//                        a passthru value.
-//
-// For other cases where no explicit action is needed to set the inactive lanes,
-// or when the result is not a vector and it is needed or helpful to
-// distinguish a node from similar unpredicated nodes, use:
-//
-//    _PRED
-//
 enum NodeType : unsigned {
   FIRST_NUMBER = ISD::BUILTIN_OP_END,
   WrapperLarge, // 4-instruction MOVZ/MOVK sequence for 64-bit addresses.
   CALL,         // Function call.
-
-  // Pseudo for a OBJC call that gets emitted together with a special `mov
-  // x29, x29` marker instruction.
-  CALL_RVMARKER,
-
-  CALL_BTI, // Function call followed by a BTI instruction.
-
-  // Essentially like a normal COPY that works on GPRs, but cannot be
-  // rematerialised by passes like the simple register coalescer. It's
-  // required for SME when lowering calls because we cannot allow frame
-  // index calculations using addvl to slip in between the smstart/smstop
-  // and the bl instruction. The scalable vector length may change across
-  // the smstart/smstop boundary.
-  OBSCURE_COPY,
-  SMSTART,
-  SMSTOP,
-  RESTORE_ZA,
 
   // Produces the full sequence of instructions for getting the thread pointer
   // offset of a variable into X0, using the TLSDesc model.
@@ -77,9 +38,10 @@
   ADDlow,   // Add the low 12 bits of a TargetGlobalAddress operand.
   LOADgot,  // Load from automatically generated descriptor (e.g. Global
             // Offset Table, TLS record).
-  RET_GLUE, // Return with a glue operand. Operand 0 is the chain operand.
+  RET_FLAG, // Return with a flag operand. Operand 0 is the chain operand.
   BRCOND,   // Conditional branch instruction; "b.cond".
   CSEL,
+  FCSEL, // Conditional move instruction.
   CSINV, // Conditional select invert.
   CSNEG, // Conditional select negate.
   CSINC, // Conditional select increment.
@@ -89,66 +51,6 @@
   THREAD_POINTER,
   ADC,
   SBC, // adc, sbc instructions
-
-  // Predicated instructions where inactive lanes produce undefined results.
-  ABDS_PRED,
-  ABDU_PRED,
-  FADD_PRED,
-  FDIV_PRED,
-  FMA_PRED,
-  FMAX_PRED,
-  FMAXNM_PRED,
-  FMIN_PRED,
-  FMINNM_PRED,
-  FMUL_PRED,
-  FSUB_PRED,
-  HADDS_PRED,
-  HADDU_PRED,
-  MUL_PRED,
-  MULHS_PRED,
-  MULHU_PRED,
-  RHADDS_PRED,
-  RHADDU_PRED,
-  SDIV_PRED,
-  SHL_PRED,
-  SMAX_PRED,
-  SMIN_PRED,
-  SRA_PRED,
-  SRL_PRED,
-  UDIV_PRED,
-  UMAX_PRED,
-  UMIN_PRED,
-
-  // Unpredicated vector instructions
-  BIC,
-
-  SRAD_MERGE_OP1,
-
-  // Predicated instructions with the result of inactive lanes provided by the
-  // last operand.
-  FABS_MERGE_PASSTHRU,
-  FCEIL_MERGE_PASSTHRU,
-  FFLOOR_MERGE_PASSTHRU,
-  FNEARBYINT_MERGE_PASSTHRU,
-  FNEG_MERGE_PASSTHRU,
-  FRECPX_MERGE_PASSTHRU,
-  FRINT_MERGE_PASSTHRU,
-  FROUND_MERGE_PASSTHRU,
-  FROUNDEVEN_MERGE_PASSTHRU,
-  FSQRT_MERGE_PASSTHRU,
-  FTRUNC_MERGE_PASSTHRU,
-  FP_ROUND_MERGE_PASSTHRU,
-  FP_EXTEND_MERGE_PASSTHRU,
-  UINT_TO_FP_MERGE_PASSTHRU,
-  SINT_TO_FP_MERGE_PASSTHRU,
-  FCVTZU_MERGE_PASSTHRU,
-  FCVTZS_MERGE_PASSTHRU,
-  SIGN_EXTEND_INREG_MERGE_PASSTHRU,
-  ZERO_EXTEND_INREG_MERGE_PASSTHRU,
-  ABS_MERGE_PASSTHRU,
-  NEG_MERGE_PASSTHRU,
-
-  SETCC_MERGE_ZERO,
 
   // Arithmetic instructions which write flags.
   ADDS,
@@ -174,7 +76,6 @@
   DUPLANE16,
   DUPLANE32,
   DUPLANE64,
-  DUPLANE128,
 
   // Vector immedate moves
   MOVI,
@@ -189,9 +90,12 @@
   BICi,
   ORRi,
 
-  // Vector bitwise select: similar to ISD::VSELECT but not all bits within an
+  // Vector bit select: similar to ISD::VSELECT but not all bits within an
   // element must be identical.
-  BSP,
+  BSL,
+
+  // Vector arithmetic negation
+  NEG,
 
   // Vector shuffles
   ZIP1,
@@ -204,7 +108,6 @@
   REV32,
   REV64,
   EXT,
-  SPLICE,
 
   // Vector shift by scalar
   VSHL,
@@ -217,10 +120,6 @@
   SQSHLU_I,
   SRSHR_I,
   URSHR_I,
-
-  // Vector shift by constant and insert
-  VSLI,
-  VSRI,
 
   // Vector comparisons
   CMEQ,
@@ -249,16 +148,6 @@
   SADDV,
   UADDV,
 
-  // Add Pairwise of two vectors
-  ADDP,
-  // Add Long Pairwise
-  SADDLP,
-  UADDLP,
-
-  // udot/sdot instructions
-  UDOT,
-  SDOT,
-
   // Vector across-lanes min/max
   // Only the lower result lane is defined.
   SMINV,
@@ -266,17 +155,10 @@
   SMAXV,
   UMAXV,
 
-  SADDV_PRED,
-  UADDV_PRED,
-  SMAXV_PRED,
-  UMAXV_PRED,
-  SMINV_PRED,
-  UMINV_PRED,
-  ORV_PRED,
-  EORV_PRED,
-  ANDV_PRED,
-
-  // Vector bitwise insertion
+  // Vector bitwise negation
+  NOT,
+
+  // Vector bitwise selection
   BIT,
 
   // Compare-and-branch
@@ -302,147 +184,12 @@
   /// mode without emitting such REV instructions.
   NVCAST,
 
-  MRS, // MRS, also sets the flags via a glue.
-
   SMULL,
   UMULL,
 
-  PMULL,
-
   // Reciprocal estimates and steps.
-  FRECPE,
-  FRECPS,
-  FRSQRTE,
-  FRSQRTS,
-
-  SUNPKHI,
-  SUNPKLO,
-  UUNPKHI,
-  UUNPKLO,
-
-  CLASTA_N,
-  CLASTB_N,
-  LASTA,
-  LASTB,
-  TBL,
-
-  // Floating-point reductions.
-  FADDA_PRED,
-  FADDV_PRED,
-  FMAXV_PRED,
-  FMAXNMV_PRED,
-  FMINV_PRED,
-  FMINNMV_PRED,
-
-  INSR,
-  PTEST,
-  PTEST_ANY,
-  PTRUE,
-
-  BITREVERSE_MERGE_PASSTHRU,
-  BSWAP_MERGE_PASSTHRU,
-  REVH_MERGE_PASSTHRU,
-  REVW_MERGE_PASSTHRU,
-  CTLZ_MERGE_PASSTHRU,
-  CTPOP_MERGE_PASSTHRU,
-  DUP_MERGE_PASSTHRU,
-  INDEX_VECTOR,
-
-  // Cast between vectors of the same element type but differ in length.
-  REINTERPRET_CAST,
-
-  // Nodes to build an LD64B / ST64B 64-bit quantity out of i64, and vice versa
-  LS64_BUILD,
-  LS64_EXTRACT,
-
-  LD1_MERGE_ZERO,
-  LD1S_MERGE_ZERO,
-  LDNF1_MERGE_ZERO,
-  LDNF1S_MERGE_ZERO,
-  LDFF1_MERGE_ZERO,
-  LDFF1S_MERGE_ZERO,
-  LD1RQ_MERGE_ZERO,
-  LD1RO_MERGE_ZERO,
-
-  // Structured loads.
-  SVE_LD2_MERGE_ZERO,
-  SVE_LD3_MERGE_ZERO,
-  SVE_LD4_MERGE_ZERO,
-
-  // Unsigned gather loads.
-  GLD1_MERGE_ZERO,
-  GLD1_SCALED_MERGE_ZERO,
-  GLD1_UXTW_MERGE_ZERO,
-  GLD1_SXTW_MERGE_ZERO,
-  GLD1_UXTW_SCALED_MERGE_ZERO,
-  GLD1_SXTW_SCALED_MERGE_ZERO,
-  GLD1_IMM_MERGE_ZERO,
-
-  // Signed gather loads
-  GLD1S_MERGE_ZERO,
-  GLD1S_SCALED_MERGE_ZERO,
-  GLD1S_UXTW_MERGE_ZERO,
-  GLD1S_SXTW_MERGE_ZERO,
-  GLD1S_UXTW_SCALED_MERGE_ZERO,
-  GLD1S_SXTW_SCALED_MERGE_ZERO,
-  GLD1S_IMM_MERGE_ZERO,
-
-  // Unsigned gather loads.
-  GLDFF1_MERGE_ZERO,
-  GLDFF1_SCALED_MERGE_ZERO,
-  GLDFF1_UXTW_MERGE_ZERO,
-  GLDFF1_SXTW_MERGE_ZERO,
-  GLDFF1_UXTW_SCALED_MERGE_ZERO,
-  GLDFF1_SXTW_SCALED_MERGE_ZERO,
-  GLDFF1_IMM_MERGE_ZERO,
-
-  // Signed gather loads.
-  GLDFF1S_MERGE_ZERO,
-  GLDFF1S_SCALED_MERGE_ZERO,
-  GLDFF1S_UXTW_MERGE_ZERO,
-  GLDFF1S_SXTW_MERGE_ZERO,
-  GLDFF1S_UXTW_SCALED_MERGE_ZERO,
-  GLDFF1S_SXTW_SCALED_MERGE_ZERO,
-  GLDFF1S_IMM_MERGE_ZERO,
-
-  // Non-temporal gather loads
-  GLDNT1_MERGE_ZERO,
-  GLDNT1_INDEX_MERGE_ZERO,
-  GLDNT1S_MERGE_ZERO,
-
-  // Contiguous masked store.
-  ST1_PRED,
-
-  // Scatter store
-  SST1_PRED,
-  SST1_SCALED_PRED,
-  SST1_UXTW_PRED,
-  SST1_SXTW_PRED,
-  SST1_UXTW_SCALED_PRED,
-  SST1_SXTW_SCALED_PRED,
-  SST1_IMM_PRED,
-
-  // Non-temporal scatter store
-  SSTNT1_PRED,
-  SSTNT1_INDEX_PRED,
-
-  // SME
-  RDSVL,
-  REVD_MERGE_PASSTHRU,
-
-  // Asserts that a function argument (i32) is zero-extended to i8 by
-  // the caller
-  ASSERT_ZEXT_BOOL,
-
-  // 128-bit system register accesses
-  // lo64, hi64, chain = MRRS(chain, sysregname)
-  MRRS,
-  // chain = MSRR(chain, sysregname, lo64, hi64)
-  MSRR,
-
-  // Strict (exception-raising) floating point comparison
-  STRICT_FCMP = ISD::FIRST_TARGET_STRICTFP_OPCODE,
-  STRICT_FCMPE,
+  FRECPE, FRECPS,
+  FRSQRTE, FRSQRTS,
 
   // NEON Load/Store with post-increment base updates
   LD2post = ISD::FIRST_TARGET_MEMORY_OPCODE,
@@ -472,55 +219,34 @@
   STG,
   STZG,
   ST2G,
-  STZ2G,
-
-  LDP,
-  LDIAPP,
-  LDNP,
-  STP,
-  STILP,
-  STNP,
-
-  // Memory Operations
-  MOPS_MEMSET,
-  MOPS_MEMSET_TAGGING,
-  MOPS_MEMCOPY,
-  MOPS_MEMMOVE,
+  STZ2G
+
 };
 
 } // end namespace AArch64ISD
 
-namespace AArch64 {
-/// Possible values of current rounding mode, which is specified in bits
-/// 23:22 of FPCR.
-enum Rounding {
-  RN = 0,    // Round to Nearest
-  RP = 1,    // Round towards Plus infinity
-  RM = 2,    // Round towards Minus infinity
-  RZ = 3,    // Round towards Zero
-  rmMask = 3 // Bit mask selecting rounding mode
-};
-
-// Bit position of rounding mode bits in FPCR.
-const unsigned RoundingBitsPos = 22;
-
-// Registers used to pass function arguments.
-const ArrayRef<MCPhysReg> getGPRArgRegs();
-const ArrayRef<MCPhysReg> getFPRArgRegs();
-
-} // namespace AArch64
+namespace {
+
+// Any instruction that defines a 32-bit result zeros out the high half of the
+// register. Truncate can be lowered to EXTRACT_SUBREG. CopyFromReg may
+// be copying from a truncate. But any other 32-bit operation will zero-extend
+// up to 64 bits.
+// FIXME: X86 also checks for CMOV here. Do we need something similar?
+static inline bool isDef32(const SDNode &N) {
+  unsigned Opc = N.getOpcode();
+  return Opc != ISD::TRUNCATE && Opc != TargetOpcode::EXTRACT_SUBREG &&
+         Opc != ISD::CopyFromReg;
+}
+
+} // end anonymous namespace
 
 class AArch64Subtarget;
+class AArch64TargetMachine;
 
 class AArch64TargetLowering : public TargetLowering {
 public:
   explicit AArch64TargetLowering(const TargetMachine &TM,
                                  const AArch64Subtarget &STI);
-
-  /// Control the following reassociation of operands: (op (op x, c1), y) -> (op
-  /// (op x, y), c1) where N0 is (op x, c1) and N1 is y.
-  bool isReassocProfitable(SelectionDAG &DAG, SDValue N0,
-                           SDValue N1) const override;
 
   /// Selects the correct CCAssignFn for a given CallingConvention value.
   CCAssignFn *CCAssignFnForCall(CallingConv::ID CC, bool IsVarArg) const;
@@ -535,21 +261,7 @@
                                      const SelectionDAG &DAG,
                                      unsigned Depth = 0) const override;
 
-  unsigned ComputeNumSignBitsForTargetNode(SDValue Op,
-                                           const APInt &DemandedElts,
-                                           const SelectionDAG &DAG,
-                                           unsigned Depth) const override;
-
-  MVT getPointerTy(const DataLayout &DL, uint32_t AS = 0) const override {
-    // Returning i64 unconditionally here (i.e. even for ILP32) means that the
-    // *DAG* representation of pointers will always be 64-bits. They will be
-    // truncated and extended when transferred to memory, but the 64-bit DAG
-    // allows us to use AArch64's addressing modes much more easily.
-    return MVT::getIntegerVT(64);
-  }
-
-  bool targetShrinkDemandedConstant(SDValue Op, const APInt &DemandedBits,
-                                    const APInt &DemandedElts,
+  bool targetShrinkDemandedConstant(SDValue Op, const APInt &Demanded,
                                     TargetLoweringOpt &TLO) const override;
 
   MVT getScalarShiftAmountTy(const DataLayout &DL, EVT) const override;
@@ -557,14 +269,9 @@
   /// Returns true if the target allows unaligned memory accesses of the
   /// specified type.
   bool allowsMisalignedMemoryAccesses(
-      EVT VT, unsigned AddrSpace = 0, Align Alignment = Align(1),
+      EVT VT, unsigned AddrSpace = 0, unsigned Align = 1,
       MachineMemOperand::Flags Flags = MachineMemOperand::MONone,
-      unsigned *Fast = nullptr) const override;
-  /// LLT variant.
-  bool allowsMisalignedMemoryAccesses(LLT Ty, unsigned AddrSpace,
-                                      Align Alignment,
-                                      MachineMemOperand::Flags Flags,
-                                      unsigned *Fast = nullptr) const override;
+      bool *Fast = nullptr) const override;
 
   /// Provide custom lowering hooks for some operations.
   SDValue LowerOperation(SDValue Op, SelectionDAG &DAG) const override;
@@ -572,6 +279,12 @@
   const char *getTargetNodeName(unsigned Opcode) const override;
 
   SDValue PerformDAGCombine(SDNode *N, DAGCombinerInfo &DCI) const override;
+
+  /// Returns true if a cast between SrcAS and DestAS is a noop.
+  bool isNoopAddrSpaceCast(unsigned SrcAS, unsigned DestAS) const override {
+    // Addrspacecasts are always noops.
+    return true;
+  }
 
   /// This method returns a target specific FastISel object, or null if the
   /// target does not support "fast" ISel.
@@ -587,10 +300,6 @@
   /// should be stack expanded.
   bool isShuffleMaskLegal(ArrayRef<int> M, EVT VT) const override;
 
-  /// Similar to isShuffleMaskLegal. Return true is the given 'select with zero'
-  /// shuffle mask can be codegen'd directly.
-  bool isVectorClearMaskLegal(ArrayRef<int> M, EVT VT) const override;
-
   /// Return the ISD::SETCC ValueType.
   EVT getSetCCResultType(const DataLayout &DL, LLVMContext &Context,
                          EVT VT) const override;
@@ -603,14 +312,8 @@
   MachineBasicBlock *EmitLoweredCatchRet(MachineInstr &MI,
                                            MachineBasicBlock *BB) const;
 
-  MachineBasicBlock *EmitTileLoad(unsigned Opc, unsigned BaseReg,
-                                  MachineInstr &MI,
-                                  MachineBasicBlock *BB) const;
-  MachineBasicBlock *EmitFill(MachineInstr &MI, MachineBasicBlock *BB) const;
-  MachineBasicBlock *EmitZAInstr(unsigned Opc, unsigned BaseReg,
-                                 MachineInstr &MI, MachineBasicBlock *BB,
-                                 bool HasTile) const;
-  MachineBasicBlock *EmitZero(MachineInstr &MI, MachineBasicBlock *BB) const;
+  MachineBasicBlock *EmitLoweredCatchPad(MachineInstr &MI,
+                                         MachineBasicBlock *BB) const;
 
   MachineBasicBlock *
   EmitInstrWithCustomInserter(MachineInstr &MI,
@@ -623,8 +326,6 @@
   bool shouldReduceLoadWidth(SDNode *Load, ISD::LoadExtType ExtTy,
                              EVT NewVT) const override;
 
-  bool shouldRemoveRedundantExtend(SDValue Op) const override;
-
   bool isTruncateFree(Type *Ty1, Type *Ty2) const override;
   bool isTruncateFree(EVT VT1, EVT VT2) const override;
 
@@ -637,10 +338,7 @@
   bool shouldSinkOperands(Instruction *I,
                           SmallVectorImpl<Use *> &Ops) const override;
 
-  bool optimizeExtendOrTruncateConversion(
-      Instruction *I, Loop *L, const TargetTransformInfo &TTI) const override;
-
-  bool hasPairedLoad(EVT LoadedType, Align &RequiredAligment) const override;
+  bool hasPairedLoad(EVT LoadedType, unsigned &RequiredAligment) const override;
 
   unsigned getMaxSupportedInterleaveFactor() const override { return 4; }
 
@@ -651,25 +349,14 @@
   bool lowerInterleavedStore(StoreInst *SI, ShuffleVectorInst *SVI,
                              unsigned Factor) const override;
 
-  bool lowerDeinterleaveIntrinsicToLoad(IntrinsicInst *DI,
-                                        LoadInst *LI) const override;
-
-  bool lowerInterleaveIntrinsicToStore(IntrinsicInst *II,
-                                       StoreInst *SI) const override;
-
   bool isLegalAddImmediate(int64_t) const override;
   bool isLegalICmpImmediate(int64_t) const override;
 
-  bool isMulAddWithConstProfitable(SDValue AddNode,
-                                   SDValue ConstNode) const override;
-
   bool shouldConsiderGEPOffsetSplit() const override;
 
-  EVT getOptimalMemOpType(const MemOp &Op,
+  EVT getOptimalMemOpType(uint64_t Size, unsigned DstAlign, unsigned SrcAlign,
+                          bool IsMemset, bool ZeroMemset, bool MemcpyStrSrc,
                           const AttributeList &FuncAttributes) const override;
-
-  LLT getOptimalMemOpLLT(const MemOp &Op,
-                         const AttributeList &FuncAttributes) const override;
 
   /// Return true if the addressing mode represented by AM is legal for this
   /// target, for a load/store of the specified type.
@@ -677,32 +364,24 @@
                              unsigned AS,
                              Instruction *I = nullptr) const override;
 
+  /// Return the cost of the scaling factor used in the addressing
+  /// mode represented by AM for this target, for a load/store
+  /// of the specified type.
+  /// If the AM is supported, the return value must be >= 0.
+  /// If the AM is not supported, it returns a negative value.
+  int getScalingFactorCost(const DataLayout &DL, const AddrMode &AM, Type *Ty,
+                           unsigned AS) const override;
+
   /// Return true if an FMA operation is faster than a pair of fmul and fadd
   /// instructions. fmuladd intrinsics will be expanded to FMAs when this method
   /// returns true, otherwise fmuladd is expanded to fmul + fadd.
-  bool isFMAFasterThanFMulAndFAdd(const MachineFunction &MF,
-                                  EVT VT) const override;
-  bool isFMAFasterThanFMulAndFAdd(const Function &F, Type *Ty) const override;
-
-  bool generateFMAsInMachineCombiner(EVT VT,
-                                     CodeGenOpt::Level OptLevel) const override;
+  bool isFMAFasterThanFMulAndFAdd(EVT VT) const override;
 
   const MCPhysReg *getScratchRegisters(CallingConv::ID CC) const override;
-  ArrayRef<MCPhysReg> getRoundingControlRegisters() const override;
 
   /// Returns false if N is a bit extraction pattern of (X >> C) & Mask.
   bool isDesirableToCommuteWithShift(const SDNode *N,
                                      CombineLevel Level) const override;
-
-  /// Returns false if N is a bit extraction pattern of (X >> C) & Mask.
-  bool isDesirableToCommuteXorWithShift(const SDNode *N) const override;
-
-  /// Return true if it is profitable to fold a pair of shifts into a mask.
-  bool shouldFoldConstantShiftPairToMask(const SDNode *N,
-                                         CombineLevel Level) const override;
-
-  bool shouldFoldSelectWithIdentityConstant(unsigned BinOpcode,
-                                            EVT VT) const override;
 
   /// Returns true if it is beneficial to convert a load of a constant
   /// to just the constant itself.
@@ -714,31 +393,16 @@
   bool isExtractSubvectorCheap(EVT ResVT, EVT SrcVT,
                                unsigned Index) const override;
 
-  bool shouldFormOverflowOp(unsigned Opcode, EVT VT,
-                            bool MathUsed) const override {
-    // Using overflow ops for overflow checks only should beneficial on
-    // AArch64.
-    return TargetLowering::shouldFormOverflowOp(Opcode, VT, true);
-  }
-
-  Value *emitLoadLinked(IRBuilderBase &Builder, Type *ValueTy, Value *Addr,
+  Value *emitLoadLinked(IRBuilder<> &Builder, Value *Addr,
                         AtomicOrdering Ord) const override;
-  Value *emitStoreConditional(IRBuilderBase &Builder, Value *Val, Value *Addr,
-                              AtomicOrdering Ord) const override;
-
-  void emitAtomicCmpXchgNoStoreLLBalance(IRBuilderBase &Builder) const override;
-
-  bool isOpSuitableForLDPSTP(const Instruction *I) const;
-  bool isOpSuitableForLSE128(const Instruction *I) const;
-  bool isOpSuitableForRCPC3(const Instruction *I) const;
-  bool shouldInsertFencesForAtomic(const Instruction *I) const override;
-  bool
-  shouldInsertTrailingFenceForAtomicStore(const Instruction *I) const override;
+  Value *emitStoreConditional(IRBuilder<> &Builder, Value *Val,
+                              Value *Addr, AtomicOrdering Ord) const override;
+
+  void emitAtomicCmpXchgNoStoreLLBalance(IRBuilder<> &Builder) const override;
 
   TargetLoweringBase::AtomicExpansionKind
   shouldExpandAtomicLoadInIR(LoadInst *LI) const override;
-  TargetLoweringBase::AtomicExpansionKind
-  shouldExpandAtomicStoreInIR(StoreInst *SI) const override;
+  bool shouldExpandAtomicStoreInIR(StoreInst *SI) const override;
   TargetLoweringBase::AtomicExpansionKind
   shouldExpandAtomicRMWInIR(AtomicRMWInst *AI) const override;
 
@@ -751,7 +415,7 @@
 
   /// If the target has a standard location for the stack protector cookie,
   /// returns the address of that location. Otherwise, returns nullptr.
-  Value *getIRStackGuard(IRBuilderBase &IRB) const override;
+  Value *getIRStackGuard(IRBuilder<> &IRB) const override;
 
   void insertSSPDeclarations(Module &M) const override;
   Value *getSDagStackGuard(const Module &M) const override;
@@ -759,11 +423,11 @@
 
   /// If the target has a standard location for the unsafe stack pointer,
   /// returns the address of that location. Otherwise, returns nullptr.
-  Value *getSafeStackPointerLocation(IRBuilderBase &IRB) const override;
+  Value *getSafeStackPointerLocation(IRBuilder<> &IRB) const override;
 
   /// If a physical register, this returns the register that receives the
   /// exception address on entry to an EH pad.
-  Register
+  unsigned
   getExceptionPointerRegister(const Constant *PersonalityFn) const override {
     // FIXME: This is a guess. Has this been defined yet?
     return AArch64::X0;
@@ -771,7 +435,7 @@
 
   /// If a physical register, this returns the register that receives the
   /// exception typeid on entry to a landing pad.
-  Register
+  unsigned
   getExceptionSelectorRegister(const Constant *PersonalityFn) const override {
     // FIXME: This is a guess. Has this been defined yet?
     return AArch64::X1;
@@ -780,22 +444,23 @@
   bool isIntDivCheap(EVT VT, AttributeList Attr) const override;
 
   bool canMergeStoresTo(unsigned AddressSpace, EVT MemVT,
-                        const MachineFunction &MF) const override {
+                        const SelectionDAG &DAG) const override {
     // Do not merge to float value size (128 bytes) if no implicit
     // float attribute is set.
 
-    bool NoFloat = MF.getFunction().hasFnAttribute(Attribute::NoImplicitFloat);
+    bool NoFloat = DAG.getMachineFunction().getFunction().hasFnAttribute(
+        Attribute::NoImplicitFloat);
 
     if (NoFloat)
       return (MemVT.getSizeInBits() <= 64);
     return true;
   }
 
-  bool isCheapToSpeculateCttz(Type *) const override {
+  bool isCheapToSpeculateCttz() const override {
     return true;
   }
 
-  bool isCheapToSpeculateCtlz(Type *) const override {
+  bool isCheapToSpeculateCtlz() const override {
     return true;
   }
 
@@ -812,23 +477,10 @@
     if (!VT.isVector())
       return hasAndNotCompare(Y);
 
-    TypeSize TS = VT.getSizeInBits();
-    // TODO: We should be able to use bic/bif too for SVE.
-    return !TS.isScalable() && TS.getFixedValue() >= 64; // vector 'bic'
-  }
-
-<<<<<<< HEAD
-  bool shouldProduceAndByConstByHoistingConstFromShiftsLHSOfAnd(
-      SDValue X, ConstantSDNode *XC, ConstantSDNode *CC, SDValue Y,
-      unsigned OldShiftOpcode, unsigned NewShiftOpcode,
-      SelectionDAG &DAG) const override;
-
-  ShiftLegalizationStrategy
-  preferredShiftLegalizationStrategy(SelectionDAG &DAG, SDNode *N,
-                                     unsigned ExpansionFactor) const override;
-=======
+    return VT.getSizeInBits() >= 64; // vector 'bic'
+  }
+
   bool shouldExpandShift(SelectionDAG &DAG, SDNode *N) const override;
->>>>>>> cb02aa7e
 
   bool shouldTransformSignedTruncationCheck(EVT XVT,
                                             unsigned KeptBits) const override {
@@ -849,16 +501,10 @@
 
   bool preferIncOfAddToSubOfNot(EVT VT) const override;
 
-  bool shouldConvertFpToSat(unsigned Op, EVT FPVT, EVT VT) const override;
-
-  bool isComplexDeinterleavingSupported() const override;
-  bool isComplexDeinterleavingOperationSupported(
-      ComplexDeinterleavingOperation Operation, Type *Ty) const override;
-
-  Value *createComplexDeinterleavingIR(
-      IRBuilderBase &B, ComplexDeinterleavingOperation OperationType,
-      ComplexDeinterleavingRotation Rotation, Value *InputA, Value *InputB,
-      Value *Accumulator = nullptr) const override;
+  bool hasBitPreservingFPLogic(EVT VT) const override {
+    // FIXME: Is this always true? It should be true for vectors at least.
+    return VT == MVT::f32 || VT == MVT::f64;
+  }
 
   bool supportSplitCSR(MachineFunction *MF) const override {
     return MF->getFunction().getCallingConv() == CallingConv::CXX_FAST_TLS &&
@@ -873,12 +519,6 @@
     return true;
   }
 
-  bool supportKCFIBundles() const override { return true; }
-
-  MachineInstr *EmitKCFICheck(MachineBasicBlock &MBB,
-                              MachineBasicBlock::instr_iterator &MBBI,
-                              const TargetInstrInfo *TII) const override;
-
   /// Enable aggressive FMA fusion on targets that want it.
   bool enableAggressiveFMAFusion(EVT VT) const override;
 
@@ -888,64 +528,21 @@
   /// Returns true if \p VecTy is a legal interleaved access type. This
   /// function checks the vector element type and the overall width of the
   /// vector.
-  bool isLegalInterleavedAccessType(VectorType *VecTy, const DataLayout &DL,
-                                    bool &UseScalable) const;
+  bool isLegalInterleavedAccessType(VectorType *VecTy,
+                                    const DataLayout &DL) const;
 
   /// Returns the number of interleaved accesses that will be generated when
   /// lowering accesses of the given type.
-  unsigned getNumInterleavedAccesses(VectorType *VecTy, const DataLayout &DL,
-                                     bool UseScalable) const;
-
-  MachineMemOperand::Flags getTargetMMOFlags(
-    const Instruction &I) const override;
-
-  bool functionArgumentNeedsConsecutiveRegisters(
-      Type *Ty, CallingConv::ID CallConv, bool isVarArg,
-      const DataLayout &DL) const override;
-
+  unsigned getNumInterleavedAccesses(VectorType *VecTy,
+                                     const DataLayout &DL) const;
+
+  MachineMemOperand::Flags getMMOFlags(const Instruction &I) const override;
+
+  bool functionArgumentNeedsConsecutiveRegisters(Type *Ty,
+                                                 CallingConv::ID CallConv,
+                                                 bool isVarArg) const override;
   /// Used for exception handling on Win64.
   bool needsFixedCatchObjects() const override;
-
-  bool fallBackToDAGISel(const Instruction &Inst) const override;
-
-  /// SVE code generation for fixed length vectors does not custom lower
-  /// BUILD_VECTOR. This makes BUILD_VECTOR legalisation a source of stores to
-  /// merge. However, merging them creates a BUILD_VECTOR that is just as
-  /// illegal as the original, thus leading to an infinite legalisation loop.
-  /// NOTE: Once BUILD_VECTOR is legal or can be custom lowered for all legal
-  /// vector types this override can be removed.
-  bool mergeStoresAfterLegalization(EVT VT) const override;
-
-  // If the platform/function should have a redzone, return the size in bytes.
-  unsigned getRedZoneSize(const Function &F) const {
-    if (F.hasFnAttribute(Attribute::NoRedZone))
-      return 0;
-    return 128;
-  }
-
-  bool isAllActivePredicate(SelectionDAG &DAG, SDValue N) const;
-  EVT getPromotedVTForPredicate(EVT VT) const;
-
-  EVT getAsmOperandValueType(const DataLayout &DL, Type *Ty,
-                             bool AllowUnknown = false) const override;
-
-  bool shouldExpandGetActiveLaneMask(EVT VT, EVT OpVT) const override;
-
-  /// If a change in streaming mode is required on entry to/return from a
-  /// function call it emits and returns the corresponding SMSTART or SMSTOP node.
-  /// \p Entry tells whether this is before/after the Call, which is necessary
-  /// because PSTATE.SM is only queried once.
-  SDValue changeStreamingMode(SelectionDAG &DAG, SDLoc DL, bool Enable,
-                              SDValue Chain, SDValue InGlue,
-                              SDValue PStateSM, bool Entry) const;
-
-  bool isVScaleKnownToBeAPowerOfTwo() const override { return true; }
-
-  // Normally SVE is only used for byte size vectors that do not fit within a
-  // NEON vector. This changes when OverrideNEON is true, allowing SVE to be
-  // used for 64bit and 128bit vectors as well.
-  bool useSVEForFixedLengthVectorVT(EVT VT, bool OverrideNEON = false) const;
-
 private:
   /// Keep a pointer to the AArch64Subtarget around so that we can
   /// make the right decision when generating code for different targets.
@@ -953,13 +550,9 @@
 
   bool isExtFreeImpl(const Instruction *Ext) const override;
 
-  void addTypeForNEON(MVT VT);
-  void addTypeForFixedLengthSVE(MVT VT, bool StreamingSVE);
+  void addTypeForNEON(MVT VT, MVT PromotedBitwiseVT);
   void addDRTypeForNEON(MVT VT);
   void addQRTypeForNEON(MVT VT);
-
-  unsigned allocateLazySaveBuffer(SDValue &Chain, const SDLoc &DL,
-                                  SelectionDAG &DAG) const;
 
   SDValue LowerFormalArguments(SDValue Chain, CallingConv::ID CallConv,
                                bool isVarArg,
@@ -970,29 +563,22 @@
   SDValue LowerCall(CallLoweringInfo & /*CLI*/,
                     SmallVectorImpl<SDValue> &InVals) const override;
 
-  SDValue LowerCallResult(SDValue Chain, SDValue InGlue,
+  SDValue LowerCallResult(SDValue Chain, SDValue InFlag,
                           CallingConv::ID CallConv, bool isVarArg,
-                          const SmallVectorImpl<CCValAssign> &RVLocs,
+                          const SmallVectorImpl<ISD::InputArg> &Ins,
                           const SDLoc &DL, SelectionDAG &DAG,
                           SmallVectorImpl<SDValue> &InVals, bool isThisReturn,
                           SDValue ThisVal) const;
 
-  SDValue LowerLOAD(SDValue Op, SelectionDAG &DAG) const;
   SDValue LowerSTORE(SDValue Op, SelectionDAG &DAG) const;
-  SDValue LowerStore128(SDValue Op, SelectionDAG &DAG) const;
-  SDValue LowerABS(SDValue Op, SelectionDAG &DAG) const;
-
-  SDValue LowerMGATHER(SDValue Op, SelectionDAG &DAG) const;
-  SDValue LowerMSCATTER(SDValue Op, SelectionDAG &DAG) const;
-
-  SDValue LowerMLOAD(SDValue Op, SelectionDAG &DAG) const;
-
-  SDValue LowerINTRINSIC_W_CHAIN(SDValue Op, SelectionDAG &DAG) const;
+
   SDValue LowerINTRINSIC_WO_CHAIN(SDValue Op, SelectionDAG &DAG) const;
-  SDValue LowerINTRINSIC_VOID(SDValue Op, SelectionDAG &DAG) const;
-
-  bool
-  isEligibleForTailCallOptimization(const CallLoweringInfo &CLI) const;
+
+  bool isEligibleForTailCallOptimization(
+      SDValue Callee, CallingConv::ID CalleeCC, bool isVarArg,
+      const SmallVectorImpl<ISD::OutputArg> &Outs,
+      const SmallVectorImpl<SDValue> &OutVals,
+      const SmallVectorImpl<ISD::InputArg> &Ins, SelectionDAG &DAG) const;
 
   /// Finds the incoming stack arguments which overlap the given fixed stack
   /// object and incorporates their load into the current chain. This prevents
@@ -1036,13 +622,10 @@
   SDValue LowerGlobalTLSAddress(SDValue Op, SelectionDAG &DAG) const;
   SDValue LowerDarwinGlobalTLSAddress(SDValue Op, SelectionDAG &DAG) const;
   SDValue LowerELFGlobalTLSAddress(SDValue Op, SelectionDAG &DAG) const;
-  SDValue LowerELFTLSLocalExec(const GlobalValue *GV, SDValue ThreadBase,
-                               const SDLoc &DL, SelectionDAG &DAG) const;
   SDValue LowerELFTLSDescCallSeq(SDValue SymAddr, const SDLoc &DL,
                                  SelectionDAG &DAG) const;
   SDValue LowerWindowsGlobalTLSAddress(SDValue Op, SelectionDAG &DAG) const;
   SDValue LowerSETCC(SDValue Op, SelectionDAG &DAG) const;
-  SDValue LowerSETCCCARRY(SDValue Op, SelectionDAG &DAG) const;
   SDValue LowerBR_CC(SDValue Op, SelectionDAG &DAG) const;
   SDValue LowerSELECT(SDValue Op, SelectionDAG &DAG) const;
   SDValue LowerSELECT_CC(SDValue Op, SelectionDAG &DAG) const;
@@ -1062,48 +645,29 @@
   SDValue LowerFRAMEADDR(SDValue Op, SelectionDAG &DAG) const;
   SDValue LowerSPONENTRY(SDValue Op, SelectionDAG &DAG) const;
   SDValue LowerRETURNADDR(SDValue Op, SelectionDAG &DAG) const;
-  SDValue LowerGET_ROUNDING(SDValue Op, SelectionDAG &DAG) const;
-  SDValue LowerSET_ROUNDING(SDValue Op, SelectionDAG &DAG) const;
+  SDValue LowerFLT_ROUNDS_(SDValue Op, SelectionDAG &DAG) const;
   SDValue LowerINSERT_VECTOR_ELT(SDValue Op, SelectionDAG &DAG) const;
   SDValue LowerEXTRACT_VECTOR_ELT(SDValue Op, SelectionDAG &DAG) const;
+  SDValue LowerSCALAR_TO_VECTOR(SDValue Op, SelectionDAG &DAG) const;
   SDValue LowerBUILD_VECTOR(SDValue Op, SelectionDAG &DAG) const;
-  SDValue LowerZERO_EXTEND_VECTOR_INREG(SDValue Op, SelectionDAG &DAG) const;
   SDValue LowerVECTOR_SHUFFLE(SDValue Op, SelectionDAG &DAG) const;
-  SDValue LowerSPLAT_VECTOR(SDValue Op, SelectionDAG &DAG) const;
-  SDValue LowerDUPQLane(SDValue Op, SelectionDAG &DAG) const;
-  SDValue LowerToPredicatedOp(SDValue Op, SelectionDAG &DAG,
-                              unsigned NewOp) const;
-  SDValue LowerToScalableOp(SDValue Op, SelectionDAG &DAG) const;
-  SDValue LowerVECTOR_SPLICE(SDValue Op, SelectionDAG &DAG) const;
   SDValue LowerEXTRACT_SUBVECTOR(SDValue Op, SelectionDAG &DAG) const;
-  SDValue LowerINSERT_SUBVECTOR(SDValue Op, SelectionDAG &DAG) const;
-  SDValue LowerVECTOR_DEINTERLEAVE(SDValue Op, SelectionDAG &DAG) const;
-  SDValue LowerVECTOR_INTERLEAVE(SDValue Op, SelectionDAG &DAG) const;
-  SDValue LowerDIV(SDValue Op, SelectionDAG &DAG) const;
-  SDValue LowerMUL(SDValue Op, SelectionDAG &DAG) const;
   SDValue LowerVectorSRA_SRL_SHL(SDValue Op, SelectionDAG &DAG) const;
-  SDValue LowerShiftParts(SDValue Op, SelectionDAG &DAG) const;
+  SDValue LowerShiftLeftParts(SDValue Op, SelectionDAG &DAG) const;
+  SDValue LowerShiftRightParts(SDValue Op, SelectionDAG &DAG) const;
   SDValue LowerVSETCC(SDValue Op, SelectionDAG &DAG) const;
-  SDValue LowerCTPOP_PARITY(SDValue Op, SelectionDAG &DAG) const;
-  SDValue LowerCTTZ(SDValue Op, SelectionDAG &DAG) const;
-  SDValue LowerBitreverse(SDValue Op, SelectionDAG &DAG) const;
-  SDValue LowerMinMax(SDValue Op, SelectionDAG &DAG) const;
+  SDValue LowerCTPOP(SDValue Op, SelectionDAG &DAG) const;
+  SDValue LowerF128Call(SDValue Op, SelectionDAG &DAG,
+                        RTLIB::Libcall Call) const;
   SDValue LowerFCOPYSIGN(SDValue Op, SelectionDAG &DAG) const;
   SDValue LowerFP_EXTEND(SDValue Op, SelectionDAG &DAG) const;
   SDValue LowerFP_ROUND(SDValue Op, SelectionDAG &DAG) const;
   SDValue LowerVectorFP_TO_INT(SDValue Op, SelectionDAG &DAG) const;
-  SDValue LowerVectorFP_TO_INT_SAT(SDValue Op, SelectionDAG &DAG) const;
   SDValue LowerFP_TO_INT(SDValue Op, SelectionDAG &DAG) const;
-  SDValue LowerFP_TO_INT_SAT(SDValue Op, SelectionDAG &DAG) const;
   SDValue LowerINT_TO_FP(SDValue Op, SelectionDAG &DAG) const;
-  SDValue LowerVectorINT_TO_FP(SDValue Op, SelectionDAG &DAG) const;
   SDValue LowerVectorOR(SDValue Op, SelectionDAG &DAG) const;
-  SDValue LowerXOR(SDValue Op, SelectionDAG &DAG) const;
   SDValue LowerCONCAT_VECTORS(SDValue Op, SelectionDAG &DAG) const;
   SDValue LowerFSINCOS(SDValue Op, SelectionDAG &DAG) const;
-  SDValue LowerBITCAST(SDValue Op, SelectionDAG &DAG) const;
-  SDValue LowerVSCALE(SDValue Op, SelectionDAG &DAG) const;
-  SDValue LowerTRUNCATE(SDValue Op, SelectionDAG &DAG) const;
   SDValue LowerVECREDUCE(SDValue Op, SelectionDAG &DAG) const;
   SDValue LowerATOMIC_LOAD_SUB(SDValue Op, SelectionDAG &DAG) const;
   SDValue LowerATOMIC_LOAD_AND(SDValue Op, SelectionDAG &DAG) const;
@@ -1111,55 +675,19 @@
   SDValue LowerWindowsDYNAMIC_STACKALLOC(SDValue Op, SDValue Chain,
                                          SDValue &Size,
                                          SelectionDAG &DAG) const;
-  SDValue LowerAVG(SDValue Op, SelectionDAG &DAG, unsigned NewOp) const;
-
-  SDValue LowerFixedLengthVectorIntDivideToSVE(SDValue Op,
-                                               SelectionDAG &DAG) const;
-  SDValue LowerFixedLengthVectorIntExtendToSVE(SDValue Op,
-                                               SelectionDAG &DAG) const;
-  SDValue LowerFixedLengthVectorLoadToSVE(SDValue Op, SelectionDAG &DAG) const;
-  SDValue LowerFixedLengthVectorMLoadToSVE(SDValue Op, SelectionDAG &DAG) const;
-  SDValue LowerVECREDUCE_SEQ_FADD(SDValue ScalarOp, SelectionDAG &DAG) const;
-  SDValue LowerPredReductionToSVE(SDValue ScalarOp, SelectionDAG &DAG) const;
-  SDValue LowerReductionToSVE(unsigned Opcode, SDValue ScalarOp,
-                              SelectionDAG &DAG) const;
-  SDValue LowerFixedLengthVectorSelectToSVE(SDValue Op, SelectionDAG &DAG) const;
-  SDValue LowerFixedLengthVectorSetccToSVE(SDValue Op, SelectionDAG &DAG) const;
-  SDValue LowerFixedLengthVectorStoreToSVE(SDValue Op, SelectionDAG &DAG) const;
-  SDValue LowerFixedLengthVectorMStoreToSVE(SDValue Op,
-                                            SelectionDAG &DAG) const;
-  SDValue LowerFixedLengthVectorTruncateToSVE(SDValue Op,
-                                              SelectionDAG &DAG) const;
-  SDValue LowerFixedLengthExtractVectorElt(SDValue Op, SelectionDAG &DAG) const;
-  SDValue LowerFixedLengthInsertVectorElt(SDValue Op, SelectionDAG &DAG) const;
-  SDValue LowerFixedLengthBitcastToSVE(SDValue Op, SelectionDAG &DAG) const;
-  SDValue LowerFixedLengthConcatVectorsToSVE(SDValue Op,
-                                             SelectionDAG &DAG) const;
-  SDValue LowerFixedLengthFPExtendToSVE(SDValue Op, SelectionDAG &DAG) const;
-  SDValue LowerFixedLengthFPRoundToSVE(SDValue Op, SelectionDAG &DAG) const;
-  SDValue LowerFixedLengthIntToFPToSVE(SDValue Op, SelectionDAG &DAG) const;
-  SDValue LowerFixedLengthFPToIntToSVE(SDValue Op, SelectionDAG &DAG) const;
-  SDValue LowerFixedLengthVECTOR_SHUFFLEToSVE(SDValue Op,
-                                              SelectionDAG &DAG) const;
 
   SDValue BuildSDIVPow2(SDNode *N, const APInt &Divisor, SelectionDAG &DAG,
-                        SmallVectorImpl<SDNode *> &Created) const override;
-  SDValue BuildSREMPow2(SDNode *N, const APInt &Divisor, SelectionDAG &DAG,
                         SmallVectorImpl<SDNode *> &Created) const override;
   SDValue getSqrtEstimate(SDValue Operand, SelectionDAG &DAG, int Enabled,
                           int &ExtraSteps, bool &UseOneConst,
                           bool Reciprocal) const override;
   SDValue getRecipEstimate(SDValue Operand, SelectionDAG &DAG, int Enabled,
                            int &ExtraSteps) const override;
-  SDValue getSqrtInputTest(SDValue Operand, SelectionDAG &DAG,
-                           const DenormalMode &Mode) const override;
-  SDValue getSqrtResultForDenormInput(SDValue Operand,
-                                      SelectionDAG &DAG) const override;
   unsigned combineRepeatedFPDivisors() const override;
 
   ConstraintType getConstraintType(StringRef Constraint) const override;
-  Register getRegisterByName(const char* RegName, LLT VT,
-                             const MachineFunction &MF) const override;
+  unsigned getRegisterByName(const char* RegName, EVT VT,
+                             SelectionDAG &DAG) const override;
 
   /// Examine constraint string and operand type and determine a weight value.
   /// The operand object must already have been set up with the operand type.
@@ -1186,19 +714,11 @@
     return TargetLowering::getInlineAsmMemConstraint(ConstraintCode);
   }
 
-  /// Handle Lowering flag assembly outputs.
-  SDValue LowerAsmOutputForConstraint(SDValue &Chain, SDValue &Flag,
-                                      const SDLoc &DL,
-                                      const AsmOperandInfo &Constraint,
-                                      SelectionDAG &DAG) const override;
-
-  bool shouldExtendGSIndex(EVT VT, EVT &EltTy) const override;
-  bool shouldRemoveExtendFromGSIndex(EVT IndexVT, EVT DataVT) const override;
-  bool isVectorLoadExtDesirable(SDValue ExtVal) const override;
   bool isUsedByReturnOnly(SDNode *N, SDValue &Chain) const override;
   bool mayBeEmittedAsTailCall(const CallInst *CI) const override;
-  bool getIndexedAddressParts(SDNode *N, SDNode *Op, SDValue &Base,
-                              SDValue &Offset, SelectionDAG &DAG) const;
+  bool getIndexedAddressParts(SDNode *Op, SDValue &Base, SDValue &Offset,
+                              ISD::MemIndexedMode &AM, bool &IsInc,
+                              SelectionDAG &DAG) const;
   bool getPreIndexedAddressParts(SDNode *N, SDValue &Base, SDValue &Offset,
                                  ISD::MemIndexedMode &AM,
                                  SelectionDAG &DAG) const override;
@@ -1208,49 +728,10 @@
 
   void ReplaceNodeResults(SDNode *N, SmallVectorImpl<SDValue> &Results,
                           SelectionDAG &DAG) const override;
-  void ReplaceBITCASTResults(SDNode *N, SmallVectorImpl<SDValue> &Results,
-                             SelectionDAG &DAG) const;
-  void ReplaceExtractSubVectorResults(SDNode *N,
-                                      SmallVectorImpl<SDValue> &Results,
-                                      SelectionDAG &DAG) const;
 
   bool shouldNormalizeToSelectSequence(LLVMContext &, EVT) const override;
 
   void finalizeLowering(MachineFunction &MF) const override;
-
-  bool shouldLocalize(const MachineInstr &MI,
-                      const TargetTransformInfo *TTI) const override;
-
-  bool SimplifyDemandedBitsForTargetNode(SDValue Op,
-                                         const APInt &OriginalDemandedBits,
-                                         const APInt &OriginalDemandedElts,
-                                         KnownBits &Known,
-                                         TargetLoweringOpt &TLO,
-                                         unsigned Depth) const override;
-
-  bool isTargetCanonicalConstantNode(SDValue Op) const override;
-
-  // With the exception of data-predicate transitions, no instructions are
-  // required to cast between legal scalable vector types. However:
-  //  1. Packed and unpacked types have different bit lengths, meaning BITCAST
-  //     is not universally useable.
-  //  2. Most unpacked integer types are not legal and thus integer extends
-  //     cannot be used to convert between unpacked and packed types.
-  // These can make "bitcasting" a multiphase process. REINTERPRET_CAST is used
-  // to transition between unpacked and packed types of the same element type,
-  // with BITCAST used otherwise.
-  // This function does not handle predicate bitcasts.
-  SDValue getSVESafeBitCast(EVT VT, SDValue Op, SelectionDAG &DAG) const;
-
-  // Returns the runtime value for PSTATE.SM. When the function is streaming-
-  // compatible, this generates a call to __arm_sme_state.
-  SDValue getPStateSM(SelectionDAG &DAG, SDValue Chain, SMEAttrs Attrs,
-                      SDLoc DL, EVT VT) const;
-
-  bool isConstantUnsignedBitfieldExtractLegal(unsigned Opc, LLT Ty1,
-                                              LLT Ty2) const override;
-
-  bool preferScalarizeSplat(SDNode *N) const override;
 };
 
 namespace AArch64 {
