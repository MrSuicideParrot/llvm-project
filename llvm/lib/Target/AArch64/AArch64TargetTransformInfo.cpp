//===-- AArch64TargetTransformInfo.cpp - AArch64 specific TTI -------------===//
//
// Part of the LLVM Project, under the Apache License v2.0 with LLVM Exceptions.
// See https://llvm.org/LICENSE.txt for license information.
// SPDX-License-Identifier: Apache-2.0 WITH LLVM-exception
//
//===----------------------------------------------------------------------===//

#include "AArch64TargetTransformInfo.h"
#include "AArch64ExpandImm.h"
#include "AArch64PerfectShuffle.h"
#include "MCTargetDesc/AArch64AddressingModes.h"
#include "llvm/Analysis/IVDescriptors.h"
#include "llvm/Analysis/LoopInfo.h"
#include "llvm/Analysis/TargetTransformInfo.h"
#include "llvm/CodeGen/BasicTTIImpl.h"
#include "llvm/CodeGen/CostTable.h"
#include "llvm/CodeGen/TargetLowering.h"
#include "llvm/IR/IntrinsicInst.h"
#include "llvm/IR/Intrinsics.h"
#include "llvm/IR/IntrinsicsAArch64.h"
#include "llvm/IR/PatternMatch.h"
#include "llvm/Support/Debug.h"
#include "llvm/Transforms/InstCombine/InstCombiner.h"
#include "llvm/Transforms/Vectorize/LoopVectorizationLegality.h"
#include <algorithm>
#include <optional>
using namespace llvm;
using namespace llvm::PatternMatch;

#define DEBUG_TYPE "aarch64tti"

static cl::opt<bool> EnableFalkorHWPFUnrollFix("enable-falkor-hwpf-unroll-fix",
                                               cl::init(true), cl::Hidden);

static cl::opt<unsigned> SVEGatherOverhead("sve-gather-overhead", cl::init(10),
                                           cl::Hidden);

static cl::opt<unsigned> SVEScatterOverhead("sve-scatter-overhead",
                                            cl::init(10), cl::Hidden);

static cl::opt<unsigned> SVETailFoldInsnThreshold("sve-tail-folding-insn-threshold",
                                                  cl::init(15), cl::Hidden);

static cl::opt<unsigned>
    NeonNonConstStrideOverhead("neon-nonconst-stride-overhead", cl::init(10),
                               cl::Hidden);

namespace {
class TailFoldingOption {
  // These bitfields will only ever be set to something non-zero in operator=,
  // when setting the -sve-tail-folding option. This option should always be of
  // the form (default|simple|all|disable)[+(Flag1|Flag2|etc)], where here
  // InitialBits is one of (disabled|all|simple). EnableBits represents
  // additional flags we're enabling, and DisableBits for those flags we're
  // disabling. The default flag is tracked in the variable NeedsDefault, since
  // at the time of setting the option we may not know what the default value
  // for the CPU is.
  TailFoldingOpts InitialBits = TailFoldingOpts::Disabled;
  TailFoldingOpts EnableBits = TailFoldingOpts::Disabled;
  TailFoldingOpts DisableBits = TailFoldingOpts::Disabled;

  // This value needs to be initialised to true in case the user does not
  // explicitly set the -sve-tail-folding option.
  bool NeedsDefault = true;

  void setInitialBits(TailFoldingOpts Bits) { InitialBits = Bits; }

  void setNeedsDefault(bool V) { NeedsDefault = V; }

  void setEnableBit(TailFoldingOpts Bit) {
    EnableBits |= Bit;
    DisableBits &= ~Bit;
  }

  void setDisableBit(TailFoldingOpts Bit) {
    EnableBits &= ~Bit;
    DisableBits |= Bit;
  }

  TailFoldingOpts getBits(TailFoldingOpts DefaultBits) const {
    TailFoldingOpts Bits = TailFoldingOpts::Disabled;

    assert((InitialBits == TailFoldingOpts::Disabled || !NeedsDefault) &&
           "Initial bits should only include one of "
           "(disabled|all|simple|default)");
    Bits = NeedsDefault ? DefaultBits : InitialBits;
    Bits |= EnableBits;
    Bits &= ~DisableBits;

    return Bits;
  }

  void reportError(std::string Opt) {
    errs() << "invalid argument '" << Opt
           << "' to -sve-tail-folding=; the option should be of the form\n"
              "  (disabled|all|default|simple)[+(reductions|recurrences"
              "|reverse|noreductions|norecurrences|noreverse)]\n";
    report_fatal_error("Unrecognised tail-folding option");
  }

public:

  void operator=(const std::string &Val) {
    // If the user explicitly sets -sve-tail-folding= then treat as an error.
    if (Val.empty()) {
      reportError("");
      return;
    }

    // Since the user is explicitly setting the option we don't automatically
    // need the default unless they require it.
    setNeedsDefault(false);

    SmallVector<StringRef, 4> TailFoldTypes;
    StringRef(Val).split(TailFoldTypes, '+', -1, false);

    unsigned StartIdx = 1;
    if (TailFoldTypes[0] == "disabled")
      setInitialBits(TailFoldingOpts::Disabled);
    else if (TailFoldTypes[0] == "all")
      setInitialBits(TailFoldingOpts::All);
    else if (TailFoldTypes[0] == "default")
      setNeedsDefault(true);
    else if (TailFoldTypes[0] == "simple")
      setInitialBits(TailFoldingOpts::Simple);
    else {
      StartIdx = 0;
      setInitialBits(TailFoldingOpts::Disabled);
    }

    for (unsigned I = StartIdx; I < TailFoldTypes.size(); I++) {
      if (TailFoldTypes[I] == "reductions")
        setEnableBit(TailFoldingOpts::Reductions);
      else if (TailFoldTypes[I] == "recurrences")
        setEnableBit(TailFoldingOpts::Recurrences);
      else if (TailFoldTypes[I] == "reverse")
        setEnableBit(TailFoldingOpts::Reverse);
      else if (TailFoldTypes[I] == "noreductions")
        setDisableBit(TailFoldingOpts::Reductions);
      else if (TailFoldTypes[I] == "norecurrences")
        setDisableBit(TailFoldingOpts::Recurrences);
      else if (TailFoldTypes[I] == "noreverse")
        setDisableBit(TailFoldingOpts::Reverse);
      else
        reportError(Val);
    }
  }

  bool satisfies(TailFoldingOpts DefaultBits, TailFoldingOpts Required) const {
    return (getBits(DefaultBits) & Required) == Required;
  }
};
} // namespace

TailFoldingOption TailFoldingOptionLoc;

cl::opt<TailFoldingOption, true, cl::parser<std::string>> SVETailFolding(
    "sve-tail-folding",
    cl::desc(
        "Control the use of vectorisation using tail-folding for SVE where the"
        " option is specified in the form (Initial)[+(Flag1|Flag2|...)]:"
        "\ndisabled      (Initial) No loop types will vectorize using "
        "tail-folding"
        "\ndefault       (Initial) Uses the default tail-folding settings for "
        "the target CPU"
        "\nall           (Initial) All legal loop types will vectorize using "
        "tail-folding"
        "\nsimple        (Initial) Use tail-folding for simple loops (not "
        "reductions or recurrences)"
        "\nreductions    Use tail-folding for loops containing reductions"
        "\nnoreductions  Inverse of above"
        "\nrecurrences   Use tail-folding for loops containing fixed order "
        "recurrences"
        "\nnorecurrences Inverse of above"
        "\nreverse       Use tail-folding for loops requiring reversed "
        "predicates"
        "\nnoreverse     Inverse of above"),
    cl::location(TailFoldingOptionLoc));

// Experimental option that will only be fully functional when the
// code-generator is changed to use SVE instead of NEON for all fixed-width
// operations.
static cl::opt<bool> EnableFixedwidthAutovecInStreamingMode(
    "enable-fixedwidth-autovec-in-streaming-mode", cl::init(false), cl::Hidden);

// Experimental option that will only be fully functional when the cost-model
// and code-generator have been changed to avoid using scalable vector
// instructions that are not legal in streaming SVE mode.
static cl::opt<bool> EnableScalableAutovecInStreamingMode(
    "enable-scalable-autovec-in-streaming-mode", cl::init(false), cl::Hidden);

bool AArch64TTIImpl::areInlineCompatible(const Function *Caller,
                                         const Function *Callee) const {
  SMEAttrs CallerAttrs(*Caller);
  SMEAttrs CalleeAttrs(*Callee);
  if (CallerAttrs.requiresSMChange(CalleeAttrs,
                                   /*BodyOverridesInterface=*/true) ||
      CallerAttrs.requiresLazySave(CalleeAttrs) ||
      CalleeAttrs.hasNewZAInterface())
    return false;

  const TargetMachine &TM = getTLI()->getTargetMachine();

  const FeatureBitset &CallerBits =
      TM.getSubtargetImpl(*Caller)->getFeatureBits();
  const FeatureBitset &CalleeBits =
      TM.getSubtargetImpl(*Callee)->getFeatureBits();

  // Inline a callee if its target-features are a subset of the callers
  // target-features.
  return (CallerBits & CalleeBits) == CalleeBits;
}

bool AArch64TTIImpl::areTypesABICompatible(
    const Function *Caller, const Function *Callee,
    const ArrayRef<Type *> &Types) const {
  if (!BaseT::areTypesABICompatible(Caller, Callee, Types))
    return false;

  // We need to ensure that argument promotion does not attempt to promote
  // pointers to fixed-length vector types larger than 128 bits like
  // <8 x float> (and pointers to aggregate types which have such fixed-length
  // vector type members) into the values of the pointees. Such vector types
  // are used for SVE VLS but there is no ABI for SVE VLS arguments and the
  // backend cannot lower such value arguments. The 128-bit fixed-length SVE
  // types can be safely treated as 128-bit NEON types and they cannot be
  // distinguished in IR.
  if (ST->useSVEForFixedLengthVectors() && llvm::any_of(Types, [](Type *Ty) {
        auto FVTy = dyn_cast<FixedVectorType>(Ty);
        return FVTy &&
               FVTy->getScalarSizeInBits() * FVTy->getNumElements() > 128;
      }))
    return false;

  return true;
}

bool AArch64TTIImpl::shouldMaximizeVectorBandwidth(
    TargetTransformInfo::RegisterKind K) const {
  assert(K != TargetTransformInfo::RGK_Scalar);
  return (K == TargetTransformInfo::RGK_FixedWidthVector &&
          ST->isNeonAvailable());
}

/// Calculate the cost of materializing a 64-bit value. This helper
/// method might only calculate a fraction of a larger immediate. Therefore it
/// is valid to return a cost of ZERO.
InstructionCost AArch64TTIImpl::getIntImmCost(int64_t Val) {
  // Check if the immediate can be encoded within an instruction.
  if (Val == 0 || AArch64_AM::isLogicalImmediate(Val, 64))
    return 0;

  if (Val < 0)
    Val = ~Val;

  // Calculate how many moves we will need to materialize this constant.
  SmallVector<AArch64_IMM::ImmInsnModel, 4> Insn;
  AArch64_IMM::expandMOVImm(Val, 64, Insn);
  return Insn.size();
}

/// Calculate the cost of materializing the given constant.
InstructionCost AArch64TTIImpl::getIntImmCost(const APInt &Imm, Type *Ty,
                                              TTI::TargetCostKind CostKind) {
  assert(Ty->isIntegerTy());

  unsigned BitSize = Ty->getPrimitiveSizeInBits();
  if (BitSize == 0)
    return ~0U;

  // Sign-extend all constants to a multiple of 64-bit.
  APInt ImmVal = Imm;
  if (BitSize & 0x3f)
    ImmVal = Imm.sext((BitSize + 63) & ~0x3fU);

  // Split the constant into 64-bit chunks and calculate the cost for each
  // chunk.
  InstructionCost Cost = 0;
  for (unsigned ShiftVal = 0; ShiftVal < BitSize; ShiftVal += 64) {
    APInt Tmp = ImmVal.ashr(ShiftVal).sextOrTrunc(64);
    int64_t Val = Tmp.getSExtValue();
    Cost += getIntImmCost(Val);
  }
  // We need at least one instruction to materialze the constant.
  return std::max<InstructionCost>(1, Cost);
}

InstructionCost AArch64TTIImpl::getIntImmCostInst(unsigned Opcode, unsigned Idx,
                                                  const APInt &Imm, Type *Ty,
                                                  TTI::TargetCostKind CostKind,
                                                  Instruction *Inst) {
  assert(Ty->isIntegerTy());

  unsigned BitSize = Ty->getPrimitiveSizeInBits();
  // There is no cost model for constants with a bit size of 0. Return TCC_Free
  // here, so that constant hoisting will ignore this constant.
  if (BitSize == 0)
    return TTI::TCC_Free;

  unsigned ImmIdx = ~0U;
  switch (Opcode) {
  default:
    return TTI::TCC_Free;
  case Instruction::GetElementPtr:
    // Always hoist the base address of a GetElementPtr.
    if (Idx == 0)
      return 2 * TTI::TCC_Basic;
    return TTI::TCC_Free;
  case Instruction::Store:
    ImmIdx = 0;
    break;
  case Instruction::Add:
  case Instruction::Sub:
  case Instruction::Mul:
  case Instruction::UDiv:
  case Instruction::SDiv:
  case Instruction::URem:
  case Instruction::SRem:
  case Instruction::And:
  case Instruction::Or:
  case Instruction::Xor:
  case Instruction::ICmp:
    ImmIdx = 1;
    break;
  // Always return TCC_Free for the shift value of a shift instruction.
  case Instruction::Shl:
  case Instruction::LShr:
  case Instruction::AShr:
    if (Idx == 1)
      return TTI::TCC_Free;
    break;
  case Instruction::Trunc:
  case Instruction::ZExt:
  case Instruction::SExt:
  case Instruction::IntToPtr:
  case Instruction::PtrToInt:
  case Instruction::BitCast:
  case Instruction::PHI:
  case Instruction::Call:
  case Instruction::Select:
  case Instruction::Ret:
  case Instruction::Load:
    break;
  }

  if (Idx == ImmIdx) {
    int NumConstants = (BitSize + 63) / 64;
    InstructionCost Cost = AArch64TTIImpl::getIntImmCost(Imm, Ty, CostKind);
    return (Cost <= NumConstants * TTI::TCC_Basic)
               ? static_cast<int>(TTI::TCC_Free)
               : Cost;
  }
  return AArch64TTIImpl::getIntImmCost(Imm, Ty, CostKind);
}

InstructionCost
AArch64TTIImpl::getIntImmCostIntrin(Intrinsic::ID IID, unsigned Idx,
                                    const APInt &Imm, Type *Ty,
                                    TTI::TargetCostKind CostKind) {
  assert(Ty->isIntegerTy());

  unsigned BitSize = Ty->getPrimitiveSizeInBits();
  // There is no cost model for constants with a bit size of 0. Return TCC_Free
  // here, so that constant hoisting will ignore this constant.
  if (BitSize == 0)
    return TTI::TCC_Free;

  // Most (all?) AArch64 intrinsics do not support folding immediates into the
  // selected instruction, so we compute the materialization cost for the
  // immediate directly.
  if (IID >= Intrinsic::aarch64_addg && IID <= Intrinsic::aarch64_udiv)
    return AArch64TTIImpl::getIntImmCost(Imm, Ty, CostKind);

  switch (IID) {
  default:
    return TTI::TCC_Free;
  case Intrinsic::sadd_with_overflow:
  case Intrinsic::uadd_with_overflow:
  case Intrinsic::ssub_with_overflow:
  case Intrinsic::usub_with_overflow:
  case Intrinsic::smul_with_overflow:
  case Intrinsic::umul_with_overflow:
    if (Idx == 1) {
      int NumConstants = (BitSize + 63) / 64;
      InstructionCost Cost = AArch64TTIImpl::getIntImmCost(Imm, Ty, CostKind);
      return (Cost <= NumConstants * TTI::TCC_Basic)
                 ? static_cast<int>(TTI::TCC_Free)
                 : Cost;
    }
    break;
  case Intrinsic::experimental_stackmap:
    if ((Idx < 2) || (Imm.getBitWidth() <= 64 && isInt<64>(Imm.getSExtValue())))
      return TTI::TCC_Free;
    break;
  case Intrinsic::experimental_patchpoint_void:
  case Intrinsic::experimental_patchpoint_i64:
    if ((Idx < 4) || (Imm.getBitWidth() <= 64 && isInt<64>(Imm.getSExtValue())))
      return TTI::TCC_Free;
    break;
  case Intrinsic::experimental_gc_statepoint:
    if ((Idx < 5) || (Imm.getBitWidth() <= 64 && isInt<64>(Imm.getSExtValue())))
      return TTI::TCC_Free;
    break;
  }
  return AArch64TTIImpl::getIntImmCost(Imm, Ty, CostKind);
}

TargetTransformInfo::PopcntSupportKind
AArch64TTIImpl::getPopcntSupport(unsigned TyWidth) {
  assert(isPowerOf2_32(TyWidth) && "Ty width must be power of 2");
  if (TyWidth == 32 || TyWidth == 64)
    return TTI::PSK_FastHardware;
  // TODO: AArch64TargetLowering::LowerCTPOP() supports 128bit popcount.
  return TTI::PSK_Software;
}

InstructionCost
AArch64TTIImpl::getIntrinsicInstrCost(const IntrinsicCostAttributes &ICA,
                                      TTI::TargetCostKind CostKind) {
  auto *RetTy = ICA.getReturnType();
  switch (ICA.getID()) {
  case Intrinsic::umin:
  case Intrinsic::umax:
  case Intrinsic::smin:
  case Intrinsic::smax: {
    static const auto ValidMinMaxTys = {MVT::v8i8,  MVT::v16i8, MVT::v4i16,
                                        MVT::v8i16, MVT::v2i32, MVT::v4i32,
                                        MVT::nxv16i8, MVT::nxv8i16, MVT::nxv4i32,
                                        MVT::nxv2i64};
    auto LT = getTypeLegalizationCost(RetTy);
    // v2i64 types get converted to cmp+bif hence the cost of 2
    if (LT.second == MVT::v2i64)
      return LT.first * 2;
    if (any_of(ValidMinMaxTys, [&LT](MVT M) { return M == LT.second; }))
      return LT.first;
    break;
  }
  case Intrinsic::sadd_sat:
  case Intrinsic::ssub_sat:
  case Intrinsic::uadd_sat:
  case Intrinsic::usub_sat: {
    static const auto ValidSatTys = {MVT::v8i8,  MVT::v16i8, MVT::v4i16,
                                     MVT::v8i16, MVT::v2i32, MVT::v4i32,
                                     MVT::v2i64};
    auto LT = getTypeLegalizationCost(RetTy);
    // This is a base cost of 1 for the vadd, plus 3 extract shifts if we
    // need to extend the type, as it uses shr(qadd(shl, shl)).
    unsigned Instrs =
        LT.second.getScalarSizeInBits() == RetTy->getScalarSizeInBits() ? 1 : 4;
    if (any_of(ValidSatTys, [&LT](MVT M) { return M == LT.second; }))
      return LT.first * Instrs;
    break;
  }
  case Intrinsic::abs: {
    static const auto ValidAbsTys = {MVT::v8i8,  MVT::v16i8, MVT::v4i16,
                                     MVT::v8i16, MVT::v2i32, MVT::v4i32,
                                     MVT::v2i64};
    auto LT = getTypeLegalizationCost(RetTy);
    if (any_of(ValidAbsTys, [&LT](MVT M) { return M == LT.second; }))
      return LT.first;
    break;
  }
  case Intrinsic::bswap: {
    static const auto ValidAbsTys = {MVT::v4i16, MVT::v8i16, MVT::v2i32,
                                     MVT::v4i32, MVT::v2i64};
    auto LT = getTypeLegalizationCost(RetTy);
    if (any_of(ValidAbsTys, [&LT](MVT M) { return M == LT.second; }) &&
        LT.second.getScalarSizeInBits() == RetTy->getScalarSizeInBits())
      return LT.first;
    break;
  }
  case Intrinsic::experimental_stepvector: {
    InstructionCost Cost = 1; // Cost of the `index' instruction
    auto LT = getTypeLegalizationCost(RetTy);
    // Legalisation of illegal vectors involves an `index' instruction plus
    // (LT.first - 1) vector adds.
    if (LT.first > 1) {
      Type *LegalVTy = EVT(LT.second).getTypeForEVT(RetTy->getContext());
      InstructionCost AddCost =
          getArithmeticInstrCost(Instruction::Add, LegalVTy, CostKind);
      Cost += AddCost * (LT.first - 1);
    }
    return Cost;
  }
  case Intrinsic::bitreverse: {
    static const CostTblEntry BitreverseTbl[] = {
        {Intrinsic::bitreverse, MVT::i32, 1},
        {Intrinsic::bitreverse, MVT::i64, 1},
        {Intrinsic::bitreverse, MVT::v8i8, 1},
        {Intrinsic::bitreverse, MVT::v16i8, 1},
        {Intrinsic::bitreverse, MVT::v4i16, 2},
        {Intrinsic::bitreverse, MVT::v8i16, 2},
        {Intrinsic::bitreverse, MVT::v2i32, 2},
        {Intrinsic::bitreverse, MVT::v4i32, 2},
        {Intrinsic::bitreverse, MVT::v1i64, 2},
        {Intrinsic::bitreverse, MVT::v2i64, 2},
    };
    const auto LegalisationCost = getTypeLegalizationCost(RetTy);
    const auto *Entry =
        CostTableLookup(BitreverseTbl, ICA.getID(), LegalisationCost.second);
    if (Entry) {
      // Cost Model is using the legal type(i32) that i8 and i16 will be
      // converted to +1 so that we match the actual lowering cost
      if (TLI->getValueType(DL, RetTy, true) == MVT::i8 ||
          TLI->getValueType(DL, RetTy, true) == MVT::i16)
        return LegalisationCost.first * Entry->Cost + 1;

      return LegalisationCost.first * Entry->Cost;
    }
    break;
  }
  case Intrinsic::ctpop: {
    if (!ST->hasNEON()) {
      // 32-bit or 64-bit ctpop without NEON is 12 instructions.
      return getTypeLegalizationCost(RetTy).first * 12;
    }
    static const CostTblEntry CtpopCostTbl[] = {
        {ISD::CTPOP, MVT::v2i64, 4},
        {ISD::CTPOP, MVT::v4i32, 3},
        {ISD::CTPOP, MVT::v8i16, 2},
        {ISD::CTPOP, MVT::v16i8, 1},
        {ISD::CTPOP, MVT::i64,   4},
        {ISD::CTPOP, MVT::v2i32, 3},
        {ISD::CTPOP, MVT::v4i16, 2},
        {ISD::CTPOP, MVT::v8i8,  1},
        {ISD::CTPOP, MVT::i32,   5},
    };
    auto LT = getTypeLegalizationCost(RetTy);
    MVT MTy = LT.second;
    if (const auto *Entry = CostTableLookup(CtpopCostTbl, ISD::CTPOP, MTy)) {
      // Extra cost of +1 when illegal vector types are legalized by promoting
      // the integer type.
      int ExtraCost = MTy.isVector() && MTy.getScalarSizeInBits() !=
                                            RetTy->getScalarSizeInBits()
                          ? 1
                          : 0;
      return LT.first * Entry->Cost + ExtraCost;
    }
    break;
  }
  case Intrinsic::sadd_with_overflow:
  case Intrinsic::uadd_with_overflow:
  case Intrinsic::ssub_with_overflow:
  case Intrinsic::usub_with_overflow:
  case Intrinsic::smul_with_overflow:
  case Intrinsic::umul_with_overflow: {
    static const CostTblEntry WithOverflowCostTbl[] = {
        {Intrinsic::sadd_with_overflow, MVT::i8, 3},
        {Intrinsic::uadd_with_overflow, MVT::i8, 3},
        {Intrinsic::sadd_with_overflow, MVT::i16, 3},
        {Intrinsic::uadd_with_overflow, MVT::i16, 3},
        {Intrinsic::sadd_with_overflow, MVT::i32, 1},
        {Intrinsic::uadd_with_overflow, MVT::i32, 1},
        {Intrinsic::sadd_with_overflow, MVT::i64, 1},
        {Intrinsic::uadd_with_overflow, MVT::i64, 1},
        {Intrinsic::ssub_with_overflow, MVT::i8, 3},
        {Intrinsic::usub_with_overflow, MVT::i8, 3},
        {Intrinsic::ssub_with_overflow, MVT::i16, 3},
        {Intrinsic::usub_with_overflow, MVT::i16, 3},
        {Intrinsic::ssub_with_overflow, MVT::i32, 1},
        {Intrinsic::usub_with_overflow, MVT::i32, 1},
        {Intrinsic::ssub_with_overflow, MVT::i64, 1},
        {Intrinsic::usub_with_overflow, MVT::i64, 1},
        {Intrinsic::smul_with_overflow, MVT::i8, 5},
        {Intrinsic::umul_with_overflow, MVT::i8, 4},
        {Intrinsic::smul_with_overflow, MVT::i16, 5},
        {Intrinsic::umul_with_overflow, MVT::i16, 4},
        {Intrinsic::smul_with_overflow, MVT::i32, 2}, // eg umull;tst
        {Intrinsic::umul_with_overflow, MVT::i32, 2}, // eg umull;cmp sxtw
        {Intrinsic::smul_with_overflow, MVT::i64, 3}, // eg mul;smulh;cmp
        {Intrinsic::umul_with_overflow, MVT::i64, 3}, // eg mul;umulh;cmp asr
    };
    EVT MTy = TLI->getValueType(DL, RetTy->getContainedType(0), true);
    if (MTy.isSimple())
      if (const auto *Entry = CostTableLookup(WithOverflowCostTbl, ICA.getID(),
                                              MTy.getSimpleVT()))
        return Entry->Cost;
    break;
  }
  case Intrinsic::fptosi_sat:
  case Intrinsic::fptoui_sat: {
    if (ICA.getArgTypes().empty())
      break;
    bool IsSigned = ICA.getID() == Intrinsic::fptosi_sat;
    auto LT = getTypeLegalizationCost(ICA.getArgTypes()[0]);
    EVT MTy = TLI->getValueType(DL, RetTy);
    // Check for the legal types, which are where the size of the input and the
    // output are the same, or we are using cvt f64->i32 or f32->i64.
    if ((LT.second == MVT::f32 || LT.second == MVT::f64 ||
         LT.second == MVT::v2f32 || LT.second == MVT::v4f32 ||
         LT.second == MVT::v2f64) &&
        (LT.second.getScalarSizeInBits() == MTy.getScalarSizeInBits() ||
         (LT.second == MVT::f64 && MTy == MVT::i32) ||
         (LT.second == MVT::f32 && MTy == MVT::i64)))
      return LT.first;
    // Similarly for fp16 sizes
    if (ST->hasFullFP16() &&
        ((LT.second == MVT::f16 && MTy == MVT::i32) ||
         ((LT.second == MVT::v4f16 || LT.second == MVT::v8f16) &&
          (LT.second.getScalarSizeInBits() == MTy.getScalarSizeInBits()))))
      return LT.first;

    // Otherwise we use a legal convert followed by a min+max
    if ((LT.second.getScalarType() == MVT::f32 ||
         LT.second.getScalarType() == MVT::f64 ||
         (ST->hasFullFP16() && LT.second.getScalarType() == MVT::f16)) &&
        LT.second.getScalarSizeInBits() >= MTy.getScalarSizeInBits()) {
      Type *LegalTy =
          Type::getIntNTy(RetTy->getContext(), LT.second.getScalarSizeInBits());
      if (LT.second.isVector())
        LegalTy = VectorType::get(LegalTy, LT.second.getVectorElementCount());
      InstructionCost Cost = 1;
      IntrinsicCostAttributes Attrs1(IsSigned ? Intrinsic::smin : Intrinsic::umin,
                                    LegalTy, {LegalTy, LegalTy});
      Cost += getIntrinsicInstrCost(Attrs1, CostKind);
      IntrinsicCostAttributes Attrs2(IsSigned ? Intrinsic::smax : Intrinsic::umax,
                                    LegalTy, {LegalTy, LegalTy});
      Cost += getIntrinsicInstrCost(Attrs2, CostKind);
      return LT.first * Cost;
    }
    break;
  }
  case Intrinsic::fshl:
  case Intrinsic::fshr: {
    if (ICA.getArgs().empty())
      break;

    // TODO: Add handling for fshl where third argument is not a constant.
    const TTI::OperandValueInfo OpInfoZ = TTI::getOperandInfo(ICA.getArgs()[2]);
    if (!OpInfoZ.isConstant())
      break;

    const auto LegalisationCost = getTypeLegalizationCost(RetTy);
    if (OpInfoZ.isUniform()) {
      // FIXME: The costs could be lower if the codegen is better.
      static const CostTblEntry FshlTbl[] = {
          {Intrinsic::fshl, MVT::v4i32, 3}, // ushr + shl + orr
          {Intrinsic::fshl, MVT::v2i64, 3}, {Intrinsic::fshl, MVT::v16i8, 4},
          {Intrinsic::fshl, MVT::v8i16, 4}, {Intrinsic::fshl, MVT::v2i32, 3},
          {Intrinsic::fshl, MVT::v8i8, 4},  {Intrinsic::fshl, MVT::v4i16, 4}};
      // Costs for both fshl & fshr are the same, so just pass Intrinsic::fshl
      // to avoid having to duplicate the costs.
      const auto *Entry =
          CostTableLookup(FshlTbl, Intrinsic::fshl, LegalisationCost.second);
      if (Entry)
        return LegalisationCost.first * Entry->Cost;
    }

    auto TyL = getTypeLegalizationCost(RetTy);
    if (!RetTy->isIntegerTy())
      break;

    // Estimate cost manually, as types like i8 and i16 will get promoted to
    // i32 and CostTableLookup will ignore the extra conversion cost.
    bool HigherCost = (RetTy->getScalarSizeInBits() != 32 &&
                       RetTy->getScalarSizeInBits() < 64) ||
                      (RetTy->getScalarSizeInBits() % 64 != 0);
    unsigned ExtraCost = HigherCost ? 1 : 0;
    if (RetTy->getScalarSizeInBits() == 32 ||
        RetTy->getScalarSizeInBits() == 64)
      ExtraCost = 0; // fhsl/fshr for i32 and i64 can be lowered to a single
                     // extr instruction.
    else if (HigherCost)
      ExtraCost = 1;
    else
      break;
    return TyL.first + ExtraCost;
  }
  default:
    break;
  }
  return BaseT::getIntrinsicInstrCost(ICA, CostKind);
}

/// The function will remove redundant reinterprets casting in the presence
/// of the control flow
static std::optional<Instruction *> processPhiNode(InstCombiner &IC,
                                                   IntrinsicInst &II) {
  SmallVector<Instruction *, 32> Worklist;
  auto RequiredType = II.getType();

  auto *PN = dyn_cast<PHINode>(II.getArgOperand(0));
  assert(PN && "Expected Phi Node!");

  // Don't create a new Phi unless we can remove the old one.
  if (!PN->hasOneUse())
    return std::nullopt;

  for (Value *IncValPhi : PN->incoming_values()) {
    auto *Reinterpret = dyn_cast<IntrinsicInst>(IncValPhi);
    if (!Reinterpret ||
        Reinterpret->getIntrinsicID() !=
            Intrinsic::aarch64_sve_convert_to_svbool ||
        RequiredType != Reinterpret->getArgOperand(0)->getType())
      return std::nullopt;
  }

  // Create the new Phi
  IC.Builder.SetInsertPoint(PN);
  PHINode *NPN = IC.Builder.CreatePHI(RequiredType, PN->getNumIncomingValues());
  Worklist.push_back(PN);

  for (unsigned I = 0; I < PN->getNumIncomingValues(); I++) {
    auto *Reinterpret = cast<Instruction>(PN->getIncomingValue(I));
    NPN->addIncoming(Reinterpret->getOperand(0), PN->getIncomingBlock(I));
    Worklist.push_back(Reinterpret);
  }

  // Cleanup Phi Node and reinterprets
  return IC.replaceInstUsesWith(II, NPN);
}

// (from_svbool (binop (to_svbool pred) (svbool_t _) (svbool_t _))))
// => (binop (pred) (from_svbool _) (from_svbool _))
//
// The above transformation eliminates a `to_svbool` in the predicate
// operand of bitwise operation `binop` by narrowing the vector width of
// the operation. For example, it would convert a `<vscale x 16 x i1>
// and` into a `<vscale x 4 x i1> and`. This is profitable because
// to_svbool must zero the new lanes during widening, whereas
// from_svbool is free.
static std::optional<Instruction *>
tryCombineFromSVBoolBinOp(InstCombiner &IC, IntrinsicInst &II) {
  auto BinOp = dyn_cast<IntrinsicInst>(II.getOperand(0));
  if (!BinOp)
    return std::nullopt;

  auto IntrinsicID = BinOp->getIntrinsicID();
  switch (IntrinsicID) {
  case Intrinsic::aarch64_sve_and_z:
  case Intrinsic::aarch64_sve_bic_z:
  case Intrinsic::aarch64_sve_eor_z:
  case Intrinsic::aarch64_sve_nand_z:
  case Intrinsic::aarch64_sve_nor_z:
  case Intrinsic::aarch64_sve_orn_z:
  case Intrinsic::aarch64_sve_orr_z:
    break;
  default:
    return std::nullopt;
  }

  auto BinOpPred = BinOp->getOperand(0);
  auto BinOpOp1 = BinOp->getOperand(1);
  auto BinOpOp2 = BinOp->getOperand(2);

  auto PredIntr = dyn_cast<IntrinsicInst>(BinOpPred);
  if (!PredIntr ||
      PredIntr->getIntrinsicID() != Intrinsic::aarch64_sve_convert_to_svbool)
    return std::nullopt;

  auto PredOp = PredIntr->getOperand(0);
  auto PredOpTy = cast<VectorType>(PredOp->getType());
  if (PredOpTy != II.getType())
    return std::nullopt;

  SmallVector<Value *> NarrowedBinOpArgs = {PredOp};
  auto NarrowBinOpOp1 = IC.Builder.CreateIntrinsic(
      Intrinsic::aarch64_sve_convert_from_svbool, {PredOpTy}, {BinOpOp1});
  NarrowedBinOpArgs.push_back(NarrowBinOpOp1);
  if (BinOpOp1 == BinOpOp2)
    NarrowedBinOpArgs.push_back(NarrowBinOpOp1);
  else
    NarrowedBinOpArgs.push_back(IC.Builder.CreateIntrinsic(
        Intrinsic::aarch64_sve_convert_from_svbool, {PredOpTy}, {BinOpOp2}));

  auto NarrowedBinOp =
      IC.Builder.CreateIntrinsic(IntrinsicID, {PredOpTy}, NarrowedBinOpArgs);
  return IC.replaceInstUsesWith(II, NarrowedBinOp);
}

static std::optional<Instruction *>
instCombineConvertFromSVBool(InstCombiner &IC, IntrinsicInst &II) {
  // If the reinterpret instruction operand is a PHI Node
  if (isa<PHINode>(II.getArgOperand(0)))
    return processPhiNode(IC, II);

  if (auto BinOpCombine = tryCombineFromSVBoolBinOp(IC, II))
    return BinOpCombine;

  // Ignore converts to/from svcount_t.
  if (isa<TargetExtType>(II.getArgOperand(0)->getType()) ||
      isa<TargetExtType>(II.getType()))
    return std::nullopt;

  SmallVector<Instruction *, 32> CandidatesForRemoval;
  Value *Cursor = II.getOperand(0), *EarliestReplacement = nullptr;

  const auto *IVTy = cast<VectorType>(II.getType());

  // Walk the chain of conversions.
  while (Cursor) {
    // If the type of the cursor has fewer lanes than the final result, zeroing
    // must take place, which breaks the equivalence chain.
    const auto *CursorVTy = cast<VectorType>(Cursor->getType());
    if (CursorVTy->getElementCount().getKnownMinValue() <
        IVTy->getElementCount().getKnownMinValue())
      break;

    // If the cursor has the same type as I, it is a viable replacement.
    if (Cursor->getType() == IVTy)
      EarliestReplacement = Cursor;

    auto *IntrinsicCursor = dyn_cast<IntrinsicInst>(Cursor);

    // If this is not an SVE conversion intrinsic, this is the end of the chain.
    if (!IntrinsicCursor || !(IntrinsicCursor->getIntrinsicID() ==
                                  Intrinsic::aarch64_sve_convert_to_svbool ||
                              IntrinsicCursor->getIntrinsicID() ==
                                  Intrinsic::aarch64_sve_convert_from_svbool))
      break;

    CandidatesForRemoval.insert(CandidatesForRemoval.begin(), IntrinsicCursor);
    Cursor = IntrinsicCursor->getOperand(0);
  }

  // If no viable replacement in the conversion chain was found, there is
  // nothing to do.
  if (!EarliestReplacement)
    return std::nullopt;

  return IC.replaceInstUsesWith(II, EarliestReplacement);
}

static std::optional<Instruction *> instCombineSVESel(InstCombiner &IC,
                                                      IntrinsicInst &II) {
  auto Select = IC.Builder.CreateSelect(II.getOperand(0), II.getOperand(1),
                                        II.getOperand(2));
  return IC.replaceInstUsesWith(II, Select);
}

static std::optional<Instruction *> instCombineSVEDup(InstCombiner &IC,
                                                      IntrinsicInst &II) {
  IntrinsicInst *Pg = dyn_cast<IntrinsicInst>(II.getArgOperand(1));
  if (!Pg)
    return std::nullopt;

  if (Pg->getIntrinsicID() != Intrinsic::aarch64_sve_ptrue)
    return std::nullopt;

  const auto PTruePattern =
      cast<ConstantInt>(Pg->getOperand(0))->getZExtValue();
  if (PTruePattern != AArch64SVEPredPattern::vl1)
    return std::nullopt;

  // The intrinsic is inserting into lane zero so use an insert instead.
  auto *IdxTy = Type::getInt64Ty(II.getContext());
  auto *Insert = InsertElementInst::Create(
      II.getArgOperand(0), II.getArgOperand(2), ConstantInt::get(IdxTy, 0));
  Insert->insertBefore(&II);
  Insert->takeName(&II);

  return IC.replaceInstUsesWith(II, Insert);
}

static std::optional<Instruction *> instCombineSVEDupX(InstCombiner &IC,
                                                       IntrinsicInst &II) {
  // Replace DupX with a regular IR splat.
  auto *RetTy = cast<ScalableVectorType>(II.getType());
  Value *Splat = IC.Builder.CreateVectorSplat(RetTy->getElementCount(),
                                              II.getArgOperand(0));
  Splat->takeName(&II);
  return IC.replaceInstUsesWith(II, Splat);
}

static std::optional<Instruction *> instCombineSVECmpNE(InstCombiner &IC,
                                                        IntrinsicInst &II) {
  LLVMContext &Ctx = II.getContext();

  // Check that the predicate is all active
  auto *Pg = dyn_cast<IntrinsicInst>(II.getArgOperand(0));
  if (!Pg || Pg->getIntrinsicID() != Intrinsic::aarch64_sve_ptrue)
    return std::nullopt;

  const auto PTruePattern =
      cast<ConstantInt>(Pg->getOperand(0))->getZExtValue();
  if (PTruePattern != AArch64SVEPredPattern::all)
    return std::nullopt;

  // Check that we have a compare of zero..
  auto *SplatValue =
      dyn_cast_or_null<ConstantInt>(getSplatValue(II.getArgOperand(2)));
  if (!SplatValue || !SplatValue->isZero())
    return std::nullopt;

  // ..against a dupq
  auto *DupQLane = dyn_cast<IntrinsicInst>(II.getArgOperand(1));
  if (!DupQLane ||
      DupQLane->getIntrinsicID() != Intrinsic::aarch64_sve_dupq_lane)
    return std::nullopt;

  // Where the dupq is a lane 0 replicate of a vector insert
  if (!cast<ConstantInt>(DupQLane->getArgOperand(1))->isZero())
    return std::nullopt;

  auto *VecIns = dyn_cast<IntrinsicInst>(DupQLane->getArgOperand(0));
  if (!VecIns || VecIns->getIntrinsicID() != Intrinsic::vector_insert)
    return std::nullopt;

  // Where the vector insert is a fixed constant vector insert into undef at
  // index zero
  if (!isa<UndefValue>(VecIns->getArgOperand(0)))
    return std::nullopt;

  if (!cast<ConstantInt>(VecIns->getArgOperand(2))->isZero())
    return std::nullopt;

  auto *ConstVec = dyn_cast<Constant>(VecIns->getArgOperand(1));
  if (!ConstVec)
    return std::nullopt;

  auto *VecTy = dyn_cast<FixedVectorType>(ConstVec->getType());
  auto *OutTy = dyn_cast<ScalableVectorType>(II.getType());
  if (!VecTy || !OutTy || VecTy->getNumElements() != OutTy->getMinNumElements())
    return std::nullopt;

  unsigned NumElts = VecTy->getNumElements();
  unsigned PredicateBits = 0;

  // Expand intrinsic operands to a 16-bit byte level predicate
  for (unsigned I = 0; I < NumElts; ++I) {
    auto *Arg = dyn_cast<ConstantInt>(ConstVec->getAggregateElement(I));
    if (!Arg)
      return std::nullopt;
    if (!Arg->isZero())
      PredicateBits |= 1 << (I * (16 / NumElts));
  }

  // If all bits are zero bail early with an empty predicate
  if (PredicateBits == 0) {
    auto *PFalse = Constant::getNullValue(II.getType());
    PFalse->takeName(&II);
    return IC.replaceInstUsesWith(II, PFalse);
  }

  // Calculate largest predicate type used (where byte predicate is largest)
  unsigned Mask = 8;
  for (unsigned I = 0; I < 16; ++I)
    if ((PredicateBits & (1 << I)) != 0)
      Mask |= (I % 8);

  unsigned PredSize = Mask & -Mask;
  auto *PredType = ScalableVectorType::get(
      Type::getInt1Ty(Ctx), AArch64::SVEBitsPerBlock / (PredSize * 8));

  // Ensure all relevant bits are set
  for (unsigned I = 0; I < 16; I += PredSize)
    if ((PredicateBits & (1 << I)) == 0)
      return std::nullopt;

  auto *PTruePat =
      ConstantInt::get(Type::getInt32Ty(Ctx), AArch64SVEPredPattern::all);
  auto *PTrue = IC.Builder.CreateIntrinsic(Intrinsic::aarch64_sve_ptrue,
                                           {PredType}, {PTruePat});
  auto *ConvertToSVBool = IC.Builder.CreateIntrinsic(
      Intrinsic::aarch64_sve_convert_to_svbool, {PredType}, {PTrue});
  auto *ConvertFromSVBool =
      IC.Builder.CreateIntrinsic(Intrinsic::aarch64_sve_convert_from_svbool,
                                 {II.getType()}, {ConvertToSVBool});

  ConvertFromSVBool->takeName(&II);
  return IC.replaceInstUsesWith(II, ConvertFromSVBool);
}

static std::optional<Instruction *> instCombineSVELast(InstCombiner &IC,
                                                       IntrinsicInst &II) {
  Value *Pg = II.getArgOperand(0);
  Value *Vec = II.getArgOperand(1);
  auto IntrinsicID = II.getIntrinsicID();
  bool IsAfter = IntrinsicID == Intrinsic::aarch64_sve_lasta;

  // lastX(splat(X)) --> X
  if (auto *SplatVal = getSplatValue(Vec))
    return IC.replaceInstUsesWith(II, SplatVal);

  // If x and/or y is a splat value then:
  // lastX (binop (x, y)) --> binop(lastX(x), lastX(y))
  Value *LHS, *RHS;
  if (match(Vec, m_OneUse(m_BinOp(m_Value(LHS), m_Value(RHS))))) {
    if (isSplatValue(LHS) || isSplatValue(RHS)) {
      auto *OldBinOp = cast<BinaryOperator>(Vec);
      auto OpC = OldBinOp->getOpcode();
      auto *NewLHS =
          IC.Builder.CreateIntrinsic(IntrinsicID, {Vec->getType()}, {Pg, LHS});
      auto *NewRHS =
          IC.Builder.CreateIntrinsic(IntrinsicID, {Vec->getType()}, {Pg, RHS});
      auto *NewBinOp = BinaryOperator::CreateWithCopiedFlags(
          OpC, NewLHS, NewRHS, OldBinOp, OldBinOp->getName(), &II);
      return IC.replaceInstUsesWith(II, NewBinOp);
    }
  }

  auto *C = dyn_cast<Constant>(Pg);
  if (IsAfter && C && C->isNullValue()) {
    // The intrinsic is extracting lane 0 so use an extract instead.
    auto *IdxTy = Type::getInt64Ty(II.getContext());
    auto *Extract = ExtractElementInst::Create(Vec, ConstantInt::get(IdxTy, 0));
    Extract->insertBefore(&II);
    Extract->takeName(&II);
    return IC.replaceInstUsesWith(II, Extract);
  }

  auto *IntrPG = dyn_cast<IntrinsicInst>(Pg);
  if (!IntrPG)
    return std::nullopt;

  if (IntrPG->getIntrinsicID() != Intrinsic::aarch64_sve_ptrue)
    return std::nullopt;

  const auto PTruePattern =
      cast<ConstantInt>(IntrPG->getOperand(0))->getZExtValue();

  // Can the intrinsic's predicate be converted to a known constant index?
  unsigned MinNumElts = getNumElementsFromSVEPredPattern(PTruePattern);
  if (!MinNumElts)
    return std::nullopt;

  unsigned Idx = MinNumElts - 1;
  // Increment the index if extracting the element after the last active
  // predicate element.
  if (IsAfter)
    ++Idx;

  // Ignore extracts whose index is larger than the known minimum vector
  // length. NOTE: This is an artificial constraint where we prefer to
  // maintain what the user asked for until an alternative is proven faster.
  auto *PgVTy = cast<ScalableVectorType>(Pg->getType());
  if (Idx >= PgVTy->getMinNumElements())
    return std::nullopt;

  // The intrinsic is extracting a fixed lane so use an extract instead.
  auto *IdxTy = Type::getInt64Ty(II.getContext());
  auto *Extract = ExtractElementInst::Create(Vec, ConstantInt::get(IdxTy, Idx));
  Extract->insertBefore(&II);
  Extract->takeName(&II);
  return IC.replaceInstUsesWith(II, Extract);
}

static std::optional<Instruction *> instCombineSVECondLast(InstCombiner &IC,
                                                           IntrinsicInst &II) {
  // The SIMD&FP variant of CLAST[AB] is significantly faster than the scalar
  // integer variant across a variety of micro-architectures. Replace scalar
  // integer CLAST[AB] intrinsic with optimal SIMD&FP variant. A simple
  // bitcast-to-fp + clast[ab] + bitcast-to-int will cost a cycle or two more
  // depending on the micro-architecture, but has been observed as generally
  // being faster, particularly when the CLAST[AB] op is a loop-carried
  // dependency.
  Value *Pg = II.getArgOperand(0);
  Value *Fallback = II.getArgOperand(1);
  Value *Vec = II.getArgOperand(2);
  Type *Ty = II.getType();

  if (!Ty->isIntegerTy())
    return std::nullopt;

  Type *FPTy;
  switch (cast<IntegerType>(Ty)->getBitWidth()) {
  default:
    return std::nullopt;
  case 16:
    FPTy = IC.Builder.getHalfTy();
    break;
  case 32:
    FPTy = IC.Builder.getFloatTy();
    break;
  case 64:
    FPTy = IC.Builder.getDoubleTy();
    break;
  }

  Value *FPFallBack = IC.Builder.CreateBitCast(Fallback, FPTy);
  auto *FPVTy = VectorType::get(
      FPTy, cast<VectorType>(Vec->getType())->getElementCount());
  Value *FPVec = IC.Builder.CreateBitCast(Vec, FPVTy);
  auto *FPII = IC.Builder.CreateIntrinsic(
      II.getIntrinsicID(), {FPVec->getType()}, {Pg, FPFallBack, FPVec});
  Value *FPIItoInt = IC.Builder.CreateBitCast(FPII, II.getType());
  return IC.replaceInstUsesWith(II, FPIItoInt);
}

static std::optional<Instruction *> instCombineRDFFR(InstCombiner &IC,
                                                     IntrinsicInst &II) {
  LLVMContext &Ctx = II.getContext();
  // Replace rdffr with predicated rdffr.z intrinsic, so that optimizePTestInstr
  // can work with RDFFR_PP for ptest elimination.
  auto *AllPat =
      ConstantInt::get(Type::getInt32Ty(Ctx), AArch64SVEPredPattern::all);
  auto *PTrue = IC.Builder.CreateIntrinsic(Intrinsic::aarch64_sve_ptrue,
                                           {II.getType()}, {AllPat});
  auto *RDFFR =
      IC.Builder.CreateIntrinsic(Intrinsic::aarch64_sve_rdffr_z, {}, {PTrue});
  RDFFR->takeName(&II);
  return IC.replaceInstUsesWith(II, RDFFR);
}

static std::optional<Instruction *>
instCombineSVECntElts(InstCombiner &IC, IntrinsicInst &II, unsigned NumElts) {
  const auto Pattern = cast<ConstantInt>(II.getArgOperand(0))->getZExtValue();

  if (Pattern == AArch64SVEPredPattern::all) {
    Constant *StepVal = ConstantInt::get(II.getType(), NumElts);
    auto *VScale = IC.Builder.CreateVScale(StepVal);
    VScale->takeName(&II);
    return IC.replaceInstUsesWith(II, VScale);
  }

  unsigned MinNumElts = getNumElementsFromSVEPredPattern(Pattern);

  return MinNumElts && NumElts >= MinNumElts
             ? std::optional<Instruction *>(IC.replaceInstUsesWith(
                   II, ConstantInt::get(II.getType(), MinNumElts)))
             : std::nullopt;
}

static std::optional<Instruction *> instCombineSVEPTest(InstCombiner &IC,
                                                        IntrinsicInst &II) {
  Value *PgVal = II.getArgOperand(0);
  Value *OpVal = II.getArgOperand(1);

  // PTEST_<FIRST|LAST>(X, X) is equivalent to PTEST_ANY(X, X).
  // Later optimizations prefer this form.
  if (PgVal == OpVal &&
      (II.getIntrinsicID() == Intrinsic::aarch64_sve_ptest_first ||
       II.getIntrinsicID() == Intrinsic::aarch64_sve_ptest_last)) {
    Value *Ops[] = {PgVal, OpVal};
    Type *Tys[] = {PgVal->getType()};

    auto *PTest =
        IC.Builder.CreateIntrinsic(Intrinsic::aarch64_sve_ptest_any, Tys, Ops);
    PTest->takeName(&II);

    return IC.replaceInstUsesWith(II, PTest);
  }

  IntrinsicInst *Pg = dyn_cast<IntrinsicInst>(PgVal);
  IntrinsicInst *Op = dyn_cast<IntrinsicInst>(OpVal);

  if (!Pg || !Op)
    return std::nullopt;

  Intrinsic::ID OpIID = Op->getIntrinsicID();

  if (Pg->getIntrinsicID() == Intrinsic::aarch64_sve_convert_to_svbool &&
      OpIID == Intrinsic::aarch64_sve_convert_to_svbool &&
      Pg->getArgOperand(0)->getType() == Op->getArgOperand(0)->getType()) {
    Value *Ops[] = {Pg->getArgOperand(0), Op->getArgOperand(0)};
    Type *Tys[] = {Pg->getArgOperand(0)->getType()};

    auto *PTest = IC.Builder.CreateIntrinsic(II.getIntrinsicID(), Tys, Ops);

    PTest->takeName(&II);
    return IC.replaceInstUsesWith(II, PTest);
  }

  // Transform PTEST_ANY(X=OP(PG,...), X) -> PTEST_ANY(PG, X)).
  // Later optimizations may rewrite sequence to use the flag-setting variant
  // of instruction X to remove PTEST.
  if ((Pg == Op) && (II.getIntrinsicID() == Intrinsic::aarch64_sve_ptest_any) &&
      ((OpIID == Intrinsic::aarch64_sve_brka_z) ||
       (OpIID == Intrinsic::aarch64_sve_brkb_z) ||
       (OpIID == Intrinsic::aarch64_sve_brkpa_z) ||
       (OpIID == Intrinsic::aarch64_sve_brkpb_z) ||
       (OpIID == Intrinsic::aarch64_sve_rdffr_z) ||
       (OpIID == Intrinsic::aarch64_sve_and_z) ||
       (OpIID == Intrinsic::aarch64_sve_bic_z) ||
       (OpIID == Intrinsic::aarch64_sve_eor_z) ||
       (OpIID == Intrinsic::aarch64_sve_nand_z) ||
       (OpIID == Intrinsic::aarch64_sve_nor_z) ||
       (OpIID == Intrinsic::aarch64_sve_orn_z) ||
       (OpIID == Intrinsic::aarch64_sve_orr_z))) {
    Value *Ops[] = {Pg->getArgOperand(0), Pg};
    Type *Tys[] = {Pg->getType()};

    auto *PTest = IC.Builder.CreateIntrinsic(II.getIntrinsicID(), Tys, Ops);
    PTest->takeName(&II);

    return IC.replaceInstUsesWith(II, PTest);
  }

  return std::nullopt;
}

template <Intrinsic::ID MulOpc, typename Intrinsic::ID FuseOpc>
static std::optional<Instruction *>
instCombineSVEVectorFuseMulAddSub(InstCombiner &IC, IntrinsicInst &II,
                                  bool MergeIntoAddendOp) {
  Value *P = II.getOperand(0);
  Value *MulOp0, *MulOp1, *AddendOp, *Mul;
  if (MergeIntoAddendOp) {
    AddendOp = II.getOperand(1);
    Mul = II.getOperand(2);
  } else {
    AddendOp = II.getOperand(2);
    Mul = II.getOperand(1);
  }

  if (!match(Mul, m_Intrinsic<MulOpc>(m_Specific(P), m_Value(MulOp0),
                                      m_Value(MulOp1))))
    return std::nullopt;

  if (!Mul->hasOneUse())
    return std::nullopt;

  Instruction *FMFSource = nullptr;
  if (II.getType()->isFPOrFPVectorTy()) {
    llvm::FastMathFlags FAddFlags = II.getFastMathFlags();
    // Stop the combine when the flags on the inputs differ in case dropping
    // flags would lead to us missing out on more beneficial optimizations.
    if (FAddFlags != cast<CallInst>(Mul)->getFastMathFlags())
      return std::nullopt;
    if (!FAddFlags.allowContract())
      return std::nullopt;
    FMFSource = &II;
  }

  CallInst *Res;
  if (MergeIntoAddendOp)
    Res = IC.Builder.CreateIntrinsic(FuseOpc, {II.getType()},
                                     {P, AddendOp, MulOp0, MulOp1}, FMFSource);
  else
    Res = IC.Builder.CreateIntrinsic(FuseOpc, {II.getType()},
                                     {P, MulOp0, MulOp1, AddendOp}, FMFSource);

  return IC.replaceInstUsesWith(II, Res);
}

static bool isAllActivePredicate(Value *Pred) {
  // Look through convert.from.svbool(convert.to.svbool(...) chain.
  Value *UncastedPred;
  if (match(Pred, m_Intrinsic<Intrinsic::aarch64_sve_convert_from_svbool>(
                      m_Intrinsic<Intrinsic::aarch64_sve_convert_to_svbool>(
                          m_Value(UncastedPred)))))
    // If the predicate has the same or less lanes than the uncasted
    // predicate then we know the casting has no effect.
    if (cast<ScalableVectorType>(Pred->getType())->getMinNumElements() <=
        cast<ScalableVectorType>(UncastedPred->getType())->getMinNumElements())
      Pred = UncastedPred;

  return match(Pred, m_Intrinsic<Intrinsic::aarch64_sve_ptrue>(
                         m_ConstantInt<AArch64SVEPredPattern::all>()));
}

static std::optional<Instruction *>
instCombineSVELD1(InstCombiner &IC, IntrinsicInst &II, const DataLayout &DL) {
  Value *Pred = II.getOperand(0);
  Value *PtrOp = II.getOperand(1);
  Type *VecTy = II.getType();

  if (isAllActivePredicate(Pred)) {
    LoadInst *Load = IC.Builder.CreateLoad(VecTy, PtrOp);
    Load->copyMetadata(II);
    return IC.replaceInstUsesWith(II, Load);
  }

  CallInst *MaskedLoad =
      IC.Builder.CreateMaskedLoad(VecTy, PtrOp, PtrOp->getPointerAlignment(DL),
                                  Pred, ConstantAggregateZero::get(VecTy));
  MaskedLoad->copyMetadata(II);
  return IC.replaceInstUsesWith(II, MaskedLoad);
}

static std::optional<Instruction *>
instCombineSVEST1(InstCombiner &IC, IntrinsicInst &II, const DataLayout &DL) {
  Value *VecOp = II.getOperand(0);
  Value *Pred = II.getOperand(1);
  Value *PtrOp = II.getOperand(2);

  if (isAllActivePredicate(Pred)) {
    StoreInst *Store = IC.Builder.CreateStore(VecOp, PtrOp);
    Store->copyMetadata(II);
    return IC.eraseInstFromFunction(II);
  }

  CallInst *MaskedStore = IC.Builder.CreateMaskedStore(
      VecOp, PtrOp, PtrOp->getPointerAlignment(DL), Pred);
  MaskedStore->copyMetadata(II);
  return IC.eraseInstFromFunction(II);
}

static Instruction::BinaryOps intrinsicIDToBinOpCode(unsigned Intrinsic) {
  switch (Intrinsic) {
  case Intrinsic::aarch64_sve_fmul_u:
    return Instruction::BinaryOps::FMul;
  case Intrinsic::aarch64_sve_fadd_u:
    return Instruction::BinaryOps::FAdd;
  case Intrinsic::aarch64_sve_fsub_u:
    return Instruction::BinaryOps::FSub;
  default:
    return Instruction::BinaryOpsEnd;
  }
}

static std::optional<Instruction *>
instCombineSVEVectorBinOp(InstCombiner &IC, IntrinsicInst &II) {
  // Bail due to missing support for ISD::STRICT_ scalable vector operations.
  if (II.isStrictFP())
    return std::nullopt;

  auto *OpPredicate = II.getOperand(0);
  auto BinOpCode = intrinsicIDToBinOpCode(II.getIntrinsicID());
  if (BinOpCode == Instruction::BinaryOpsEnd ||
      !match(OpPredicate, m_Intrinsic<Intrinsic::aarch64_sve_ptrue>(
                              m_ConstantInt<AArch64SVEPredPattern::all>())))
    return std::nullopt;
  IRBuilderBase::FastMathFlagGuard FMFGuard(IC.Builder);
  IC.Builder.setFastMathFlags(II.getFastMathFlags());
  auto BinOp =
      IC.Builder.CreateBinOp(BinOpCode, II.getOperand(1), II.getOperand(2));
  return IC.replaceInstUsesWith(II, BinOp);
}

// Canonicalise operations that take an all active predicate (e.g. sve.add ->
// sve.add_u).
static std::optional<Instruction *> instCombineSVEAllActive(IntrinsicInst &II,
                                                            Intrinsic::ID IID) {
  auto *OpPredicate = II.getOperand(0);
  if (!match(OpPredicate, m_Intrinsic<Intrinsic::aarch64_sve_ptrue>(
                              m_ConstantInt<AArch64SVEPredPattern::all>())))
    return std::nullopt;

  auto *Mod = II.getModule();
  auto *NewDecl = Intrinsic::getDeclaration(Mod, IID, {II.getType()});
  II.setCalledFunction(NewDecl);

  return &II;
}

static std::optional<Instruction *> instCombineSVEVectorAdd(InstCombiner &IC,
                                                            IntrinsicInst &II) {
  if (auto II_U = instCombineSVEAllActive(II, Intrinsic::aarch64_sve_add_u))
    return II_U;
  if (auto MLA = instCombineSVEVectorFuseMulAddSub<Intrinsic::aarch64_sve_mul,
                                                   Intrinsic::aarch64_sve_mla>(
          IC, II, true))
    return MLA;
  if (auto MAD = instCombineSVEVectorFuseMulAddSub<Intrinsic::aarch64_sve_mul,
                                                   Intrinsic::aarch64_sve_mad>(
          IC, II, false))
    return MAD;
  return std::nullopt;
}

static std::optional<Instruction *>
instCombineSVEVectorFAdd(InstCombiner &IC, IntrinsicInst &II) {
  if (auto II_U = instCombineSVEAllActive(II, Intrinsic::aarch64_sve_fadd_u))
    return II_U;
  if (auto FMLA =
          instCombineSVEVectorFuseMulAddSub<Intrinsic::aarch64_sve_fmul,
                                            Intrinsic::aarch64_sve_fmla>(IC, II,
                                                                         true))
    return FMLA;
  if (auto FMAD =
          instCombineSVEVectorFuseMulAddSub<Intrinsic::aarch64_sve_fmul,
                                            Intrinsic::aarch64_sve_fmad>(IC, II,
                                                                         false))
    return FMAD;
  if (auto FMLA =
          instCombineSVEVectorFuseMulAddSub<Intrinsic::aarch64_sve_fmul_u,
                                            Intrinsic::aarch64_sve_fmla>(IC, II,
                                                                         true))
    return FMLA;
  return std::nullopt;
}

static std::optional<Instruction *>
instCombineSVEVectorFAddU(InstCombiner &IC, IntrinsicInst &II) {
  if (auto FMLA =
          instCombineSVEVectorFuseMulAddSub<Intrinsic::aarch64_sve_fmul,
                                            Intrinsic::aarch64_sve_fmla>(IC, II,
                                                                         true))
    return FMLA;
  if (auto FMAD =
          instCombineSVEVectorFuseMulAddSub<Intrinsic::aarch64_sve_fmul,
                                            Intrinsic::aarch64_sve_fmad>(IC, II,
                                                                         false))
    return FMAD;
  if (auto FMLA_U =
          instCombineSVEVectorFuseMulAddSub<Intrinsic::aarch64_sve_fmul_u,
                                            Intrinsic::aarch64_sve_fmla_u>(
              IC, II, true))
    return FMLA_U;
  return instCombineSVEVectorBinOp(IC, II);
}

static std::optional<Instruction *>
instCombineSVEVectorFSub(InstCombiner &IC, IntrinsicInst &II) {
  if (auto II_U = instCombineSVEAllActive(II, Intrinsic::aarch64_sve_fsub_u))
    return II_U;
  if (auto FMLS =
          instCombineSVEVectorFuseMulAddSub<Intrinsic::aarch64_sve_fmul,
                                            Intrinsic::aarch64_sve_fmls>(IC, II,
                                                                         true))
    return FMLS;
  if (auto FMSB =
          instCombineSVEVectorFuseMulAddSub<Intrinsic::aarch64_sve_fmul,
                                            Intrinsic::aarch64_sve_fnmsb>(
              IC, II, false))
    return FMSB;
  if (auto FMLS =
          instCombineSVEVectorFuseMulAddSub<Intrinsic::aarch64_sve_fmul_u,
                                            Intrinsic::aarch64_sve_fmls>(IC, II,
                                                                         true))
    return FMLS;
  return std::nullopt;
}

static std::optional<Instruction *>
instCombineSVEVectorFSubU(InstCombiner &IC, IntrinsicInst &II) {
  if (auto FMLS =
          instCombineSVEVectorFuseMulAddSub<Intrinsic::aarch64_sve_fmul,
                                            Intrinsic::aarch64_sve_fmls>(IC, II,
                                                                         true))
    return FMLS;
  if (auto FMSB =
          instCombineSVEVectorFuseMulAddSub<Intrinsic::aarch64_sve_fmul,
                                            Intrinsic::aarch64_sve_fnmsb>(
              IC, II, false))
    return FMSB;
  if (auto FMLS_U =
          instCombineSVEVectorFuseMulAddSub<Intrinsic::aarch64_sve_fmul_u,
                                            Intrinsic::aarch64_sve_fmls_u>(
              IC, II, true))
    return FMLS_U;
  return instCombineSVEVectorBinOp(IC, II);
}

static std::optional<Instruction *> instCombineSVEVectorSub(InstCombiner &IC,
                                                            IntrinsicInst &II) {
  if (auto II_U = instCombineSVEAllActive(II, Intrinsic::aarch64_sve_sub_u))
    return II_U;
  if (auto MLS = instCombineSVEVectorFuseMulAddSub<Intrinsic::aarch64_sve_mul,
                                                   Intrinsic::aarch64_sve_mls>(
          IC, II, true))
    return MLS;
  return std::nullopt;
}

static std::optional<Instruction *> instCombineSVEVectorMul(InstCombiner &IC,
                                                            IntrinsicInst &II,
                                                            Intrinsic::ID IID) {
  auto *OpPredicate = II.getOperand(0);
  auto *OpMultiplicand = II.getOperand(1);
  auto *OpMultiplier = II.getOperand(2);

  // Canonicalise a non _u intrinsic only.
  if (II.getIntrinsicID() != IID)
    if (auto II_U = instCombineSVEAllActive(II, IID))
      return II_U;

  // Return true if a given instruction is a unit splat value, false otherwise.
  auto IsUnitSplat = [](auto *I) {
    auto *SplatValue = getSplatValue(I);
    if (!SplatValue)
      return false;
    return match(SplatValue, m_FPOne()) || match(SplatValue, m_One());
  };

  // Return true if a given instruction is an aarch64_sve_dup intrinsic call
  // with a unit splat value, false otherwise.
  auto IsUnitDup = [](auto *I) {
    auto *IntrI = dyn_cast<IntrinsicInst>(I);
    if (!IntrI || IntrI->getIntrinsicID() != Intrinsic::aarch64_sve_dup)
      return false;

    auto *SplatValue = IntrI->getOperand(2);
    return match(SplatValue, m_FPOne()) || match(SplatValue, m_One());
  };

  if (IsUnitSplat(OpMultiplier)) {
    // [f]mul pg %n, (dupx 1) => %n
    OpMultiplicand->takeName(&II);
    return IC.replaceInstUsesWith(II, OpMultiplicand);
  } else if (IsUnitDup(OpMultiplier)) {
    // [f]mul pg %n, (dup pg 1) => %n
    auto *DupInst = cast<IntrinsicInst>(OpMultiplier);
    auto *DupPg = DupInst->getOperand(1);
    // TODO: this is naive. The optimization is still valid if DupPg
    // 'encompasses' OpPredicate, not only if they're the same predicate.
    if (OpPredicate == DupPg) {
      OpMultiplicand->takeName(&II);
      return IC.replaceInstUsesWith(II, OpMultiplicand);
    }
  }

  return instCombineSVEVectorBinOp(IC, II);
}

static std::optional<Instruction *> instCombineSVEUnpack(InstCombiner &IC,
                                                         IntrinsicInst &II) {
  Value *UnpackArg = II.getArgOperand(0);
  auto *RetTy = cast<ScalableVectorType>(II.getType());
  bool IsSigned = II.getIntrinsicID() == Intrinsic::aarch64_sve_sunpkhi ||
                  II.getIntrinsicID() == Intrinsic::aarch64_sve_sunpklo;

  // Hi = uunpkhi(splat(X)) --> Hi = splat(extend(X))
  // Lo = uunpklo(splat(X)) --> Lo = splat(extend(X))
  if (auto *ScalarArg = getSplatValue(UnpackArg)) {
    ScalarArg =
        IC.Builder.CreateIntCast(ScalarArg, RetTy->getScalarType(), IsSigned);
    Value *NewVal =
        IC.Builder.CreateVectorSplat(RetTy->getElementCount(), ScalarArg);
    NewVal->takeName(&II);
    return IC.replaceInstUsesWith(II, NewVal);
  }

  return std::nullopt;
}
static std::optional<Instruction *> instCombineSVETBL(InstCombiner &IC,
                                                      IntrinsicInst &II) {
  auto *OpVal = II.getOperand(0);
  auto *OpIndices = II.getOperand(1);
  VectorType *VTy = cast<VectorType>(II.getType());

  // Check whether OpIndices is a constant splat value < minimal element count
  // of result.
  auto *SplatValue = dyn_cast_or_null<ConstantInt>(getSplatValue(OpIndices));
  if (!SplatValue ||
      SplatValue->getValue().uge(VTy->getElementCount().getKnownMinValue()))
    return std::nullopt;

  // Convert sve_tbl(OpVal sve_dup_x(SplatValue)) to
  // splat_vector(extractelement(OpVal, SplatValue)) for further optimization.
  auto *Extract = IC.Builder.CreateExtractElement(OpVal, SplatValue);
  auto *VectorSplat =
      IC.Builder.CreateVectorSplat(VTy->getElementCount(), Extract);

  VectorSplat->takeName(&II);
  return IC.replaceInstUsesWith(II, VectorSplat);
}

static std::optional<Instruction *> instCombineSVEZip(InstCombiner &IC,
                                                      IntrinsicInst &II) {
  // zip1(uzp1(A, B), uzp2(A, B)) --> A
  // zip2(uzp1(A, B), uzp2(A, B)) --> B
  Value *A, *B;
  if (match(II.getArgOperand(0),
            m_Intrinsic<Intrinsic::aarch64_sve_uzp1>(m_Value(A), m_Value(B))) &&
      match(II.getArgOperand(1), m_Intrinsic<Intrinsic::aarch64_sve_uzp2>(
                                     m_Specific(A), m_Specific(B))))
    return IC.replaceInstUsesWith(
        II, (II.getIntrinsicID() == Intrinsic::aarch64_sve_zip1 ? A : B));

  return std::nullopt;
}

static std::optional<Instruction *>
instCombineLD1GatherIndex(InstCombiner &IC, IntrinsicInst &II) {
  Value *Mask = II.getOperand(0);
  Value *BasePtr = II.getOperand(1);
  Value *Index = II.getOperand(2);
  Type *Ty = II.getType();
  Value *PassThru = ConstantAggregateZero::get(Ty);

  // Contiguous gather => masked load.
  // (sve.ld1.gather.index Mask BasePtr (sve.index IndexBase 1))
  // => (masked.load (gep BasePtr IndexBase) Align Mask zeroinitializer)
  Value *IndexBase;
  if (match(Index, m_Intrinsic<Intrinsic::aarch64_sve_index>(
                       m_Value(IndexBase), m_SpecificInt(1)))) {
    Align Alignment =
        BasePtr->getPointerAlignment(II.getModule()->getDataLayout());

    Type *VecPtrTy = PointerType::getUnqual(Ty);
    Value *Ptr = IC.Builder.CreateGEP(cast<VectorType>(Ty)->getElementType(),
                                      BasePtr, IndexBase);
    Ptr = IC.Builder.CreateBitCast(Ptr, VecPtrTy);
    CallInst *MaskedLoad =
        IC.Builder.CreateMaskedLoad(Ty, Ptr, Alignment, Mask, PassThru);
    MaskedLoad->takeName(&II);
    return IC.replaceInstUsesWith(II, MaskedLoad);
  }

  return std::nullopt;
}

static std::optional<Instruction *>
instCombineST1ScatterIndex(InstCombiner &IC, IntrinsicInst &II) {
  Value *Val = II.getOperand(0);
  Value *Mask = II.getOperand(1);
  Value *BasePtr = II.getOperand(2);
  Value *Index = II.getOperand(3);
  Type *Ty = Val->getType();

  // Contiguous scatter => masked store.
  // (sve.st1.scatter.index Value Mask BasePtr (sve.index IndexBase 1))
  // => (masked.store Value (gep BasePtr IndexBase) Align Mask)
  Value *IndexBase;
  if (match(Index, m_Intrinsic<Intrinsic::aarch64_sve_index>(
                       m_Value(IndexBase), m_SpecificInt(1)))) {
    Align Alignment =
        BasePtr->getPointerAlignment(II.getModule()->getDataLayout());

    Value *Ptr = IC.Builder.CreateGEP(cast<VectorType>(Ty)->getElementType(),
                                      BasePtr, IndexBase);
    Type *VecPtrTy = PointerType::getUnqual(Ty);
    Ptr = IC.Builder.CreateBitCast(Ptr, VecPtrTy);

    (void)IC.Builder.CreateMaskedStore(Val, Ptr, Alignment, Mask);

    return IC.eraseInstFromFunction(II);
  }

  return std::nullopt;
}

static std::optional<Instruction *> instCombineSVESDIV(InstCombiner &IC,
                                                       IntrinsicInst &II) {
  Type *Int32Ty = IC.Builder.getInt32Ty();
  Value *Pred = II.getOperand(0);
  Value *Vec = II.getOperand(1);
  Value *DivVec = II.getOperand(2);

  Value *SplatValue = getSplatValue(DivVec);
  ConstantInt *SplatConstantInt = dyn_cast_or_null<ConstantInt>(SplatValue);
  if (!SplatConstantInt)
    return std::nullopt;
  APInt Divisor = SplatConstantInt->getValue();

  if (Divisor.isPowerOf2()) {
    Constant *DivisorLog2 = ConstantInt::get(Int32Ty, Divisor.logBase2());
    auto ASRD = IC.Builder.CreateIntrinsic(
        Intrinsic::aarch64_sve_asrd, {II.getType()}, {Pred, Vec, DivisorLog2});
    return IC.replaceInstUsesWith(II, ASRD);
  }
  if (Divisor.isNegatedPowerOf2()) {
    Divisor.negate();
    Constant *DivisorLog2 = ConstantInt::get(Int32Ty, Divisor.logBase2());
    auto ASRD = IC.Builder.CreateIntrinsic(
        Intrinsic::aarch64_sve_asrd, {II.getType()}, {Pred, Vec, DivisorLog2});
    auto NEG = IC.Builder.CreateIntrinsic(
        Intrinsic::aarch64_sve_neg, {ASRD->getType()}, {ASRD, Pred, ASRD});
    return IC.replaceInstUsesWith(II, NEG);
  }

  return std::nullopt;
}

bool SimplifyValuePattern(SmallVector<Value *> &Vec, bool AllowPoison) {
  size_t VecSize = Vec.size();
  if (VecSize == 1)
    return true;
  if (!isPowerOf2_64(VecSize))
    return false;
  size_t HalfVecSize = VecSize / 2;

  for (auto LHS = Vec.begin(), RHS = Vec.begin() + HalfVecSize;
       RHS != Vec.end(); LHS++, RHS++) {
    if (*LHS != nullptr && *RHS != nullptr) {
      if (*LHS == *RHS)
        continue;
      else
        return false;
    }
    if (!AllowPoison)
      return false;
    if (*LHS == nullptr && *RHS != nullptr)
      *LHS = *RHS;
  }

  Vec.resize(HalfVecSize);
  SimplifyValuePattern(Vec, AllowPoison);
  return true;
}

// Try to simplify dupqlane patterns like dupqlane(f32 A, f32 B, f32 A, f32 B)
// to dupqlane(f64(C)) where C is A concatenated with B
static std::optional<Instruction *> instCombineSVEDupqLane(InstCombiner &IC,
                                                           IntrinsicInst &II) {
  Value *CurrentInsertElt = nullptr, *Default = nullptr;
  if (!match(II.getOperand(0),
             m_Intrinsic<Intrinsic::vector_insert>(
                 m_Value(Default), m_Value(CurrentInsertElt), m_Value())) ||
      !isa<FixedVectorType>(CurrentInsertElt->getType()))
    return std::nullopt;
  auto IIScalableTy = cast<ScalableVectorType>(II.getType());

  // Insert the scalars into a container ordered by InsertElement index
  SmallVector<Value *> Elts(IIScalableTy->getMinNumElements(), nullptr);
  while (auto InsertElt = dyn_cast<InsertElementInst>(CurrentInsertElt)) {
    auto Idx = cast<ConstantInt>(InsertElt->getOperand(2));
    Elts[Idx->getValue().getZExtValue()] = InsertElt->getOperand(1);
    CurrentInsertElt = InsertElt->getOperand(0);
  }

  bool AllowPoison =
      isa<PoisonValue>(CurrentInsertElt) && isa<PoisonValue>(Default);
  if (!SimplifyValuePattern(Elts, AllowPoison))
    return std::nullopt;

  // Rebuild the simplified chain of InsertElements. e.g. (a, b, a, b) as (a, b)
  Value *InsertEltChain = PoisonValue::get(CurrentInsertElt->getType());
  for (size_t I = 0; I < Elts.size(); I++) {
    if (Elts[I] == nullptr)
      continue;
    InsertEltChain = IC.Builder.CreateInsertElement(InsertEltChain, Elts[I],
                                                    IC.Builder.getInt64(I));
  }
  if (InsertEltChain == nullptr)
    return std::nullopt;

  // Splat the simplified sequence, e.g. (f16 a, f16 b, f16 c, f16 d) as one i64
  // value or (f16 a, f16 b) as one i32 value. This requires an InsertSubvector
  // be bitcast to a type wide enough to fit the sequence, be splatted, and then
  // be narrowed back to the original type.
  unsigned PatternWidth = IIScalableTy->getScalarSizeInBits() * Elts.size();
  unsigned PatternElementCount = IIScalableTy->getScalarSizeInBits() *
                                 IIScalableTy->getMinNumElements() /
                                 PatternWidth;

  IntegerType *WideTy = IC.Builder.getIntNTy(PatternWidth);
  auto *WideScalableTy = ScalableVectorType::get(WideTy, PatternElementCount);
  auto *WideShuffleMaskTy =
      ScalableVectorType::get(IC.Builder.getInt32Ty(), PatternElementCount);

  auto ZeroIdx = ConstantInt::get(IC.Builder.getInt64Ty(), APInt(64, 0));
  auto InsertSubvector = IC.Builder.CreateInsertVector(
      II.getType(), PoisonValue::get(II.getType()), InsertEltChain, ZeroIdx);
  auto WideBitcast =
      IC.Builder.CreateBitOrPointerCast(InsertSubvector, WideScalableTy);
  auto WideShuffleMask = ConstantAggregateZero::get(WideShuffleMaskTy);
  auto WideShuffle = IC.Builder.CreateShuffleVector(
      WideBitcast, PoisonValue::get(WideScalableTy), WideShuffleMask);
  auto NarrowBitcast =
      IC.Builder.CreateBitOrPointerCast(WideShuffle, II.getType());

  return IC.replaceInstUsesWith(II, NarrowBitcast);
}

static std::optional<Instruction *> instCombineMaxMinNM(InstCombiner &IC,
                                                        IntrinsicInst &II) {
  Value *A = II.getArgOperand(0);
  Value *B = II.getArgOperand(1);
  if (A == B)
    return IC.replaceInstUsesWith(II, A);

  return std::nullopt;
}

static std::optional<Instruction *> instCombineSVESrshl(InstCombiner &IC,
                                                        IntrinsicInst &II) {
  Value *Pred = II.getOperand(0);
  Value *Vec = II.getOperand(1);
  Value *Shift = II.getOperand(2);

  // Convert SRSHL into the simpler LSL intrinsic when fed by an ABS intrinsic.
  Value *AbsPred, *MergedValue;
  if (!match(Vec, m_Intrinsic<Intrinsic::aarch64_sve_sqabs>(
                      m_Value(MergedValue), m_Value(AbsPred), m_Value())) &&
      !match(Vec, m_Intrinsic<Intrinsic::aarch64_sve_abs>(
                      m_Value(MergedValue), m_Value(AbsPred), m_Value())))

    return std::nullopt;

  // Transform is valid if any of the following are true:
  // * The ABS merge value is an undef or non-negative
  // * The ABS predicate is all active
  // * The ABS predicate and the SRSHL predicates are the same
  if (!isa<UndefValue>(MergedValue) && !match(MergedValue, m_NonNegative()) &&
      AbsPred != Pred && !isAllActivePredicate(AbsPred))
    return std::nullopt;

  // Only valid when the shift amount is non-negative, otherwise the rounding
  // behaviour of SRSHL cannot be ignored.
  if (!match(Shift, m_NonNegative()))
    return std::nullopt;

  auto LSL = IC.Builder.CreateIntrinsic(Intrinsic::aarch64_sve_lsl,
                                        {II.getType()}, {Pred, Vec, Shift});

  return IC.replaceInstUsesWith(II, LSL);
}

std::optional<Instruction *>
AArch64TTIImpl::instCombineIntrinsic(InstCombiner &IC,
                                     IntrinsicInst &II) const {
  Intrinsic::ID IID = II.getIntrinsicID();
  switch (IID) {
  default:
    break;
  case Intrinsic::aarch64_neon_fmaxnm:
  case Intrinsic::aarch64_neon_fminnm:
    return instCombineMaxMinNM(IC, II);
  case Intrinsic::aarch64_sve_convert_from_svbool:
    return instCombineConvertFromSVBool(IC, II);
  case Intrinsic::aarch64_sve_dup:
    return instCombineSVEDup(IC, II);
  case Intrinsic::aarch64_sve_dup_x:
    return instCombineSVEDupX(IC, II);
  case Intrinsic::aarch64_sve_cmpne:
  case Intrinsic::aarch64_sve_cmpne_wide:
    return instCombineSVECmpNE(IC, II);
  case Intrinsic::aarch64_sve_rdffr:
    return instCombineRDFFR(IC, II);
  case Intrinsic::aarch64_sve_lasta:
  case Intrinsic::aarch64_sve_lastb:
    return instCombineSVELast(IC, II);
  case Intrinsic::aarch64_sve_clasta_n:
  case Intrinsic::aarch64_sve_clastb_n:
    return instCombineSVECondLast(IC, II);
  case Intrinsic::aarch64_sve_cntd:
    return instCombineSVECntElts(IC, II, 2);
  case Intrinsic::aarch64_sve_cntw:
    return instCombineSVECntElts(IC, II, 4);
  case Intrinsic::aarch64_sve_cnth:
    return instCombineSVECntElts(IC, II, 8);
  case Intrinsic::aarch64_sve_cntb:
    return instCombineSVECntElts(IC, II, 16);
  case Intrinsic::aarch64_sve_ptest_any:
  case Intrinsic::aarch64_sve_ptest_first:
  case Intrinsic::aarch64_sve_ptest_last:
    return instCombineSVEPTest(IC, II);
  case Intrinsic::aarch64_sve_fabd:
    return instCombineSVEAllActive(II, Intrinsic::aarch64_sve_fabd_u);
  case Intrinsic::aarch64_sve_fadd:
    return instCombineSVEVectorFAdd(IC, II);
  case Intrinsic::aarch64_sve_fadd_u:
    return instCombineSVEVectorFAddU(IC, II);
  case Intrinsic::aarch64_sve_fdiv:
    return instCombineSVEAllActive(II, Intrinsic::aarch64_sve_fdiv_u);
  case Intrinsic::aarch64_sve_fmax:
    return instCombineSVEAllActive(II, Intrinsic::aarch64_sve_fmax_u);
  case Intrinsic::aarch64_sve_fmaxnm:
    return instCombineSVEAllActive(II, Intrinsic::aarch64_sve_fmaxnm_u);
  case Intrinsic::aarch64_sve_fmin:
    return instCombineSVEAllActive(II, Intrinsic::aarch64_sve_fmin_u);
  case Intrinsic::aarch64_sve_fminnm:
    return instCombineSVEAllActive(II, Intrinsic::aarch64_sve_fminnm_u);
  case Intrinsic::aarch64_sve_fmla:
    return instCombineSVEAllActive(II, Intrinsic::aarch64_sve_fmla_u);
  case Intrinsic::aarch64_sve_fmls:
    return instCombineSVEAllActive(II, Intrinsic::aarch64_sve_fmls_u);
  case Intrinsic::aarch64_sve_fmul:
  case Intrinsic::aarch64_sve_fmul_u:
    return instCombineSVEVectorMul(IC, II, Intrinsic::aarch64_sve_fmul_u);
  case Intrinsic::aarch64_sve_fmulx:
    return instCombineSVEAllActive(II, Intrinsic::aarch64_sve_fmulx_u);
  case Intrinsic::aarch64_sve_fnmla:
    return instCombineSVEAllActive(II, Intrinsic::aarch64_sve_fnmla_u);
  case Intrinsic::aarch64_sve_fnmls:
    return instCombineSVEAllActive(II, Intrinsic::aarch64_sve_fnmls_u);
  case Intrinsic::aarch64_sve_fsub:
    return instCombineSVEVectorFSub(IC, II);
  case Intrinsic::aarch64_sve_fsub_u:
    return instCombineSVEVectorFSubU(IC, II);
  case Intrinsic::aarch64_sve_add:
    return instCombineSVEVectorAdd(IC, II);
  case Intrinsic::aarch64_sve_add_u:
    return instCombineSVEVectorFuseMulAddSub<Intrinsic::aarch64_sve_mul_u,
                                             Intrinsic::aarch64_sve_mla_u>(
        IC, II, true);
  case Intrinsic::aarch64_sve_mla:
    return instCombineSVEAllActive(II, Intrinsic::aarch64_sve_mla_u);
  case Intrinsic::aarch64_sve_mls:
    return instCombineSVEAllActive(II, Intrinsic::aarch64_sve_mls_u);
  case Intrinsic::aarch64_sve_mul:
  case Intrinsic::aarch64_sve_mul_u:
    return instCombineSVEVectorMul(IC, II, Intrinsic::aarch64_sve_mul_u);
  case Intrinsic::aarch64_sve_sabd:
    return instCombineSVEAllActive(II, Intrinsic::aarch64_sve_sabd_u);
  case Intrinsic::aarch64_sve_smax:
    return instCombineSVEAllActive(II, Intrinsic::aarch64_sve_smax_u);
  case Intrinsic::aarch64_sve_smin:
    return instCombineSVEAllActive(II, Intrinsic::aarch64_sve_smin_u);
  case Intrinsic::aarch64_sve_smulh:
    return instCombineSVEAllActive(II, Intrinsic::aarch64_sve_smulh_u);
  case Intrinsic::aarch64_sve_sub:
    return instCombineSVEVectorSub(IC, II);
  case Intrinsic::aarch64_sve_sub_u:
    return instCombineSVEVectorFuseMulAddSub<Intrinsic::aarch64_sve_mul_u,
                                             Intrinsic::aarch64_sve_mls_u>(
        IC, II, true);
  case Intrinsic::aarch64_sve_uabd:
    return instCombineSVEAllActive(II, Intrinsic::aarch64_sve_uabd_u);
  case Intrinsic::aarch64_sve_umax:
    return instCombineSVEAllActive(II, Intrinsic::aarch64_sve_umax_u);
  case Intrinsic::aarch64_sve_umin:
    return instCombineSVEAllActive(II, Intrinsic::aarch64_sve_umin_u);
  case Intrinsic::aarch64_sve_umulh:
    return instCombineSVEAllActive(II, Intrinsic::aarch64_sve_umulh_u);
  case Intrinsic::aarch64_sve_asr:
    return instCombineSVEAllActive(II, Intrinsic::aarch64_sve_asr_u);
  case Intrinsic::aarch64_sve_lsl:
    return instCombineSVEAllActive(II, Intrinsic::aarch64_sve_lsl_u);
  case Intrinsic::aarch64_sve_lsr:
    return instCombineSVEAllActive(II, Intrinsic::aarch64_sve_lsr_u);
  case Intrinsic::aarch64_sve_and:
    return instCombineSVEAllActive(II, Intrinsic::aarch64_sve_and_u);
  case Intrinsic::aarch64_sve_bic:
    return instCombineSVEAllActive(II, Intrinsic::aarch64_sve_bic_u);
  case Intrinsic::aarch64_sve_eor:
    return instCombineSVEAllActive(II, Intrinsic::aarch64_sve_eor_u);
  case Intrinsic::aarch64_sve_orr:
    return instCombineSVEAllActive(II, Intrinsic::aarch64_sve_orr_u);
  case Intrinsic::aarch64_sve_sqsub:
    return instCombineSVEAllActive(II, Intrinsic::aarch64_sve_sqsub_u);
  case Intrinsic::aarch64_sve_uqsub:
    return instCombineSVEAllActive(II, Intrinsic::aarch64_sve_uqsub_u);
  case Intrinsic::aarch64_sve_tbl:
    return instCombineSVETBL(IC, II);
  case Intrinsic::aarch64_sve_uunpkhi:
  case Intrinsic::aarch64_sve_uunpklo:
  case Intrinsic::aarch64_sve_sunpkhi:
  case Intrinsic::aarch64_sve_sunpklo:
    return instCombineSVEUnpack(IC, II);
  case Intrinsic::aarch64_sve_zip1:
  case Intrinsic::aarch64_sve_zip2:
    return instCombineSVEZip(IC, II);
  case Intrinsic::aarch64_sve_ld1_gather_index:
    return instCombineLD1GatherIndex(IC, II);
  case Intrinsic::aarch64_sve_st1_scatter_index:
    return instCombineST1ScatterIndex(IC, II);
  case Intrinsic::aarch64_sve_ld1:
    return instCombineSVELD1(IC, II, DL);
  case Intrinsic::aarch64_sve_st1:
    return instCombineSVEST1(IC, II, DL);
  case Intrinsic::aarch64_sve_sdiv:
    return instCombineSVESDIV(IC, II);
  case Intrinsic::aarch64_sve_sel:
    return instCombineSVESel(IC, II);
  case Intrinsic::aarch64_sve_srshl:
    return instCombineSVESrshl(IC, II);
  case Intrinsic::aarch64_sve_dupq_lane:
    return instCombineSVEDupqLane(IC, II);
  }

  return std::nullopt;
}

std::optional<Value *> AArch64TTIImpl::simplifyDemandedVectorEltsIntrinsic(
    InstCombiner &IC, IntrinsicInst &II, APInt OrigDemandedElts,
    APInt &UndefElts, APInt &UndefElts2, APInt &UndefElts3,
    std::function<void(Instruction *, unsigned, APInt, APInt &)>
        SimplifyAndSetOp) const {
  switch (II.getIntrinsicID()) {
  default:
    break;
  case Intrinsic::aarch64_neon_fcvtxn:
  case Intrinsic::aarch64_neon_rshrn:
  case Intrinsic::aarch64_neon_sqrshrn:
  case Intrinsic::aarch64_neon_sqrshrun:
  case Intrinsic::aarch64_neon_sqshrn:
  case Intrinsic::aarch64_neon_sqshrun:
  case Intrinsic::aarch64_neon_sqxtn:
  case Intrinsic::aarch64_neon_sqxtun:
  case Intrinsic::aarch64_neon_uqrshrn:
  case Intrinsic::aarch64_neon_uqshrn:
  case Intrinsic::aarch64_neon_uqxtn:
    SimplifyAndSetOp(&II, 0, OrigDemandedElts, UndefElts);
    break;
  }

  return std::nullopt;
}

TypeSize
AArch64TTIImpl::getRegisterBitWidth(TargetTransformInfo::RegisterKind K) const {
  switch (K) {
  case TargetTransformInfo::RGK_Scalar:
    return TypeSize::getFixed(64);
  case TargetTransformInfo::RGK_FixedWidthVector:
    if (!ST->isNeonAvailable() && !EnableFixedwidthAutovecInStreamingMode)
      return TypeSize::getFixed(0);

    if (ST->hasSVE())
      return TypeSize::getFixed(
          std::max(ST->getMinSVEVectorSizeInBits(), 128u));

    return TypeSize::getFixed(ST->hasNEON() ? 128 : 0);
  case TargetTransformInfo::RGK_ScalableVector:
    if ((ST->isStreaming() || ST->isStreamingCompatible()) &&
        !EnableScalableAutovecInStreamingMode)
      return TypeSize::getScalable(0);

    return TypeSize::getScalable(ST->hasSVE() ? 128 : 0);
  }
  llvm_unreachable("Unsupported register kind");
}

bool AArch64TTIImpl::isWideningInstruction(Type *DstTy, unsigned Opcode,
                                           ArrayRef<const Value *> Args,
                                           Type *SrcOverrideTy) {
  // A helper that returns a vector type from the given type. The number of
  // elements in type Ty determines the vector width.
  auto toVectorTy = [&](Type *ArgTy) {
    return VectorType::get(ArgTy->getScalarType(),
                           cast<VectorType>(DstTy)->getElementCount());
  };

  // Exit early if DstTy is not a vector type whose elements are one of [i16,
  // i32, i64]. SVE doesn't generally have the same set of instructions to
  // perform an extend with the add/sub/mul. There are SMULLB style
  // instructions, but they operate on top/bottom, requiring some sort of lane
  // interleaving to be used with zext/sext.
  unsigned DstEltSize = DstTy->getScalarSizeInBits();
  if (!useNeonVector(DstTy) || Args.size() != 2 ||
      (DstEltSize != 16 && DstEltSize != 32 && DstEltSize != 64))
    return false;

  // Determine if the operation has a widening variant. We consider both the
  // "long" (e.g., usubl) and "wide" (e.g., usubw) versions of the
  // instructions.
  //
  // TODO: Add additional widening operations (e.g., shl, etc.) once we
  //       verify that their extending operands are eliminated during code
  //       generation.
  Type *SrcTy = SrcOverrideTy;
  switch (Opcode) {
  case Instruction::Add: // UADDL(2), SADDL(2), UADDW(2), SADDW(2).
  case Instruction::Sub: // USUBL(2), SSUBL(2), USUBW(2), SSUBW(2).
    // The second operand needs to be an extend
    if (isa<SExtInst>(Args[1]) || isa<ZExtInst>(Args[1])) {
      if (!SrcTy)
        SrcTy =
            toVectorTy(cast<Instruction>(Args[1])->getOperand(0)->getType());
    } else
      return false;
    break;
  case Instruction::Mul: { // SMULL(2), UMULL(2)
    // Both operands need to be extends of the same type.
    if ((isa<SExtInst>(Args[0]) && isa<SExtInst>(Args[1])) ||
        (isa<ZExtInst>(Args[0]) && isa<ZExtInst>(Args[1]))) {
      if (!SrcTy)
        SrcTy =
            toVectorTy(cast<Instruction>(Args[0])->getOperand(0)->getType());
    } else if (isa<ZExtInst>(Args[0]) || isa<ZExtInst>(Args[1])) {
      // If one of the operands is a Zext and the other has enough zero bits to
      // be treated as unsigned, we can still general a umull, meaning the zext
      // is free.
      KnownBits Known =
          computeKnownBits(isa<ZExtInst>(Args[0]) ? Args[1] : Args[0], DL);
      if (Args[0]->getType()->getScalarSizeInBits() -
              Known.Zero.countLeadingOnes() >
          DstTy->getScalarSizeInBits() / 2)
        return false;
      if (!SrcTy)
        SrcTy = toVectorTy(Type::getIntNTy(DstTy->getContext(),
                                           DstTy->getScalarSizeInBits() / 2));
    } else
      return false;
    break;
  }
  default:
    return false;
  }

  // Legalize the destination type and ensure it can be used in a widening
  // operation.
  auto DstTyL = getTypeLegalizationCost(DstTy);
  if (!DstTyL.second.isVector() || DstEltSize != DstTy->getScalarSizeInBits())
    return false;

  // Legalize the source type and ensure it can be used in a widening
  // operation.
  assert(SrcTy && "Expected some SrcTy");
  auto SrcTyL = getTypeLegalizationCost(SrcTy);
  unsigned SrcElTySize = SrcTyL.second.getScalarSizeInBits();
  if (!SrcTyL.second.isVector() || SrcElTySize != SrcTy->getScalarSizeInBits())
    return false;

  // Get the total number of vector elements in the legalized types.
  InstructionCost NumDstEls =
      DstTyL.first * DstTyL.second.getVectorMinNumElements();
  InstructionCost NumSrcEls =
      SrcTyL.first * SrcTyL.second.getVectorMinNumElements();

  // Return true if the legalized types have the same number of vector elements
  // and the destination element type size is twice that of the source type.
  return NumDstEls == NumSrcEls && 2 * SrcElTySize == DstEltSize;
}

InstructionCost AArch64TTIImpl::getCastInstrCost(unsigned Opcode, Type *Dst,
                                                 Type *Src,
                                                 TTI::CastContextHint CCH,
                                                 TTI::TargetCostKind CostKind,
                                                 const Instruction *I) {
  int ISD = TLI->InstructionOpcodeToISD(Opcode);
  assert(ISD && "Invalid opcode");
  // If the cast is observable, and it is used by a widening instruction (e.g.,
  // uaddl, saddw, etc.), it may be free.
  if (I && I->hasOneUser()) {
    auto *SingleUser = cast<Instruction>(*I->user_begin());
    SmallVector<const Value *, 4> Operands(SingleUser->operand_values());
    if (isWideningInstruction(Dst, SingleUser->getOpcode(), Operands, Src)) {
      // For adds only count the second operand as free if both operands are
      // extends but not the same operation. (i.e both operands are not free in
      // add(sext, zext)).
      if (SingleUser->getOpcode() == Instruction::Add) {
        if (I == SingleUser->getOperand(1) ||
            (isa<CastInst>(SingleUser->getOperand(1)) &&
             cast<CastInst>(SingleUser->getOperand(1))->getOpcode() == Opcode))
          return 0;
      } else // Others are free so long as isWideningInstruction returned true.
        return 0;
    }
  }

  // TODO: Allow non-throughput costs that aren't binary.
  auto AdjustCost = [&CostKind](InstructionCost Cost) -> InstructionCost {
    if (CostKind != TTI::TCK_RecipThroughput)
      return Cost == 0 ? 0 : 1;
    return Cost;
  };

  EVT SrcTy = TLI->getValueType(DL, Src);
  EVT DstTy = TLI->getValueType(DL, Dst);

  if (!SrcTy.isSimple() || !DstTy.isSimple())
    return AdjustCost(
        BaseT::getCastInstrCost(Opcode, Dst, Src, CCH, CostKind, I));

  static const TypeConversionCostTblEntry
  ConversionTbl[] = {
    { ISD::TRUNCATE, MVT::v2i8,   MVT::v2i64,  1},  // xtn
    { ISD::TRUNCATE, MVT::v2i16,  MVT::v2i64,  1},  // xtn
    { ISD::TRUNCATE, MVT::v2i32,  MVT::v2i64,  1},  // xtn
    { ISD::TRUNCATE, MVT::v4i8,   MVT::v4i32,  1},  // xtn
    { ISD::TRUNCATE, MVT::v4i8,   MVT::v4i64,  3},  // 2 xtn + 1 uzp1
    { ISD::TRUNCATE, MVT::v4i16,  MVT::v4i32,  1},  // xtn
    { ISD::TRUNCATE, MVT::v4i16,  MVT::v4i64,  2},  // 1 uzp1 + 1 xtn
    { ISD::TRUNCATE, MVT::v4i32,  MVT::v4i64,  1},  // 1 uzp1
    { ISD::TRUNCATE, MVT::v8i8,   MVT::v8i16,  1},  // 1 xtn
    { ISD::TRUNCATE, MVT::v8i8,   MVT::v8i32,  2},  // 1 uzp1 + 1 xtn
    { ISD::TRUNCATE, MVT::v8i8,   MVT::v8i64,  4},  // 3 x uzp1 + xtn
    { ISD::TRUNCATE, MVT::v8i16,  MVT::v8i32,  1},  // 1 uzp1
    { ISD::TRUNCATE, MVT::v8i16,  MVT::v8i64,  3},  // 3 x uzp1
    { ISD::TRUNCATE, MVT::v8i32,  MVT::v8i64,  2},  // 2 x uzp1
    { ISD::TRUNCATE, MVT::v16i8,  MVT::v16i16, 1},  // uzp1
    { ISD::TRUNCATE, MVT::v16i8,  MVT::v16i32, 3},  // (2 + 1) x uzp1
    { ISD::TRUNCATE, MVT::v16i8,  MVT::v16i64, 7},  // (4 + 2 + 1) x uzp1
    { ISD::TRUNCATE, MVT::v16i16, MVT::v16i32, 2},  // 2 x uzp1
    { ISD::TRUNCATE, MVT::v16i16, MVT::v16i64, 6},  // (4 + 2) x uzp1
    { ISD::TRUNCATE, MVT::v16i32, MVT::v16i64, 4},  // 4 x uzp1

    // Truncations on nxvmiN
    { ISD::TRUNCATE, MVT::nxv2i1, MVT::nxv2i16, 1 },
    { ISD::TRUNCATE, MVT::nxv2i1, MVT::nxv2i32, 1 },
    { ISD::TRUNCATE, MVT::nxv2i1, MVT::nxv2i64, 1 },
    { ISD::TRUNCATE, MVT::nxv4i1, MVT::nxv4i16, 1 },
    { ISD::TRUNCATE, MVT::nxv4i1, MVT::nxv4i32, 1 },
    { ISD::TRUNCATE, MVT::nxv4i1, MVT::nxv4i64, 2 },
    { ISD::TRUNCATE, MVT::nxv8i1, MVT::nxv8i16, 1 },
    { ISD::TRUNCATE, MVT::nxv8i1, MVT::nxv8i32, 3 },
    { ISD::TRUNCATE, MVT::nxv8i1, MVT::nxv8i64, 5 },
    { ISD::TRUNCATE, MVT::nxv16i1, MVT::nxv16i8, 1 },
    { ISD::TRUNCATE, MVT::nxv2i16, MVT::nxv2i32, 1 },
    { ISD::TRUNCATE, MVT::nxv2i32, MVT::nxv2i64, 1 },
    { ISD::TRUNCATE, MVT::nxv4i16, MVT::nxv4i32, 1 },
    { ISD::TRUNCATE, MVT::nxv4i32, MVT::nxv4i64, 2 },
    { ISD::TRUNCATE, MVT::nxv8i16, MVT::nxv8i32, 3 },
    { ISD::TRUNCATE, MVT::nxv8i32, MVT::nxv8i64, 6 },

    // The number of shll instructions for the extension.
    { ISD::SIGN_EXTEND, MVT::v4i64,  MVT::v4i16, 3 },
    { ISD::ZERO_EXTEND, MVT::v4i64,  MVT::v4i16, 3 },
    { ISD::SIGN_EXTEND, MVT::v4i64,  MVT::v4i32, 2 },
    { ISD::ZERO_EXTEND, MVT::v4i64,  MVT::v4i32, 2 },
    { ISD::SIGN_EXTEND, MVT::v8i32,  MVT::v8i8,  3 },
    { ISD::ZERO_EXTEND, MVT::v8i32,  MVT::v8i8,  3 },
    { ISD::SIGN_EXTEND, MVT::v8i32,  MVT::v8i16, 2 },
    { ISD::ZERO_EXTEND, MVT::v8i32,  MVT::v8i16, 2 },
    { ISD::SIGN_EXTEND, MVT::v8i64,  MVT::v8i8,  7 },
    { ISD::ZERO_EXTEND, MVT::v8i64,  MVT::v8i8,  7 },
    { ISD::SIGN_EXTEND, MVT::v8i64,  MVT::v8i16, 6 },
    { ISD::ZERO_EXTEND, MVT::v8i64,  MVT::v8i16, 6 },
    { ISD::SIGN_EXTEND, MVT::v16i16, MVT::v16i8, 2 },
    { ISD::ZERO_EXTEND, MVT::v16i16, MVT::v16i8, 2 },
    { ISD::SIGN_EXTEND, MVT::v16i32, MVT::v16i8, 6 },
    { ISD::ZERO_EXTEND, MVT::v16i32, MVT::v16i8, 6 },

    // LowerVectorINT_TO_FP:
    { ISD::SINT_TO_FP, MVT::v2f32, MVT::v2i32, 1 },
    { ISD::SINT_TO_FP, MVT::v4f32, MVT::v4i32, 1 },
    { ISD::SINT_TO_FP, MVT::v2f64, MVT::v2i64, 1 },
    { ISD::UINT_TO_FP, MVT::v2f32, MVT::v2i32, 1 },
    { ISD::UINT_TO_FP, MVT::v4f32, MVT::v4i32, 1 },
    { ISD::UINT_TO_FP, MVT::v2f64, MVT::v2i64, 1 },

    // Complex: to v2f32
    { ISD::SINT_TO_FP, MVT::v2f32, MVT::v2i8,  3 },
    { ISD::SINT_TO_FP, MVT::v2f32, MVT::v2i16, 3 },
    { ISD::SINT_TO_FP, MVT::v2f32, MVT::v2i64, 2 },
    { ISD::UINT_TO_FP, MVT::v2f32, MVT::v2i8,  3 },
    { ISD::UINT_TO_FP, MVT::v2f32, MVT::v2i16, 3 },
    { ISD::UINT_TO_FP, MVT::v2f32, MVT::v2i64, 2 },

    // Complex: to v4f32
    { ISD::SINT_TO_FP, MVT::v4f32, MVT::v4i8,  4 },
    { ISD::SINT_TO_FP, MVT::v4f32, MVT::v4i16, 2 },
    { ISD::UINT_TO_FP, MVT::v4f32, MVT::v4i8,  3 },
    { ISD::UINT_TO_FP, MVT::v4f32, MVT::v4i16, 2 },

    // Complex: to v8f32
    { ISD::SINT_TO_FP, MVT::v8f32, MVT::v8i8,  10 },
    { ISD::SINT_TO_FP, MVT::v8f32, MVT::v8i16, 4 },
    { ISD::UINT_TO_FP, MVT::v8f32, MVT::v8i8,  10 },
    { ISD::UINT_TO_FP, MVT::v8f32, MVT::v8i16, 4 },

    // Complex: to v16f32
    { ISD::SINT_TO_FP, MVT::v16f32, MVT::v16i8, 21 },
    { ISD::UINT_TO_FP, MVT::v16f32, MVT::v16i8, 21 },

    // Complex: to v2f64
    { ISD::SINT_TO_FP, MVT::v2f64, MVT::v2i8,  4 },
    { ISD::SINT_TO_FP, MVT::v2f64, MVT::v2i16, 4 },
    { ISD::SINT_TO_FP, MVT::v2f64, MVT::v2i32, 2 },
    { ISD::UINT_TO_FP, MVT::v2f64, MVT::v2i8,  4 },
    { ISD::UINT_TO_FP, MVT::v2f64, MVT::v2i16, 4 },
    { ISD::UINT_TO_FP, MVT::v2f64, MVT::v2i32, 2 },

    // Complex: to v4f64
    { ISD::SINT_TO_FP, MVT::v4f64, MVT::v4i32,  4 },
    { ISD::UINT_TO_FP, MVT::v4f64, MVT::v4i32,  4 },

    // LowerVectorFP_TO_INT
    { ISD::FP_TO_SINT, MVT::v2i32, MVT::v2f32, 1 },
    { ISD::FP_TO_SINT, MVT::v4i32, MVT::v4f32, 1 },
    { ISD::FP_TO_SINT, MVT::v2i64, MVT::v2f64, 1 },
    { ISD::FP_TO_UINT, MVT::v2i32, MVT::v2f32, 1 },
    { ISD::FP_TO_UINT, MVT::v4i32, MVT::v4f32, 1 },
    { ISD::FP_TO_UINT, MVT::v2i64, MVT::v2f64, 1 },

    // Complex, from v2f32: legal type is v2i32 (no cost) or v2i64 (1 ext).
    { ISD::FP_TO_SINT, MVT::v2i64, MVT::v2f32, 2 },
    { ISD::FP_TO_SINT, MVT::v2i16, MVT::v2f32, 1 },
    { ISD::FP_TO_SINT, MVT::v2i8,  MVT::v2f32, 1 },
    { ISD::FP_TO_UINT, MVT::v2i64, MVT::v2f32, 2 },
    { ISD::FP_TO_UINT, MVT::v2i16, MVT::v2f32, 1 },
    { ISD::FP_TO_UINT, MVT::v2i8,  MVT::v2f32, 1 },

    // Complex, from v4f32: legal type is v4i16, 1 narrowing => ~2
    { ISD::FP_TO_SINT, MVT::v4i16, MVT::v4f32, 2 },
    { ISD::FP_TO_SINT, MVT::v4i8,  MVT::v4f32, 2 },
    { ISD::FP_TO_UINT, MVT::v4i16, MVT::v4f32, 2 },
    { ISD::FP_TO_UINT, MVT::v4i8,  MVT::v4f32, 2 },

    // Complex, from nxv2f32.
    { ISD::FP_TO_SINT, MVT::nxv2i64, MVT::nxv2f32, 1 },
    { ISD::FP_TO_SINT, MVT::nxv2i32, MVT::nxv2f32, 1 },
    { ISD::FP_TO_SINT, MVT::nxv2i16, MVT::nxv2f32, 1 },
    { ISD::FP_TO_SINT, MVT::nxv2i8,  MVT::nxv2f32, 1 },
    { ISD::FP_TO_UINT, MVT::nxv2i64, MVT::nxv2f32, 1 },
    { ISD::FP_TO_UINT, MVT::nxv2i32, MVT::nxv2f32, 1 },
    { ISD::FP_TO_UINT, MVT::nxv2i16, MVT::nxv2f32, 1 },
    { ISD::FP_TO_UINT, MVT::nxv2i8,  MVT::nxv2f32, 1 },

    // Complex, from v2f64: legal type is v2i32, 1 narrowing => ~2.
    { ISD::FP_TO_SINT, MVT::v2i32, MVT::v2f64, 2 },
    { ISD::FP_TO_SINT, MVT::v2i16, MVT::v2f64, 2 },
    { ISD::FP_TO_SINT, MVT::v2i8,  MVT::v2f64, 2 },
    { ISD::FP_TO_UINT, MVT::v2i32, MVT::v2f64, 2 },
    { ISD::FP_TO_UINT, MVT::v2i16, MVT::v2f64, 2 },
    { ISD::FP_TO_UINT, MVT::v2i8,  MVT::v2f64, 2 },

    // Complex, from nxv2f64.
    { ISD::FP_TO_SINT, MVT::nxv2i64, MVT::nxv2f64, 1 },
    { ISD::FP_TO_SINT, MVT::nxv2i32, MVT::nxv2f64, 1 },
    { ISD::FP_TO_SINT, MVT::nxv2i16, MVT::nxv2f64, 1 },
    { ISD::FP_TO_SINT, MVT::nxv2i8,  MVT::nxv2f64, 1 },
    { ISD::FP_TO_UINT, MVT::nxv2i64, MVT::nxv2f64, 1 },
    { ISD::FP_TO_UINT, MVT::nxv2i32, MVT::nxv2f64, 1 },
    { ISD::FP_TO_UINT, MVT::nxv2i16, MVT::nxv2f64, 1 },
    { ISD::FP_TO_UINT, MVT::nxv2i8,  MVT::nxv2f64, 1 },

    // Complex, from nxv4f32.
    { ISD::FP_TO_SINT, MVT::nxv4i64, MVT::nxv4f32, 4 },
    { ISD::FP_TO_SINT, MVT::nxv4i32, MVT::nxv4f32, 1 },
    { ISD::FP_TO_SINT, MVT::nxv4i16, MVT::nxv4f32, 1 },
    { ISD::FP_TO_SINT, MVT::nxv4i8,  MVT::nxv4f32, 1 },
    { ISD::FP_TO_UINT, MVT::nxv4i64, MVT::nxv4f32, 4 },
    { ISD::FP_TO_UINT, MVT::nxv4i32, MVT::nxv4f32, 1 },
    { ISD::FP_TO_UINT, MVT::nxv4i16, MVT::nxv4f32, 1 },
    { ISD::FP_TO_UINT, MVT::nxv4i8,  MVT::nxv4f32, 1 },

    // Complex, from nxv8f64. Illegal -> illegal conversions not required.
    { ISD::FP_TO_SINT, MVT::nxv8i16, MVT::nxv8f64, 7 },
    { ISD::FP_TO_SINT, MVT::nxv8i8,  MVT::nxv8f64, 7 },
    { ISD::FP_TO_UINT, MVT::nxv8i16, MVT::nxv8f64, 7 },
    { ISD::FP_TO_UINT, MVT::nxv8i8,  MVT::nxv8f64, 7 },

    // Complex, from nxv4f64. Illegal -> illegal conversions not required.
    { ISD::FP_TO_SINT, MVT::nxv4i32, MVT::nxv4f64, 3 },
    { ISD::FP_TO_SINT, MVT::nxv4i16, MVT::nxv4f64, 3 },
    { ISD::FP_TO_SINT, MVT::nxv4i8,  MVT::nxv4f64, 3 },
    { ISD::FP_TO_UINT, MVT::nxv4i32, MVT::nxv4f64, 3 },
    { ISD::FP_TO_UINT, MVT::nxv4i16, MVT::nxv4f64, 3 },
    { ISD::FP_TO_UINT, MVT::nxv4i8,  MVT::nxv4f64, 3 },

    // Complex, from nxv8f32. Illegal -> illegal conversions not required.
    { ISD::FP_TO_SINT, MVT::nxv8i16, MVT::nxv8f32, 3 },
    { ISD::FP_TO_SINT, MVT::nxv8i8,  MVT::nxv8f32, 3 },
    { ISD::FP_TO_UINT, MVT::nxv8i16, MVT::nxv8f32, 3 },
    { ISD::FP_TO_UINT, MVT::nxv8i8,  MVT::nxv8f32, 3 },

    // Complex, from nxv8f16.
    { ISD::FP_TO_SINT, MVT::nxv8i64, MVT::nxv8f16, 10 },
    { ISD::FP_TO_SINT, MVT::nxv8i32, MVT::nxv8f16, 4 },
    { ISD::FP_TO_SINT, MVT::nxv8i16, MVT::nxv8f16, 1 },
    { ISD::FP_TO_SINT, MVT::nxv8i8,  MVT::nxv8f16, 1 },
    { ISD::FP_TO_UINT, MVT::nxv8i64, MVT::nxv8f16, 10 },
    { ISD::FP_TO_UINT, MVT::nxv8i32, MVT::nxv8f16, 4 },
    { ISD::FP_TO_UINT, MVT::nxv8i16, MVT::nxv8f16, 1 },
    { ISD::FP_TO_UINT, MVT::nxv8i8,  MVT::nxv8f16, 1 },

    // Complex, from nxv4f16.
    { ISD::FP_TO_SINT, MVT::nxv4i64, MVT::nxv4f16, 4 },
    { ISD::FP_TO_SINT, MVT::nxv4i32, MVT::nxv4f16, 1 },
    { ISD::FP_TO_SINT, MVT::nxv4i16, MVT::nxv4f16, 1 },
    { ISD::FP_TO_SINT, MVT::nxv4i8,  MVT::nxv4f16, 1 },
    { ISD::FP_TO_UINT, MVT::nxv4i64, MVT::nxv4f16, 4 },
    { ISD::FP_TO_UINT, MVT::nxv4i32, MVT::nxv4f16, 1 },
    { ISD::FP_TO_UINT, MVT::nxv4i16, MVT::nxv4f16, 1 },
    { ISD::FP_TO_UINT, MVT::nxv4i8,  MVT::nxv4f16, 1 },

    // Complex, from nxv2f16.
    { ISD::FP_TO_SINT, MVT::nxv2i64, MVT::nxv2f16, 1 },
    { ISD::FP_TO_SINT, MVT::nxv2i32, MVT::nxv2f16, 1 },
    { ISD::FP_TO_SINT, MVT::nxv2i16, MVT::nxv2f16, 1 },
    { ISD::FP_TO_SINT, MVT::nxv2i8,  MVT::nxv2f16, 1 },
    { ISD::FP_TO_UINT, MVT::nxv2i64, MVT::nxv2f16, 1 },
    { ISD::FP_TO_UINT, MVT::nxv2i32, MVT::nxv2f16, 1 },
    { ISD::FP_TO_UINT, MVT::nxv2i16, MVT::nxv2f16, 1 },
    { ISD::FP_TO_UINT, MVT::nxv2i8,  MVT::nxv2f16, 1 },

    // Truncate from nxvmf32 to nxvmf16.
    { ISD::FP_ROUND, MVT::nxv2f16, MVT::nxv2f32, 1 },
    { ISD::FP_ROUND, MVT::nxv4f16, MVT::nxv4f32, 1 },
    { ISD::FP_ROUND, MVT::nxv8f16, MVT::nxv8f32, 3 },

    // Truncate from nxvmf64 to nxvmf16.
    { ISD::FP_ROUND, MVT::nxv2f16, MVT::nxv2f64, 1 },
    { ISD::FP_ROUND, MVT::nxv4f16, MVT::nxv4f64, 3 },
    { ISD::FP_ROUND, MVT::nxv8f16, MVT::nxv8f64, 7 },

    // Truncate from nxvmf64 to nxvmf32.
    { ISD::FP_ROUND, MVT::nxv2f32, MVT::nxv2f64, 1 },
    { ISD::FP_ROUND, MVT::nxv4f32, MVT::nxv4f64, 3 },
    { ISD::FP_ROUND, MVT::nxv8f32, MVT::nxv8f64, 6 },

    // Extend from nxvmf16 to nxvmf32.
    { ISD::FP_EXTEND, MVT::nxv2f32, MVT::nxv2f16, 1},
    { ISD::FP_EXTEND, MVT::nxv4f32, MVT::nxv4f16, 1},
    { ISD::FP_EXTEND, MVT::nxv8f32, MVT::nxv8f16, 2},

    // Extend from nxvmf16 to nxvmf64.
    { ISD::FP_EXTEND, MVT::nxv2f64, MVT::nxv2f16, 1},
    { ISD::FP_EXTEND, MVT::nxv4f64, MVT::nxv4f16, 2},
    { ISD::FP_EXTEND, MVT::nxv8f64, MVT::nxv8f16, 4},

    // Extend from nxvmf32 to nxvmf64.
    { ISD::FP_EXTEND, MVT::nxv2f64, MVT::nxv2f32, 1},
    { ISD::FP_EXTEND, MVT::nxv4f64, MVT::nxv4f32, 2},
    { ISD::FP_EXTEND, MVT::nxv8f64, MVT::nxv8f32, 6},

    // Bitcasts from float to integer
    { ISD::BITCAST, MVT::nxv2f16, MVT::nxv2i16, 0 },
    { ISD::BITCAST, MVT::nxv4f16, MVT::nxv4i16, 0 },
    { ISD::BITCAST, MVT::nxv2f32, MVT::nxv2i32, 0 },

    // Bitcasts from integer to float
    { ISD::BITCAST, MVT::nxv2i16, MVT::nxv2f16, 0 },
    { ISD::BITCAST, MVT::nxv4i16, MVT::nxv4f16, 0 },
    { ISD::BITCAST, MVT::nxv2i32, MVT::nxv2f32, 0 },

    // Add cost for extending to illegal -too wide- scalable vectors.
    // zero/sign extend are implemented by multiple unpack operations,
    // where each operation has a cost of 1.
    { ISD::ZERO_EXTEND, MVT::nxv16i16, MVT::nxv16i8, 2},
    { ISD::ZERO_EXTEND, MVT::nxv16i32, MVT::nxv16i8, 6},
    { ISD::ZERO_EXTEND, MVT::nxv16i64, MVT::nxv16i8, 14},
    { ISD::ZERO_EXTEND, MVT::nxv8i32, MVT::nxv8i16, 2},
    { ISD::ZERO_EXTEND, MVT::nxv8i64, MVT::nxv8i16, 6},
    { ISD::ZERO_EXTEND, MVT::nxv4i64, MVT::nxv4i32, 2},

    { ISD::SIGN_EXTEND, MVT::nxv16i16, MVT::nxv16i8, 2},
    { ISD::SIGN_EXTEND, MVT::nxv16i32, MVT::nxv16i8, 6},
    { ISD::SIGN_EXTEND, MVT::nxv16i64, MVT::nxv16i8, 14},
    { ISD::SIGN_EXTEND, MVT::nxv8i32, MVT::nxv8i16, 2},
    { ISD::SIGN_EXTEND, MVT::nxv8i64, MVT::nxv8i16, 6},
    { ISD::SIGN_EXTEND, MVT::nxv4i64, MVT::nxv4i32, 2},
  };

  // We have to estimate a cost of fixed length operation upon
  // SVE registers(operations) with the number of registers required
  // for a fixed type to be represented upon SVE registers.
  EVT WiderTy = SrcTy.bitsGT(DstTy) ? SrcTy : DstTy;
  if (SrcTy.isFixedLengthVector() && DstTy.isFixedLengthVector() &&
      SrcTy.getVectorNumElements() == DstTy.getVectorNumElements() &&
      ST->useSVEForFixedLengthVectors(WiderTy)) {
    std::pair<InstructionCost, MVT> LT =
        getTypeLegalizationCost(WiderTy.getTypeForEVT(Dst->getContext()));
    unsigned NumElements = AArch64::SVEBitsPerBlock /
                           LT.second.getVectorElementType().getSizeInBits();
    return AdjustCost(
        LT.first *
        getCastInstrCost(
            Opcode, ScalableVectorType::get(Dst->getScalarType(), NumElements),
            ScalableVectorType::get(Src->getScalarType(), NumElements), CCH,
            CostKind, I));
  }

  if (const auto *Entry = ConvertCostTableLookup(ConversionTbl, ISD,
                                                 DstTy.getSimpleVT(),
                                                 SrcTy.getSimpleVT()))
    return AdjustCost(Entry->Cost);

  static const TypeConversionCostTblEntry FP16Tbl[] = {
      {ISD::FP_TO_SINT, MVT::v4i8, MVT::v4f16, 1}, // fcvtzs
      {ISD::FP_TO_UINT, MVT::v4i8, MVT::v4f16, 1},
      {ISD::FP_TO_SINT, MVT::v4i16, MVT::v4f16, 1}, // fcvtzs
      {ISD::FP_TO_UINT, MVT::v4i16, MVT::v4f16, 1},
      {ISD::FP_TO_SINT, MVT::v4i32, MVT::v4f16, 2}, // fcvtl+fcvtzs
      {ISD::FP_TO_UINT, MVT::v4i32, MVT::v4f16, 2},
      {ISD::FP_TO_SINT, MVT::v8i8, MVT::v8f16, 2}, // fcvtzs+xtn
      {ISD::FP_TO_UINT, MVT::v8i8, MVT::v8f16, 2},
      {ISD::FP_TO_SINT, MVT::v8i16, MVT::v8f16, 1}, // fcvtzs
      {ISD::FP_TO_UINT, MVT::v8i16, MVT::v8f16, 1},
      {ISD::FP_TO_SINT, MVT::v8i32, MVT::v8f16, 4}, // 2*fcvtl+2*fcvtzs
      {ISD::FP_TO_UINT, MVT::v8i32, MVT::v8f16, 4},
      {ISD::FP_TO_SINT, MVT::v16i8, MVT::v16f16, 3}, // 2*fcvtzs+xtn
      {ISD::FP_TO_UINT, MVT::v16i8, MVT::v16f16, 3},
      {ISD::FP_TO_SINT, MVT::v16i16, MVT::v16f16, 2}, // 2*fcvtzs
      {ISD::FP_TO_UINT, MVT::v16i16, MVT::v16f16, 2},
      {ISD::FP_TO_SINT, MVT::v16i32, MVT::v16f16, 8}, // 4*fcvtl+4*fcvtzs
      {ISD::FP_TO_UINT, MVT::v16i32, MVT::v16f16, 8},
      {ISD::UINT_TO_FP, MVT::v8f16, MVT::v8i8, 2},   // ushll + ucvtf
      {ISD::SINT_TO_FP, MVT::v8f16, MVT::v8i8, 2},   // sshll + scvtf
      {ISD::UINT_TO_FP, MVT::v16f16, MVT::v16i8, 4}, // 2 * ushl(2) + 2 * ucvtf
      {ISD::SINT_TO_FP, MVT::v16f16, MVT::v16i8, 4}, // 2 * sshl(2) + 2 * scvtf
  };

  if (ST->hasFullFP16())
    if (const auto *Entry = ConvertCostTableLookup(
            FP16Tbl, ISD, DstTy.getSimpleVT(), SrcTy.getSimpleVT()))
      return AdjustCost(Entry->Cost);

  // The BasicTTIImpl version only deals with CCH==TTI::CastContextHint::Normal,
  // but we also want to include the TTI::CastContextHint::Masked case too.
  if ((ISD == ISD::ZERO_EXTEND || ISD == ISD::SIGN_EXTEND) &&
      CCH == TTI::CastContextHint::Masked && ST->hasSVEorSME() &&
      TLI->isTypeLegal(DstTy))
    CCH = TTI::CastContextHint::Normal;

  return AdjustCost(
      BaseT::getCastInstrCost(Opcode, Dst, Src, CCH, CostKind, I));
}

InstructionCost AArch64TTIImpl::getExtractWithExtendCost(unsigned Opcode,
                                                         Type *Dst,
                                                         VectorType *VecTy,
                                                         unsigned Index) {

  // Make sure we were given a valid extend opcode.
  assert((Opcode == Instruction::SExt || Opcode == Instruction::ZExt) &&
         "Invalid opcode");

  // We are extending an element we extract from a vector, so the source type
  // of the extend is the element type of the vector.
  auto *Src = VecTy->getElementType();

  // Sign- and zero-extends are for integer types only.
  assert(isa<IntegerType>(Dst) && isa<IntegerType>(Src) && "Invalid type");

  // Get the cost for the extract. We compute the cost (if any) for the extend
  // below.
  TTI::TargetCostKind CostKind = TTI::TCK_RecipThroughput;
  InstructionCost Cost = getVectorInstrCost(Instruction::ExtractElement, VecTy,
                                            CostKind, Index, nullptr, nullptr);

  // Legalize the types.
  auto VecLT = getTypeLegalizationCost(VecTy);
  auto DstVT = TLI->getValueType(DL, Dst);
  auto SrcVT = TLI->getValueType(DL, Src);

  // If the resulting type is still a vector and the destination type is legal,
  // we may get the extension for free. If not, get the default cost for the
  // extend.
  if (!VecLT.second.isVector() || !TLI->isTypeLegal(DstVT))
    return Cost + getCastInstrCost(Opcode, Dst, Src, TTI::CastContextHint::None,
                                   CostKind);

  // The destination type should be larger than the element type. If not, get
  // the default cost for the extend.
  if (DstVT.getFixedSizeInBits() < SrcVT.getFixedSizeInBits())
    return Cost + getCastInstrCost(Opcode, Dst, Src, TTI::CastContextHint::None,
                                   CostKind);

  switch (Opcode) {
  default:
    llvm_unreachable("Opcode should be either SExt or ZExt");

  // For sign-extends, we only need a smov, which performs the extension
  // automatically.
  case Instruction::SExt:
    return Cost;

  // For zero-extends, the extend is performed automatically by a umov unless
  // the destination type is i64 and the element type is i8 or i16.
  case Instruction::ZExt:
    if (DstVT.getSizeInBits() != 64u || SrcVT.getSizeInBits() == 32u)
      return Cost;
  }

  // If we are unable to perform the extend for free, get the default cost.
  return Cost + getCastInstrCost(Opcode, Dst, Src, TTI::CastContextHint::None,
                                 CostKind);
}

InstructionCost AArch64TTIImpl::getCFInstrCost(unsigned Opcode,
                                               TTI::TargetCostKind CostKind,
                                               const Instruction *I) {
  if (CostKind != TTI::TCK_RecipThroughput)
    return Opcode == Instruction::PHI ? 0 : 1;
  assert(CostKind == TTI::TCK_RecipThroughput && "unexpected CostKind");
  // Branches are assumed to be predicted.
  return 0;
}

InstructionCost AArch64TTIImpl::getVectorInstrCostHelper(const Instruction *I,
                                                         Type *Val,
                                                         unsigned Index,
                                                         bool HasRealUse) {
  assert(Val->isVectorTy() && "This must be a vector type");

  if (Index != -1U) {
    // Legalize the type.
    std::pair<InstructionCost, MVT> LT = getTypeLegalizationCost(Val);

    // This type is legalized to a scalar type.
    if (!LT.second.isVector())
      return 0;

    // The type may be split. For fixed-width vectors we can normalize the
    // index to the new type.
    if (LT.second.isFixedLengthVector()) {
      unsigned Width = LT.second.getVectorNumElements();
      Index = Index % Width;
    }

    // The element at index zero is already inside the vector.
    // - For a physical (HasRealUse==true) insert-element or extract-element
    // instruction that extracts integers, an explicit FPR -> GPR move is
    // needed. So it has non-zero cost.
    // - For the rest of cases (virtual instruction or element type is float),
    // consider the instruction free.
    if (Index == 0 && (!HasRealUse || !Val->getScalarType()->isIntegerTy()))
      return 0;

    // This is recognising a LD1 single-element structure to one lane of one
    // register instruction. I.e., if this is an `insertelement` instruction,
    // and its second operand is a load, then we will generate a LD1, which
    // are expensive instructions.
    if (I && dyn_cast<LoadInst>(I->getOperand(1)))
      return ST->getVectorInsertExtractBaseCost() + 1;

    // i1 inserts and extract will include an extra cset or cmp of the vector
    // value. Increase the cost by 1 to account.
    if (Val->getScalarSizeInBits() == 1)
      return ST->getVectorInsertExtractBaseCost() + 1;

    // FIXME:
    // If the extract-element and insert-element instructions could be
    // simplified away (e.g., could be combined into users by looking at use-def
    // context), they have no cost. This is not done in the first place for
    // compile-time considerations.
  }

  // All other insert/extracts cost this much.
  return ST->getVectorInsertExtractBaseCost();
}

InstructionCost AArch64TTIImpl::getVectorInstrCost(unsigned Opcode, Type *Val,
                                                   TTI::TargetCostKind CostKind,
                                                   unsigned Index, Value *Op0,
                                                   Value *Op1) {
  bool HasRealUse =
      Opcode == Instruction::InsertElement && Op0 && !isa<UndefValue>(Op0);
  return getVectorInstrCostHelper(nullptr, Val, Index, HasRealUse);
}

InstructionCost AArch64TTIImpl::getVectorInstrCost(const Instruction &I,
                                                   Type *Val,
                                                   TTI::TargetCostKind CostKind,
                                                   unsigned Index) {
  return getVectorInstrCostHelper(&I, Val, Index, true /* HasRealUse */);
}

InstructionCost AArch64TTIImpl::getArithmeticInstrCost(
    unsigned Opcode, Type *Ty, TTI::TargetCostKind CostKind,
    TTI::OperandValueInfo Op1Info, TTI::OperandValueInfo Op2Info,
    ArrayRef<const Value *> Args,
    const Instruction *CxtI) {

  // TODO: Handle more cost kinds.
  if (CostKind != TTI::TCK_RecipThroughput)
    return BaseT::getArithmeticInstrCost(Opcode, Ty, CostKind, Op1Info,
                                         Op2Info, Args, CxtI);

  // Legalize the type.
  std::pair<InstructionCost, MVT> LT = getTypeLegalizationCost(Ty);
  int ISD = TLI->InstructionOpcodeToISD(Opcode);

  switch (ISD) {
  default:
    return BaseT::getArithmeticInstrCost(Opcode, Ty, CostKind, Op1Info,
                                         Op2Info);
  case ISD::SDIV:
    if (Op2Info.isConstant() && Op2Info.isUniform() && Op2Info.isPowerOf2()) {
      // On AArch64, scalar signed division by constants power-of-two are
      // normally expanded to the sequence ADD + CMP + SELECT + SRA.
      // The OperandValue properties many not be same as that of previous
      // operation; conservatively assume OP_None.
      InstructionCost Cost = getArithmeticInstrCost(
          Instruction::Add, Ty, CostKind,
          Op1Info.getNoProps(), Op2Info.getNoProps());
      Cost += getArithmeticInstrCost(Instruction::Sub, Ty, CostKind,
                                     Op1Info.getNoProps(), Op2Info.getNoProps());
      Cost += getArithmeticInstrCost(
          Instruction::Select, Ty, CostKind,
          Op1Info.getNoProps(), Op2Info.getNoProps());
      Cost += getArithmeticInstrCost(Instruction::AShr, Ty, CostKind,
                                     Op1Info.getNoProps(), Op2Info.getNoProps());
      return Cost;
    }
    [[fallthrough]];
  case ISD::UDIV: {
    if (Op2Info.isConstant() && Op2Info.isUniform()) {
      auto VT = TLI->getValueType(DL, Ty);
      if (TLI->isOperationLegalOrCustom(ISD::MULHU, VT)) {
        // Vector signed division by constant are expanded to the
        // sequence MULHS + ADD/SUB + SRA + SRL + ADD, and unsigned division
        // to MULHS + SUB + SRL + ADD + SRL.
        InstructionCost MulCost = getArithmeticInstrCost(
            Instruction::Mul, Ty, CostKind, Op1Info.getNoProps(), Op2Info.getNoProps());
        InstructionCost AddCost = getArithmeticInstrCost(
            Instruction::Add, Ty, CostKind, Op1Info.getNoProps(), Op2Info.getNoProps());
        InstructionCost ShrCost = getArithmeticInstrCost(
            Instruction::AShr, Ty, CostKind, Op1Info.getNoProps(), Op2Info.getNoProps());
        return MulCost * 2 + AddCost * 2 + ShrCost * 2 + 1;
      }
    }

    InstructionCost Cost = BaseT::getArithmeticInstrCost(
        Opcode, Ty, CostKind, Op1Info, Op2Info);
    if (Ty->isVectorTy()) {
      if (TLI->isOperationLegalOrCustom(ISD, LT.second) && ST->hasSVE()) {
        // SDIV/UDIV operations are lowered using SVE, then we can have less
        // costs.
        if (isa<FixedVectorType>(Ty) && cast<FixedVectorType>(Ty)
                                                ->getPrimitiveSizeInBits()
                                                .getFixedValue() < 128) {
          EVT VT = TLI->getValueType(DL, Ty);
          static const CostTblEntry DivTbl[]{
              {ISD::SDIV, MVT::v2i8, 5},  {ISD::SDIV, MVT::v4i8, 8},
              {ISD::SDIV, MVT::v8i8, 8},  {ISD::SDIV, MVT::v2i16, 5},
              {ISD::SDIV, MVT::v4i16, 5}, {ISD::SDIV, MVT::v2i32, 1},
              {ISD::UDIV, MVT::v2i8, 5},  {ISD::UDIV, MVT::v4i8, 8},
              {ISD::UDIV, MVT::v8i8, 8},  {ISD::UDIV, MVT::v2i16, 5},
              {ISD::UDIV, MVT::v4i16, 5}, {ISD::UDIV, MVT::v2i32, 1}};

          const auto *Entry = CostTableLookup(DivTbl, ISD, VT.getSimpleVT());
          if (nullptr != Entry)
            return Entry->Cost;
        }
        // For 8/16-bit elements, the cost is higher because the type
        // requires promotion and possibly splitting:
        if (LT.second.getScalarType() == MVT::i8)
          Cost *= 8;
        else if (LT.second.getScalarType() == MVT::i16)
          Cost *= 4;
        return Cost;
      } else {
        // If one of the operands is a uniform constant then the cost for each
        // element is Cost for insertion, extraction and division.
        // Insertion cost = 2, Extraction Cost = 2, Division = cost for the
        // operation with scalar type
        if ((Op1Info.isConstant() && Op1Info.isUniform()) ||
            (Op2Info.isConstant() && Op2Info.isUniform())) {
          if (auto *VTy = dyn_cast<FixedVectorType>(Ty)) {
            InstructionCost DivCost = BaseT::getArithmeticInstrCost(
                Opcode, Ty->getScalarType(), CostKind, Op1Info, Op2Info);
            return (4 + DivCost) * VTy->getNumElements();
          }
        }
        // On AArch64, without SVE, vector divisions are expanded
        // into scalar divisions of each pair of elements.
        Cost += getArithmeticInstrCost(Instruction::ExtractElement, Ty,
                                       CostKind, Op1Info, Op2Info);
        Cost += getArithmeticInstrCost(Instruction::InsertElement, Ty, CostKind,
                                       Op1Info, Op2Info);
      }

      // TODO: if one of the arguments is scalar, then it's not necessary to
      // double the cost of handling the vector elements.
      Cost += Cost;
    }
    return Cost;
  }
  case ISD::MUL:
    // When SVE is available, then we can lower the v2i64 operation using
    // the SVE mul instruction, which has a lower cost.
    if (LT.second == MVT::v2i64 && ST->hasSVE())
      return LT.first;

    // When SVE is not available, there is no MUL.2d instruction,
    // which means mul <2 x i64> is expensive as elements are extracted
    // from the vectors and the muls scalarized.
    // As getScalarizationOverhead is a bit too pessimistic, we
    // estimate the cost for a i64 vector directly here, which is:
    // - four 2-cost i64 extracts,
    // - two 2-cost i64 inserts, and
    // - two 1-cost muls.
    // So, for a v2i64 with LT.First = 1 the cost is 14, and for a v4i64 with
    // LT.first = 2 the cost is 28. If both operands are extensions it will not
    // need to scalarize so the cost can be cheaper (smull or umull).
    // so the cost can be cheaper (smull or umull).
    if (LT.second != MVT::v2i64 || isWideningInstruction(Ty, Opcode, Args))
      return LT.first;
    return LT.first * 14;
  case ISD::ADD:
  case ISD::XOR:
  case ISD::OR:
  case ISD::AND:
  case ISD::SRL:
  case ISD::SRA:
  case ISD::SHL:
    // These nodes are marked as 'custom' for combining purposes only.
    // We know that they are legal. See LowerAdd in ISelLowering.
    return LT.first;

  case ISD::FNEG:
  case ISD::FADD:
  case ISD::FSUB:
    // Increase the cost for half and bfloat types if not architecturally
    // supported.
    if ((Ty->getScalarType()->isHalfTy() && !ST->hasFullFP16()) ||
        (Ty->getScalarType()->isBFloatTy() && !ST->hasBF16()))
      return 2 * LT.first;
    if (!Ty->getScalarType()->isFP128Ty())
      return LT.first;
    [[fallthrough]];
  case ISD::FMUL:
  case ISD::FDIV:
    // These nodes are marked as 'custom' just to lower them to SVE.
    // We know said lowering will incur no additional cost.
    if (!Ty->getScalarType()->isFP128Ty())
      return 2 * LT.first;

    return BaseT::getArithmeticInstrCost(Opcode, Ty, CostKind, Op1Info,
                                         Op2Info);
  }
}

InstructionCost AArch64TTIImpl::getAddressComputationCost(Type *Ty,
                                                          ScalarEvolution *SE,
                                                          const SCEV *Ptr) {
  // Address computations in vectorized code with non-consecutive addresses will
  // likely result in more instructions compared to scalar code where the
  // computation can more often be merged into the index mode. The resulting
  // extra micro-ops can significantly decrease throughput.
  unsigned NumVectorInstToHideOverhead = NeonNonConstStrideOverhead;
  int MaxMergeDistance = 64;

  if (Ty->isVectorTy() && SE &&
      !BaseT::isConstantStridedAccessLessThan(SE, Ptr, MaxMergeDistance + 1))
    return NumVectorInstToHideOverhead;

  // In many cases the address computation is not merged into the instruction
  // addressing mode.
  return 1;
}

InstructionCost AArch64TTIImpl::getCmpSelInstrCost(unsigned Opcode, Type *ValTy,
                                                   Type *CondTy,
                                                   CmpInst::Predicate VecPred,
                                                   TTI::TargetCostKind CostKind,
                                                   const Instruction *I) {
  // TODO: Handle other cost kinds.
  if (CostKind != TTI::TCK_RecipThroughput)
    return BaseT::getCmpSelInstrCost(Opcode, ValTy, CondTy, VecPred, CostKind,
                                     I);

  int ISD = TLI->InstructionOpcodeToISD(Opcode);
  // We don't lower some vector selects well that are wider than the register
  // width.
  if (isa<FixedVectorType>(ValTy) && ISD == ISD::SELECT) {
    // We would need this many instructions to hide the scalarization happening.
    const int AmortizationCost = 20;

    // If VecPred is not set, check if we can get a predicate from the context
    // instruction, if its type matches the requested ValTy.
    if (VecPred == CmpInst::BAD_ICMP_PREDICATE && I && I->getType() == ValTy) {
      CmpInst::Predicate CurrentPred;
      if (match(I, m_Select(m_Cmp(CurrentPred, m_Value(), m_Value()), m_Value(),
                            m_Value())))
        VecPred = CurrentPred;
    }
    // Check if we have a compare/select chain that can be lowered using
    // a (F)CMxx & BFI pair.
    if (CmpInst::isIntPredicate(VecPred) || VecPred == CmpInst::FCMP_OLE ||
        VecPred == CmpInst::FCMP_OLT || VecPred == CmpInst::FCMP_OGT ||
        VecPred == CmpInst::FCMP_OGE || VecPred == CmpInst::FCMP_OEQ ||
        VecPred == CmpInst::FCMP_UNE) {
      static const auto ValidMinMaxTys = {
          MVT::v8i8,  MVT::v16i8, MVT::v4i16, MVT::v8i16, MVT::v2i32,
          MVT::v4i32, MVT::v2i64, MVT::v2f32, MVT::v4f32, MVT::v2f64};
      static const auto ValidFP16MinMaxTys = {MVT::v4f16, MVT::v8f16};

      auto LT = getTypeLegalizationCost(ValTy);
      if (any_of(ValidMinMaxTys, [&LT](MVT M) { return M == LT.second; }) ||
          (ST->hasFullFP16() &&
           any_of(ValidFP16MinMaxTys, [&LT](MVT M) { return M == LT.second; })))
        return LT.first;
    }

    static const TypeConversionCostTblEntry
    VectorSelectTbl[] = {
      { ISD::SELECT, MVT::v2i1, MVT::v2f32, 2 },
      { ISD::SELECT, MVT::v2i1, MVT::v2f64, 2 },
      { ISD::SELECT, MVT::v4i1, MVT::v4f32, 2 },
      { ISD::SELECT, MVT::v4i1, MVT::v4f16, 2 },
      { ISD::SELECT, MVT::v8i1, MVT::v8f16, 2 },
      { ISD::SELECT, MVT::v16i1, MVT::v16i16, 16 },
      { ISD::SELECT, MVT::v8i1, MVT::v8i32, 8 },
      { ISD::SELECT, MVT::v16i1, MVT::v16i32, 16 },
      { ISD::SELECT, MVT::v4i1, MVT::v4i64, 4 * AmortizationCost },
      { ISD::SELECT, MVT::v8i1, MVT::v8i64, 8 * AmortizationCost },
      { ISD::SELECT, MVT::v16i1, MVT::v16i64, 16 * AmortizationCost }
    };

    EVT SelCondTy = TLI->getValueType(DL, CondTy);
    EVT SelValTy = TLI->getValueType(DL, ValTy);
    if (SelCondTy.isSimple() && SelValTy.isSimple()) {
      if (const auto *Entry = ConvertCostTableLookup(VectorSelectTbl, ISD,
                                                     SelCondTy.getSimpleVT(),
                                                     SelValTy.getSimpleVT()))
        return Entry->Cost;
    }
  }

  if (isa<FixedVectorType>(ValTy) && ISD == ISD::SETCC) {
    auto LT = getTypeLegalizationCost(ValTy);
    // Cost v4f16 FCmp without FP16 support via converting to v4f32 and back.
    if (LT.second == MVT::v4f16 && !ST->hasFullFP16())
      return LT.first * 4; // fcvtl + fcvtl + fcmp + xtn
  }

  // Treat the icmp in icmp(and, 0) as free, as we can make use of ands.
  // FIXME: This can apply to more conditions and add/sub if it can be shown to
  // be profitable.
  if (ValTy->isIntegerTy() && ISD == ISD::SETCC && I &&
      ICmpInst::isEquality(VecPred) &&
      TLI->isTypeLegal(TLI->getValueType(DL, ValTy)) &&
      match(I->getOperand(1), m_Zero()) &&
      match(I->getOperand(0), m_And(m_Value(), m_Value())))
    return 0;

  // The base case handles scalable vectors fine for now, since it treats the
  // cost as 1 * legalization cost.
  return BaseT::getCmpSelInstrCost(Opcode, ValTy, CondTy, VecPred, CostKind, I);
}

AArch64TTIImpl::TTI::MemCmpExpansionOptions
AArch64TTIImpl::enableMemCmpExpansion(bool OptSize, bool IsZeroCmp) const {
  TTI::MemCmpExpansionOptions Options;
  if (ST->requiresStrictAlign()) {
    // TODO: Add cost modeling for strict align. Misaligned loads expand to
    // a bunch of instructions when strict align is enabled.
    return Options;
  }
  Options.AllowOverlappingLoads = true;
  Options.MaxNumLoads = TLI->getMaxExpandSizeMemcmp(OptSize);
  Options.NumLoadsPerBlock = Options.MaxNumLoads;
  // TODO: Though vector loads usually perform well on AArch64, in some targets
  // they may wake up the FP unit, which raises the power consumption.  Perhaps
  // they could be used with no holds barred (-O3).
  Options.LoadSizes = {8, 4, 2, 1};
  return Options;
}

bool AArch64TTIImpl::prefersVectorizedAddressing() const {
  return ST->hasSVE();
}

<<<<<<< HEAD
InstructionCost
AArch64TTIImpl::getMaskedMemoryOpCost(unsigned Opcode, Type *Src,
                                      Align Alignment, unsigned AddressSpace,
                                      TTI::TargetCostKind CostKind) {
  if (useNeonVector(Src))
    return BaseT::getMaskedMemoryOpCost(Opcode, Src, Alignment, AddressSpace,
                                        CostKind);
  auto LT = getTypeLegalizationCost(Src);
  if (!LT.first.isValid())
    return InstructionCost::getInvalid();

  // The code-generator is currently not able to handle scalable vectors
  // of <vscale x 1 x eltty> yet, so return an invalid cost to avoid selecting
  // it. This change will be removed when code-generation for these types is
  // sufficiently reliable.
  if (cast<VectorType>(Src)->getElementCount() == ElementCount::getScalable(1))
    return InstructionCost::getInvalid();

  return LT.first;
}

static unsigned getSVEGatherScatterOverhead(unsigned Opcode) {
  return Opcode == Instruction::Load ? SVEGatherOverhead : SVEScatterOverhead;
}

InstructionCost AArch64TTIImpl::getGatherScatterOpCost(
    unsigned Opcode, Type *DataTy, const Value *Ptr, bool VariableMask,
    Align Alignment, TTI::TargetCostKind CostKind, const Instruction *I) {
  if (useNeonVector(DataTy))
    return BaseT::getGatherScatterOpCost(Opcode, DataTy, Ptr, VariableMask,
                                         Alignment, CostKind, I);
  auto *VT = cast<VectorType>(DataTy);
  auto LT = getTypeLegalizationCost(DataTy);
  if (!LT.first.isValid())
    return InstructionCost::getInvalid();

  // The code-generator is currently not able to handle scalable vectors
  // of <vscale x 1 x eltty> yet, so return an invalid cost to avoid selecting
  // it. This change will be removed when code-generation for these types is
  // sufficiently reliable.
  if (cast<VectorType>(DataTy)->getElementCount() ==
      ElementCount::getScalable(1))
    return InstructionCost::getInvalid();

  ElementCount LegalVF = LT.second.getVectorElementCount();
  InstructionCost MemOpCost =
      getMemoryOpCost(Opcode, VT->getElementType(), Alignment, 0, CostKind,
                      {TTI::OK_AnyValue, TTI::OP_None}, I);
  // Add on an overhead cost for using gathers/scatters.
  // TODO: At the moment this is applied unilaterally for all CPUs, but at some
  // point we may want a per-CPU overhead.
  MemOpCost *= getSVEGatherScatterOverhead(Opcode);
  return LT.first * MemOpCost * getMaxNumElements(LegalVF);
}

bool AArch64TTIImpl::useNeonVector(const Type *Ty) const {
  return isa<FixedVectorType>(Ty) && !ST->useSVEForFixedLengthVectors();
}

InstructionCost AArch64TTIImpl::getMemoryOpCost(unsigned Opcode, Type *Ty,
                                                MaybeAlign Alignment,
                                                unsigned AddressSpace,
                                                TTI::TargetCostKind CostKind,
                                                TTI::OperandValueInfo OpInfo,
                                                const Instruction *I) {
  EVT VT = TLI->getValueType(DL, Ty, true);
  // Type legalization can't handle structs
  if (VT == MVT::Other)
    return BaseT::getMemoryOpCost(Opcode, Ty, Alignment, AddressSpace,
                                  CostKind);

  auto LT = getTypeLegalizationCost(Ty);
  if (!LT.first.isValid())
    return InstructionCost::getInvalid();

  // The code-generator is currently not able to handle scalable vectors
  // of <vscale x 1 x eltty> yet, so return an invalid cost to avoid selecting
  // it. This change will be removed when code-generation for these types is
  // sufficiently reliable.
  if (auto *VTy = dyn_cast<ScalableVectorType>(Ty))
    if (VTy->getElementCount() == ElementCount::getScalable(1))
      return InstructionCost::getInvalid();

  // TODO: consider latency as well for TCK_SizeAndLatency.
  if (CostKind == TTI::TCK_CodeSize || CostKind == TTI::TCK_SizeAndLatency)
    return LT.first;

  if (CostKind != TTI::TCK_RecipThroughput)
    return 1;
=======
AArch64TTIImpl::TTI::MemCmpExpansionOptions
AArch64TTIImpl::enableMemCmpExpansion(bool OptSize, bool IsZeroCmp) const {
  TTI::MemCmpExpansionOptions Options;
  Options.AllowOverlappingLoads = !ST->requiresStrictAlign();
  Options.MaxNumLoads = TLI->getMaxExpandSizeMemcmp(OptSize);
  Options.NumLoadsPerBlock = Options.MaxNumLoads;
  // TODO: Though vector loads usually perform well on AArch64, in some targets
  // they may wake up the FP unit, which raises the power consumption.  Perhaps
  // they could be used with no holds barred (-O3).
  Options.LoadSizes = {8, 4, 2, 1};
  return Options;
}

int AArch64TTIImpl::getMemoryOpCost(unsigned Opcode, Type *Ty,
                                    unsigned Alignment, unsigned AddressSpace,
                                    const Instruction *I) {
  auto LT = TLI->getTypeLegalizationCost(DL, Ty);
>>>>>>> cb02aa7e

  if (ST->isMisaligned128StoreSlow() && Opcode == Instruction::Store &&
      LT.second.is128BitVector() && (!Alignment || *Alignment < Align(16))) {
    // Unaligned stores are extremely inefficient. We don't split all
    // unaligned 128-bit stores because the negative impact that has shown in
    // practice on inlined block copy code.
    // We make such stores expensive so that we will only vectorize if there
    // are 6 other instructions getting vectorized.
    const int AmortizationCost = 6;

    return LT.first * 2 * AmortizationCost;
  }

  // Opaque ptr or ptr vector types are i64s and can be lowered to STP/LDPs.
  if (Ty->isPtrOrPtrVectorTy())
    return LT.first;

  // Check truncating stores and extending loads.
  if (useNeonVector(Ty) &&
      Ty->getScalarSizeInBits() != LT.second.getScalarSizeInBits()) {
    // v4i8 types are lowered to scalar a load/store and sshll/xtn.
    if (VT == MVT::v4i8)
      return 2;
    // Otherwise we need to scalarize.
    return cast<FixedVectorType>(Ty)->getNumElements() * 2;
  }

  return LT.first;
}

InstructionCost AArch64TTIImpl::getInterleavedMemoryOpCost(
    unsigned Opcode, Type *VecTy, unsigned Factor, ArrayRef<unsigned> Indices,
    Align Alignment, unsigned AddressSpace, TTI::TargetCostKind CostKind,
    bool UseMaskForCond, bool UseMaskForGaps) {
  assert(Factor >= 2 && "Invalid interleave factor");
  auto *VecVTy = cast<VectorType>(VecTy);

  if (VecTy->isScalableTy() && (!ST->hasSVE() || Factor != 2))
    return InstructionCost::getInvalid();

  // Vectorization for masked interleaved accesses is only enabled for scalable
  // VF.
  if (!VecTy->isScalableTy() && (UseMaskForCond || UseMaskForGaps))
    return InstructionCost::getInvalid();

  if (!UseMaskForGaps && Factor <= TLI->getMaxSupportedInterleaveFactor()) {
    unsigned MinElts = VecVTy->getElementCount().getKnownMinValue();
    auto *SubVecTy =
        VectorType::get(VecVTy->getElementType(),
                        VecVTy->getElementCount().divideCoefficientBy(Factor));

    // ldN/stN only support legal vector types of size 64 or 128 in bits.
    // Accesses having vector types that are a multiple of 128 bits can be
    // matched to more than one ldN/stN instruction.
    bool UseScalable;
    if (MinElts % Factor == 0 &&
        TLI->isLegalInterleavedAccessType(SubVecTy, DL, UseScalable))
      return Factor * TLI->getNumInterleavedAccesses(SubVecTy, DL, UseScalable);
  }

  return BaseT::getInterleavedMemoryOpCost(Opcode, VecTy, Factor, Indices,
                                           Alignment, AddressSpace, CostKind,
                                           UseMaskForCond, UseMaskForGaps);
}

InstructionCost
AArch64TTIImpl::getCostOfKeepingLiveOverCall(ArrayRef<Type *> Tys) {
  InstructionCost Cost = 0;
  TTI::TargetCostKind CostKind = TTI::TCK_RecipThroughput;
  for (auto *I : Tys) {
    if (!I->isVectorTy())
      continue;
    if (I->getScalarSizeInBits() * cast<FixedVectorType>(I)->getNumElements() ==
        128)
      Cost += getMemoryOpCost(Instruction::Store, I, Align(128), 0, CostKind) +
              getMemoryOpCost(Instruction::Load, I, Align(128), 0, CostKind);
  }
  return Cost;
}

unsigned AArch64TTIImpl::getMaxInterleaveFactor(ElementCount VF) {
  return ST->getMaxInterleaveFactor();
}

// For Falkor, we want to avoid having too many strided loads in a loop since
// that can exhaust the HW prefetcher resources.  We adjust the unroller
// MaxCount preference below to attempt to ensure unrolling doesn't create too
// many strided loads.
static void
getFalkorUnrollingPreferences(Loop *L, ScalarEvolution &SE,
                              TargetTransformInfo::UnrollingPreferences &UP) {
  enum { MaxStridedLoads = 7 };
  auto countStridedLoads = [](Loop *L, ScalarEvolution &SE) {
    int StridedLoads = 0;
    // FIXME? We could make this more precise by looking at the CFG and
    // e.g. not counting loads in each side of an if-then-else diamond.
    for (const auto BB : L->blocks()) {
      for (auto &I : *BB) {
        LoadInst *LMemI = dyn_cast<LoadInst>(&I);
        if (!LMemI)
          continue;

        Value *PtrValue = LMemI->getPointerOperand();
        if (L->isLoopInvariant(PtrValue))
          continue;

        const SCEV *LSCEV = SE.getSCEV(PtrValue);
        const SCEVAddRecExpr *LSCEVAddRec = dyn_cast<SCEVAddRecExpr>(LSCEV);
        if (!LSCEVAddRec || !LSCEVAddRec->isAffine())
          continue;

        // FIXME? We could take pairing of unrolled load copies into account
        // by looking at the AddRec, but we would probably have to limit this
        // to loops with no stores or other memory optimization barriers.
        ++StridedLoads;
        // We've seen enough strided loads that seeing more won't make a
        // difference.
        if (StridedLoads > MaxStridedLoads / 2)
          return StridedLoads;
      }
    }
    return StridedLoads;
  };

  int StridedLoads = countStridedLoads(L, SE);
  LLVM_DEBUG(dbgs() << "falkor-hwpf: detected " << StridedLoads
                    << " strided loads\n");
  // Pick the largest power of 2 unroll count that won't result in too many
  // strided loads.
  if (StridedLoads) {
    UP.MaxCount = 1 << Log2_32(MaxStridedLoads / StridedLoads);
    LLVM_DEBUG(dbgs() << "falkor-hwpf: setting unroll MaxCount to "
                      << UP.MaxCount << '\n');
  }
}

void AArch64TTIImpl::getUnrollingPreferences(Loop *L, ScalarEvolution &SE,
                                             TTI::UnrollingPreferences &UP,
                                             OptimizationRemarkEmitter *ORE) {
  // Enable partial unrolling and runtime unrolling.
  BaseT::getUnrollingPreferences(L, SE, UP, ORE);

  UP.UpperBound = true;

  // For inner loop, it is more likely to be a hot one, and the runtime check
  // can be promoted out from LICM pass, so the overhead is less, let's try
  // a larger threshold to unroll more loops.
  if (L->getLoopDepth() > 1)
    UP.PartialThreshold *= 2;

  // Disable partial & runtime unrolling on -Os.
  UP.PartialOptSizeThreshold = 0;

  if (ST->getProcFamily() == AArch64Subtarget::Falkor &&
      EnableFalkorHWPFUnrollFix)
    getFalkorUnrollingPreferences(L, SE, UP);

  // Scan the loop: don't unroll loops with calls as this could prevent
  // inlining. Don't unroll vector loops either, as they don't benefit much from
  // unrolling.
  for (auto *BB : L->getBlocks()) {
    for (auto &I : *BB) {
      // Don't unroll vectorised loop.
      if (I.getType()->isVectorTy())
        return;

      if (isa<CallInst>(I) || isa<InvokeInst>(I)) {
        if (const Function *F = cast<CallBase>(I).getCalledFunction()) {
          if (!isLoweredToCall(F))
            continue;
        }
        return;
      }
    }
  }

  // Enable runtime unrolling for in-order models
  // If mcpu is omitted, getProcFamily() returns AArch64Subtarget::Others, so by
  // checking for that case, we can ensure that the default behaviour is
  // unchanged
  if (ST->getProcFamily() != AArch64Subtarget::Others &&
      !ST->getSchedModel().isOutOfOrder()) {
    UP.Runtime = true;
    UP.Partial = true;
    UP.UnrollRemainder = true;
    UP.DefaultUnrollRuntimeCount = 4;

    UP.UnrollAndJam = true;
    UP.UnrollAndJamInnerLoopThreshold = 60;
  }
}

void AArch64TTIImpl::getPeelingPreferences(Loop *L, ScalarEvolution &SE,
                                           TTI::PeelingPreferences &PP) {
  BaseT::getPeelingPreferences(L, SE, PP);
}

Value *AArch64TTIImpl::getOrCreateResultFromMemIntrinsic(IntrinsicInst *Inst,
                                                         Type *ExpectedType) {
  switch (Inst->getIntrinsicID()) {
  default:
    return nullptr;
  case Intrinsic::aarch64_neon_st2:
  case Intrinsic::aarch64_neon_st3:
  case Intrinsic::aarch64_neon_st4: {
    // Create a struct type
    StructType *ST = dyn_cast<StructType>(ExpectedType);
    if (!ST)
      return nullptr;
    unsigned NumElts = Inst->arg_size() - 1;
    if (ST->getNumElements() != NumElts)
      return nullptr;
    for (unsigned i = 0, e = NumElts; i != e; ++i) {
      if (Inst->getArgOperand(i)->getType() != ST->getElementType(i))
        return nullptr;
    }
    Value *Res = PoisonValue::get(ExpectedType);
    IRBuilder<> Builder(Inst);
    for (unsigned i = 0, e = NumElts; i != e; ++i) {
      Value *L = Inst->getArgOperand(i);
      Res = Builder.CreateInsertValue(Res, L, i);
    }
    return Res;
  }
  case Intrinsic::aarch64_neon_ld2:
  case Intrinsic::aarch64_neon_ld3:
  case Intrinsic::aarch64_neon_ld4:
    if (Inst->getType() == ExpectedType)
      return Inst;
    return nullptr;
  }
}

bool AArch64TTIImpl::getTgtMemIntrinsic(IntrinsicInst *Inst,
                                        MemIntrinsicInfo &Info) {
  switch (Inst->getIntrinsicID()) {
  default:
    break;
  case Intrinsic::aarch64_neon_ld2:
  case Intrinsic::aarch64_neon_ld3:
  case Intrinsic::aarch64_neon_ld4:
    Info.ReadMem = true;
    Info.WriteMem = false;
    Info.PtrVal = Inst->getArgOperand(0);
    break;
  case Intrinsic::aarch64_neon_st2:
  case Intrinsic::aarch64_neon_st3:
  case Intrinsic::aarch64_neon_st4:
    Info.ReadMem = false;
    Info.WriteMem = true;
    Info.PtrVal = Inst->getArgOperand(Inst->arg_size() - 1);
    break;
  }

  switch (Inst->getIntrinsicID()) {
  default:
    return false;
  case Intrinsic::aarch64_neon_ld2:
  case Intrinsic::aarch64_neon_st2:
    Info.MatchingId = VECTOR_LDST_TWO_ELEMENTS;
    break;
  case Intrinsic::aarch64_neon_ld3:
  case Intrinsic::aarch64_neon_st3:
    Info.MatchingId = VECTOR_LDST_THREE_ELEMENTS;
    break;
  case Intrinsic::aarch64_neon_ld4:
  case Intrinsic::aarch64_neon_st4:
    Info.MatchingId = VECTOR_LDST_FOUR_ELEMENTS;
    break;
  }
  return true;
}

/// See if \p I should be considered for address type promotion. We check if \p
/// I is a sext with right type and used in memory accesses. If it used in a
/// "complex" getelementptr, we allow it to be promoted without finding other
/// sext instructions that sign extended the same initial value. A getelementptr
/// is considered as "complex" if it has more than 2 operands.
bool AArch64TTIImpl::shouldConsiderAddressTypePromotion(
    const Instruction &I, bool &AllowPromotionWithoutCommonHeader) {
  bool Considerable = false;
  AllowPromotionWithoutCommonHeader = false;
  if (!isa<SExtInst>(&I))
    return false;
  Type *ConsideredSExtType =
      Type::getInt64Ty(I.getParent()->getParent()->getContext());
  if (I.getType() != ConsideredSExtType)
    return false;
  // See if the sext is the one with the right type and used in at least one
  // GetElementPtrInst.
  for (const User *U : I.users()) {
    if (const GetElementPtrInst *GEPInst = dyn_cast<GetElementPtrInst>(U)) {
      Considerable = true;
      // A getelementptr is considered as "complex" if it has more than 2
      // operands. We will promote a SExt used in such complex GEP as we
      // expect some computation to be merged if they are done on 64 bits.
      if (GEPInst->getNumOperands() > 2) {
        AllowPromotionWithoutCommonHeader = true;
        break;
      }
    }
  }
  return Considerable;
}

bool AArch64TTIImpl::isLegalToVectorizeReduction(
    const RecurrenceDescriptor &RdxDesc, ElementCount VF) const {
  if (!VF.isScalable())
    return true;

  Type *Ty = RdxDesc.getRecurrenceType();
  if (Ty->isBFloatTy() || !isElementTypeLegalForScalableVector(Ty))
    return false;

  switch (RdxDesc.getRecurrenceKind()) {
  case RecurKind::Add:
  case RecurKind::FAdd:
  case RecurKind::And:
  case RecurKind::Or:
  case RecurKind::Xor:
  case RecurKind::SMin:
  case RecurKind::SMax:
  case RecurKind::UMin:
  case RecurKind::UMax:
  case RecurKind::FMin:
  case RecurKind::FMax:
  case RecurKind::SelectICmp:
  case RecurKind::SelectFCmp:
  case RecurKind::FMulAdd:
    return true;
  default:
    return false;
  }
}

InstructionCost
AArch64TTIImpl::getMinMaxReductionCost(Intrinsic::ID IID, VectorType *Ty,
                                       FastMathFlags FMF,
                                       TTI::TargetCostKind CostKind) {
  std::pair<InstructionCost, MVT> LT = getTypeLegalizationCost(Ty);

  if (LT.second.getScalarType() == MVT::f16 && !ST->hasFullFP16())
    return BaseT::getMinMaxReductionCost(IID, Ty, FMF, CostKind);

  InstructionCost LegalizationCost = 0;
  if (LT.first > 1) {
    Type *LegalVTy = EVT(LT.second).getTypeForEVT(Ty->getContext());
    IntrinsicCostAttributes Attrs(IID, LegalVTy, {LegalVTy, LegalVTy}, FMF);
    LegalizationCost = getIntrinsicInstrCost(Attrs, CostKind) * (LT.first - 1);
  }

  return LegalizationCost + /*Cost of horizontal reduction*/ 2;
}

InstructionCost AArch64TTIImpl::getArithmeticReductionCostSVE(
    unsigned Opcode, VectorType *ValTy, TTI::TargetCostKind CostKind) {
  std::pair<InstructionCost, MVT> LT = getTypeLegalizationCost(ValTy);
  InstructionCost LegalizationCost = 0;
  if (LT.first > 1) {
    Type *LegalVTy = EVT(LT.second).getTypeForEVT(ValTy->getContext());
    LegalizationCost = getArithmeticInstrCost(Opcode, LegalVTy, CostKind);
    LegalizationCost *= LT.first - 1;
  }

  int ISD = TLI->InstructionOpcodeToISD(Opcode);
  assert(ISD && "Invalid opcode");
  // Add the final reduction cost for the legal horizontal reduction
  switch (ISD) {
  case ISD::ADD:
  case ISD::AND:
  case ISD::OR:
  case ISD::XOR:
  case ISD::FADD:
    return LegalizationCost + 2;
  default:
    return InstructionCost::getInvalid();
  }
}

InstructionCost
AArch64TTIImpl::getArithmeticReductionCost(unsigned Opcode, VectorType *ValTy,
                                           std::optional<FastMathFlags> FMF,
                                           TTI::TargetCostKind CostKind) {
  if (TTI::requiresOrderedReduction(FMF)) {
    if (auto *FixedVTy = dyn_cast<FixedVectorType>(ValTy)) {
      InstructionCost BaseCost =
          BaseT::getArithmeticReductionCost(Opcode, ValTy, FMF, CostKind);
      // Add on extra cost to reflect the extra overhead on some CPUs. We still
      // end up vectorizing for more computationally intensive loops.
      return BaseCost + FixedVTy->getNumElements();
    }

    if (Opcode != Instruction::FAdd)
      return InstructionCost::getInvalid();

    auto *VTy = cast<ScalableVectorType>(ValTy);
    InstructionCost Cost =
        getArithmeticInstrCost(Opcode, VTy->getScalarType(), CostKind);
    Cost *= getMaxNumElements(VTy->getElementCount());
    return Cost;
  }

  if (isa<ScalableVectorType>(ValTy))
    return getArithmeticReductionCostSVE(Opcode, ValTy, CostKind);

  std::pair<InstructionCost, MVT> LT = getTypeLegalizationCost(ValTy);
  MVT MTy = LT.second;
  int ISD = TLI->InstructionOpcodeToISD(Opcode);
  assert(ISD && "Invalid opcode");

  // Horizontal adds can use the 'addv' instruction. We model the cost of these
  // instructions as twice a normal vector add, plus 1 for each legalization
  // step (LT.first). This is the only arithmetic vector reduction operation for
  // which we have an instruction.
  // OR, XOR and AND costs should match the codegen from:
  // OR: llvm/test/CodeGen/AArch64/reduce-or.ll
  // XOR: llvm/test/CodeGen/AArch64/reduce-xor.ll
  // AND: llvm/test/CodeGen/AArch64/reduce-and.ll
  static const CostTblEntry CostTblNoPairwise[]{
      {ISD::ADD, MVT::v8i8,   2},
      {ISD::ADD, MVT::v16i8,  2},
      {ISD::ADD, MVT::v4i16,  2},
      {ISD::ADD, MVT::v8i16,  2},
      {ISD::ADD, MVT::v4i32,  2},
      {ISD::ADD, MVT::v2i64,  2},
      {ISD::OR,  MVT::v8i8,  15},
      {ISD::OR,  MVT::v16i8, 17},
      {ISD::OR,  MVT::v4i16,  7},
      {ISD::OR,  MVT::v8i16,  9},
      {ISD::OR,  MVT::v2i32,  3},
      {ISD::OR,  MVT::v4i32,  5},
      {ISD::OR,  MVT::v2i64,  3},
      {ISD::XOR, MVT::v8i8,  15},
      {ISD::XOR, MVT::v16i8, 17},
      {ISD::XOR, MVT::v4i16,  7},
      {ISD::XOR, MVT::v8i16,  9},
      {ISD::XOR, MVT::v2i32,  3},
      {ISD::XOR, MVT::v4i32,  5},
      {ISD::XOR, MVT::v2i64,  3},
      {ISD::AND, MVT::v8i8,  15},
      {ISD::AND, MVT::v16i8, 17},
      {ISD::AND, MVT::v4i16,  7},
      {ISD::AND, MVT::v8i16,  9},
      {ISD::AND, MVT::v2i32,  3},
      {ISD::AND, MVT::v4i32,  5},
      {ISD::AND, MVT::v2i64,  3},
  };
  switch (ISD) {
  default:
    break;
  case ISD::ADD:
    if (const auto *Entry = CostTableLookup(CostTblNoPairwise, ISD, MTy))
      return (LT.first - 1) + Entry->Cost;
    break;
  case ISD::XOR:
  case ISD::AND:
  case ISD::OR:
    const auto *Entry = CostTableLookup(CostTblNoPairwise, ISD, MTy);
    if (!Entry)
      break;
    auto *ValVTy = cast<FixedVectorType>(ValTy);
    if (MTy.getVectorNumElements() <= ValVTy->getNumElements() &&
        isPowerOf2_32(ValVTy->getNumElements())) {
      InstructionCost ExtraCost = 0;
      if (LT.first != 1) {
        // Type needs to be split, so there is an extra cost of LT.first - 1
        // arithmetic ops.
        auto *Ty = FixedVectorType::get(ValTy->getElementType(),
                                        MTy.getVectorNumElements());
        ExtraCost = getArithmeticInstrCost(Opcode, Ty, CostKind);
        ExtraCost *= LT.first - 1;
      }
      // All and/or/xor of i1 will be lowered with maxv/minv/addv + fmov
      auto Cost = ValVTy->getElementType()->isIntegerTy(1) ? 2 : Entry->Cost;
      return Cost + ExtraCost;
    }
    break;
  }
  return BaseT::getArithmeticReductionCost(Opcode, ValTy, FMF, CostKind);
}

InstructionCost AArch64TTIImpl::getSpliceCost(VectorType *Tp, int Index) {
  static const CostTblEntry ShuffleTbl[] = {
      { TTI::SK_Splice, MVT::nxv16i8,  1 },
      { TTI::SK_Splice, MVT::nxv8i16,  1 },
      { TTI::SK_Splice, MVT::nxv4i32,  1 },
      { TTI::SK_Splice, MVT::nxv2i64,  1 },
      { TTI::SK_Splice, MVT::nxv2f16,  1 },
      { TTI::SK_Splice, MVT::nxv4f16,  1 },
      { TTI::SK_Splice, MVT::nxv8f16,  1 },
      { TTI::SK_Splice, MVT::nxv2bf16, 1 },
      { TTI::SK_Splice, MVT::nxv4bf16, 1 },
      { TTI::SK_Splice, MVT::nxv8bf16, 1 },
      { TTI::SK_Splice, MVT::nxv2f32,  1 },
      { TTI::SK_Splice, MVT::nxv4f32,  1 },
      { TTI::SK_Splice, MVT::nxv2f64,  1 },
  };

  // The code-generator is currently not able to handle scalable vectors
  // of <vscale x 1 x eltty> yet, so return an invalid cost to avoid selecting
  // it. This change will be removed when code-generation for these types is
  // sufficiently reliable.
  if (Tp->getElementCount() == ElementCount::getScalable(1))
    return InstructionCost::getInvalid();

  std::pair<InstructionCost, MVT> LT = getTypeLegalizationCost(Tp);
  Type *LegalVTy = EVT(LT.second).getTypeForEVT(Tp->getContext());
  TTI::TargetCostKind CostKind = TTI::TCK_RecipThroughput;
  EVT PromotedVT = LT.second.getScalarType() == MVT::i1
                       ? TLI->getPromotedVTForPredicate(EVT(LT.second))
                       : LT.second;
  Type *PromotedVTy = EVT(PromotedVT).getTypeForEVT(Tp->getContext());
  InstructionCost LegalizationCost = 0;
  if (Index < 0) {
    LegalizationCost =
        getCmpSelInstrCost(Instruction::ICmp, PromotedVTy, PromotedVTy,
                           CmpInst::BAD_ICMP_PREDICATE, CostKind) +
        getCmpSelInstrCost(Instruction::Select, PromotedVTy, LegalVTy,
                           CmpInst::BAD_ICMP_PREDICATE, CostKind);
  }

  // Predicated splice are promoted when lowering. See AArch64ISelLowering.cpp
  // Cost performed on a promoted type.
  if (LT.second.getScalarType() == MVT::i1) {
    LegalizationCost +=
        getCastInstrCost(Instruction::ZExt, PromotedVTy, LegalVTy,
                         TTI::CastContextHint::None, CostKind) +
        getCastInstrCost(Instruction::Trunc, LegalVTy, PromotedVTy,
                         TTI::CastContextHint::None, CostKind);
  }
  const auto *Entry =
      CostTableLookup(ShuffleTbl, TTI::SK_Splice, PromotedVT.getSimpleVT());
  assert(Entry && "Illegal Type for Splice");
  LegalizationCost += Entry->Cost;
  return LegalizationCost * LT.first;
}

InstructionCost AArch64TTIImpl::getShuffleCost(TTI::ShuffleKind Kind,
                                               VectorType *Tp,
                                               ArrayRef<int> Mask,
                                               TTI::TargetCostKind CostKind,
                                               int Index, VectorType *SubTp,
                                               ArrayRef<const Value *> Args) {
  std::pair<InstructionCost, MVT> LT = getTypeLegalizationCost(Tp);
  // If we have a Mask, and the LT is being legalized somehow, split the Mask
  // into smaller vectors and sum the cost of each shuffle.
  if (!Mask.empty() && isa<FixedVectorType>(Tp) && LT.second.isVector() &&
      Tp->getScalarSizeInBits() == LT.second.getScalarSizeInBits() &&
      cast<FixedVectorType>(Tp)->getNumElements() >
          LT.second.getVectorNumElements() &&
      !Index && !SubTp) {
    unsigned TpNumElts = cast<FixedVectorType>(Tp)->getNumElements();
    assert(Mask.size() == TpNumElts && "Expected Mask and Tp size to match!");
    unsigned LTNumElts = LT.second.getVectorNumElements();
    unsigned NumVecs = (TpNumElts + LTNumElts - 1) / LTNumElts;
    VectorType *NTp =
        VectorType::get(Tp->getScalarType(), LT.second.getVectorElementCount());
    InstructionCost Cost;
    for (unsigned N = 0; N < NumVecs; N++) {
      SmallVector<int> NMask;
      // Split the existing mask into chunks of size LTNumElts. Track the source
      // sub-vectors to ensure the result has at most 2 inputs.
      unsigned Source1, Source2;
      unsigned NumSources = 0;
      for (unsigned E = 0; E < LTNumElts; E++) {
        int MaskElt = (N * LTNumElts + E < TpNumElts) ? Mask[N * LTNumElts + E]
                                                      : PoisonMaskElem;
        if (MaskElt < 0) {
          NMask.push_back(PoisonMaskElem);
          continue;
        }

        // Calculate which source from the input this comes from and whether it
        // is new to us.
        unsigned Source = MaskElt / LTNumElts;
        if (NumSources == 0) {
          Source1 = Source;
          NumSources = 1;
        } else if (NumSources == 1 && Source != Source1) {
          Source2 = Source;
          NumSources = 2;
        } else if (NumSources >= 2 && Source != Source1 && Source != Source2) {
          NumSources++;
        }

        // Add to the new mask. For the NumSources>2 case these are not correct,
        // but are only used for the modular lane number.
        if (Source == Source1)
          NMask.push_back(MaskElt % LTNumElts);
        else if (Source == Source2)
          NMask.push_back(MaskElt % LTNumElts + LTNumElts);
        else
          NMask.push_back(MaskElt % LTNumElts);
      }
      // If the sub-mask has at most 2 input sub-vectors then re-cost it using
      // getShuffleCost. If not then cost it using the worst case.
      if (NumSources <= 2)
        Cost += getShuffleCost(NumSources <= 1 ? TTI::SK_PermuteSingleSrc
                                               : TTI::SK_PermuteTwoSrc,
                               NTp, NMask, CostKind, 0, nullptr, Args);
      else if (any_of(enumerate(NMask), [&](const auto &ME) {
                 return ME.value() % LTNumElts == ME.index();
               }))
        Cost += LTNumElts - 1;
      else
        Cost += LTNumElts;
    }
    return Cost;
  }

  Kind = improveShuffleKindFromMask(Kind, Mask);

  // Check for broadcast loads, which are supported by the LD1R instruction.
  // In terms of code-size, the shuffle vector is free when a load + dup get
  // folded into a LD1R. That's what we check and return here. For performance
  // and reciprocal throughput, a LD1R is not completely free. In this case, we
  // return the cost for the broadcast below (i.e. 1 for most/all types), so
  // that we model the load + dup sequence slightly higher because LD1R is a
  // high latency instruction.
  if (CostKind == TTI::TCK_CodeSize && Kind == TTI::SK_Broadcast) {
    bool IsLoad = !Args.empty() && isa<LoadInst>(Args[0]);
    if (IsLoad && LT.second.isVector() &&
        isLegalBroadcastLoad(Tp->getElementType(),
                             LT.second.getVectorElementCount()))
      return 0;
  }

  // If we have 4 elements for the shuffle and a Mask, get the cost straight
  // from the perfect shuffle tables.
  if (Mask.size() == 4 && Tp->getElementCount() == ElementCount::getFixed(4) &&
      (Tp->getScalarSizeInBits() == 16 || Tp->getScalarSizeInBits() == 32) &&
      all_of(Mask, [](int E) { return E < 8; }))
    return getPerfectShuffleCost(Mask);

  if (Kind == TTI::SK_Broadcast || Kind == TTI::SK_Transpose ||
      Kind == TTI::SK_Select || Kind == TTI::SK_PermuteSingleSrc ||
      Kind == TTI::SK_Reverse || Kind == TTI::SK_Splice) {
    static const CostTblEntry ShuffleTbl[] = {
        // Broadcast shuffle kinds can be performed with 'dup'.
        {TTI::SK_Broadcast, MVT::v8i8, 1},
        {TTI::SK_Broadcast, MVT::v16i8, 1},
        {TTI::SK_Broadcast, MVT::v4i16, 1},
        {TTI::SK_Broadcast, MVT::v8i16, 1},
        {TTI::SK_Broadcast, MVT::v2i32, 1},
        {TTI::SK_Broadcast, MVT::v4i32, 1},
        {TTI::SK_Broadcast, MVT::v2i64, 1},
        {TTI::SK_Broadcast, MVT::v4f16, 1},
        {TTI::SK_Broadcast, MVT::v8f16, 1},
        {TTI::SK_Broadcast, MVT::v2f32, 1},
        {TTI::SK_Broadcast, MVT::v4f32, 1},
        {TTI::SK_Broadcast, MVT::v2f64, 1},
        // Transpose shuffle kinds can be performed with 'trn1/trn2' and
        // 'zip1/zip2' instructions.
        {TTI::SK_Transpose, MVT::v8i8, 1},
        {TTI::SK_Transpose, MVT::v16i8, 1},
        {TTI::SK_Transpose, MVT::v4i16, 1},
        {TTI::SK_Transpose, MVT::v8i16, 1},
        {TTI::SK_Transpose, MVT::v2i32, 1},
        {TTI::SK_Transpose, MVT::v4i32, 1},
        {TTI::SK_Transpose, MVT::v2i64, 1},
        {TTI::SK_Transpose, MVT::v4f16, 1},
        {TTI::SK_Transpose, MVT::v8f16, 1},
        {TTI::SK_Transpose, MVT::v2f32, 1},
        {TTI::SK_Transpose, MVT::v4f32, 1},
        {TTI::SK_Transpose, MVT::v2f64, 1},
        // Select shuffle kinds.
        // TODO: handle vXi8/vXi16.
        {TTI::SK_Select, MVT::v2i32, 1}, // mov.
        {TTI::SK_Select, MVT::v4i32, 2}, // rev+trn (or similar).
        {TTI::SK_Select, MVT::v2i64, 1}, // mov.
        {TTI::SK_Select, MVT::v2f32, 1}, // mov.
        {TTI::SK_Select, MVT::v4f32, 2}, // rev+trn (or similar).
        {TTI::SK_Select, MVT::v2f64, 1}, // mov.
        // PermuteSingleSrc shuffle kinds.
        {TTI::SK_PermuteSingleSrc, MVT::v2i32, 1}, // mov.
        {TTI::SK_PermuteSingleSrc, MVT::v4i32, 3}, // perfectshuffle worst case.
        {TTI::SK_PermuteSingleSrc, MVT::v2i64, 1}, // mov.
        {TTI::SK_PermuteSingleSrc, MVT::v2f32, 1}, // mov.
        {TTI::SK_PermuteSingleSrc, MVT::v4f32, 3}, // perfectshuffle worst case.
        {TTI::SK_PermuteSingleSrc, MVT::v2f64, 1}, // mov.
        {TTI::SK_PermuteSingleSrc, MVT::v4i16, 3}, // perfectshuffle worst case.
        {TTI::SK_PermuteSingleSrc, MVT::v4f16, 3}, // perfectshuffle worst case.
        {TTI::SK_PermuteSingleSrc, MVT::v4bf16, 3}, // same
        {TTI::SK_PermuteSingleSrc, MVT::v8i16, 8},  // constpool + load + tbl
        {TTI::SK_PermuteSingleSrc, MVT::v8f16, 8},  // constpool + load + tbl
        {TTI::SK_PermuteSingleSrc, MVT::v8bf16, 8}, // constpool + load + tbl
        {TTI::SK_PermuteSingleSrc, MVT::v8i8, 8},   // constpool + load + tbl
        {TTI::SK_PermuteSingleSrc, MVT::v16i8, 8},  // constpool + load + tbl
        // Reverse can be lowered with `rev`.
        {TTI::SK_Reverse, MVT::v2i32, 1}, // REV64
        {TTI::SK_Reverse, MVT::v4i32, 2}, // REV64; EXT
        {TTI::SK_Reverse, MVT::v2i64, 1}, // EXT
        {TTI::SK_Reverse, MVT::v2f32, 1}, // REV64
        {TTI::SK_Reverse, MVT::v4f32, 2}, // REV64; EXT
        {TTI::SK_Reverse, MVT::v2f64, 1}, // EXT
        {TTI::SK_Reverse, MVT::v8f16, 2}, // REV64; EXT
        {TTI::SK_Reverse, MVT::v8i16, 2}, // REV64; EXT
        {TTI::SK_Reverse, MVT::v16i8, 2}, // REV64; EXT
        {TTI::SK_Reverse, MVT::v4f16, 1}, // REV64
        {TTI::SK_Reverse, MVT::v4i16, 1}, // REV64
        {TTI::SK_Reverse, MVT::v8i8, 1},  // REV64
        // Splice can all be lowered as `ext`.
        {TTI::SK_Splice, MVT::v2i32, 1},
        {TTI::SK_Splice, MVT::v4i32, 1},
        {TTI::SK_Splice, MVT::v2i64, 1},
        {TTI::SK_Splice, MVT::v2f32, 1},
        {TTI::SK_Splice, MVT::v4f32, 1},
        {TTI::SK_Splice, MVT::v2f64, 1},
        {TTI::SK_Splice, MVT::v8f16, 1},
        {TTI::SK_Splice, MVT::v8bf16, 1},
        {TTI::SK_Splice, MVT::v8i16, 1},
        {TTI::SK_Splice, MVT::v16i8, 1},
        {TTI::SK_Splice, MVT::v4bf16, 1},
        {TTI::SK_Splice, MVT::v4f16, 1},
        {TTI::SK_Splice, MVT::v4i16, 1},
        {TTI::SK_Splice, MVT::v8i8, 1},
        // Broadcast shuffle kinds for scalable vectors
        {TTI::SK_Broadcast, MVT::nxv16i8, 1},
        {TTI::SK_Broadcast, MVT::nxv8i16, 1},
        {TTI::SK_Broadcast, MVT::nxv4i32, 1},
        {TTI::SK_Broadcast, MVT::nxv2i64, 1},
        {TTI::SK_Broadcast, MVT::nxv2f16, 1},
        {TTI::SK_Broadcast, MVT::nxv4f16, 1},
        {TTI::SK_Broadcast, MVT::nxv8f16, 1},
        {TTI::SK_Broadcast, MVT::nxv2bf16, 1},
        {TTI::SK_Broadcast, MVT::nxv4bf16, 1},
        {TTI::SK_Broadcast, MVT::nxv8bf16, 1},
        {TTI::SK_Broadcast, MVT::nxv2f32, 1},
        {TTI::SK_Broadcast, MVT::nxv4f32, 1},
        {TTI::SK_Broadcast, MVT::nxv2f64, 1},
        {TTI::SK_Broadcast, MVT::nxv16i1, 1},
        {TTI::SK_Broadcast, MVT::nxv8i1, 1},
        {TTI::SK_Broadcast, MVT::nxv4i1, 1},
        {TTI::SK_Broadcast, MVT::nxv2i1, 1},
        // Handle the cases for vector.reverse with scalable vectors
        {TTI::SK_Reverse, MVT::nxv16i8, 1},
        {TTI::SK_Reverse, MVT::nxv8i16, 1},
        {TTI::SK_Reverse, MVT::nxv4i32, 1},
        {TTI::SK_Reverse, MVT::nxv2i64, 1},
        {TTI::SK_Reverse, MVT::nxv2f16, 1},
        {TTI::SK_Reverse, MVT::nxv4f16, 1},
        {TTI::SK_Reverse, MVT::nxv8f16, 1},
        {TTI::SK_Reverse, MVT::nxv2bf16, 1},
        {TTI::SK_Reverse, MVT::nxv4bf16, 1},
        {TTI::SK_Reverse, MVT::nxv8bf16, 1},
        {TTI::SK_Reverse, MVT::nxv2f32, 1},
        {TTI::SK_Reverse, MVT::nxv4f32, 1},
        {TTI::SK_Reverse, MVT::nxv2f64, 1},
        {TTI::SK_Reverse, MVT::nxv16i1, 1},
        {TTI::SK_Reverse, MVT::nxv8i1, 1},
        {TTI::SK_Reverse, MVT::nxv4i1, 1},
        {TTI::SK_Reverse, MVT::nxv2i1, 1},
    };
    if (const auto *Entry = CostTableLookup(ShuffleTbl, Kind, LT.second))
      return LT.first * Entry->Cost;
  }

  if (Kind == TTI::SK_Splice && isa<ScalableVectorType>(Tp))
    return getSpliceCost(Tp, Index);

  // Inserting a subvector can often be done with either a D, S or H register
  // move, so long as the inserted vector is "aligned".
  if (Kind == TTI::SK_InsertSubvector && LT.second.isFixedLengthVector() &&
      LT.second.getSizeInBits() <= 128 && SubTp) {
    std::pair<InstructionCost, MVT> SubLT = getTypeLegalizationCost(SubTp);
    if (SubLT.second.isVector()) {
      int NumElts = LT.second.getVectorNumElements();
      int NumSubElts = SubLT.second.getVectorNumElements();
      if ((Index % NumSubElts) == 0 && (NumElts % NumSubElts) == 0)
        return SubLT.first;
    }
  }

  return BaseT::getShuffleCost(Kind, Tp, Mask, CostKind, Index, SubTp);
}

static bool containsDecreasingPointers(Loop *TheLoop,
                                       PredicatedScalarEvolution *PSE) {
  const auto &Strides = DenseMap<Value *, const SCEV *>();
  for (BasicBlock *BB : TheLoop->blocks()) {
    // Scan the instructions in the block and look for addresses that are
    // consecutive and decreasing.
    for (Instruction &I : *BB) {
      if (isa<LoadInst>(&I) || isa<StoreInst>(&I)) {
        Value *Ptr = getLoadStorePointerOperand(&I);
        Type *AccessTy = getLoadStoreType(&I);
        if (getPtrStride(*PSE, AccessTy, Ptr, TheLoop, Strides, /*Assume=*/true,
                         /*ShouldCheckWrap=*/false)
                .value_or(0) < 0)
          return true;
      }
    }
  }
  return false;
}

bool AArch64TTIImpl::preferPredicateOverEpilogue(TailFoldingInfo *TFI) {
  if (!ST->hasSVE())
    return false;

  // We don't currently support vectorisation with interleaving for SVE - with
  // such loops we're better off not using tail-folding. This gives us a chance
  // to fall back on fixed-width vectorisation using NEON's ld2/st2/etc.
  if (TFI->IAI->hasGroups())
    return false;

  TailFoldingOpts Required = TailFoldingOpts::Disabled;
  if (TFI->LVL->getReductionVars().size())
    Required |= TailFoldingOpts::Reductions;
  if (TFI->LVL->getFixedOrderRecurrences().size())
    Required |= TailFoldingOpts::Recurrences;

  // We call this to discover whether any load/store pointers in the loop have
  // negative strides. This will require extra work to reverse the loop
  // predicate, which may be expensive.
  if (containsDecreasingPointers(TFI->LVL->getLoop(),
                                 TFI->LVL->getPredicatedScalarEvolution()))
    Required |= TailFoldingOpts::Reverse;
  if (Required == TailFoldingOpts::Disabled)
    Required |= TailFoldingOpts::Simple;

  if (!TailFoldingOptionLoc.satisfies(ST->getSVETailFoldingDefaultOpts(),
                                      Required))
    return false;

  // Don't tail-fold for tight loops where we would be better off interleaving
  // with an unpredicated loop.
  unsigned NumInsns = 0;
  for (BasicBlock *BB : TFI->LVL->getLoop()->blocks()) {
    NumInsns += BB->sizeWithoutDebug();
  }

  // We expect 4 of these to be a IV PHI, IV add, IV compare and branch.
  return NumInsns >= SVETailFoldInsnThreshold;
}

InstructionCost
AArch64TTIImpl::getScalingFactorCost(Type *Ty, GlobalValue *BaseGV,
                                     int64_t BaseOffset, bool HasBaseReg,
                                     int64_t Scale, unsigned AddrSpace) const {
  // Scaling factors are not free at all.
  // Operands                     | Rt Latency
  // -------------------------------------------
  // Rt, [Xn, Xm]                 | 4
  // -------------------------------------------
  // Rt, [Xn, Xm, lsl #imm]       | Rn: 4 Rm: 5
  // Rt, [Xn, Wm, <extend> #imm]  |
  TargetLoweringBase::AddrMode AM;
  AM.BaseGV = BaseGV;
  AM.BaseOffs = BaseOffset;
  AM.HasBaseReg = HasBaseReg;
  AM.Scale = Scale;
  if (getTLI()->isLegalAddressingMode(DL, AM, Ty, AddrSpace))
    // Scale represents reg2 * scale, thus account for 1 if
    // it is not equal to 0 or 1.
    return AM.Scale != 0 && AM.Scale != 1;
  return -1;
}<|MERGE_RESOLUTION|>--- conflicted
+++ resolved
@@ -6,200 +6,26 @@
 //
 //===----------------------------------------------------------------------===//
 
+#include "AArch64ExpandImm.h"
 #include "AArch64TargetTransformInfo.h"
-#include "AArch64ExpandImm.h"
-#include "AArch64PerfectShuffle.h"
 #include "MCTargetDesc/AArch64AddressingModes.h"
-#include "llvm/Analysis/IVDescriptors.h"
 #include "llvm/Analysis/LoopInfo.h"
 #include "llvm/Analysis/TargetTransformInfo.h"
 #include "llvm/CodeGen/BasicTTIImpl.h"
 #include "llvm/CodeGen/CostTable.h"
 #include "llvm/CodeGen/TargetLowering.h"
 #include "llvm/IR/IntrinsicInst.h"
-#include "llvm/IR/Intrinsics.h"
-#include "llvm/IR/IntrinsicsAArch64.h"
-#include "llvm/IR/PatternMatch.h"
 #include "llvm/Support/Debug.h"
-#include "llvm/Transforms/InstCombine/InstCombiner.h"
-#include "llvm/Transforms/Vectorize/LoopVectorizationLegality.h"
 #include <algorithm>
-#include <optional>
 using namespace llvm;
-using namespace llvm::PatternMatch;
 
 #define DEBUG_TYPE "aarch64tti"
 
 static cl::opt<bool> EnableFalkorHWPFUnrollFix("enable-falkor-hwpf-unroll-fix",
                                                cl::init(true), cl::Hidden);
 
-static cl::opt<unsigned> SVEGatherOverhead("sve-gather-overhead", cl::init(10),
-                                           cl::Hidden);
-
-static cl::opt<unsigned> SVEScatterOverhead("sve-scatter-overhead",
-                                            cl::init(10), cl::Hidden);
-
-static cl::opt<unsigned> SVETailFoldInsnThreshold("sve-tail-folding-insn-threshold",
-                                                  cl::init(15), cl::Hidden);
-
-static cl::opt<unsigned>
-    NeonNonConstStrideOverhead("neon-nonconst-stride-overhead", cl::init(10),
-                               cl::Hidden);
-
-namespace {
-class TailFoldingOption {
-  // These bitfields will only ever be set to something non-zero in operator=,
-  // when setting the -sve-tail-folding option. This option should always be of
-  // the form (default|simple|all|disable)[+(Flag1|Flag2|etc)], where here
-  // InitialBits is one of (disabled|all|simple). EnableBits represents
-  // additional flags we're enabling, and DisableBits for those flags we're
-  // disabling. The default flag is tracked in the variable NeedsDefault, since
-  // at the time of setting the option we may not know what the default value
-  // for the CPU is.
-  TailFoldingOpts InitialBits = TailFoldingOpts::Disabled;
-  TailFoldingOpts EnableBits = TailFoldingOpts::Disabled;
-  TailFoldingOpts DisableBits = TailFoldingOpts::Disabled;
-
-  // This value needs to be initialised to true in case the user does not
-  // explicitly set the -sve-tail-folding option.
-  bool NeedsDefault = true;
-
-  void setInitialBits(TailFoldingOpts Bits) { InitialBits = Bits; }
-
-  void setNeedsDefault(bool V) { NeedsDefault = V; }
-
-  void setEnableBit(TailFoldingOpts Bit) {
-    EnableBits |= Bit;
-    DisableBits &= ~Bit;
-  }
-
-  void setDisableBit(TailFoldingOpts Bit) {
-    EnableBits &= ~Bit;
-    DisableBits |= Bit;
-  }
-
-  TailFoldingOpts getBits(TailFoldingOpts DefaultBits) const {
-    TailFoldingOpts Bits = TailFoldingOpts::Disabled;
-
-    assert((InitialBits == TailFoldingOpts::Disabled || !NeedsDefault) &&
-           "Initial bits should only include one of "
-           "(disabled|all|simple|default)");
-    Bits = NeedsDefault ? DefaultBits : InitialBits;
-    Bits |= EnableBits;
-    Bits &= ~DisableBits;
-
-    return Bits;
-  }
-
-  void reportError(std::string Opt) {
-    errs() << "invalid argument '" << Opt
-           << "' to -sve-tail-folding=; the option should be of the form\n"
-              "  (disabled|all|default|simple)[+(reductions|recurrences"
-              "|reverse|noreductions|norecurrences|noreverse)]\n";
-    report_fatal_error("Unrecognised tail-folding option");
-  }
-
-public:
-
-  void operator=(const std::string &Val) {
-    // If the user explicitly sets -sve-tail-folding= then treat as an error.
-    if (Val.empty()) {
-      reportError("");
-      return;
-    }
-
-    // Since the user is explicitly setting the option we don't automatically
-    // need the default unless they require it.
-    setNeedsDefault(false);
-
-    SmallVector<StringRef, 4> TailFoldTypes;
-    StringRef(Val).split(TailFoldTypes, '+', -1, false);
-
-    unsigned StartIdx = 1;
-    if (TailFoldTypes[0] == "disabled")
-      setInitialBits(TailFoldingOpts::Disabled);
-    else if (TailFoldTypes[0] == "all")
-      setInitialBits(TailFoldingOpts::All);
-    else if (TailFoldTypes[0] == "default")
-      setNeedsDefault(true);
-    else if (TailFoldTypes[0] == "simple")
-      setInitialBits(TailFoldingOpts::Simple);
-    else {
-      StartIdx = 0;
-      setInitialBits(TailFoldingOpts::Disabled);
-    }
-
-    for (unsigned I = StartIdx; I < TailFoldTypes.size(); I++) {
-      if (TailFoldTypes[I] == "reductions")
-        setEnableBit(TailFoldingOpts::Reductions);
-      else if (TailFoldTypes[I] == "recurrences")
-        setEnableBit(TailFoldingOpts::Recurrences);
-      else if (TailFoldTypes[I] == "reverse")
-        setEnableBit(TailFoldingOpts::Reverse);
-      else if (TailFoldTypes[I] == "noreductions")
-        setDisableBit(TailFoldingOpts::Reductions);
-      else if (TailFoldTypes[I] == "norecurrences")
-        setDisableBit(TailFoldingOpts::Recurrences);
-      else if (TailFoldTypes[I] == "noreverse")
-        setDisableBit(TailFoldingOpts::Reverse);
-      else
-        reportError(Val);
-    }
-  }
-
-  bool satisfies(TailFoldingOpts DefaultBits, TailFoldingOpts Required) const {
-    return (getBits(DefaultBits) & Required) == Required;
-  }
-};
-} // namespace
-
-TailFoldingOption TailFoldingOptionLoc;
-
-cl::opt<TailFoldingOption, true, cl::parser<std::string>> SVETailFolding(
-    "sve-tail-folding",
-    cl::desc(
-        "Control the use of vectorisation using tail-folding for SVE where the"
-        " option is specified in the form (Initial)[+(Flag1|Flag2|...)]:"
-        "\ndisabled      (Initial) No loop types will vectorize using "
-        "tail-folding"
-        "\ndefault       (Initial) Uses the default tail-folding settings for "
-        "the target CPU"
-        "\nall           (Initial) All legal loop types will vectorize using "
-        "tail-folding"
-        "\nsimple        (Initial) Use tail-folding for simple loops (not "
-        "reductions or recurrences)"
-        "\nreductions    Use tail-folding for loops containing reductions"
-        "\nnoreductions  Inverse of above"
-        "\nrecurrences   Use tail-folding for loops containing fixed order "
-        "recurrences"
-        "\nnorecurrences Inverse of above"
-        "\nreverse       Use tail-folding for loops requiring reversed "
-        "predicates"
-        "\nnoreverse     Inverse of above"),
-    cl::location(TailFoldingOptionLoc));
-
-// Experimental option that will only be fully functional when the
-// code-generator is changed to use SVE instead of NEON for all fixed-width
-// operations.
-static cl::opt<bool> EnableFixedwidthAutovecInStreamingMode(
-    "enable-fixedwidth-autovec-in-streaming-mode", cl::init(false), cl::Hidden);
-
-// Experimental option that will only be fully functional when the cost-model
-// and code-generator have been changed to avoid using scalable vector
-// instructions that are not legal in streaming SVE mode.
-static cl::opt<bool> EnableScalableAutovecInStreamingMode(
-    "enable-scalable-autovec-in-streaming-mode", cl::init(false), cl::Hidden);
-
 bool AArch64TTIImpl::areInlineCompatible(const Function *Caller,
                                          const Function *Callee) const {
-  SMEAttrs CallerAttrs(*Caller);
-  SMEAttrs CalleeAttrs(*Callee);
-  if (CallerAttrs.requiresSMChange(CalleeAttrs,
-                                   /*BodyOverridesInterface=*/true) ||
-      CallerAttrs.requiresLazySave(CalleeAttrs) ||
-      CalleeAttrs.hasNewZAInterface())
-    return false;
-
   const TargetMachine &TM = getTLI()->getTargetMachine();
 
   const FeatureBitset &CallerBits =
@@ -212,41 +38,10 @@
   return (CallerBits & CalleeBits) == CalleeBits;
 }
 
-bool AArch64TTIImpl::areTypesABICompatible(
-    const Function *Caller, const Function *Callee,
-    const ArrayRef<Type *> &Types) const {
-  if (!BaseT::areTypesABICompatible(Caller, Callee, Types))
-    return false;
-
-  // We need to ensure that argument promotion does not attempt to promote
-  // pointers to fixed-length vector types larger than 128 bits like
-  // <8 x float> (and pointers to aggregate types which have such fixed-length
-  // vector type members) into the values of the pointees. Such vector types
-  // are used for SVE VLS but there is no ABI for SVE VLS arguments and the
-  // backend cannot lower such value arguments. The 128-bit fixed-length SVE
-  // types can be safely treated as 128-bit NEON types and they cannot be
-  // distinguished in IR.
-  if (ST->useSVEForFixedLengthVectors() && llvm::any_of(Types, [](Type *Ty) {
-        auto FVTy = dyn_cast<FixedVectorType>(Ty);
-        return FVTy &&
-               FVTy->getScalarSizeInBits() * FVTy->getNumElements() > 128;
-      }))
-    return false;
-
-  return true;
-}
-
-bool AArch64TTIImpl::shouldMaximizeVectorBandwidth(
-    TargetTransformInfo::RegisterKind K) const {
-  assert(K != TargetTransformInfo::RGK_Scalar);
-  return (K == TargetTransformInfo::RGK_FixedWidthVector &&
-          ST->isNeonAvailable());
-}
-
 /// Calculate the cost of materializing a 64-bit value. This helper
 /// method might only calculate a fraction of a larger immediate. Therefore it
 /// is valid to return a cost of ZERO.
-InstructionCost AArch64TTIImpl::getIntImmCost(int64_t Val) {
+int AArch64TTIImpl::getIntImmCost(int64_t Val) {
   // Check if the immediate can be encoded within an instruction.
   if (Val == 0 || AArch64_AM::isLogicalImmediate(Val, 64))
     return 0;
@@ -261,8 +56,7 @@
 }
 
 /// Calculate the cost of materializing the given constant.
-InstructionCost AArch64TTIImpl::getIntImmCost(const APInt &Imm, Type *Ty,
-                                              TTI::TargetCostKind CostKind) {
+int AArch64TTIImpl::getIntImmCost(const APInt &Imm, Type *Ty) {
   assert(Ty->isIntegerTy());
 
   unsigned BitSize = Ty->getPrimitiveSizeInBits();
@@ -276,20 +70,18 @@
 
   // Split the constant into 64-bit chunks and calculate the cost for each
   // chunk.
-  InstructionCost Cost = 0;
+  int Cost = 0;
   for (unsigned ShiftVal = 0; ShiftVal < BitSize; ShiftVal += 64) {
     APInt Tmp = ImmVal.ashr(ShiftVal).sextOrTrunc(64);
     int64_t Val = Tmp.getSExtValue();
     Cost += getIntImmCost(Val);
   }
   // We need at least one instruction to materialze the constant.
-  return std::max<InstructionCost>(1, Cost);
-}
-
-InstructionCost AArch64TTIImpl::getIntImmCostInst(unsigned Opcode, unsigned Idx,
-                                                  const APInt &Imm, Type *Ty,
-                                                  TTI::TargetCostKind CostKind,
-                                                  Instruction *Inst) {
+  return std::max(1, Cost);
+}
+
+int AArch64TTIImpl::getIntImmCost(unsigned Opcode, unsigned Idx,
+                                  const APInt &Imm, Type *Ty) {
   assert(Ty->isIntegerTy());
 
   unsigned BitSize = Ty->getPrimitiveSizeInBits();
@@ -346,18 +138,16 @@
 
   if (Idx == ImmIdx) {
     int NumConstants = (BitSize + 63) / 64;
-    InstructionCost Cost = AArch64TTIImpl::getIntImmCost(Imm, Ty, CostKind);
+    int Cost = AArch64TTIImpl::getIntImmCost(Imm, Ty);
     return (Cost <= NumConstants * TTI::TCC_Basic)
                ? static_cast<int>(TTI::TCC_Free)
                : Cost;
   }
-  return AArch64TTIImpl::getIntImmCost(Imm, Ty, CostKind);
-}
-
-InstructionCost
-AArch64TTIImpl::getIntImmCostIntrin(Intrinsic::ID IID, unsigned Idx,
-                                    const APInt &Imm, Type *Ty,
-                                    TTI::TargetCostKind CostKind) {
+  return AArch64TTIImpl::getIntImmCost(Imm, Ty);
+}
+
+int AArch64TTIImpl::getIntImmCost(Intrinsic::ID IID, unsigned Idx,
+                                  const APInt &Imm, Type *Ty) {
   assert(Ty->isIntegerTy());
 
   unsigned BitSize = Ty->getPrimitiveSizeInBits();
@@ -365,12 +155,6 @@
   // here, so that constant hoisting will ignore this constant.
   if (BitSize == 0)
     return TTI::TCC_Free;
-
-  // Most (all?) AArch64 intrinsics do not support folding immediates into the
-  // selected instruction, so we compute the materialization cost for the
-  // immediate directly.
-  if (IID >= Intrinsic::aarch64_addg && IID <= Intrinsic::aarch64_udiv)
-    return AArch64TTIImpl::getIntImmCost(Imm, Ty, CostKind);
 
   switch (IID) {
   default:
@@ -383,7 +167,7 @@
   case Intrinsic::umul_with_overflow:
     if (Idx == 1) {
       int NumConstants = (BitSize + 63) / 64;
-      InstructionCost Cost = AArch64TTIImpl::getIntImmCost(Imm, Ty, CostKind);
+      int Cost = AArch64TTIImpl::getIntImmCost(Imm, Ty);
       return (Cost <= NumConstants * TTI::TCC_Basic)
                  ? static_cast<int>(TTI::TCC_Free)
                  : Cost;
@@ -398,12 +182,8 @@
     if ((Idx < 4) || (Imm.getBitWidth() <= 64 && isInt<64>(Imm.getSExtValue())))
       return TTI::TCC_Free;
     break;
-  case Intrinsic::experimental_gc_statepoint:
-    if ((Idx < 5) || (Imm.getBitWidth() <= 64 && isInt<64>(Imm.getSExtValue())))
-      return TTI::TCC_Free;
-    break;
-  }
-  return AArch64TTIImpl::getIntImmCost(Imm, Ty, CostKind);
+  }
+  return AArch64TTIImpl::getIntImmCost(Imm, Ty);
 }
 
 TargetTransformInfo::PopcntSupportKind
@@ -415,1739 +195,107 @@
   return TTI::PSK_Software;
 }
 
-InstructionCost
-AArch64TTIImpl::getIntrinsicInstrCost(const IntrinsicCostAttributes &ICA,
-                                      TTI::TargetCostKind CostKind) {
-  auto *RetTy = ICA.getReturnType();
-  switch (ICA.getID()) {
-  case Intrinsic::umin:
-  case Intrinsic::umax:
-  case Intrinsic::smin:
-  case Intrinsic::smax: {
-    static const auto ValidMinMaxTys = {MVT::v8i8,  MVT::v16i8, MVT::v4i16,
-                                        MVT::v8i16, MVT::v2i32, MVT::v4i32,
-                                        MVT::nxv16i8, MVT::nxv8i16, MVT::nxv4i32,
-                                        MVT::nxv2i64};
-    auto LT = getTypeLegalizationCost(RetTy);
-    // v2i64 types get converted to cmp+bif hence the cost of 2
-    if (LT.second == MVT::v2i64)
-      return LT.first * 2;
-    if (any_of(ValidMinMaxTys, [&LT](MVT M) { return M == LT.second; }))
-      return LT.first;
-    break;
-  }
-  case Intrinsic::sadd_sat:
-  case Intrinsic::ssub_sat:
-  case Intrinsic::uadd_sat:
-  case Intrinsic::usub_sat: {
-    static const auto ValidSatTys = {MVT::v8i8,  MVT::v16i8, MVT::v4i16,
-                                     MVT::v8i16, MVT::v2i32, MVT::v4i32,
-                                     MVT::v2i64};
-    auto LT = getTypeLegalizationCost(RetTy);
-    // This is a base cost of 1 for the vadd, plus 3 extract shifts if we
-    // need to extend the type, as it uses shr(qadd(shl, shl)).
-    unsigned Instrs =
-        LT.second.getScalarSizeInBits() == RetTy->getScalarSizeInBits() ? 1 : 4;
-    if (any_of(ValidSatTys, [&LT](MVT M) { return M == LT.second; }))
-      return LT.first * Instrs;
-    break;
-  }
-  case Intrinsic::abs: {
-    static const auto ValidAbsTys = {MVT::v8i8,  MVT::v16i8, MVT::v4i16,
-                                     MVT::v8i16, MVT::v2i32, MVT::v4i32,
-                                     MVT::v2i64};
-    auto LT = getTypeLegalizationCost(RetTy);
-    if (any_of(ValidAbsTys, [&LT](MVT M) { return M == LT.second; }))
-      return LT.first;
-    break;
-  }
-  case Intrinsic::bswap: {
-    static const auto ValidAbsTys = {MVT::v4i16, MVT::v8i16, MVT::v2i32,
-                                     MVT::v4i32, MVT::v2i64};
-    auto LT = getTypeLegalizationCost(RetTy);
-    if (any_of(ValidAbsTys, [&LT](MVT M) { return M == LT.second; }) &&
-        LT.second.getScalarSizeInBits() == RetTy->getScalarSizeInBits())
-      return LT.first;
-    break;
-  }
-  case Intrinsic::experimental_stepvector: {
-    InstructionCost Cost = 1; // Cost of the `index' instruction
-    auto LT = getTypeLegalizationCost(RetTy);
-    // Legalisation of illegal vectors involves an `index' instruction plus
-    // (LT.first - 1) vector adds.
-    if (LT.first > 1) {
-      Type *LegalVTy = EVT(LT.second).getTypeForEVT(RetTy->getContext());
-      InstructionCost AddCost =
-          getArithmeticInstrCost(Instruction::Add, LegalVTy, CostKind);
-      Cost += AddCost * (LT.first - 1);
-    }
-    return Cost;
-  }
-  case Intrinsic::bitreverse: {
-    static const CostTblEntry BitreverseTbl[] = {
-        {Intrinsic::bitreverse, MVT::i32, 1},
-        {Intrinsic::bitreverse, MVT::i64, 1},
-        {Intrinsic::bitreverse, MVT::v8i8, 1},
-        {Intrinsic::bitreverse, MVT::v16i8, 1},
-        {Intrinsic::bitreverse, MVT::v4i16, 2},
-        {Intrinsic::bitreverse, MVT::v8i16, 2},
-        {Intrinsic::bitreverse, MVT::v2i32, 2},
-        {Intrinsic::bitreverse, MVT::v4i32, 2},
-        {Intrinsic::bitreverse, MVT::v1i64, 2},
-        {Intrinsic::bitreverse, MVT::v2i64, 2},
-    };
-    const auto LegalisationCost = getTypeLegalizationCost(RetTy);
-    const auto *Entry =
-        CostTableLookup(BitreverseTbl, ICA.getID(), LegalisationCost.second);
-    if (Entry) {
-      // Cost Model is using the legal type(i32) that i8 and i16 will be
-      // converted to +1 so that we match the actual lowering cost
-      if (TLI->getValueType(DL, RetTy, true) == MVT::i8 ||
-          TLI->getValueType(DL, RetTy, true) == MVT::i16)
-        return LegalisationCost.first * Entry->Cost + 1;
-
-      return LegalisationCost.first * Entry->Cost;
-    }
-    break;
-  }
-  case Intrinsic::ctpop: {
-    if (!ST->hasNEON()) {
-      // 32-bit or 64-bit ctpop without NEON is 12 instructions.
-      return getTypeLegalizationCost(RetTy).first * 12;
-    }
-    static const CostTblEntry CtpopCostTbl[] = {
-        {ISD::CTPOP, MVT::v2i64, 4},
-        {ISD::CTPOP, MVT::v4i32, 3},
-        {ISD::CTPOP, MVT::v8i16, 2},
-        {ISD::CTPOP, MVT::v16i8, 1},
-        {ISD::CTPOP, MVT::i64,   4},
-        {ISD::CTPOP, MVT::v2i32, 3},
-        {ISD::CTPOP, MVT::v4i16, 2},
-        {ISD::CTPOP, MVT::v8i8,  1},
-        {ISD::CTPOP, MVT::i32,   5},
-    };
-    auto LT = getTypeLegalizationCost(RetTy);
-    MVT MTy = LT.second;
-    if (const auto *Entry = CostTableLookup(CtpopCostTbl, ISD::CTPOP, MTy)) {
-      // Extra cost of +1 when illegal vector types are legalized by promoting
-      // the integer type.
-      int ExtraCost = MTy.isVector() && MTy.getScalarSizeInBits() !=
-                                            RetTy->getScalarSizeInBits()
-                          ? 1
-                          : 0;
-      return LT.first * Entry->Cost + ExtraCost;
-    }
-    break;
-  }
-  case Intrinsic::sadd_with_overflow:
-  case Intrinsic::uadd_with_overflow:
-  case Intrinsic::ssub_with_overflow:
-  case Intrinsic::usub_with_overflow:
-  case Intrinsic::smul_with_overflow:
-  case Intrinsic::umul_with_overflow: {
-    static const CostTblEntry WithOverflowCostTbl[] = {
-        {Intrinsic::sadd_with_overflow, MVT::i8, 3},
-        {Intrinsic::uadd_with_overflow, MVT::i8, 3},
-        {Intrinsic::sadd_with_overflow, MVT::i16, 3},
-        {Intrinsic::uadd_with_overflow, MVT::i16, 3},
-        {Intrinsic::sadd_with_overflow, MVT::i32, 1},
-        {Intrinsic::uadd_with_overflow, MVT::i32, 1},
-        {Intrinsic::sadd_with_overflow, MVT::i64, 1},
-        {Intrinsic::uadd_with_overflow, MVT::i64, 1},
-        {Intrinsic::ssub_with_overflow, MVT::i8, 3},
-        {Intrinsic::usub_with_overflow, MVT::i8, 3},
-        {Intrinsic::ssub_with_overflow, MVT::i16, 3},
-        {Intrinsic::usub_with_overflow, MVT::i16, 3},
-        {Intrinsic::ssub_with_overflow, MVT::i32, 1},
-        {Intrinsic::usub_with_overflow, MVT::i32, 1},
-        {Intrinsic::ssub_with_overflow, MVT::i64, 1},
-        {Intrinsic::usub_with_overflow, MVT::i64, 1},
-        {Intrinsic::smul_with_overflow, MVT::i8, 5},
-        {Intrinsic::umul_with_overflow, MVT::i8, 4},
-        {Intrinsic::smul_with_overflow, MVT::i16, 5},
-        {Intrinsic::umul_with_overflow, MVT::i16, 4},
-        {Intrinsic::smul_with_overflow, MVT::i32, 2}, // eg umull;tst
-        {Intrinsic::umul_with_overflow, MVT::i32, 2}, // eg umull;cmp sxtw
-        {Intrinsic::smul_with_overflow, MVT::i64, 3}, // eg mul;smulh;cmp
-        {Intrinsic::umul_with_overflow, MVT::i64, 3}, // eg mul;umulh;cmp asr
-    };
-    EVT MTy = TLI->getValueType(DL, RetTy->getContainedType(0), true);
-    if (MTy.isSimple())
-      if (const auto *Entry = CostTableLookup(WithOverflowCostTbl, ICA.getID(),
-                                              MTy.getSimpleVT()))
-        return Entry->Cost;
-    break;
-  }
-  case Intrinsic::fptosi_sat:
-  case Intrinsic::fptoui_sat: {
-    if (ICA.getArgTypes().empty())
-      break;
-    bool IsSigned = ICA.getID() == Intrinsic::fptosi_sat;
-    auto LT = getTypeLegalizationCost(ICA.getArgTypes()[0]);
-    EVT MTy = TLI->getValueType(DL, RetTy);
-    // Check for the legal types, which are where the size of the input and the
-    // output are the same, or we are using cvt f64->i32 or f32->i64.
-    if ((LT.second == MVT::f32 || LT.second == MVT::f64 ||
-         LT.second == MVT::v2f32 || LT.second == MVT::v4f32 ||
-         LT.second == MVT::v2f64) &&
-        (LT.second.getScalarSizeInBits() == MTy.getScalarSizeInBits() ||
-         (LT.second == MVT::f64 && MTy == MVT::i32) ||
-         (LT.second == MVT::f32 && MTy == MVT::i64)))
-      return LT.first;
-    // Similarly for fp16 sizes
-    if (ST->hasFullFP16() &&
-        ((LT.second == MVT::f16 && MTy == MVT::i32) ||
-         ((LT.second == MVT::v4f16 || LT.second == MVT::v8f16) &&
-          (LT.second.getScalarSizeInBits() == MTy.getScalarSizeInBits()))))
-      return LT.first;
-
-    // Otherwise we use a legal convert followed by a min+max
-    if ((LT.second.getScalarType() == MVT::f32 ||
-         LT.second.getScalarType() == MVT::f64 ||
-         (ST->hasFullFP16() && LT.second.getScalarType() == MVT::f16)) &&
-        LT.second.getScalarSizeInBits() >= MTy.getScalarSizeInBits()) {
-      Type *LegalTy =
-          Type::getIntNTy(RetTy->getContext(), LT.second.getScalarSizeInBits());
-      if (LT.second.isVector())
-        LegalTy = VectorType::get(LegalTy, LT.second.getVectorElementCount());
-      InstructionCost Cost = 1;
-      IntrinsicCostAttributes Attrs1(IsSigned ? Intrinsic::smin : Intrinsic::umin,
-                                    LegalTy, {LegalTy, LegalTy});
-      Cost += getIntrinsicInstrCost(Attrs1, CostKind);
-      IntrinsicCostAttributes Attrs2(IsSigned ? Intrinsic::smax : Intrinsic::umax,
-                                    LegalTy, {LegalTy, LegalTy});
-      Cost += getIntrinsicInstrCost(Attrs2, CostKind);
-      return LT.first * Cost;
-    }
-    break;
-  }
-  case Intrinsic::fshl:
-  case Intrinsic::fshr: {
-    if (ICA.getArgs().empty())
-      break;
-
-    // TODO: Add handling for fshl where third argument is not a constant.
-    const TTI::OperandValueInfo OpInfoZ = TTI::getOperandInfo(ICA.getArgs()[2]);
-    if (!OpInfoZ.isConstant())
-      break;
-
-    const auto LegalisationCost = getTypeLegalizationCost(RetTy);
-    if (OpInfoZ.isUniform()) {
-      // FIXME: The costs could be lower if the codegen is better.
-      static const CostTblEntry FshlTbl[] = {
-          {Intrinsic::fshl, MVT::v4i32, 3}, // ushr + shl + orr
-          {Intrinsic::fshl, MVT::v2i64, 3}, {Intrinsic::fshl, MVT::v16i8, 4},
-          {Intrinsic::fshl, MVT::v8i16, 4}, {Intrinsic::fshl, MVT::v2i32, 3},
-          {Intrinsic::fshl, MVT::v8i8, 4},  {Intrinsic::fshl, MVT::v4i16, 4}};
-      // Costs for both fshl & fshr are the same, so just pass Intrinsic::fshl
-      // to avoid having to duplicate the costs.
-      const auto *Entry =
-          CostTableLookup(FshlTbl, Intrinsic::fshl, LegalisationCost.second);
-      if (Entry)
-        return LegalisationCost.first * Entry->Cost;
-    }
-
-    auto TyL = getTypeLegalizationCost(RetTy);
-    if (!RetTy->isIntegerTy())
-      break;
-
-    // Estimate cost manually, as types like i8 and i16 will get promoted to
-    // i32 and CostTableLookup will ignore the extra conversion cost.
-    bool HigherCost = (RetTy->getScalarSizeInBits() != 32 &&
-                       RetTy->getScalarSizeInBits() < 64) ||
-                      (RetTy->getScalarSizeInBits() % 64 != 0);
-    unsigned ExtraCost = HigherCost ? 1 : 0;
-    if (RetTy->getScalarSizeInBits() == 32 ||
-        RetTy->getScalarSizeInBits() == 64)
-      ExtraCost = 0; // fhsl/fshr for i32 and i64 can be lowered to a single
-                     // extr instruction.
-    else if (HigherCost)
-      ExtraCost = 1;
-    else
-      break;
-    return TyL.first + ExtraCost;
-  }
-  default:
-    break;
-  }
-  return BaseT::getIntrinsicInstrCost(ICA, CostKind);
-}
-
-/// The function will remove redundant reinterprets casting in the presence
-/// of the control flow
-static std::optional<Instruction *> processPhiNode(InstCombiner &IC,
-                                                   IntrinsicInst &II) {
-  SmallVector<Instruction *, 32> Worklist;
-  auto RequiredType = II.getType();
-
-  auto *PN = dyn_cast<PHINode>(II.getArgOperand(0));
-  assert(PN && "Expected Phi Node!");
-
-  // Don't create a new Phi unless we can remove the old one.
-  if (!PN->hasOneUse())
-    return std::nullopt;
-
-  for (Value *IncValPhi : PN->incoming_values()) {
-    auto *Reinterpret = dyn_cast<IntrinsicInst>(IncValPhi);
-    if (!Reinterpret ||
-        Reinterpret->getIntrinsicID() !=
-            Intrinsic::aarch64_sve_convert_to_svbool ||
-        RequiredType != Reinterpret->getArgOperand(0)->getType())
-      return std::nullopt;
-  }
-
-  // Create the new Phi
-  IC.Builder.SetInsertPoint(PN);
-  PHINode *NPN = IC.Builder.CreatePHI(RequiredType, PN->getNumIncomingValues());
-  Worklist.push_back(PN);
-
-  for (unsigned I = 0; I < PN->getNumIncomingValues(); I++) {
-    auto *Reinterpret = cast<Instruction>(PN->getIncomingValue(I));
-    NPN->addIncoming(Reinterpret->getOperand(0), PN->getIncomingBlock(I));
-    Worklist.push_back(Reinterpret);
-  }
-
-  // Cleanup Phi Node and reinterprets
-  return IC.replaceInstUsesWith(II, NPN);
-}
-
-// (from_svbool (binop (to_svbool pred) (svbool_t _) (svbool_t _))))
-// => (binop (pred) (from_svbool _) (from_svbool _))
-//
-// The above transformation eliminates a `to_svbool` in the predicate
-// operand of bitwise operation `binop` by narrowing the vector width of
-// the operation. For example, it would convert a `<vscale x 16 x i1>
-// and` into a `<vscale x 4 x i1> and`. This is profitable because
-// to_svbool must zero the new lanes during widening, whereas
-// from_svbool is free.
-static std::optional<Instruction *>
-tryCombineFromSVBoolBinOp(InstCombiner &IC, IntrinsicInst &II) {
-  auto BinOp = dyn_cast<IntrinsicInst>(II.getOperand(0));
-  if (!BinOp)
-    return std::nullopt;
-
-  auto IntrinsicID = BinOp->getIntrinsicID();
-  switch (IntrinsicID) {
-  case Intrinsic::aarch64_sve_and_z:
-  case Intrinsic::aarch64_sve_bic_z:
-  case Intrinsic::aarch64_sve_eor_z:
-  case Intrinsic::aarch64_sve_nand_z:
-  case Intrinsic::aarch64_sve_nor_z:
-  case Intrinsic::aarch64_sve_orn_z:
-  case Intrinsic::aarch64_sve_orr_z:
-    break;
-  default:
-    return std::nullopt;
-  }
-
-  auto BinOpPred = BinOp->getOperand(0);
-  auto BinOpOp1 = BinOp->getOperand(1);
-  auto BinOpOp2 = BinOp->getOperand(2);
-
-  auto PredIntr = dyn_cast<IntrinsicInst>(BinOpPred);
-  if (!PredIntr ||
-      PredIntr->getIntrinsicID() != Intrinsic::aarch64_sve_convert_to_svbool)
-    return std::nullopt;
-
-  auto PredOp = PredIntr->getOperand(0);
-  auto PredOpTy = cast<VectorType>(PredOp->getType());
-  if (PredOpTy != II.getType())
-    return std::nullopt;
-
-  SmallVector<Value *> NarrowedBinOpArgs = {PredOp};
-  auto NarrowBinOpOp1 = IC.Builder.CreateIntrinsic(
-      Intrinsic::aarch64_sve_convert_from_svbool, {PredOpTy}, {BinOpOp1});
-  NarrowedBinOpArgs.push_back(NarrowBinOpOp1);
-  if (BinOpOp1 == BinOpOp2)
-    NarrowedBinOpArgs.push_back(NarrowBinOpOp1);
-  else
-    NarrowedBinOpArgs.push_back(IC.Builder.CreateIntrinsic(
-        Intrinsic::aarch64_sve_convert_from_svbool, {PredOpTy}, {BinOpOp2}));
-
-  auto NarrowedBinOp =
-      IC.Builder.CreateIntrinsic(IntrinsicID, {PredOpTy}, NarrowedBinOpArgs);
-  return IC.replaceInstUsesWith(II, NarrowedBinOp);
-}
-
-static std::optional<Instruction *>
-instCombineConvertFromSVBool(InstCombiner &IC, IntrinsicInst &II) {
-  // If the reinterpret instruction operand is a PHI Node
-  if (isa<PHINode>(II.getArgOperand(0)))
-    return processPhiNode(IC, II);
-
-  if (auto BinOpCombine = tryCombineFromSVBoolBinOp(IC, II))
-    return BinOpCombine;
-
-  // Ignore converts to/from svcount_t.
-  if (isa<TargetExtType>(II.getArgOperand(0)->getType()) ||
-      isa<TargetExtType>(II.getType()))
-    return std::nullopt;
-
-  SmallVector<Instruction *, 32> CandidatesForRemoval;
-  Value *Cursor = II.getOperand(0), *EarliestReplacement = nullptr;
-
-  const auto *IVTy = cast<VectorType>(II.getType());
-
-  // Walk the chain of conversions.
-  while (Cursor) {
-    // If the type of the cursor has fewer lanes than the final result, zeroing
-    // must take place, which breaks the equivalence chain.
-    const auto *CursorVTy = cast<VectorType>(Cursor->getType());
-    if (CursorVTy->getElementCount().getKnownMinValue() <
-        IVTy->getElementCount().getKnownMinValue())
-      break;
-
-    // If the cursor has the same type as I, it is a viable replacement.
-    if (Cursor->getType() == IVTy)
-      EarliestReplacement = Cursor;
-
-    auto *IntrinsicCursor = dyn_cast<IntrinsicInst>(Cursor);
-
-    // If this is not an SVE conversion intrinsic, this is the end of the chain.
-    if (!IntrinsicCursor || !(IntrinsicCursor->getIntrinsicID() ==
-                                  Intrinsic::aarch64_sve_convert_to_svbool ||
-                              IntrinsicCursor->getIntrinsicID() ==
-                                  Intrinsic::aarch64_sve_convert_from_svbool))
-      break;
-
-    CandidatesForRemoval.insert(CandidatesForRemoval.begin(), IntrinsicCursor);
-    Cursor = IntrinsicCursor->getOperand(0);
-  }
-
-  // If no viable replacement in the conversion chain was found, there is
-  // nothing to do.
-  if (!EarliestReplacement)
-    return std::nullopt;
-
-  return IC.replaceInstUsesWith(II, EarliestReplacement);
-}
-
-static std::optional<Instruction *> instCombineSVESel(InstCombiner &IC,
-                                                      IntrinsicInst &II) {
-  auto Select = IC.Builder.CreateSelect(II.getOperand(0), II.getOperand(1),
-                                        II.getOperand(2));
-  return IC.replaceInstUsesWith(II, Select);
-}
-
-static std::optional<Instruction *> instCombineSVEDup(InstCombiner &IC,
-                                                      IntrinsicInst &II) {
-  IntrinsicInst *Pg = dyn_cast<IntrinsicInst>(II.getArgOperand(1));
-  if (!Pg)
-    return std::nullopt;
-
-  if (Pg->getIntrinsicID() != Intrinsic::aarch64_sve_ptrue)
-    return std::nullopt;
-
-  const auto PTruePattern =
-      cast<ConstantInt>(Pg->getOperand(0))->getZExtValue();
-  if (PTruePattern != AArch64SVEPredPattern::vl1)
-    return std::nullopt;
-
-  // The intrinsic is inserting into lane zero so use an insert instead.
-  auto *IdxTy = Type::getInt64Ty(II.getContext());
-  auto *Insert = InsertElementInst::Create(
-      II.getArgOperand(0), II.getArgOperand(2), ConstantInt::get(IdxTy, 0));
-  Insert->insertBefore(&II);
-  Insert->takeName(&II);
-
-  return IC.replaceInstUsesWith(II, Insert);
-}
-
-static std::optional<Instruction *> instCombineSVEDupX(InstCombiner &IC,
-                                                       IntrinsicInst &II) {
-  // Replace DupX with a regular IR splat.
-  auto *RetTy = cast<ScalableVectorType>(II.getType());
-  Value *Splat = IC.Builder.CreateVectorSplat(RetTy->getElementCount(),
-                                              II.getArgOperand(0));
-  Splat->takeName(&II);
-  return IC.replaceInstUsesWith(II, Splat);
-}
-
-static std::optional<Instruction *> instCombineSVECmpNE(InstCombiner &IC,
-                                                        IntrinsicInst &II) {
-  LLVMContext &Ctx = II.getContext();
-
-  // Check that the predicate is all active
-  auto *Pg = dyn_cast<IntrinsicInst>(II.getArgOperand(0));
-  if (!Pg || Pg->getIntrinsicID() != Intrinsic::aarch64_sve_ptrue)
-    return std::nullopt;
-
-  const auto PTruePattern =
-      cast<ConstantInt>(Pg->getOperand(0))->getZExtValue();
-  if (PTruePattern != AArch64SVEPredPattern::all)
-    return std::nullopt;
-
-  // Check that we have a compare of zero..
-  auto *SplatValue =
-      dyn_cast_or_null<ConstantInt>(getSplatValue(II.getArgOperand(2)));
-  if (!SplatValue || !SplatValue->isZero())
-    return std::nullopt;
-
-  // ..against a dupq
-  auto *DupQLane = dyn_cast<IntrinsicInst>(II.getArgOperand(1));
-  if (!DupQLane ||
-      DupQLane->getIntrinsicID() != Intrinsic::aarch64_sve_dupq_lane)
-    return std::nullopt;
-
-  // Where the dupq is a lane 0 replicate of a vector insert
-  if (!cast<ConstantInt>(DupQLane->getArgOperand(1))->isZero())
-    return std::nullopt;
-
-  auto *VecIns = dyn_cast<IntrinsicInst>(DupQLane->getArgOperand(0));
-  if (!VecIns || VecIns->getIntrinsicID() != Intrinsic::vector_insert)
-    return std::nullopt;
-
-  // Where the vector insert is a fixed constant vector insert into undef at
-  // index zero
-  if (!isa<UndefValue>(VecIns->getArgOperand(0)))
-    return std::nullopt;
-
-  if (!cast<ConstantInt>(VecIns->getArgOperand(2))->isZero())
-    return std::nullopt;
-
-  auto *ConstVec = dyn_cast<Constant>(VecIns->getArgOperand(1));
-  if (!ConstVec)
-    return std::nullopt;
-
-  auto *VecTy = dyn_cast<FixedVectorType>(ConstVec->getType());
-  auto *OutTy = dyn_cast<ScalableVectorType>(II.getType());
-  if (!VecTy || !OutTy || VecTy->getNumElements() != OutTy->getMinNumElements())
-    return std::nullopt;
-
-  unsigned NumElts = VecTy->getNumElements();
-  unsigned PredicateBits = 0;
-
-  // Expand intrinsic operands to a 16-bit byte level predicate
-  for (unsigned I = 0; I < NumElts; ++I) {
-    auto *Arg = dyn_cast<ConstantInt>(ConstVec->getAggregateElement(I));
-    if (!Arg)
-      return std::nullopt;
-    if (!Arg->isZero())
-      PredicateBits |= 1 << (I * (16 / NumElts));
-  }
-
-  // If all bits are zero bail early with an empty predicate
-  if (PredicateBits == 0) {
-    auto *PFalse = Constant::getNullValue(II.getType());
-    PFalse->takeName(&II);
-    return IC.replaceInstUsesWith(II, PFalse);
-  }
-
-  // Calculate largest predicate type used (where byte predicate is largest)
-  unsigned Mask = 8;
-  for (unsigned I = 0; I < 16; ++I)
-    if ((PredicateBits & (1 << I)) != 0)
-      Mask |= (I % 8);
-
-  unsigned PredSize = Mask & -Mask;
-  auto *PredType = ScalableVectorType::get(
-      Type::getInt1Ty(Ctx), AArch64::SVEBitsPerBlock / (PredSize * 8));
-
-  // Ensure all relevant bits are set
-  for (unsigned I = 0; I < 16; I += PredSize)
-    if ((PredicateBits & (1 << I)) == 0)
-      return std::nullopt;
-
-  auto *PTruePat =
-      ConstantInt::get(Type::getInt32Ty(Ctx), AArch64SVEPredPattern::all);
-  auto *PTrue = IC.Builder.CreateIntrinsic(Intrinsic::aarch64_sve_ptrue,
-                                           {PredType}, {PTruePat});
-  auto *ConvertToSVBool = IC.Builder.CreateIntrinsic(
-      Intrinsic::aarch64_sve_convert_to_svbool, {PredType}, {PTrue});
-  auto *ConvertFromSVBool =
-      IC.Builder.CreateIntrinsic(Intrinsic::aarch64_sve_convert_from_svbool,
-                                 {II.getType()}, {ConvertToSVBool});
-
-  ConvertFromSVBool->takeName(&II);
-  return IC.replaceInstUsesWith(II, ConvertFromSVBool);
-}
-
-static std::optional<Instruction *> instCombineSVELast(InstCombiner &IC,
-                                                       IntrinsicInst &II) {
-  Value *Pg = II.getArgOperand(0);
-  Value *Vec = II.getArgOperand(1);
-  auto IntrinsicID = II.getIntrinsicID();
-  bool IsAfter = IntrinsicID == Intrinsic::aarch64_sve_lasta;
-
-  // lastX(splat(X)) --> X
-  if (auto *SplatVal = getSplatValue(Vec))
-    return IC.replaceInstUsesWith(II, SplatVal);
-
-  // If x and/or y is a splat value then:
-  // lastX (binop (x, y)) --> binop(lastX(x), lastX(y))
-  Value *LHS, *RHS;
-  if (match(Vec, m_OneUse(m_BinOp(m_Value(LHS), m_Value(RHS))))) {
-    if (isSplatValue(LHS) || isSplatValue(RHS)) {
-      auto *OldBinOp = cast<BinaryOperator>(Vec);
-      auto OpC = OldBinOp->getOpcode();
-      auto *NewLHS =
-          IC.Builder.CreateIntrinsic(IntrinsicID, {Vec->getType()}, {Pg, LHS});
-      auto *NewRHS =
-          IC.Builder.CreateIntrinsic(IntrinsicID, {Vec->getType()}, {Pg, RHS});
-      auto *NewBinOp = BinaryOperator::CreateWithCopiedFlags(
-          OpC, NewLHS, NewRHS, OldBinOp, OldBinOp->getName(), &II);
-      return IC.replaceInstUsesWith(II, NewBinOp);
-    }
-  }
-
-  auto *C = dyn_cast<Constant>(Pg);
-  if (IsAfter && C && C->isNullValue()) {
-    // The intrinsic is extracting lane 0 so use an extract instead.
-    auto *IdxTy = Type::getInt64Ty(II.getContext());
-    auto *Extract = ExtractElementInst::Create(Vec, ConstantInt::get(IdxTy, 0));
-    Extract->insertBefore(&II);
-    Extract->takeName(&II);
-    return IC.replaceInstUsesWith(II, Extract);
-  }
-
-  auto *IntrPG = dyn_cast<IntrinsicInst>(Pg);
-  if (!IntrPG)
-    return std::nullopt;
-
-  if (IntrPG->getIntrinsicID() != Intrinsic::aarch64_sve_ptrue)
-    return std::nullopt;
-
-  const auto PTruePattern =
-      cast<ConstantInt>(IntrPG->getOperand(0))->getZExtValue();
-
-  // Can the intrinsic's predicate be converted to a known constant index?
-  unsigned MinNumElts = getNumElementsFromSVEPredPattern(PTruePattern);
-  if (!MinNumElts)
-    return std::nullopt;
-
-  unsigned Idx = MinNumElts - 1;
-  // Increment the index if extracting the element after the last active
-  // predicate element.
-  if (IsAfter)
-    ++Idx;
-
-  // Ignore extracts whose index is larger than the known minimum vector
-  // length. NOTE: This is an artificial constraint where we prefer to
-  // maintain what the user asked for until an alternative is proven faster.
-  auto *PgVTy = cast<ScalableVectorType>(Pg->getType());
-  if (Idx >= PgVTy->getMinNumElements())
-    return std::nullopt;
-
-  // The intrinsic is extracting a fixed lane so use an extract instead.
-  auto *IdxTy = Type::getInt64Ty(II.getContext());
-  auto *Extract = ExtractElementInst::Create(Vec, ConstantInt::get(IdxTy, Idx));
-  Extract->insertBefore(&II);
-  Extract->takeName(&II);
-  return IC.replaceInstUsesWith(II, Extract);
-}
-
-static std::optional<Instruction *> instCombineSVECondLast(InstCombiner &IC,
-                                                           IntrinsicInst &II) {
-  // The SIMD&FP variant of CLAST[AB] is significantly faster than the scalar
-  // integer variant across a variety of micro-architectures. Replace scalar
-  // integer CLAST[AB] intrinsic with optimal SIMD&FP variant. A simple
-  // bitcast-to-fp + clast[ab] + bitcast-to-int will cost a cycle or two more
-  // depending on the micro-architecture, but has been observed as generally
-  // being faster, particularly when the CLAST[AB] op is a loop-carried
-  // dependency.
-  Value *Pg = II.getArgOperand(0);
-  Value *Fallback = II.getArgOperand(1);
-  Value *Vec = II.getArgOperand(2);
-  Type *Ty = II.getType();
-
-  if (!Ty->isIntegerTy())
-    return std::nullopt;
-
-  Type *FPTy;
-  switch (cast<IntegerType>(Ty)->getBitWidth()) {
-  default:
-    return std::nullopt;
-  case 16:
-    FPTy = IC.Builder.getHalfTy();
-    break;
-  case 32:
-    FPTy = IC.Builder.getFloatTy();
-    break;
-  case 64:
-    FPTy = IC.Builder.getDoubleTy();
-    break;
-  }
-
-  Value *FPFallBack = IC.Builder.CreateBitCast(Fallback, FPTy);
-  auto *FPVTy = VectorType::get(
-      FPTy, cast<VectorType>(Vec->getType())->getElementCount());
-  Value *FPVec = IC.Builder.CreateBitCast(Vec, FPVTy);
-  auto *FPII = IC.Builder.CreateIntrinsic(
-      II.getIntrinsicID(), {FPVec->getType()}, {Pg, FPFallBack, FPVec});
-  Value *FPIItoInt = IC.Builder.CreateBitCast(FPII, II.getType());
-  return IC.replaceInstUsesWith(II, FPIItoInt);
-}
-
-static std::optional<Instruction *> instCombineRDFFR(InstCombiner &IC,
-                                                     IntrinsicInst &II) {
-  LLVMContext &Ctx = II.getContext();
-  // Replace rdffr with predicated rdffr.z intrinsic, so that optimizePTestInstr
-  // can work with RDFFR_PP for ptest elimination.
-  auto *AllPat =
-      ConstantInt::get(Type::getInt32Ty(Ctx), AArch64SVEPredPattern::all);
-  auto *PTrue = IC.Builder.CreateIntrinsic(Intrinsic::aarch64_sve_ptrue,
-                                           {II.getType()}, {AllPat});
-  auto *RDFFR =
-      IC.Builder.CreateIntrinsic(Intrinsic::aarch64_sve_rdffr_z, {}, {PTrue});
-  RDFFR->takeName(&II);
-  return IC.replaceInstUsesWith(II, RDFFR);
-}
-
-static std::optional<Instruction *>
-instCombineSVECntElts(InstCombiner &IC, IntrinsicInst &II, unsigned NumElts) {
-  const auto Pattern = cast<ConstantInt>(II.getArgOperand(0))->getZExtValue();
-
-  if (Pattern == AArch64SVEPredPattern::all) {
-    Constant *StepVal = ConstantInt::get(II.getType(), NumElts);
-    auto *VScale = IC.Builder.CreateVScale(StepVal);
-    VScale->takeName(&II);
-    return IC.replaceInstUsesWith(II, VScale);
-  }
-
-  unsigned MinNumElts = getNumElementsFromSVEPredPattern(Pattern);
-
-  return MinNumElts && NumElts >= MinNumElts
-             ? std::optional<Instruction *>(IC.replaceInstUsesWith(
-                   II, ConstantInt::get(II.getType(), MinNumElts)))
-             : std::nullopt;
-}
-
-static std::optional<Instruction *> instCombineSVEPTest(InstCombiner &IC,
-                                                        IntrinsicInst &II) {
-  Value *PgVal = II.getArgOperand(0);
-  Value *OpVal = II.getArgOperand(1);
-
-  // PTEST_<FIRST|LAST>(X, X) is equivalent to PTEST_ANY(X, X).
-  // Later optimizations prefer this form.
-  if (PgVal == OpVal &&
-      (II.getIntrinsicID() == Intrinsic::aarch64_sve_ptest_first ||
-       II.getIntrinsicID() == Intrinsic::aarch64_sve_ptest_last)) {
-    Value *Ops[] = {PgVal, OpVal};
-    Type *Tys[] = {PgVal->getType()};
-
-    auto *PTest =
-        IC.Builder.CreateIntrinsic(Intrinsic::aarch64_sve_ptest_any, Tys, Ops);
-    PTest->takeName(&II);
-
-    return IC.replaceInstUsesWith(II, PTest);
-  }
-
-  IntrinsicInst *Pg = dyn_cast<IntrinsicInst>(PgVal);
-  IntrinsicInst *Op = dyn_cast<IntrinsicInst>(OpVal);
-
-  if (!Pg || !Op)
-    return std::nullopt;
-
-  Intrinsic::ID OpIID = Op->getIntrinsicID();
-
-  if (Pg->getIntrinsicID() == Intrinsic::aarch64_sve_convert_to_svbool &&
-      OpIID == Intrinsic::aarch64_sve_convert_to_svbool &&
-      Pg->getArgOperand(0)->getType() == Op->getArgOperand(0)->getType()) {
-    Value *Ops[] = {Pg->getArgOperand(0), Op->getArgOperand(0)};
-    Type *Tys[] = {Pg->getArgOperand(0)->getType()};
-
-    auto *PTest = IC.Builder.CreateIntrinsic(II.getIntrinsicID(), Tys, Ops);
-
-    PTest->takeName(&II);
-    return IC.replaceInstUsesWith(II, PTest);
-  }
-
-  // Transform PTEST_ANY(X=OP(PG,...), X) -> PTEST_ANY(PG, X)).
-  // Later optimizations may rewrite sequence to use the flag-setting variant
-  // of instruction X to remove PTEST.
-  if ((Pg == Op) && (II.getIntrinsicID() == Intrinsic::aarch64_sve_ptest_any) &&
-      ((OpIID == Intrinsic::aarch64_sve_brka_z) ||
-       (OpIID == Intrinsic::aarch64_sve_brkb_z) ||
-       (OpIID == Intrinsic::aarch64_sve_brkpa_z) ||
-       (OpIID == Intrinsic::aarch64_sve_brkpb_z) ||
-       (OpIID == Intrinsic::aarch64_sve_rdffr_z) ||
-       (OpIID == Intrinsic::aarch64_sve_and_z) ||
-       (OpIID == Intrinsic::aarch64_sve_bic_z) ||
-       (OpIID == Intrinsic::aarch64_sve_eor_z) ||
-       (OpIID == Intrinsic::aarch64_sve_nand_z) ||
-       (OpIID == Intrinsic::aarch64_sve_nor_z) ||
-       (OpIID == Intrinsic::aarch64_sve_orn_z) ||
-       (OpIID == Intrinsic::aarch64_sve_orr_z))) {
-    Value *Ops[] = {Pg->getArgOperand(0), Pg};
-    Type *Tys[] = {Pg->getType()};
-
-    auto *PTest = IC.Builder.CreateIntrinsic(II.getIntrinsicID(), Tys, Ops);
-    PTest->takeName(&II);
-
-    return IC.replaceInstUsesWith(II, PTest);
-  }
-
-  return std::nullopt;
-}
-
-template <Intrinsic::ID MulOpc, typename Intrinsic::ID FuseOpc>
-static std::optional<Instruction *>
-instCombineSVEVectorFuseMulAddSub(InstCombiner &IC, IntrinsicInst &II,
-                                  bool MergeIntoAddendOp) {
-  Value *P = II.getOperand(0);
-  Value *MulOp0, *MulOp1, *AddendOp, *Mul;
-  if (MergeIntoAddendOp) {
-    AddendOp = II.getOperand(1);
-    Mul = II.getOperand(2);
-  } else {
-    AddendOp = II.getOperand(2);
-    Mul = II.getOperand(1);
-  }
-
-  if (!match(Mul, m_Intrinsic<MulOpc>(m_Specific(P), m_Value(MulOp0),
-                                      m_Value(MulOp1))))
-    return std::nullopt;
-
-  if (!Mul->hasOneUse())
-    return std::nullopt;
-
-  Instruction *FMFSource = nullptr;
-  if (II.getType()->isFPOrFPVectorTy()) {
-    llvm::FastMathFlags FAddFlags = II.getFastMathFlags();
-    // Stop the combine when the flags on the inputs differ in case dropping
-    // flags would lead to us missing out on more beneficial optimizations.
-    if (FAddFlags != cast<CallInst>(Mul)->getFastMathFlags())
-      return std::nullopt;
-    if (!FAddFlags.allowContract())
-      return std::nullopt;
-    FMFSource = &II;
-  }
-
-  CallInst *Res;
-  if (MergeIntoAddendOp)
-    Res = IC.Builder.CreateIntrinsic(FuseOpc, {II.getType()},
-                                     {P, AddendOp, MulOp0, MulOp1}, FMFSource);
-  else
-    Res = IC.Builder.CreateIntrinsic(FuseOpc, {II.getType()},
-                                     {P, MulOp0, MulOp1, AddendOp}, FMFSource);
-
-  return IC.replaceInstUsesWith(II, Res);
-}
-
-static bool isAllActivePredicate(Value *Pred) {
-  // Look through convert.from.svbool(convert.to.svbool(...) chain.
-  Value *UncastedPred;
-  if (match(Pred, m_Intrinsic<Intrinsic::aarch64_sve_convert_from_svbool>(
-                      m_Intrinsic<Intrinsic::aarch64_sve_convert_to_svbool>(
-                          m_Value(UncastedPred)))))
-    // If the predicate has the same or less lanes than the uncasted
-    // predicate then we know the casting has no effect.
-    if (cast<ScalableVectorType>(Pred->getType())->getMinNumElements() <=
-        cast<ScalableVectorType>(UncastedPred->getType())->getMinNumElements())
-      Pred = UncastedPred;
-
-  return match(Pred, m_Intrinsic<Intrinsic::aarch64_sve_ptrue>(
-                         m_ConstantInt<AArch64SVEPredPattern::all>()));
-}
-
-static std::optional<Instruction *>
-instCombineSVELD1(InstCombiner &IC, IntrinsicInst &II, const DataLayout &DL) {
-  Value *Pred = II.getOperand(0);
-  Value *PtrOp = II.getOperand(1);
-  Type *VecTy = II.getType();
-
-  if (isAllActivePredicate(Pred)) {
-    LoadInst *Load = IC.Builder.CreateLoad(VecTy, PtrOp);
-    Load->copyMetadata(II);
-    return IC.replaceInstUsesWith(II, Load);
-  }
-
-  CallInst *MaskedLoad =
-      IC.Builder.CreateMaskedLoad(VecTy, PtrOp, PtrOp->getPointerAlignment(DL),
-                                  Pred, ConstantAggregateZero::get(VecTy));
-  MaskedLoad->copyMetadata(II);
-  return IC.replaceInstUsesWith(II, MaskedLoad);
-}
-
-static std::optional<Instruction *>
-instCombineSVEST1(InstCombiner &IC, IntrinsicInst &II, const DataLayout &DL) {
-  Value *VecOp = II.getOperand(0);
-  Value *Pred = II.getOperand(1);
-  Value *PtrOp = II.getOperand(2);
-
-  if (isAllActivePredicate(Pred)) {
-    StoreInst *Store = IC.Builder.CreateStore(VecOp, PtrOp);
-    Store->copyMetadata(II);
-    return IC.eraseInstFromFunction(II);
-  }
-
-  CallInst *MaskedStore = IC.Builder.CreateMaskedStore(
-      VecOp, PtrOp, PtrOp->getPointerAlignment(DL), Pred);
-  MaskedStore->copyMetadata(II);
-  return IC.eraseInstFromFunction(II);
-}
-
-static Instruction::BinaryOps intrinsicIDToBinOpCode(unsigned Intrinsic) {
-  switch (Intrinsic) {
-  case Intrinsic::aarch64_sve_fmul_u:
-    return Instruction::BinaryOps::FMul;
-  case Intrinsic::aarch64_sve_fadd_u:
-    return Instruction::BinaryOps::FAdd;
-  case Intrinsic::aarch64_sve_fsub_u:
-    return Instruction::BinaryOps::FSub;
-  default:
-    return Instruction::BinaryOpsEnd;
-  }
-}
-
-static std::optional<Instruction *>
-instCombineSVEVectorBinOp(InstCombiner &IC, IntrinsicInst &II) {
-  // Bail due to missing support for ISD::STRICT_ scalable vector operations.
-  if (II.isStrictFP())
-    return std::nullopt;
-
-  auto *OpPredicate = II.getOperand(0);
-  auto BinOpCode = intrinsicIDToBinOpCode(II.getIntrinsicID());
-  if (BinOpCode == Instruction::BinaryOpsEnd ||
-      !match(OpPredicate, m_Intrinsic<Intrinsic::aarch64_sve_ptrue>(
-                              m_ConstantInt<AArch64SVEPredPattern::all>())))
-    return std::nullopt;
-  IRBuilderBase::FastMathFlagGuard FMFGuard(IC.Builder);
-  IC.Builder.setFastMathFlags(II.getFastMathFlags());
-  auto BinOp =
-      IC.Builder.CreateBinOp(BinOpCode, II.getOperand(1), II.getOperand(2));
-  return IC.replaceInstUsesWith(II, BinOp);
-}
-
-// Canonicalise operations that take an all active predicate (e.g. sve.add ->
-// sve.add_u).
-static std::optional<Instruction *> instCombineSVEAllActive(IntrinsicInst &II,
-                                                            Intrinsic::ID IID) {
-  auto *OpPredicate = II.getOperand(0);
-  if (!match(OpPredicate, m_Intrinsic<Intrinsic::aarch64_sve_ptrue>(
-                              m_ConstantInt<AArch64SVEPredPattern::all>())))
-    return std::nullopt;
-
-  auto *Mod = II.getModule();
-  auto *NewDecl = Intrinsic::getDeclaration(Mod, IID, {II.getType()});
-  II.setCalledFunction(NewDecl);
-
-  return &II;
-}
-
-static std::optional<Instruction *> instCombineSVEVectorAdd(InstCombiner &IC,
-                                                            IntrinsicInst &II) {
-  if (auto II_U = instCombineSVEAllActive(II, Intrinsic::aarch64_sve_add_u))
-    return II_U;
-  if (auto MLA = instCombineSVEVectorFuseMulAddSub<Intrinsic::aarch64_sve_mul,
-                                                   Intrinsic::aarch64_sve_mla>(
-          IC, II, true))
-    return MLA;
-  if (auto MAD = instCombineSVEVectorFuseMulAddSub<Intrinsic::aarch64_sve_mul,
-                                                   Intrinsic::aarch64_sve_mad>(
-          IC, II, false))
-    return MAD;
-  return std::nullopt;
-}
-
-static std::optional<Instruction *>
-instCombineSVEVectorFAdd(InstCombiner &IC, IntrinsicInst &II) {
-  if (auto II_U = instCombineSVEAllActive(II, Intrinsic::aarch64_sve_fadd_u))
-    return II_U;
-  if (auto FMLA =
-          instCombineSVEVectorFuseMulAddSub<Intrinsic::aarch64_sve_fmul,
-                                            Intrinsic::aarch64_sve_fmla>(IC, II,
-                                                                         true))
-    return FMLA;
-  if (auto FMAD =
-          instCombineSVEVectorFuseMulAddSub<Intrinsic::aarch64_sve_fmul,
-                                            Intrinsic::aarch64_sve_fmad>(IC, II,
-                                                                         false))
-    return FMAD;
-  if (auto FMLA =
-          instCombineSVEVectorFuseMulAddSub<Intrinsic::aarch64_sve_fmul_u,
-                                            Intrinsic::aarch64_sve_fmla>(IC, II,
-                                                                         true))
-    return FMLA;
-  return std::nullopt;
-}
-
-static std::optional<Instruction *>
-instCombineSVEVectorFAddU(InstCombiner &IC, IntrinsicInst &II) {
-  if (auto FMLA =
-          instCombineSVEVectorFuseMulAddSub<Intrinsic::aarch64_sve_fmul,
-                                            Intrinsic::aarch64_sve_fmla>(IC, II,
-                                                                         true))
-    return FMLA;
-  if (auto FMAD =
-          instCombineSVEVectorFuseMulAddSub<Intrinsic::aarch64_sve_fmul,
-                                            Intrinsic::aarch64_sve_fmad>(IC, II,
-                                                                         false))
-    return FMAD;
-  if (auto FMLA_U =
-          instCombineSVEVectorFuseMulAddSub<Intrinsic::aarch64_sve_fmul_u,
-                                            Intrinsic::aarch64_sve_fmla_u>(
-              IC, II, true))
-    return FMLA_U;
-  return instCombineSVEVectorBinOp(IC, II);
-}
-
-static std::optional<Instruction *>
-instCombineSVEVectorFSub(InstCombiner &IC, IntrinsicInst &II) {
-  if (auto II_U = instCombineSVEAllActive(II, Intrinsic::aarch64_sve_fsub_u))
-    return II_U;
-  if (auto FMLS =
-          instCombineSVEVectorFuseMulAddSub<Intrinsic::aarch64_sve_fmul,
-                                            Intrinsic::aarch64_sve_fmls>(IC, II,
-                                                                         true))
-    return FMLS;
-  if (auto FMSB =
-          instCombineSVEVectorFuseMulAddSub<Intrinsic::aarch64_sve_fmul,
-                                            Intrinsic::aarch64_sve_fnmsb>(
-              IC, II, false))
-    return FMSB;
-  if (auto FMLS =
-          instCombineSVEVectorFuseMulAddSub<Intrinsic::aarch64_sve_fmul_u,
-                                            Intrinsic::aarch64_sve_fmls>(IC, II,
-                                                                         true))
-    return FMLS;
-  return std::nullopt;
-}
-
-static std::optional<Instruction *>
-instCombineSVEVectorFSubU(InstCombiner &IC, IntrinsicInst &II) {
-  if (auto FMLS =
-          instCombineSVEVectorFuseMulAddSub<Intrinsic::aarch64_sve_fmul,
-                                            Intrinsic::aarch64_sve_fmls>(IC, II,
-                                                                         true))
-    return FMLS;
-  if (auto FMSB =
-          instCombineSVEVectorFuseMulAddSub<Intrinsic::aarch64_sve_fmul,
-                                            Intrinsic::aarch64_sve_fnmsb>(
-              IC, II, false))
-    return FMSB;
-  if (auto FMLS_U =
-          instCombineSVEVectorFuseMulAddSub<Intrinsic::aarch64_sve_fmul_u,
-                                            Intrinsic::aarch64_sve_fmls_u>(
-              IC, II, true))
-    return FMLS_U;
-  return instCombineSVEVectorBinOp(IC, II);
-}
-
-static std::optional<Instruction *> instCombineSVEVectorSub(InstCombiner &IC,
-                                                            IntrinsicInst &II) {
-  if (auto II_U = instCombineSVEAllActive(II, Intrinsic::aarch64_sve_sub_u))
-    return II_U;
-  if (auto MLS = instCombineSVEVectorFuseMulAddSub<Intrinsic::aarch64_sve_mul,
-                                                   Intrinsic::aarch64_sve_mls>(
-          IC, II, true))
-    return MLS;
-  return std::nullopt;
-}
-
-static std::optional<Instruction *> instCombineSVEVectorMul(InstCombiner &IC,
-                                                            IntrinsicInst &II,
-                                                            Intrinsic::ID IID) {
-  auto *OpPredicate = II.getOperand(0);
-  auto *OpMultiplicand = II.getOperand(1);
-  auto *OpMultiplier = II.getOperand(2);
-
-  // Canonicalise a non _u intrinsic only.
-  if (II.getIntrinsicID() != IID)
-    if (auto II_U = instCombineSVEAllActive(II, IID))
-      return II_U;
-
-  // Return true if a given instruction is a unit splat value, false otherwise.
-  auto IsUnitSplat = [](auto *I) {
-    auto *SplatValue = getSplatValue(I);
-    if (!SplatValue)
-      return false;
-    return match(SplatValue, m_FPOne()) || match(SplatValue, m_One());
-  };
-
-  // Return true if a given instruction is an aarch64_sve_dup intrinsic call
-  // with a unit splat value, false otherwise.
-  auto IsUnitDup = [](auto *I) {
-    auto *IntrI = dyn_cast<IntrinsicInst>(I);
-    if (!IntrI || IntrI->getIntrinsicID() != Intrinsic::aarch64_sve_dup)
-      return false;
-
-    auto *SplatValue = IntrI->getOperand(2);
-    return match(SplatValue, m_FPOne()) || match(SplatValue, m_One());
-  };
-
-  if (IsUnitSplat(OpMultiplier)) {
-    // [f]mul pg %n, (dupx 1) => %n
-    OpMultiplicand->takeName(&II);
-    return IC.replaceInstUsesWith(II, OpMultiplicand);
-  } else if (IsUnitDup(OpMultiplier)) {
-    // [f]mul pg %n, (dup pg 1) => %n
-    auto *DupInst = cast<IntrinsicInst>(OpMultiplier);
-    auto *DupPg = DupInst->getOperand(1);
-    // TODO: this is naive. The optimization is still valid if DupPg
-    // 'encompasses' OpPredicate, not only if they're the same predicate.
-    if (OpPredicate == DupPg) {
-      OpMultiplicand->takeName(&II);
-      return IC.replaceInstUsesWith(II, OpMultiplicand);
-    }
-  }
-
-  return instCombineSVEVectorBinOp(IC, II);
-}
-
-static std::optional<Instruction *> instCombineSVEUnpack(InstCombiner &IC,
-                                                         IntrinsicInst &II) {
-  Value *UnpackArg = II.getArgOperand(0);
-  auto *RetTy = cast<ScalableVectorType>(II.getType());
-  bool IsSigned = II.getIntrinsicID() == Intrinsic::aarch64_sve_sunpkhi ||
-                  II.getIntrinsicID() == Intrinsic::aarch64_sve_sunpklo;
-
-  // Hi = uunpkhi(splat(X)) --> Hi = splat(extend(X))
-  // Lo = uunpklo(splat(X)) --> Lo = splat(extend(X))
-  if (auto *ScalarArg = getSplatValue(UnpackArg)) {
-    ScalarArg =
-        IC.Builder.CreateIntCast(ScalarArg, RetTy->getScalarType(), IsSigned);
-    Value *NewVal =
-        IC.Builder.CreateVectorSplat(RetTy->getElementCount(), ScalarArg);
-    NewVal->takeName(&II);
-    return IC.replaceInstUsesWith(II, NewVal);
-  }
-
-  return std::nullopt;
-}
-static std::optional<Instruction *> instCombineSVETBL(InstCombiner &IC,
-                                                      IntrinsicInst &II) {
-  auto *OpVal = II.getOperand(0);
-  auto *OpIndices = II.getOperand(1);
-  VectorType *VTy = cast<VectorType>(II.getType());
-
-  // Check whether OpIndices is a constant splat value < minimal element count
-  // of result.
-  auto *SplatValue = dyn_cast_or_null<ConstantInt>(getSplatValue(OpIndices));
-  if (!SplatValue ||
-      SplatValue->getValue().uge(VTy->getElementCount().getKnownMinValue()))
-    return std::nullopt;
-
-  // Convert sve_tbl(OpVal sve_dup_x(SplatValue)) to
-  // splat_vector(extractelement(OpVal, SplatValue)) for further optimization.
-  auto *Extract = IC.Builder.CreateExtractElement(OpVal, SplatValue);
-  auto *VectorSplat =
-      IC.Builder.CreateVectorSplat(VTy->getElementCount(), Extract);
-
-  VectorSplat->takeName(&II);
-  return IC.replaceInstUsesWith(II, VectorSplat);
-}
-
-static std::optional<Instruction *> instCombineSVEZip(InstCombiner &IC,
-                                                      IntrinsicInst &II) {
-  // zip1(uzp1(A, B), uzp2(A, B)) --> A
-  // zip2(uzp1(A, B), uzp2(A, B)) --> B
-  Value *A, *B;
-  if (match(II.getArgOperand(0),
-            m_Intrinsic<Intrinsic::aarch64_sve_uzp1>(m_Value(A), m_Value(B))) &&
-      match(II.getArgOperand(1), m_Intrinsic<Intrinsic::aarch64_sve_uzp2>(
-                                     m_Specific(A), m_Specific(B))))
-    return IC.replaceInstUsesWith(
-        II, (II.getIntrinsicID() == Intrinsic::aarch64_sve_zip1 ? A : B));
-
-  return std::nullopt;
-}
-
-static std::optional<Instruction *>
-instCombineLD1GatherIndex(InstCombiner &IC, IntrinsicInst &II) {
-  Value *Mask = II.getOperand(0);
-  Value *BasePtr = II.getOperand(1);
-  Value *Index = II.getOperand(2);
-  Type *Ty = II.getType();
-  Value *PassThru = ConstantAggregateZero::get(Ty);
-
-  // Contiguous gather => masked load.
-  // (sve.ld1.gather.index Mask BasePtr (sve.index IndexBase 1))
-  // => (masked.load (gep BasePtr IndexBase) Align Mask zeroinitializer)
-  Value *IndexBase;
-  if (match(Index, m_Intrinsic<Intrinsic::aarch64_sve_index>(
-                       m_Value(IndexBase), m_SpecificInt(1)))) {
-    Align Alignment =
-        BasePtr->getPointerAlignment(II.getModule()->getDataLayout());
-
-    Type *VecPtrTy = PointerType::getUnqual(Ty);
-    Value *Ptr = IC.Builder.CreateGEP(cast<VectorType>(Ty)->getElementType(),
-                                      BasePtr, IndexBase);
-    Ptr = IC.Builder.CreateBitCast(Ptr, VecPtrTy);
-    CallInst *MaskedLoad =
-        IC.Builder.CreateMaskedLoad(Ty, Ptr, Alignment, Mask, PassThru);
-    MaskedLoad->takeName(&II);
-    return IC.replaceInstUsesWith(II, MaskedLoad);
-  }
-
-  return std::nullopt;
-}
-
-static std::optional<Instruction *>
-instCombineST1ScatterIndex(InstCombiner &IC, IntrinsicInst &II) {
-  Value *Val = II.getOperand(0);
-  Value *Mask = II.getOperand(1);
-  Value *BasePtr = II.getOperand(2);
-  Value *Index = II.getOperand(3);
-  Type *Ty = Val->getType();
-
-  // Contiguous scatter => masked store.
-  // (sve.st1.scatter.index Value Mask BasePtr (sve.index IndexBase 1))
-  // => (masked.store Value (gep BasePtr IndexBase) Align Mask)
-  Value *IndexBase;
-  if (match(Index, m_Intrinsic<Intrinsic::aarch64_sve_index>(
-                       m_Value(IndexBase), m_SpecificInt(1)))) {
-    Align Alignment =
-        BasePtr->getPointerAlignment(II.getModule()->getDataLayout());
-
-    Value *Ptr = IC.Builder.CreateGEP(cast<VectorType>(Ty)->getElementType(),
-                                      BasePtr, IndexBase);
-    Type *VecPtrTy = PointerType::getUnqual(Ty);
-    Ptr = IC.Builder.CreateBitCast(Ptr, VecPtrTy);
-
-    (void)IC.Builder.CreateMaskedStore(Val, Ptr, Alignment, Mask);
-
-    return IC.eraseInstFromFunction(II);
-  }
-
-  return std::nullopt;
-}
-
-static std::optional<Instruction *> instCombineSVESDIV(InstCombiner &IC,
-                                                       IntrinsicInst &II) {
-  Type *Int32Ty = IC.Builder.getInt32Ty();
-  Value *Pred = II.getOperand(0);
-  Value *Vec = II.getOperand(1);
-  Value *DivVec = II.getOperand(2);
-
-  Value *SplatValue = getSplatValue(DivVec);
-  ConstantInt *SplatConstantInt = dyn_cast_or_null<ConstantInt>(SplatValue);
-  if (!SplatConstantInt)
-    return std::nullopt;
-  APInt Divisor = SplatConstantInt->getValue();
-
-  if (Divisor.isPowerOf2()) {
-    Constant *DivisorLog2 = ConstantInt::get(Int32Ty, Divisor.logBase2());
-    auto ASRD = IC.Builder.CreateIntrinsic(
-        Intrinsic::aarch64_sve_asrd, {II.getType()}, {Pred, Vec, DivisorLog2});
-    return IC.replaceInstUsesWith(II, ASRD);
-  }
-  if (Divisor.isNegatedPowerOf2()) {
-    Divisor.negate();
-    Constant *DivisorLog2 = ConstantInt::get(Int32Ty, Divisor.logBase2());
-    auto ASRD = IC.Builder.CreateIntrinsic(
-        Intrinsic::aarch64_sve_asrd, {II.getType()}, {Pred, Vec, DivisorLog2});
-    auto NEG = IC.Builder.CreateIntrinsic(
-        Intrinsic::aarch64_sve_neg, {ASRD->getType()}, {ASRD, Pred, ASRD});
-    return IC.replaceInstUsesWith(II, NEG);
-  }
-
-  return std::nullopt;
-}
-
-bool SimplifyValuePattern(SmallVector<Value *> &Vec, bool AllowPoison) {
-  size_t VecSize = Vec.size();
-  if (VecSize == 1)
-    return true;
-  if (!isPowerOf2_64(VecSize))
-    return false;
-  size_t HalfVecSize = VecSize / 2;
-
-  for (auto LHS = Vec.begin(), RHS = Vec.begin() + HalfVecSize;
-       RHS != Vec.end(); LHS++, RHS++) {
-    if (*LHS != nullptr && *RHS != nullptr) {
-      if (*LHS == *RHS)
-        continue;
-      else
-        return false;
-    }
-    if (!AllowPoison)
-      return false;
-    if (*LHS == nullptr && *RHS != nullptr)
-      *LHS = *RHS;
-  }
-
-  Vec.resize(HalfVecSize);
-  SimplifyValuePattern(Vec, AllowPoison);
-  return true;
-}
-
-// Try to simplify dupqlane patterns like dupqlane(f32 A, f32 B, f32 A, f32 B)
-// to dupqlane(f64(C)) where C is A concatenated with B
-static std::optional<Instruction *> instCombineSVEDupqLane(InstCombiner &IC,
-                                                           IntrinsicInst &II) {
-  Value *CurrentInsertElt = nullptr, *Default = nullptr;
-  if (!match(II.getOperand(0),
-             m_Intrinsic<Intrinsic::vector_insert>(
-                 m_Value(Default), m_Value(CurrentInsertElt), m_Value())) ||
-      !isa<FixedVectorType>(CurrentInsertElt->getType()))
-    return std::nullopt;
-  auto IIScalableTy = cast<ScalableVectorType>(II.getType());
-
-  // Insert the scalars into a container ordered by InsertElement index
-  SmallVector<Value *> Elts(IIScalableTy->getMinNumElements(), nullptr);
-  while (auto InsertElt = dyn_cast<InsertElementInst>(CurrentInsertElt)) {
-    auto Idx = cast<ConstantInt>(InsertElt->getOperand(2));
-    Elts[Idx->getValue().getZExtValue()] = InsertElt->getOperand(1);
-    CurrentInsertElt = InsertElt->getOperand(0);
-  }
-
-  bool AllowPoison =
-      isa<PoisonValue>(CurrentInsertElt) && isa<PoisonValue>(Default);
-  if (!SimplifyValuePattern(Elts, AllowPoison))
-    return std::nullopt;
-
-  // Rebuild the simplified chain of InsertElements. e.g. (a, b, a, b) as (a, b)
-  Value *InsertEltChain = PoisonValue::get(CurrentInsertElt->getType());
-  for (size_t I = 0; I < Elts.size(); I++) {
-    if (Elts[I] == nullptr)
-      continue;
-    InsertEltChain = IC.Builder.CreateInsertElement(InsertEltChain, Elts[I],
-                                                    IC.Builder.getInt64(I));
-  }
-  if (InsertEltChain == nullptr)
-    return std::nullopt;
-
-  // Splat the simplified sequence, e.g. (f16 a, f16 b, f16 c, f16 d) as one i64
-  // value or (f16 a, f16 b) as one i32 value. This requires an InsertSubvector
-  // be bitcast to a type wide enough to fit the sequence, be splatted, and then
-  // be narrowed back to the original type.
-  unsigned PatternWidth = IIScalableTy->getScalarSizeInBits() * Elts.size();
-  unsigned PatternElementCount = IIScalableTy->getScalarSizeInBits() *
-                                 IIScalableTy->getMinNumElements() /
-                                 PatternWidth;
-
-  IntegerType *WideTy = IC.Builder.getIntNTy(PatternWidth);
-  auto *WideScalableTy = ScalableVectorType::get(WideTy, PatternElementCount);
-  auto *WideShuffleMaskTy =
-      ScalableVectorType::get(IC.Builder.getInt32Ty(), PatternElementCount);
-
-  auto ZeroIdx = ConstantInt::get(IC.Builder.getInt64Ty(), APInt(64, 0));
-  auto InsertSubvector = IC.Builder.CreateInsertVector(
-      II.getType(), PoisonValue::get(II.getType()), InsertEltChain, ZeroIdx);
-  auto WideBitcast =
-      IC.Builder.CreateBitOrPointerCast(InsertSubvector, WideScalableTy);
-  auto WideShuffleMask = ConstantAggregateZero::get(WideShuffleMaskTy);
-  auto WideShuffle = IC.Builder.CreateShuffleVector(
-      WideBitcast, PoisonValue::get(WideScalableTy), WideShuffleMask);
-  auto NarrowBitcast =
-      IC.Builder.CreateBitOrPointerCast(WideShuffle, II.getType());
-
-  return IC.replaceInstUsesWith(II, NarrowBitcast);
-}
-
-static std::optional<Instruction *> instCombineMaxMinNM(InstCombiner &IC,
-                                                        IntrinsicInst &II) {
-  Value *A = II.getArgOperand(0);
-  Value *B = II.getArgOperand(1);
-  if (A == B)
-    return IC.replaceInstUsesWith(II, A);
-
-  return std::nullopt;
-}
-
-static std::optional<Instruction *> instCombineSVESrshl(InstCombiner &IC,
-                                                        IntrinsicInst &II) {
-  Value *Pred = II.getOperand(0);
-  Value *Vec = II.getOperand(1);
-  Value *Shift = II.getOperand(2);
-
-  // Convert SRSHL into the simpler LSL intrinsic when fed by an ABS intrinsic.
-  Value *AbsPred, *MergedValue;
-  if (!match(Vec, m_Intrinsic<Intrinsic::aarch64_sve_sqabs>(
-                      m_Value(MergedValue), m_Value(AbsPred), m_Value())) &&
-      !match(Vec, m_Intrinsic<Intrinsic::aarch64_sve_abs>(
-                      m_Value(MergedValue), m_Value(AbsPred), m_Value())))
-
-    return std::nullopt;
-
-  // Transform is valid if any of the following are true:
-  // * The ABS merge value is an undef or non-negative
-  // * The ABS predicate is all active
-  // * The ABS predicate and the SRSHL predicates are the same
-  if (!isa<UndefValue>(MergedValue) && !match(MergedValue, m_NonNegative()) &&
-      AbsPred != Pred && !isAllActivePredicate(AbsPred))
-    return std::nullopt;
-
-  // Only valid when the shift amount is non-negative, otherwise the rounding
-  // behaviour of SRSHL cannot be ignored.
-  if (!match(Shift, m_NonNegative()))
-    return std::nullopt;
-
-  auto LSL = IC.Builder.CreateIntrinsic(Intrinsic::aarch64_sve_lsl,
-                                        {II.getType()}, {Pred, Vec, Shift});
-
-  return IC.replaceInstUsesWith(II, LSL);
-}
-
-std::optional<Instruction *>
-AArch64TTIImpl::instCombineIntrinsic(InstCombiner &IC,
-                                     IntrinsicInst &II) const {
-  Intrinsic::ID IID = II.getIntrinsicID();
-  switch (IID) {
-  default:
-    break;
-  case Intrinsic::aarch64_neon_fmaxnm:
-  case Intrinsic::aarch64_neon_fminnm:
-    return instCombineMaxMinNM(IC, II);
-  case Intrinsic::aarch64_sve_convert_from_svbool:
-    return instCombineConvertFromSVBool(IC, II);
-  case Intrinsic::aarch64_sve_dup:
-    return instCombineSVEDup(IC, II);
-  case Intrinsic::aarch64_sve_dup_x:
-    return instCombineSVEDupX(IC, II);
-  case Intrinsic::aarch64_sve_cmpne:
-  case Intrinsic::aarch64_sve_cmpne_wide:
-    return instCombineSVECmpNE(IC, II);
-  case Intrinsic::aarch64_sve_rdffr:
-    return instCombineRDFFR(IC, II);
-  case Intrinsic::aarch64_sve_lasta:
-  case Intrinsic::aarch64_sve_lastb:
-    return instCombineSVELast(IC, II);
-  case Intrinsic::aarch64_sve_clasta_n:
-  case Intrinsic::aarch64_sve_clastb_n:
-    return instCombineSVECondLast(IC, II);
-  case Intrinsic::aarch64_sve_cntd:
-    return instCombineSVECntElts(IC, II, 2);
-  case Intrinsic::aarch64_sve_cntw:
-    return instCombineSVECntElts(IC, II, 4);
-  case Intrinsic::aarch64_sve_cnth:
-    return instCombineSVECntElts(IC, II, 8);
-  case Intrinsic::aarch64_sve_cntb:
-    return instCombineSVECntElts(IC, II, 16);
-  case Intrinsic::aarch64_sve_ptest_any:
-  case Intrinsic::aarch64_sve_ptest_first:
-  case Intrinsic::aarch64_sve_ptest_last:
-    return instCombineSVEPTest(IC, II);
-  case Intrinsic::aarch64_sve_fabd:
-    return instCombineSVEAllActive(II, Intrinsic::aarch64_sve_fabd_u);
-  case Intrinsic::aarch64_sve_fadd:
-    return instCombineSVEVectorFAdd(IC, II);
-  case Intrinsic::aarch64_sve_fadd_u:
-    return instCombineSVEVectorFAddU(IC, II);
-  case Intrinsic::aarch64_sve_fdiv:
-    return instCombineSVEAllActive(II, Intrinsic::aarch64_sve_fdiv_u);
-  case Intrinsic::aarch64_sve_fmax:
-    return instCombineSVEAllActive(II, Intrinsic::aarch64_sve_fmax_u);
-  case Intrinsic::aarch64_sve_fmaxnm:
-    return instCombineSVEAllActive(II, Intrinsic::aarch64_sve_fmaxnm_u);
-  case Intrinsic::aarch64_sve_fmin:
-    return instCombineSVEAllActive(II, Intrinsic::aarch64_sve_fmin_u);
-  case Intrinsic::aarch64_sve_fminnm:
-    return instCombineSVEAllActive(II, Intrinsic::aarch64_sve_fminnm_u);
-  case Intrinsic::aarch64_sve_fmla:
-    return instCombineSVEAllActive(II, Intrinsic::aarch64_sve_fmla_u);
-  case Intrinsic::aarch64_sve_fmls:
-    return instCombineSVEAllActive(II, Intrinsic::aarch64_sve_fmls_u);
-  case Intrinsic::aarch64_sve_fmul:
-  case Intrinsic::aarch64_sve_fmul_u:
-    return instCombineSVEVectorMul(IC, II, Intrinsic::aarch64_sve_fmul_u);
-  case Intrinsic::aarch64_sve_fmulx:
-    return instCombineSVEAllActive(II, Intrinsic::aarch64_sve_fmulx_u);
-  case Intrinsic::aarch64_sve_fnmla:
-    return instCombineSVEAllActive(II, Intrinsic::aarch64_sve_fnmla_u);
-  case Intrinsic::aarch64_sve_fnmls:
-    return instCombineSVEAllActive(II, Intrinsic::aarch64_sve_fnmls_u);
-  case Intrinsic::aarch64_sve_fsub:
-    return instCombineSVEVectorFSub(IC, II);
-  case Intrinsic::aarch64_sve_fsub_u:
-    return instCombineSVEVectorFSubU(IC, II);
-  case Intrinsic::aarch64_sve_add:
-    return instCombineSVEVectorAdd(IC, II);
-  case Intrinsic::aarch64_sve_add_u:
-    return instCombineSVEVectorFuseMulAddSub<Intrinsic::aarch64_sve_mul_u,
-                                             Intrinsic::aarch64_sve_mla_u>(
-        IC, II, true);
-  case Intrinsic::aarch64_sve_mla:
-    return instCombineSVEAllActive(II, Intrinsic::aarch64_sve_mla_u);
-  case Intrinsic::aarch64_sve_mls:
-    return instCombineSVEAllActive(II, Intrinsic::aarch64_sve_mls_u);
-  case Intrinsic::aarch64_sve_mul:
-  case Intrinsic::aarch64_sve_mul_u:
-    return instCombineSVEVectorMul(IC, II, Intrinsic::aarch64_sve_mul_u);
-  case Intrinsic::aarch64_sve_sabd:
-    return instCombineSVEAllActive(II, Intrinsic::aarch64_sve_sabd_u);
-  case Intrinsic::aarch64_sve_smax:
-    return instCombineSVEAllActive(II, Intrinsic::aarch64_sve_smax_u);
-  case Intrinsic::aarch64_sve_smin:
-    return instCombineSVEAllActive(II, Intrinsic::aarch64_sve_smin_u);
-  case Intrinsic::aarch64_sve_smulh:
-    return instCombineSVEAllActive(II, Intrinsic::aarch64_sve_smulh_u);
-  case Intrinsic::aarch64_sve_sub:
-    return instCombineSVEVectorSub(IC, II);
-  case Intrinsic::aarch64_sve_sub_u:
-    return instCombineSVEVectorFuseMulAddSub<Intrinsic::aarch64_sve_mul_u,
-                                             Intrinsic::aarch64_sve_mls_u>(
-        IC, II, true);
-  case Intrinsic::aarch64_sve_uabd:
-    return instCombineSVEAllActive(II, Intrinsic::aarch64_sve_uabd_u);
-  case Intrinsic::aarch64_sve_umax:
-    return instCombineSVEAllActive(II, Intrinsic::aarch64_sve_umax_u);
-  case Intrinsic::aarch64_sve_umin:
-    return instCombineSVEAllActive(II, Intrinsic::aarch64_sve_umin_u);
-  case Intrinsic::aarch64_sve_umulh:
-    return instCombineSVEAllActive(II, Intrinsic::aarch64_sve_umulh_u);
-  case Intrinsic::aarch64_sve_asr:
-    return instCombineSVEAllActive(II, Intrinsic::aarch64_sve_asr_u);
-  case Intrinsic::aarch64_sve_lsl:
-    return instCombineSVEAllActive(II, Intrinsic::aarch64_sve_lsl_u);
-  case Intrinsic::aarch64_sve_lsr:
-    return instCombineSVEAllActive(II, Intrinsic::aarch64_sve_lsr_u);
-  case Intrinsic::aarch64_sve_and:
-    return instCombineSVEAllActive(II, Intrinsic::aarch64_sve_and_u);
-  case Intrinsic::aarch64_sve_bic:
-    return instCombineSVEAllActive(II, Intrinsic::aarch64_sve_bic_u);
-  case Intrinsic::aarch64_sve_eor:
-    return instCombineSVEAllActive(II, Intrinsic::aarch64_sve_eor_u);
-  case Intrinsic::aarch64_sve_orr:
-    return instCombineSVEAllActive(II, Intrinsic::aarch64_sve_orr_u);
-  case Intrinsic::aarch64_sve_sqsub:
-    return instCombineSVEAllActive(II, Intrinsic::aarch64_sve_sqsub_u);
-  case Intrinsic::aarch64_sve_uqsub:
-    return instCombineSVEAllActive(II, Intrinsic::aarch64_sve_uqsub_u);
-  case Intrinsic::aarch64_sve_tbl:
-    return instCombineSVETBL(IC, II);
-  case Intrinsic::aarch64_sve_uunpkhi:
-  case Intrinsic::aarch64_sve_uunpklo:
-  case Intrinsic::aarch64_sve_sunpkhi:
-  case Intrinsic::aarch64_sve_sunpklo:
-    return instCombineSVEUnpack(IC, II);
-  case Intrinsic::aarch64_sve_zip1:
-  case Intrinsic::aarch64_sve_zip2:
-    return instCombineSVEZip(IC, II);
-  case Intrinsic::aarch64_sve_ld1_gather_index:
-    return instCombineLD1GatherIndex(IC, II);
-  case Intrinsic::aarch64_sve_st1_scatter_index:
-    return instCombineST1ScatterIndex(IC, II);
-  case Intrinsic::aarch64_sve_ld1:
-    return instCombineSVELD1(IC, II, DL);
-  case Intrinsic::aarch64_sve_st1:
-    return instCombineSVEST1(IC, II, DL);
-  case Intrinsic::aarch64_sve_sdiv:
-    return instCombineSVESDIV(IC, II);
-  case Intrinsic::aarch64_sve_sel:
-    return instCombineSVESel(IC, II);
-  case Intrinsic::aarch64_sve_srshl:
-    return instCombineSVESrshl(IC, II);
-  case Intrinsic::aarch64_sve_dupq_lane:
-    return instCombineSVEDupqLane(IC, II);
-  }
-
-  return std::nullopt;
-}
-
-std::optional<Value *> AArch64TTIImpl::simplifyDemandedVectorEltsIntrinsic(
-    InstCombiner &IC, IntrinsicInst &II, APInt OrigDemandedElts,
-    APInt &UndefElts, APInt &UndefElts2, APInt &UndefElts3,
-    std::function<void(Instruction *, unsigned, APInt, APInt &)>
-        SimplifyAndSetOp) const {
-  switch (II.getIntrinsicID()) {
-  default:
-    break;
-  case Intrinsic::aarch64_neon_fcvtxn:
-  case Intrinsic::aarch64_neon_rshrn:
-  case Intrinsic::aarch64_neon_sqrshrn:
-  case Intrinsic::aarch64_neon_sqrshrun:
-  case Intrinsic::aarch64_neon_sqshrn:
-  case Intrinsic::aarch64_neon_sqshrun:
-  case Intrinsic::aarch64_neon_sqxtn:
-  case Intrinsic::aarch64_neon_sqxtun:
-  case Intrinsic::aarch64_neon_uqrshrn:
-  case Intrinsic::aarch64_neon_uqshrn:
-  case Intrinsic::aarch64_neon_uqxtn:
-    SimplifyAndSetOp(&II, 0, OrigDemandedElts, UndefElts);
-    break;
-  }
-
-  return std::nullopt;
-}
-
-TypeSize
-AArch64TTIImpl::getRegisterBitWidth(TargetTransformInfo::RegisterKind K) const {
-  switch (K) {
-  case TargetTransformInfo::RGK_Scalar:
-    return TypeSize::getFixed(64);
-  case TargetTransformInfo::RGK_FixedWidthVector:
-    if (!ST->isNeonAvailable() && !EnableFixedwidthAutovecInStreamingMode)
-      return TypeSize::getFixed(0);
-
-    if (ST->hasSVE())
-      return TypeSize::getFixed(
-          std::max(ST->getMinSVEVectorSizeInBits(), 128u));
-
-    return TypeSize::getFixed(ST->hasNEON() ? 128 : 0);
-  case TargetTransformInfo::RGK_ScalableVector:
-    if ((ST->isStreaming() || ST->isStreamingCompatible()) &&
-        !EnableScalableAutovecInStreamingMode)
-      return TypeSize::getScalable(0);
-
-    return TypeSize::getScalable(ST->hasSVE() ? 128 : 0);
-  }
-  llvm_unreachable("Unsupported register kind");
-}
-
 bool AArch64TTIImpl::isWideningInstruction(Type *DstTy, unsigned Opcode,
-                                           ArrayRef<const Value *> Args,
-                                           Type *SrcOverrideTy) {
+                                           ArrayRef<const Value *> Args) {
+
   // A helper that returns a vector type from the given type. The number of
-  // elements in type Ty determines the vector width.
+  // elements in type Ty determine the vector width.
   auto toVectorTy = [&](Type *ArgTy) {
     return VectorType::get(ArgTy->getScalarType(),
-                           cast<VectorType>(DstTy)->getElementCount());
+                           DstTy->getVectorNumElements());
   };
 
-  // Exit early if DstTy is not a vector type whose elements are one of [i16,
-  // i32, i64]. SVE doesn't generally have the same set of instructions to
-  // perform an extend with the add/sub/mul. There are SMULLB style
-  // instructions, but they operate on top/bottom, requiring some sort of lane
-  // interleaving to be used with zext/sext.
-  unsigned DstEltSize = DstTy->getScalarSizeInBits();
-  if (!useNeonVector(DstTy) || Args.size() != 2 ||
-      (DstEltSize != 16 && DstEltSize != 32 && DstEltSize != 64))
+  // Exit early if DstTy is not a vector type whose elements are at least
+  // 16-bits wide.
+  if (!DstTy->isVectorTy() || DstTy->getScalarSizeInBits() < 16)
     return false;
 
   // Determine if the operation has a widening variant. We consider both the
   // "long" (e.g., usubl) and "wide" (e.g., usubw) versions of the
   // instructions.
   //
-  // TODO: Add additional widening operations (e.g., shl, etc.) once we
+  // TODO: Add additional widening operations (e.g., mul, shl, etc.) once we
   //       verify that their extending operands are eliminated during code
   //       generation.
-  Type *SrcTy = SrcOverrideTy;
   switch (Opcode) {
   case Instruction::Add: // UADDL(2), SADDL(2), UADDW(2), SADDW(2).
   case Instruction::Sub: // USUBL(2), SSUBL(2), USUBW(2), SSUBW(2).
-    // The second operand needs to be an extend
-    if (isa<SExtInst>(Args[1]) || isa<ZExtInst>(Args[1])) {
-      if (!SrcTy)
-        SrcTy =
-            toVectorTy(cast<Instruction>(Args[1])->getOperand(0)->getType());
-    } else
-      return false;
-    break;
-  case Instruction::Mul: { // SMULL(2), UMULL(2)
-    // Both operands need to be extends of the same type.
-    if ((isa<SExtInst>(Args[0]) && isa<SExtInst>(Args[1])) ||
-        (isa<ZExtInst>(Args[0]) && isa<ZExtInst>(Args[1]))) {
-      if (!SrcTy)
-        SrcTy =
-            toVectorTy(cast<Instruction>(Args[0])->getOperand(0)->getType());
-    } else if (isa<ZExtInst>(Args[0]) || isa<ZExtInst>(Args[1])) {
-      // If one of the operands is a Zext and the other has enough zero bits to
-      // be treated as unsigned, we can still general a umull, meaning the zext
-      // is free.
-      KnownBits Known =
-          computeKnownBits(isa<ZExtInst>(Args[0]) ? Args[1] : Args[0], DL);
-      if (Args[0]->getType()->getScalarSizeInBits() -
-              Known.Zero.countLeadingOnes() >
-          DstTy->getScalarSizeInBits() / 2)
-        return false;
-      if (!SrcTy)
-        SrcTy = toVectorTy(Type::getIntNTy(DstTy->getContext(),
-                                           DstTy->getScalarSizeInBits() / 2));
-    } else
-      return false;
-    break;
-  }
+    break;
   default:
     return false;
   }
 
+  // To be a widening instruction (either the "wide" or "long" versions), the
+  // second operand must be a sign- or zero extend having a single user. We
+  // only consider extends having a single user because they may otherwise not
+  // be eliminated.
+  if (Args.size() != 2 ||
+      (!isa<SExtInst>(Args[1]) && !isa<ZExtInst>(Args[1])) ||
+      !Args[1]->hasOneUse())
+    return false;
+  auto *Extend = cast<CastInst>(Args[1]);
+
   // Legalize the destination type and ensure it can be used in a widening
   // operation.
-  auto DstTyL = getTypeLegalizationCost(DstTy);
-  if (!DstTyL.second.isVector() || DstEltSize != DstTy->getScalarSizeInBits())
+  auto DstTyL = TLI->getTypeLegalizationCost(DL, DstTy);
+  unsigned DstElTySize = DstTyL.second.getScalarSizeInBits();
+  if (!DstTyL.second.isVector() || DstElTySize != DstTy->getScalarSizeInBits())
     return false;
 
   // Legalize the source type and ensure it can be used in a widening
   // operation.
-  assert(SrcTy && "Expected some SrcTy");
-  auto SrcTyL = getTypeLegalizationCost(SrcTy);
+  Type *SrcTy = toVectorTy(Extend->getSrcTy());
+  auto SrcTyL = TLI->getTypeLegalizationCost(DL, SrcTy);
   unsigned SrcElTySize = SrcTyL.second.getScalarSizeInBits();
   if (!SrcTyL.second.isVector() || SrcElTySize != SrcTy->getScalarSizeInBits())
     return false;
 
   // Get the total number of vector elements in the legalized types.
-  InstructionCost NumDstEls =
-      DstTyL.first * DstTyL.second.getVectorMinNumElements();
-  InstructionCost NumSrcEls =
-      SrcTyL.first * SrcTyL.second.getVectorMinNumElements();
+  unsigned NumDstEls = DstTyL.first * DstTyL.second.getVectorNumElements();
+  unsigned NumSrcEls = SrcTyL.first * SrcTyL.second.getVectorNumElements();
 
   // Return true if the legalized types have the same number of vector elements
   // and the destination element type size is twice that of the source type.
-  return NumDstEls == NumSrcEls && 2 * SrcElTySize == DstEltSize;
-}
-
-InstructionCost AArch64TTIImpl::getCastInstrCost(unsigned Opcode, Type *Dst,
-                                                 Type *Src,
-                                                 TTI::CastContextHint CCH,
-                                                 TTI::TargetCostKind CostKind,
-                                                 const Instruction *I) {
+  return NumDstEls == NumSrcEls && 2 * SrcElTySize == DstElTySize;
+}
+
+int AArch64TTIImpl::getCastInstrCost(unsigned Opcode, Type *Dst, Type *Src,
+                                     const Instruction *I) {
   int ISD = TLI->InstructionOpcodeToISD(Opcode);
   assert(ISD && "Invalid opcode");
+
   // If the cast is observable, and it is used by a widening instruction (e.g.,
   // uaddl, saddw, etc.), it may be free.
-  if (I && I->hasOneUser()) {
+  if (I && I->hasOneUse()) {
     auto *SingleUser = cast<Instruction>(*I->user_begin());
     SmallVector<const Value *, 4> Operands(SingleUser->operand_values());
-    if (isWideningInstruction(Dst, SingleUser->getOpcode(), Operands, Src)) {
-      // For adds only count the second operand as free if both operands are
-      // extends but not the same operation. (i.e both operands are not free in
-      // add(sext, zext)).
-      if (SingleUser->getOpcode() == Instruction::Add) {
-        if (I == SingleUser->getOperand(1) ||
-            (isa<CastInst>(SingleUser->getOperand(1)) &&
-             cast<CastInst>(SingleUser->getOperand(1))->getOpcode() == Opcode))
+    if (isWideningInstruction(Dst, SingleUser->getOpcode(), Operands)) {
+      // If the cast is the second operand, it is free. We will generate either
+      // a "wide" or "long" version of the widening instruction.
+      if (I == SingleUser->getOperand(1))
+        return 0;
+      // If the cast is not the second operand, it will be free if it looks the
+      // same as the second operand. In this case, we will generate a "long"
+      // version of the widening instruction.
+      if (auto *Cast = dyn_cast<CastInst>(SingleUser->getOperand(1)))
+        if (I->getOpcode() == unsigned(Cast->getOpcode()) &&
+            cast<CastInst>(I)->getSrcTy() == Cast->getSrcTy())
           return 0;
-      } else // Others are free so long as isWideningInstruction returned true.
-        return 0;
     }
   }
-
-  // TODO: Allow non-throughput costs that aren't binary.
-  auto AdjustCost = [&CostKind](InstructionCost Cost) -> InstructionCost {
-    if (CostKind != TTI::TCK_RecipThroughput)
-      return Cost == 0 ? 0 : 1;
-    return Cost;
-  };
 
   EVT SrcTy = TLI->getValueType(DL, Src);
   EVT DstTy = TLI->getValueType(DL, Dst);
 
   if (!SrcTy.isSimple() || !DstTy.isSimple())
-    return AdjustCost(
-        BaseT::getCastInstrCost(Opcode, Dst, Src, CCH, CostKind, I));
+    return BaseT::getCastInstrCost(Opcode, Dst, Src);
 
   static const TypeConversionCostTblEntry
   ConversionTbl[] = {
-    { ISD::TRUNCATE, MVT::v2i8,   MVT::v2i64,  1},  // xtn
-    { ISD::TRUNCATE, MVT::v2i16,  MVT::v2i64,  1},  // xtn
-    { ISD::TRUNCATE, MVT::v2i32,  MVT::v2i64,  1},  // xtn
-    { ISD::TRUNCATE, MVT::v4i8,   MVT::v4i32,  1},  // xtn
-    { ISD::TRUNCATE, MVT::v4i8,   MVT::v4i64,  3},  // 2 xtn + 1 uzp1
-    { ISD::TRUNCATE, MVT::v4i16,  MVT::v4i32,  1},  // xtn
-    { ISD::TRUNCATE, MVT::v4i16,  MVT::v4i64,  2},  // 1 uzp1 + 1 xtn
-    { ISD::TRUNCATE, MVT::v4i32,  MVT::v4i64,  1},  // 1 uzp1
-    { ISD::TRUNCATE, MVT::v8i8,   MVT::v8i16,  1},  // 1 xtn
-    { ISD::TRUNCATE, MVT::v8i8,   MVT::v8i32,  2},  // 1 uzp1 + 1 xtn
-    { ISD::TRUNCATE, MVT::v8i8,   MVT::v8i64,  4},  // 3 x uzp1 + xtn
-    { ISD::TRUNCATE, MVT::v8i16,  MVT::v8i32,  1},  // 1 uzp1
-    { ISD::TRUNCATE, MVT::v8i16,  MVT::v8i64,  3},  // 3 x uzp1
-    { ISD::TRUNCATE, MVT::v8i32,  MVT::v8i64,  2},  // 2 x uzp1
-    { ISD::TRUNCATE, MVT::v16i8,  MVT::v16i16, 1},  // uzp1
-    { ISD::TRUNCATE, MVT::v16i8,  MVT::v16i32, 3},  // (2 + 1) x uzp1
-    { ISD::TRUNCATE, MVT::v16i8,  MVT::v16i64, 7},  // (4 + 2 + 1) x uzp1
-    { ISD::TRUNCATE, MVT::v16i16, MVT::v16i32, 2},  // 2 x uzp1
-    { ISD::TRUNCATE, MVT::v16i16, MVT::v16i64, 6},  // (4 + 2) x uzp1
-    { ISD::TRUNCATE, MVT::v16i32, MVT::v16i64, 4},  // 4 x uzp1
-
-    // Truncations on nxvmiN
-    { ISD::TRUNCATE, MVT::nxv2i1, MVT::nxv2i16, 1 },
-    { ISD::TRUNCATE, MVT::nxv2i1, MVT::nxv2i32, 1 },
-    { ISD::TRUNCATE, MVT::nxv2i1, MVT::nxv2i64, 1 },
-    { ISD::TRUNCATE, MVT::nxv4i1, MVT::nxv4i16, 1 },
-    { ISD::TRUNCATE, MVT::nxv4i1, MVT::nxv4i32, 1 },
-    { ISD::TRUNCATE, MVT::nxv4i1, MVT::nxv4i64, 2 },
-    { ISD::TRUNCATE, MVT::nxv8i1, MVT::nxv8i16, 1 },
-    { ISD::TRUNCATE, MVT::nxv8i1, MVT::nxv8i32, 3 },
-    { ISD::TRUNCATE, MVT::nxv8i1, MVT::nxv8i64, 5 },
-    { ISD::TRUNCATE, MVT::nxv16i1, MVT::nxv16i8, 1 },
-    { ISD::TRUNCATE, MVT::nxv2i16, MVT::nxv2i32, 1 },
-    { ISD::TRUNCATE, MVT::nxv2i32, MVT::nxv2i64, 1 },
-    { ISD::TRUNCATE, MVT::nxv4i16, MVT::nxv4i32, 1 },
-    { ISD::TRUNCATE, MVT::nxv4i32, MVT::nxv4i64, 2 },
-    { ISD::TRUNCATE, MVT::nxv8i16, MVT::nxv8i32, 3 },
-    { ISD::TRUNCATE, MVT::nxv8i32, MVT::nxv8i64, 6 },
+    { ISD::TRUNCATE, MVT::v4i16, MVT::v4i32,  1 },
+    { ISD::TRUNCATE, MVT::v4i32, MVT::v4i64,  0 },
+    { ISD::TRUNCATE, MVT::v8i8,  MVT::v8i32,  3 },
+    { ISD::TRUNCATE, MVT::v16i8, MVT::v16i32, 6 },
 
     // The number of shll instructions for the extension.
     { ISD::SIGN_EXTEND, MVT::v4i64,  MVT::v4i16, 3 },
@@ -2207,9 +355,6 @@
     { ISD::UINT_TO_FP, MVT::v2f64, MVT::v2i16, 4 },
     { ISD::UINT_TO_FP, MVT::v2f64, MVT::v2i32, 2 },
 
-    // Complex: to v4f64
-    { ISD::SINT_TO_FP, MVT::v4f64, MVT::v4i32,  4 },
-    { ISD::UINT_TO_FP, MVT::v4f64, MVT::v4i32,  4 },
 
     // LowerVectorFP_TO_INT
     { ISD::FP_TO_SINT, MVT::v2i32, MVT::v2f32, 1 },
@@ -2233,16 +378,6 @@
     { ISD::FP_TO_UINT, MVT::v4i16, MVT::v4f32, 2 },
     { ISD::FP_TO_UINT, MVT::v4i8,  MVT::v4f32, 2 },
 
-    // Complex, from nxv2f32.
-    { ISD::FP_TO_SINT, MVT::nxv2i64, MVT::nxv2f32, 1 },
-    { ISD::FP_TO_SINT, MVT::nxv2i32, MVT::nxv2f32, 1 },
-    { ISD::FP_TO_SINT, MVT::nxv2i16, MVT::nxv2f32, 1 },
-    { ISD::FP_TO_SINT, MVT::nxv2i8,  MVT::nxv2f32, 1 },
-    { ISD::FP_TO_UINT, MVT::nxv2i64, MVT::nxv2f32, 1 },
-    { ISD::FP_TO_UINT, MVT::nxv2i32, MVT::nxv2f32, 1 },
-    { ISD::FP_TO_UINT, MVT::nxv2i16, MVT::nxv2f32, 1 },
-    { ISD::FP_TO_UINT, MVT::nxv2i8,  MVT::nxv2f32, 1 },
-
     // Complex, from v2f64: legal type is v2i32, 1 narrowing => ~2.
     { ISD::FP_TO_SINT, MVT::v2i32, MVT::v2f64, 2 },
     { ISD::FP_TO_SINT, MVT::v2i16, MVT::v2f64, 2 },
@@ -2250,204 +385,19 @@
     { ISD::FP_TO_UINT, MVT::v2i32, MVT::v2f64, 2 },
     { ISD::FP_TO_UINT, MVT::v2i16, MVT::v2f64, 2 },
     { ISD::FP_TO_UINT, MVT::v2i8,  MVT::v2f64, 2 },
-
-    // Complex, from nxv2f64.
-    { ISD::FP_TO_SINT, MVT::nxv2i64, MVT::nxv2f64, 1 },
-    { ISD::FP_TO_SINT, MVT::nxv2i32, MVT::nxv2f64, 1 },
-    { ISD::FP_TO_SINT, MVT::nxv2i16, MVT::nxv2f64, 1 },
-    { ISD::FP_TO_SINT, MVT::nxv2i8,  MVT::nxv2f64, 1 },
-    { ISD::FP_TO_UINT, MVT::nxv2i64, MVT::nxv2f64, 1 },
-    { ISD::FP_TO_UINT, MVT::nxv2i32, MVT::nxv2f64, 1 },
-    { ISD::FP_TO_UINT, MVT::nxv2i16, MVT::nxv2f64, 1 },
-    { ISD::FP_TO_UINT, MVT::nxv2i8,  MVT::nxv2f64, 1 },
-
-    // Complex, from nxv4f32.
-    { ISD::FP_TO_SINT, MVT::nxv4i64, MVT::nxv4f32, 4 },
-    { ISD::FP_TO_SINT, MVT::nxv4i32, MVT::nxv4f32, 1 },
-    { ISD::FP_TO_SINT, MVT::nxv4i16, MVT::nxv4f32, 1 },
-    { ISD::FP_TO_SINT, MVT::nxv4i8,  MVT::nxv4f32, 1 },
-    { ISD::FP_TO_UINT, MVT::nxv4i64, MVT::nxv4f32, 4 },
-    { ISD::FP_TO_UINT, MVT::nxv4i32, MVT::nxv4f32, 1 },
-    { ISD::FP_TO_UINT, MVT::nxv4i16, MVT::nxv4f32, 1 },
-    { ISD::FP_TO_UINT, MVT::nxv4i8,  MVT::nxv4f32, 1 },
-
-    // Complex, from nxv8f64. Illegal -> illegal conversions not required.
-    { ISD::FP_TO_SINT, MVT::nxv8i16, MVT::nxv8f64, 7 },
-    { ISD::FP_TO_SINT, MVT::nxv8i8,  MVT::nxv8f64, 7 },
-    { ISD::FP_TO_UINT, MVT::nxv8i16, MVT::nxv8f64, 7 },
-    { ISD::FP_TO_UINT, MVT::nxv8i8,  MVT::nxv8f64, 7 },
-
-    // Complex, from nxv4f64. Illegal -> illegal conversions not required.
-    { ISD::FP_TO_SINT, MVT::nxv4i32, MVT::nxv4f64, 3 },
-    { ISD::FP_TO_SINT, MVT::nxv4i16, MVT::nxv4f64, 3 },
-    { ISD::FP_TO_SINT, MVT::nxv4i8,  MVT::nxv4f64, 3 },
-    { ISD::FP_TO_UINT, MVT::nxv4i32, MVT::nxv4f64, 3 },
-    { ISD::FP_TO_UINT, MVT::nxv4i16, MVT::nxv4f64, 3 },
-    { ISD::FP_TO_UINT, MVT::nxv4i8,  MVT::nxv4f64, 3 },
-
-    // Complex, from nxv8f32. Illegal -> illegal conversions not required.
-    { ISD::FP_TO_SINT, MVT::nxv8i16, MVT::nxv8f32, 3 },
-    { ISD::FP_TO_SINT, MVT::nxv8i8,  MVT::nxv8f32, 3 },
-    { ISD::FP_TO_UINT, MVT::nxv8i16, MVT::nxv8f32, 3 },
-    { ISD::FP_TO_UINT, MVT::nxv8i8,  MVT::nxv8f32, 3 },
-
-    // Complex, from nxv8f16.
-    { ISD::FP_TO_SINT, MVT::nxv8i64, MVT::nxv8f16, 10 },
-    { ISD::FP_TO_SINT, MVT::nxv8i32, MVT::nxv8f16, 4 },
-    { ISD::FP_TO_SINT, MVT::nxv8i16, MVT::nxv8f16, 1 },
-    { ISD::FP_TO_SINT, MVT::nxv8i8,  MVT::nxv8f16, 1 },
-    { ISD::FP_TO_UINT, MVT::nxv8i64, MVT::nxv8f16, 10 },
-    { ISD::FP_TO_UINT, MVT::nxv8i32, MVT::nxv8f16, 4 },
-    { ISD::FP_TO_UINT, MVT::nxv8i16, MVT::nxv8f16, 1 },
-    { ISD::FP_TO_UINT, MVT::nxv8i8,  MVT::nxv8f16, 1 },
-
-    // Complex, from nxv4f16.
-    { ISD::FP_TO_SINT, MVT::nxv4i64, MVT::nxv4f16, 4 },
-    { ISD::FP_TO_SINT, MVT::nxv4i32, MVT::nxv4f16, 1 },
-    { ISD::FP_TO_SINT, MVT::nxv4i16, MVT::nxv4f16, 1 },
-    { ISD::FP_TO_SINT, MVT::nxv4i8,  MVT::nxv4f16, 1 },
-    { ISD::FP_TO_UINT, MVT::nxv4i64, MVT::nxv4f16, 4 },
-    { ISD::FP_TO_UINT, MVT::nxv4i32, MVT::nxv4f16, 1 },
-    { ISD::FP_TO_UINT, MVT::nxv4i16, MVT::nxv4f16, 1 },
-    { ISD::FP_TO_UINT, MVT::nxv4i8,  MVT::nxv4f16, 1 },
-
-    // Complex, from nxv2f16.
-    { ISD::FP_TO_SINT, MVT::nxv2i64, MVT::nxv2f16, 1 },
-    { ISD::FP_TO_SINT, MVT::nxv2i32, MVT::nxv2f16, 1 },
-    { ISD::FP_TO_SINT, MVT::nxv2i16, MVT::nxv2f16, 1 },
-    { ISD::FP_TO_SINT, MVT::nxv2i8,  MVT::nxv2f16, 1 },
-    { ISD::FP_TO_UINT, MVT::nxv2i64, MVT::nxv2f16, 1 },
-    { ISD::FP_TO_UINT, MVT::nxv2i32, MVT::nxv2f16, 1 },
-    { ISD::FP_TO_UINT, MVT::nxv2i16, MVT::nxv2f16, 1 },
-    { ISD::FP_TO_UINT, MVT::nxv2i8,  MVT::nxv2f16, 1 },
-
-    // Truncate from nxvmf32 to nxvmf16.
-    { ISD::FP_ROUND, MVT::nxv2f16, MVT::nxv2f32, 1 },
-    { ISD::FP_ROUND, MVT::nxv4f16, MVT::nxv4f32, 1 },
-    { ISD::FP_ROUND, MVT::nxv8f16, MVT::nxv8f32, 3 },
-
-    // Truncate from nxvmf64 to nxvmf16.
-    { ISD::FP_ROUND, MVT::nxv2f16, MVT::nxv2f64, 1 },
-    { ISD::FP_ROUND, MVT::nxv4f16, MVT::nxv4f64, 3 },
-    { ISD::FP_ROUND, MVT::nxv8f16, MVT::nxv8f64, 7 },
-
-    // Truncate from nxvmf64 to nxvmf32.
-    { ISD::FP_ROUND, MVT::nxv2f32, MVT::nxv2f64, 1 },
-    { ISD::FP_ROUND, MVT::nxv4f32, MVT::nxv4f64, 3 },
-    { ISD::FP_ROUND, MVT::nxv8f32, MVT::nxv8f64, 6 },
-
-    // Extend from nxvmf16 to nxvmf32.
-    { ISD::FP_EXTEND, MVT::nxv2f32, MVT::nxv2f16, 1},
-    { ISD::FP_EXTEND, MVT::nxv4f32, MVT::nxv4f16, 1},
-    { ISD::FP_EXTEND, MVT::nxv8f32, MVT::nxv8f16, 2},
-
-    // Extend from nxvmf16 to nxvmf64.
-    { ISD::FP_EXTEND, MVT::nxv2f64, MVT::nxv2f16, 1},
-    { ISD::FP_EXTEND, MVT::nxv4f64, MVT::nxv4f16, 2},
-    { ISD::FP_EXTEND, MVT::nxv8f64, MVT::nxv8f16, 4},
-
-    // Extend from nxvmf32 to nxvmf64.
-    { ISD::FP_EXTEND, MVT::nxv2f64, MVT::nxv2f32, 1},
-    { ISD::FP_EXTEND, MVT::nxv4f64, MVT::nxv4f32, 2},
-    { ISD::FP_EXTEND, MVT::nxv8f64, MVT::nxv8f32, 6},
-
-    // Bitcasts from float to integer
-    { ISD::BITCAST, MVT::nxv2f16, MVT::nxv2i16, 0 },
-    { ISD::BITCAST, MVT::nxv4f16, MVT::nxv4i16, 0 },
-    { ISD::BITCAST, MVT::nxv2f32, MVT::nxv2i32, 0 },
-
-    // Bitcasts from integer to float
-    { ISD::BITCAST, MVT::nxv2i16, MVT::nxv2f16, 0 },
-    { ISD::BITCAST, MVT::nxv4i16, MVT::nxv4f16, 0 },
-    { ISD::BITCAST, MVT::nxv2i32, MVT::nxv2f32, 0 },
-
-    // Add cost for extending to illegal -too wide- scalable vectors.
-    // zero/sign extend are implemented by multiple unpack operations,
-    // where each operation has a cost of 1.
-    { ISD::ZERO_EXTEND, MVT::nxv16i16, MVT::nxv16i8, 2},
-    { ISD::ZERO_EXTEND, MVT::nxv16i32, MVT::nxv16i8, 6},
-    { ISD::ZERO_EXTEND, MVT::nxv16i64, MVT::nxv16i8, 14},
-    { ISD::ZERO_EXTEND, MVT::nxv8i32, MVT::nxv8i16, 2},
-    { ISD::ZERO_EXTEND, MVT::nxv8i64, MVT::nxv8i16, 6},
-    { ISD::ZERO_EXTEND, MVT::nxv4i64, MVT::nxv4i32, 2},
-
-    { ISD::SIGN_EXTEND, MVT::nxv16i16, MVT::nxv16i8, 2},
-    { ISD::SIGN_EXTEND, MVT::nxv16i32, MVT::nxv16i8, 6},
-    { ISD::SIGN_EXTEND, MVT::nxv16i64, MVT::nxv16i8, 14},
-    { ISD::SIGN_EXTEND, MVT::nxv8i32, MVT::nxv8i16, 2},
-    { ISD::SIGN_EXTEND, MVT::nxv8i64, MVT::nxv8i16, 6},
-    { ISD::SIGN_EXTEND, MVT::nxv4i64, MVT::nxv4i32, 2},
   };
-
-  // We have to estimate a cost of fixed length operation upon
-  // SVE registers(operations) with the number of registers required
-  // for a fixed type to be represented upon SVE registers.
-  EVT WiderTy = SrcTy.bitsGT(DstTy) ? SrcTy : DstTy;
-  if (SrcTy.isFixedLengthVector() && DstTy.isFixedLengthVector() &&
-      SrcTy.getVectorNumElements() == DstTy.getVectorNumElements() &&
-      ST->useSVEForFixedLengthVectors(WiderTy)) {
-    std::pair<InstructionCost, MVT> LT =
-        getTypeLegalizationCost(WiderTy.getTypeForEVT(Dst->getContext()));
-    unsigned NumElements = AArch64::SVEBitsPerBlock /
-                           LT.second.getVectorElementType().getSizeInBits();
-    return AdjustCost(
-        LT.first *
-        getCastInstrCost(
-            Opcode, ScalableVectorType::get(Dst->getScalarType(), NumElements),
-            ScalableVectorType::get(Src->getScalarType(), NumElements), CCH,
-            CostKind, I));
-  }
 
   if (const auto *Entry = ConvertCostTableLookup(ConversionTbl, ISD,
                                                  DstTy.getSimpleVT(),
                                                  SrcTy.getSimpleVT()))
-    return AdjustCost(Entry->Cost);
-
-  static const TypeConversionCostTblEntry FP16Tbl[] = {
-      {ISD::FP_TO_SINT, MVT::v4i8, MVT::v4f16, 1}, // fcvtzs
-      {ISD::FP_TO_UINT, MVT::v4i8, MVT::v4f16, 1},
-      {ISD::FP_TO_SINT, MVT::v4i16, MVT::v4f16, 1}, // fcvtzs
-      {ISD::FP_TO_UINT, MVT::v4i16, MVT::v4f16, 1},
-      {ISD::FP_TO_SINT, MVT::v4i32, MVT::v4f16, 2}, // fcvtl+fcvtzs
-      {ISD::FP_TO_UINT, MVT::v4i32, MVT::v4f16, 2},
-      {ISD::FP_TO_SINT, MVT::v8i8, MVT::v8f16, 2}, // fcvtzs+xtn
-      {ISD::FP_TO_UINT, MVT::v8i8, MVT::v8f16, 2},
-      {ISD::FP_TO_SINT, MVT::v8i16, MVT::v8f16, 1}, // fcvtzs
-      {ISD::FP_TO_UINT, MVT::v8i16, MVT::v8f16, 1},
-      {ISD::FP_TO_SINT, MVT::v8i32, MVT::v8f16, 4}, // 2*fcvtl+2*fcvtzs
-      {ISD::FP_TO_UINT, MVT::v8i32, MVT::v8f16, 4},
-      {ISD::FP_TO_SINT, MVT::v16i8, MVT::v16f16, 3}, // 2*fcvtzs+xtn
-      {ISD::FP_TO_UINT, MVT::v16i8, MVT::v16f16, 3},
-      {ISD::FP_TO_SINT, MVT::v16i16, MVT::v16f16, 2}, // 2*fcvtzs
-      {ISD::FP_TO_UINT, MVT::v16i16, MVT::v16f16, 2},
-      {ISD::FP_TO_SINT, MVT::v16i32, MVT::v16f16, 8}, // 4*fcvtl+4*fcvtzs
-      {ISD::FP_TO_UINT, MVT::v16i32, MVT::v16f16, 8},
-      {ISD::UINT_TO_FP, MVT::v8f16, MVT::v8i8, 2},   // ushll + ucvtf
-      {ISD::SINT_TO_FP, MVT::v8f16, MVT::v8i8, 2},   // sshll + scvtf
-      {ISD::UINT_TO_FP, MVT::v16f16, MVT::v16i8, 4}, // 2 * ushl(2) + 2 * ucvtf
-      {ISD::SINT_TO_FP, MVT::v16f16, MVT::v16i8, 4}, // 2 * sshl(2) + 2 * scvtf
-  };
-
-  if (ST->hasFullFP16())
-    if (const auto *Entry = ConvertCostTableLookup(
-            FP16Tbl, ISD, DstTy.getSimpleVT(), SrcTy.getSimpleVT()))
-      return AdjustCost(Entry->Cost);
-
-  // The BasicTTIImpl version only deals with CCH==TTI::CastContextHint::Normal,
-  // but we also want to include the TTI::CastContextHint::Masked case too.
-  if ((ISD == ISD::ZERO_EXTEND || ISD == ISD::SIGN_EXTEND) &&
-      CCH == TTI::CastContextHint::Masked && ST->hasSVEorSME() &&
-      TLI->isTypeLegal(DstTy))
-    CCH = TTI::CastContextHint::Normal;
-
-  return AdjustCost(
-      BaseT::getCastInstrCost(Opcode, Dst, Src, CCH, CostKind, I));
-}
-
-InstructionCost AArch64TTIImpl::getExtractWithExtendCost(unsigned Opcode,
-                                                         Type *Dst,
-                                                         VectorType *VecTy,
-                                                         unsigned Index) {
+    return Entry->Cost;
+
+  return BaseT::getCastInstrCost(Opcode, Dst, Src);
+}
+
+int AArch64TTIImpl::getExtractWithExtendCost(unsigned Opcode, Type *Dst,
+                                             VectorType *VecTy,
+                                             unsigned Index) {
 
   // Make sure we were given a valid extend opcode.
   assert((Opcode == Instruction::SExt || Opcode == Instruction::ZExt) &&
@@ -2462,12 +412,10 @@
 
   // Get the cost for the extract. We compute the cost (if any) for the extend
   // below.
-  TTI::TargetCostKind CostKind = TTI::TCK_RecipThroughput;
-  InstructionCost Cost = getVectorInstrCost(Instruction::ExtractElement, VecTy,
-                                            CostKind, Index, nullptr, nullptr);
+  auto Cost = getVectorInstrCost(Instruction::ExtractElement, VecTy, Index);
 
   // Legalize the types.
-  auto VecLT = getTypeLegalizationCost(VecTy);
+  auto VecLT = TLI->getTypeLegalizationCost(DL, VecTy);
   auto DstVT = TLI->getValueType(DL, Dst);
   auto SrcVT = TLI->getValueType(DL, Src);
 
@@ -2475,14 +423,12 @@
   // we may get the extension for free. If not, get the default cost for the
   // extend.
   if (!VecLT.second.isVector() || !TLI->isTypeLegal(DstVT))
-    return Cost + getCastInstrCost(Opcode, Dst, Src, TTI::CastContextHint::None,
-                                   CostKind);
+    return Cost + getCastInstrCost(Opcode, Dst, Src);
 
   // The destination type should be larger than the element type. If not, get
   // the default cost for the extend.
-  if (DstVT.getFixedSizeInBits() < SrcVT.getFixedSizeInBits())
-    return Cost + getCastInstrCost(Opcode, Dst, Src, TTI::CastContextHint::None,
-                                   CostKind);
+  if (DstVT.getSizeInBits() < SrcVT.getSizeInBits())
+    return Cost + getCastInstrCost(Opcode, Dst, Src);
 
   switch (Opcode) {
   default:
@@ -2501,263 +447,135 @@
   }
 
   // If we are unable to perform the extend for free, get the default cost.
-  return Cost + getCastInstrCost(Opcode, Dst, Src, TTI::CastContextHint::None,
-                                 CostKind);
-}
-
-InstructionCost AArch64TTIImpl::getCFInstrCost(unsigned Opcode,
-                                               TTI::TargetCostKind CostKind,
-                                               const Instruction *I) {
-  if (CostKind != TTI::TCK_RecipThroughput)
-    return Opcode == Instruction::PHI ? 0 : 1;
-  assert(CostKind == TTI::TCK_RecipThroughput && "unexpected CostKind");
-  // Branches are assumed to be predicted.
-  return 0;
-}
-
-InstructionCost AArch64TTIImpl::getVectorInstrCostHelper(const Instruction *I,
-                                                         Type *Val,
-                                                         unsigned Index,
-                                                         bool HasRealUse) {
+  return Cost + getCastInstrCost(Opcode, Dst, Src);
+}
+
+int AArch64TTIImpl::getVectorInstrCost(unsigned Opcode, Type *Val,
+                                       unsigned Index) {
   assert(Val->isVectorTy() && "This must be a vector type");
 
   if (Index != -1U) {
     // Legalize the type.
-    std::pair<InstructionCost, MVT> LT = getTypeLegalizationCost(Val);
+    std::pair<int, MVT> LT = TLI->getTypeLegalizationCost(DL, Val);
 
     // This type is legalized to a scalar type.
     if (!LT.second.isVector())
       return 0;
 
-    // The type may be split. For fixed-width vectors we can normalize the
-    // index to the new type.
-    if (LT.second.isFixedLengthVector()) {
-      unsigned Width = LT.second.getVectorNumElements();
-      Index = Index % Width;
-    }
+    // The type may be split. Normalize the index to the new type.
+    unsigned Width = LT.second.getVectorNumElements();
+    Index = Index % Width;
 
     // The element at index zero is already inside the vector.
-    // - For a physical (HasRealUse==true) insert-element or extract-element
-    // instruction that extracts integers, an explicit FPR -> GPR move is
-    // needed. So it has non-zero cost.
-    // - For the rest of cases (virtual instruction or element type is float),
-    // consider the instruction free.
-    if (Index == 0 && (!HasRealUse || !Val->getScalarType()->isIntegerTy()))
+    if (Index == 0)
       return 0;
-
-    // This is recognising a LD1 single-element structure to one lane of one
-    // register instruction. I.e., if this is an `insertelement` instruction,
-    // and its second operand is a load, then we will generate a LD1, which
-    // are expensive instructions.
-    if (I && dyn_cast<LoadInst>(I->getOperand(1)))
-      return ST->getVectorInsertExtractBaseCost() + 1;
-
-    // i1 inserts and extract will include an extra cset or cmp of the vector
-    // value. Increase the cost by 1 to account.
-    if (Val->getScalarSizeInBits() == 1)
-      return ST->getVectorInsertExtractBaseCost() + 1;
-
-    // FIXME:
-    // If the extract-element and insert-element instructions could be
-    // simplified away (e.g., could be combined into users by looking at use-def
-    // context), they have no cost. This is not done in the first place for
-    // compile-time considerations.
   }
 
   // All other insert/extracts cost this much.
   return ST->getVectorInsertExtractBaseCost();
 }
 
-InstructionCost AArch64TTIImpl::getVectorInstrCost(unsigned Opcode, Type *Val,
-                                                   TTI::TargetCostKind CostKind,
-                                                   unsigned Index, Value *Op0,
-                                                   Value *Op1) {
-  bool HasRealUse =
-      Opcode == Instruction::InsertElement && Op0 && !isa<UndefValue>(Op0);
-  return getVectorInstrCostHelper(nullptr, Val, Index, HasRealUse);
-}
-
-InstructionCost AArch64TTIImpl::getVectorInstrCost(const Instruction &I,
-                                                   Type *Val,
-                                                   TTI::TargetCostKind CostKind,
-                                                   unsigned Index) {
-  return getVectorInstrCostHelper(&I, Val, Index, true /* HasRealUse */);
-}
-
-InstructionCost AArch64TTIImpl::getArithmeticInstrCost(
-    unsigned Opcode, Type *Ty, TTI::TargetCostKind CostKind,
-    TTI::OperandValueInfo Op1Info, TTI::OperandValueInfo Op2Info,
-    ArrayRef<const Value *> Args,
-    const Instruction *CxtI) {
-
-  // TODO: Handle more cost kinds.
-  if (CostKind != TTI::TCK_RecipThroughput)
-    return BaseT::getArithmeticInstrCost(Opcode, Ty, CostKind, Op1Info,
-                                         Op2Info, Args, CxtI);
-
+int AArch64TTIImpl::getArithmeticInstrCost(
+    unsigned Opcode, Type *Ty, TTI::OperandValueKind Opd1Info,
+    TTI::OperandValueKind Opd2Info, TTI::OperandValueProperties Opd1PropInfo,
+    TTI::OperandValueProperties Opd2PropInfo, ArrayRef<const Value *> Args) {
   // Legalize the type.
-  std::pair<InstructionCost, MVT> LT = getTypeLegalizationCost(Ty);
+  std::pair<int, MVT> LT = TLI->getTypeLegalizationCost(DL, Ty);
+
+  // If the instruction is a widening instruction (e.g., uaddl, saddw, etc.),
+  // add in the widening overhead specified by the sub-target. Since the
+  // extends feeding widening instructions are performed automatically, they
+  // aren't present in the generated code and have a zero cost. By adding a
+  // widening overhead here, we attach the total cost of the combined operation
+  // to the widening instruction.
+  int Cost = 0;
+  if (isWideningInstruction(Ty, Opcode, Args))
+    Cost += ST->getWideningBaseCost();
+
   int ISD = TLI->InstructionOpcodeToISD(Opcode);
 
   switch (ISD) {
   default:
-    return BaseT::getArithmeticInstrCost(Opcode, Ty, CostKind, Op1Info,
-                                         Op2Info);
+    return Cost + BaseT::getArithmeticInstrCost(Opcode, Ty, Opd1Info, Opd2Info,
+                                                Opd1PropInfo, Opd2PropInfo);
   case ISD::SDIV:
-    if (Op2Info.isConstant() && Op2Info.isUniform() && Op2Info.isPowerOf2()) {
+    if (Opd2Info == TargetTransformInfo::OK_UniformConstantValue &&
+        Opd2PropInfo == TargetTransformInfo::OP_PowerOf2) {
       // On AArch64, scalar signed division by constants power-of-two are
       // normally expanded to the sequence ADD + CMP + SELECT + SRA.
       // The OperandValue properties many not be same as that of previous
       // operation; conservatively assume OP_None.
-      InstructionCost Cost = getArithmeticInstrCost(
-          Instruction::Add, Ty, CostKind,
-          Op1Info.getNoProps(), Op2Info.getNoProps());
-      Cost += getArithmeticInstrCost(Instruction::Sub, Ty, CostKind,
-                                     Op1Info.getNoProps(), Op2Info.getNoProps());
-      Cost += getArithmeticInstrCost(
-          Instruction::Select, Ty, CostKind,
-          Op1Info.getNoProps(), Op2Info.getNoProps());
-      Cost += getArithmeticInstrCost(Instruction::AShr, Ty, CostKind,
-                                     Op1Info.getNoProps(), Op2Info.getNoProps());
+      Cost += getArithmeticInstrCost(Instruction::Add, Ty, Opd1Info, Opd2Info,
+                                     TargetTransformInfo::OP_None,
+                                     TargetTransformInfo::OP_None);
+      Cost += getArithmeticInstrCost(Instruction::Sub, Ty, Opd1Info, Opd2Info,
+                                     TargetTransformInfo::OP_None,
+                                     TargetTransformInfo::OP_None);
+      Cost += getArithmeticInstrCost(Instruction::Select, Ty, Opd1Info, Opd2Info,
+                                     TargetTransformInfo::OP_None,
+                                     TargetTransformInfo::OP_None);
+      Cost += getArithmeticInstrCost(Instruction::AShr, Ty, Opd1Info, Opd2Info,
+                                     TargetTransformInfo::OP_None,
+                                     TargetTransformInfo::OP_None);
       return Cost;
     }
-    [[fallthrough]];
-  case ISD::UDIV: {
-    if (Op2Info.isConstant() && Op2Info.isUniform()) {
+    LLVM_FALLTHROUGH;
+  case ISD::UDIV:
+    if (Opd2Info == TargetTransformInfo::OK_UniformConstantValue) {
       auto VT = TLI->getValueType(DL, Ty);
       if (TLI->isOperationLegalOrCustom(ISD::MULHU, VT)) {
         // Vector signed division by constant are expanded to the
         // sequence MULHS + ADD/SUB + SRA + SRL + ADD, and unsigned division
         // to MULHS + SUB + SRL + ADD + SRL.
-        InstructionCost MulCost = getArithmeticInstrCost(
-            Instruction::Mul, Ty, CostKind, Op1Info.getNoProps(), Op2Info.getNoProps());
-        InstructionCost AddCost = getArithmeticInstrCost(
-            Instruction::Add, Ty, CostKind, Op1Info.getNoProps(), Op2Info.getNoProps());
-        InstructionCost ShrCost = getArithmeticInstrCost(
-            Instruction::AShr, Ty, CostKind, Op1Info.getNoProps(), Op2Info.getNoProps());
+        int MulCost = getArithmeticInstrCost(Instruction::Mul, Ty, Opd1Info,
+                                             Opd2Info,
+                                             TargetTransformInfo::OP_None,
+                                             TargetTransformInfo::OP_None);
+        int AddCost = getArithmeticInstrCost(Instruction::Add, Ty, Opd1Info,
+                                             Opd2Info,
+                                             TargetTransformInfo::OP_None,
+                                             TargetTransformInfo::OP_None);
+        int ShrCost = getArithmeticInstrCost(Instruction::AShr, Ty, Opd1Info,
+                                             Opd2Info,
+                                             TargetTransformInfo::OP_None,
+                                             TargetTransformInfo::OP_None);
         return MulCost * 2 + AddCost * 2 + ShrCost * 2 + 1;
       }
     }
 
-    InstructionCost Cost = BaseT::getArithmeticInstrCost(
-        Opcode, Ty, CostKind, Op1Info, Op2Info);
+    Cost += BaseT::getArithmeticInstrCost(Opcode, Ty, Opd1Info, Opd2Info,
+                                          Opd1PropInfo, Opd2PropInfo);
     if (Ty->isVectorTy()) {
-      if (TLI->isOperationLegalOrCustom(ISD, LT.second) && ST->hasSVE()) {
-        // SDIV/UDIV operations are lowered using SVE, then we can have less
-        // costs.
-        if (isa<FixedVectorType>(Ty) && cast<FixedVectorType>(Ty)
-                                                ->getPrimitiveSizeInBits()
-                                                .getFixedValue() < 128) {
-          EVT VT = TLI->getValueType(DL, Ty);
-          static const CostTblEntry DivTbl[]{
-              {ISD::SDIV, MVT::v2i8, 5},  {ISD::SDIV, MVT::v4i8, 8},
-              {ISD::SDIV, MVT::v8i8, 8},  {ISD::SDIV, MVT::v2i16, 5},
-              {ISD::SDIV, MVT::v4i16, 5}, {ISD::SDIV, MVT::v2i32, 1},
-              {ISD::UDIV, MVT::v2i8, 5},  {ISD::UDIV, MVT::v4i8, 8},
-              {ISD::UDIV, MVT::v8i8, 8},  {ISD::UDIV, MVT::v2i16, 5},
-              {ISD::UDIV, MVT::v4i16, 5}, {ISD::UDIV, MVT::v2i32, 1}};
-
-          const auto *Entry = CostTableLookup(DivTbl, ISD, VT.getSimpleVT());
-          if (nullptr != Entry)
-            return Entry->Cost;
-        }
-        // For 8/16-bit elements, the cost is higher because the type
-        // requires promotion and possibly splitting:
-        if (LT.second.getScalarType() == MVT::i8)
-          Cost *= 8;
-        else if (LT.second.getScalarType() == MVT::i16)
-          Cost *= 4;
-        return Cost;
-      } else {
-        // If one of the operands is a uniform constant then the cost for each
-        // element is Cost for insertion, extraction and division.
-        // Insertion cost = 2, Extraction Cost = 2, Division = cost for the
-        // operation with scalar type
-        if ((Op1Info.isConstant() && Op1Info.isUniform()) ||
-            (Op2Info.isConstant() && Op2Info.isUniform())) {
-          if (auto *VTy = dyn_cast<FixedVectorType>(Ty)) {
-            InstructionCost DivCost = BaseT::getArithmeticInstrCost(
-                Opcode, Ty->getScalarType(), CostKind, Op1Info, Op2Info);
-            return (4 + DivCost) * VTy->getNumElements();
-          }
-        }
-        // On AArch64, without SVE, vector divisions are expanded
-        // into scalar divisions of each pair of elements.
-        Cost += getArithmeticInstrCost(Instruction::ExtractElement, Ty,
-                                       CostKind, Op1Info, Op2Info);
-        Cost += getArithmeticInstrCost(Instruction::InsertElement, Ty, CostKind,
-                                       Op1Info, Op2Info);
-      }
-
+      // On AArch64, vector divisions are not supported natively and are
+      // expanded into scalar divisions of each pair of elements.
+      Cost += getArithmeticInstrCost(Instruction::ExtractElement, Ty, Opd1Info,
+                                     Opd2Info, Opd1PropInfo, Opd2PropInfo);
+      Cost += getArithmeticInstrCost(Instruction::InsertElement, Ty, Opd1Info,
+                                     Opd2Info, Opd1PropInfo, Opd2PropInfo);
       // TODO: if one of the arguments is scalar, then it's not necessary to
       // double the cost of handling the vector elements.
       Cost += Cost;
     }
     return Cost;
-  }
+
+  case ISD::ADD:
   case ISD::MUL:
-    // When SVE is available, then we can lower the v2i64 operation using
-    // the SVE mul instruction, which has a lower cost.
-    if (LT.second == MVT::v2i64 && ST->hasSVE())
-      return LT.first;
-
-    // When SVE is not available, there is no MUL.2d instruction,
-    // which means mul <2 x i64> is expensive as elements are extracted
-    // from the vectors and the muls scalarized.
-    // As getScalarizationOverhead is a bit too pessimistic, we
-    // estimate the cost for a i64 vector directly here, which is:
-    // - four 2-cost i64 extracts,
-    // - two 2-cost i64 inserts, and
-    // - two 1-cost muls.
-    // So, for a v2i64 with LT.First = 1 the cost is 14, and for a v4i64 with
-    // LT.first = 2 the cost is 28. If both operands are extensions it will not
-    // need to scalarize so the cost can be cheaper (smull or umull).
-    // so the cost can be cheaper (smull or umull).
-    if (LT.second != MVT::v2i64 || isWideningInstruction(Ty, Opcode, Args))
-      return LT.first;
-    return LT.first * 14;
-  case ISD::ADD:
   case ISD::XOR:
   case ISD::OR:
   case ISD::AND:
-  case ISD::SRL:
-  case ISD::SRA:
-  case ISD::SHL:
     // These nodes are marked as 'custom' for combining purposes only.
     // We know that they are legal. See LowerAdd in ISelLowering.
-    return LT.first;
-
-  case ISD::FNEG:
-  case ISD::FADD:
-  case ISD::FSUB:
-    // Increase the cost for half and bfloat types if not architecturally
-    // supported.
-    if ((Ty->getScalarType()->isHalfTy() && !ST->hasFullFP16()) ||
-        (Ty->getScalarType()->isBFloatTy() && !ST->hasBF16()))
-      return 2 * LT.first;
-    if (!Ty->getScalarType()->isFP128Ty())
-      return LT.first;
-    [[fallthrough]];
-  case ISD::FMUL:
-  case ISD::FDIV:
-    // These nodes are marked as 'custom' just to lower them to SVE.
-    // We know said lowering will incur no additional cost.
-    if (!Ty->getScalarType()->isFP128Ty())
-      return 2 * LT.first;
-
-    return BaseT::getArithmeticInstrCost(Opcode, Ty, CostKind, Op1Info,
-                                         Op2Info);
-  }
-}
-
-InstructionCost AArch64TTIImpl::getAddressComputationCost(Type *Ty,
-                                                          ScalarEvolution *SE,
-                                                          const SCEV *Ptr) {
+    return (Cost + 1) * LT.first;
+  }
+}
+
+int AArch64TTIImpl::getAddressComputationCost(Type *Ty, ScalarEvolution *SE,
+                                              const SCEV *Ptr) {
   // Address computations in vectorized code with non-consecutive addresses will
   // likely result in more instructions compared to scalar code where the
   // computation can more often be merged into the index mode. The resulting
   // extra micro-ops can significantly decrease throughput.
-  unsigned NumVectorInstToHideOverhead = NeonNonConstStrideOverhead;
+  unsigned NumVectorInstToHideOverhead = 10;
   int MaxMergeDistance = 64;
 
   if (Ty->isVectorTy() && SE &&
@@ -2769,56 +587,17 @@
   return 1;
 }
 
-InstructionCost AArch64TTIImpl::getCmpSelInstrCost(unsigned Opcode, Type *ValTy,
-                                                   Type *CondTy,
-                                                   CmpInst::Predicate VecPred,
-                                                   TTI::TargetCostKind CostKind,
-                                                   const Instruction *I) {
-  // TODO: Handle other cost kinds.
-  if (CostKind != TTI::TCK_RecipThroughput)
-    return BaseT::getCmpSelInstrCost(Opcode, ValTy, CondTy, VecPred, CostKind,
-                                     I);
+int AArch64TTIImpl::getCmpSelInstrCost(unsigned Opcode, Type *ValTy,
+                                       Type *CondTy, const Instruction *I) {
 
   int ISD = TLI->InstructionOpcodeToISD(Opcode);
   // We don't lower some vector selects well that are wider than the register
   // width.
-  if (isa<FixedVectorType>(ValTy) && ISD == ISD::SELECT) {
+  if (ValTy->isVectorTy() && ISD == ISD::SELECT) {
     // We would need this many instructions to hide the scalarization happening.
     const int AmortizationCost = 20;
-
-    // If VecPred is not set, check if we can get a predicate from the context
-    // instruction, if its type matches the requested ValTy.
-    if (VecPred == CmpInst::BAD_ICMP_PREDICATE && I && I->getType() == ValTy) {
-      CmpInst::Predicate CurrentPred;
-      if (match(I, m_Select(m_Cmp(CurrentPred, m_Value(), m_Value()), m_Value(),
-                            m_Value())))
-        VecPred = CurrentPred;
-    }
-    // Check if we have a compare/select chain that can be lowered using
-    // a (F)CMxx & BFI pair.
-    if (CmpInst::isIntPredicate(VecPred) || VecPred == CmpInst::FCMP_OLE ||
-        VecPred == CmpInst::FCMP_OLT || VecPred == CmpInst::FCMP_OGT ||
-        VecPred == CmpInst::FCMP_OGE || VecPred == CmpInst::FCMP_OEQ ||
-        VecPred == CmpInst::FCMP_UNE) {
-      static const auto ValidMinMaxTys = {
-          MVT::v8i8,  MVT::v16i8, MVT::v4i16, MVT::v8i16, MVT::v2i32,
-          MVT::v4i32, MVT::v2i64, MVT::v2f32, MVT::v4f32, MVT::v2f64};
-      static const auto ValidFP16MinMaxTys = {MVT::v4f16, MVT::v8f16};
-
-      auto LT = getTypeLegalizationCost(ValTy);
-      if (any_of(ValidMinMaxTys, [&LT](MVT M) { return M == LT.second; }) ||
-          (ST->hasFullFP16() &&
-           any_of(ValidFP16MinMaxTys, [&LT](MVT M) { return M == LT.second; })))
-        return LT.first;
-    }
-
     static const TypeConversionCostTblEntry
     VectorSelectTbl[] = {
-      { ISD::SELECT, MVT::v2i1, MVT::v2f32, 2 },
-      { ISD::SELECT, MVT::v2i1, MVT::v2f64, 2 },
-      { ISD::SELECT, MVT::v4i1, MVT::v4f32, 2 },
-      { ISD::SELECT, MVT::v4i1, MVT::v4f16, 2 },
-      { ISD::SELECT, MVT::v8i1, MVT::v8f16, 2 },
       { ISD::SELECT, MVT::v16i1, MVT::v16i16, 16 },
       { ISD::SELECT, MVT::v8i1, MVT::v8i32, 8 },
       { ISD::SELECT, MVT::v16i1, MVT::v16i32, 16 },
@@ -2836,142 +615,9 @@
         return Entry->Cost;
     }
   }
-
-  if (isa<FixedVectorType>(ValTy) && ISD == ISD::SETCC) {
-    auto LT = getTypeLegalizationCost(ValTy);
-    // Cost v4f16 FCmp without FP16 support via converting to v4f32 and back.
-    if (LT.second == MVT::v4f16 && !ST->hasFullFP16())
-      return LT.first * 4; // fcvtl + fcvtl + fcmp + xtn
-  }
-
-  // Treat the icmp in icmp(and, 0) as free, as we can make use of ands.
-  // FIXME: This can apply to more conditions and add/sub if it can be shown to
-  // be profitable.
-  if (ValTy->isIntegerTy() && ISD == ISD::SETCC && I &&
-      ICmpInst::isEquality(VecPred) &&
-      TLI->isTypeLegal(TLI->getValueType(DL, ValTy)) &&
-      match(I->getOperand(1), m_Zero()) &&
-      match(I->getOperand(0), m_And(m_Value(), m_Value())))
-    return 0;
-
-  // The base case handles scalable vectors fine for now, since it treats the
-  // cost as 1 * legalization cost.
-  return BaseT::getCmpSelInstrCost(Opcode, ValTy, CondTy, VecPred, CostKind, I);
-}
-
-AArch64TTIImpl::TTI::MemCmpExpansionOptions
-AArch64TTIImpl::enableMemCmpExpansion(bool OptSize, bool IsZeroCmp) const {
-  TTI::MemCmpExpansionOptions Options;
-  if (ST->requiresStrictAlign()) {
-    // TODO: Add cost modeling for strict align. Misaligned loads expand to
-    // a bunch of instructions when strict align is enabled.
-    return Options;
-  }
-  Options.AllowOverlappingLoads = true;
-  Options.MaxNumLoads = TLI->getMaxExpandSizeMemcmp(OptSize);
-  Options.NumLoadsPerBlock = Options.MaxNumLoads;
-  // TODO: Though vector loads usually perform well on AArch64, in some targets
-  // they may wake up the FP unit, which raises the power consumption.  Perhaps
-  // they could be used with no holds barred (-O3).
-  Options.LoadSizes = {8, 4, 2, 1};
-  return Options;
-}
-
-bool AArch64TTIImpl::prefersVectorizedAddressing() const {
-  return ST->hasSVE();
-}
-
-<<<<<<< HEAD
-InstructionCost
-AArch64TTIImpl::getMaskedMemoryOpCost(unsigned Opcode, Type *Src,
-                                      Align Alignment, unsigned AddressSpace,
-                                      TTI::TargetCostKind CostKind) {
-  if (useNeonVector(Src))
-    return BaseT::getMaskedMemoryOpCost(Opcode, Src, Alignment, AddressSpace,
-                                        CostKind);
-  auto LT = getTypeLegalizationCost(Src);
-  if (!LT.first.isValid())
-    return InstructionCost::getInvalid();
-
-  // The code-generator is currently not able to handle scalable vectors
-  // of <vscale x 1 x eltty> yet, so return an invalid cost to avoid selecting
-  // it. This change will be removed when code-generation for these types is
-  // sufficiently reliable.
-  if (cast<VectorType>(Src)->getElementCount() == ElementCount::getScalable(1))
-    return InstructionCost::getInvalid();
-
-  return LT.first;
-}
-
-static unsigned getSVEGatherScatterOverhead(unsigned Opcode) {
-  return Opcode == Instruction::Load ? SVEGatherOverhead : SVEScatterOverhead;
-}
-
-InstructionCost AArch64TTIImpl::getGatherScatterOpCost(
-    unsigned Opcode, Type *DataTy, const Value *Ptr, bool VariableMask,
-    Align Alignment, TTI::TargetCostKind CostKind, const Instruction *I) {
-  if (useNeonVector(DataTy))
-    return BaseT::getGatherScatterOpCost(Opcode, DataTy, Ptr, VariableMask,
-                                         Alignment, CostKind, I);
-  auto *VT = cast<VectorType>(DataTy);
-  auto LT = getTypeLegalizationCost(DataTy);
-  if (!LT.first.isValid())
-    return InstructionCost::getInvalid();
-
-  // The code-generator is currently not able to handle scalable vectors
-  // of <vscale x 1 x eltty> yet, so return an invalid cost to avoid selecting
-  // it. This change will be removed when code-generation for these types is
-  // sufficiently reliable.
-  if (cast<VectorType>(DataTy)->getElementCount() ==
-      ElementCount::getScalable(1))
-    return InstructionCost::getInvalid();
-
-  ElementCount LegalVF = LT.second.getVectorElementCount();
-  InstructionCost MemOpCost =
-      getMemoryOpCost(Opcode, VT->getElementType(), Alignment, 0, CostKind,
-                      {TTI::OK_AnyValue, TTI::OP_None}, I);
-  // Add on an overhead cost for using gathers/scatters.
-  // TODO: At the moment this is applied unilaterally for all CPUs, but at some
-  // point we may want a per-CPU overhead.
-  MemOpCost *= getSVEGatherScatterOverhead(Opcode);
-  return LT.first * MemOpCost * getMaxNumElements(LegalVF);
-}
-
-bool AArch64TTIImpl::useNeonVector(const Type *Ty) const {
-  return isa<FixedVectorType>(Ty) && !ST->useSVEForFixedLengthVectors();
-}
-
-InstructionCost AArch64TTIImpl::getMemoryOpCost(unsigned Opcode, Type *Ty,
-                                                MaybeAlign Alignment,
-                                                unsigned AddressSpace,
-                                                TTI::TargetCostKind CostKind,
-                                                TTI::OperandValueInfo OpInfo,
-                                                const Instruction *I) {
-  EVT VT = TLI->getValueType(DL, Ty, true);
-  // Type legalization can't handle structs
-  if (VT == MVT::Other)
-    return BaseT::getMemoryOpCost(Opcode, Ty, Alignment, AddressSpace,
-                                  CostKind);
-
-  auto LT = getTypeLegalizationCost(Ty);
-  if (!LT.first.isValid())
-    return InstructionCost::getInvalid();
-
-  // The code-generator is currently not able to handle scalable vectors
-  // of <vscale x 1 x eltty> yet, so return an invalid cost to avoid selecting
-  // it. This change will be removed when code-generation for these types is
-  // sufficiently reliable.
-  if (auto *VTy = dyn_cast<ScalableVectorType>(Ty))
-    if (VTy->getElementCount() == ElementCount::getScalable(1))
-      return InstructionCost::getInvalid();
-
-  // TODO: consider latency as well for TCK_SizeAndLatency.
-  if (CostKind == TTI::TCK_CodeSize || CostKind == TTI::TCK_SizeAndLatency)
-    return LT.first;
-
-  if (CostKind != TTI::TCK_RecipThroughput)
-    return 1;
-=======
+  return BaseT::getCmpSelInstrCost(Opcode, ValTy, CondTy, I);
+}
+
 AArch64TTIImpl::TTI::MemCmpExpansionOptions
 AArch64TTIImpl::enableMemCmpExpansion(bool OptSize, bool IsZeroCmp) const {
   TTI::MemCmpExpansionOptions Options;
@@ -2989,10 +635,9 @@
                                     unsigned Alignment, unsigned AddressSpace,
                                     const Instruction *I) {
   auto LT = TLI->getTypeLegalizationCost(DL, Ty);
->>>>>>> cb02aa7e
 
   if (ST->isMisaligned128StoreSlow() && Opcode == Instruction::Store &&
-      LT.second.is128BitVector() && (!Alignment || *Alignment < Align(16))) {
+      LT.second.is128BitVector() && Alignment < 16) {
     // Unaligned stores are extremely inefficient. We don't split all
     // unaligned 128-bit stores because the negative impact that has shown in
     // practice on inlined block copy code.
@@ -3003,74 +648,68 @@
     return LT.first * 2 * AmortizationCost;
   }
 
-  // Opaque ptr or ptr vector types are i64s and can be lowered to STP/LDPs.
-  if (Ty->isPtrOrPtrVectorTy())
-    return LT.first;
-
-  // Check truncating stores and extending loads.
-  if (useNeonVector(Ty) &&
-      Ty->getScalarSizeInBits() != LT.second.getScalarSizeInBits()) {
-    // v4i8 types are lowered to scalar a load/store and sshll/xtn.
-    if (VT == MVT::v4i8)
-      return 2;
-    // Otherwise we need to scalarize.
-    return cast<FixedVectorType>(Ty)->getNumElements() * 2;
+  if (Ty->isVectorTy() && Ty->getVectorElementType()->isIntegerTy(8)) {
+    unsigned ProfitableNumElements;
+    if (Opcode == Instruction::Store)
+      // We use a custom trunc store lowering so v.4b should be profitable.
+      ProfitableNumElements = 4;
+    else
+      // We scalarize the loads because there is not v.4b register and we
+      // have to promote the elements to v.2.
+      ProfitableNumElements = 8;
+
+    if (Ty->getVectorNumElements() < ProfitableNumElements) {
+      unsigned NumVecElts = Ty->getVectorNumElements();
+      unsigned NumVectorizableInstsToAmortize = NumVecElts * 2;
+      // We generate 2 instructions per vector element.
+      return NumVectorizableInstsToAmortize * NumVecElts * 2;
+    }
   }
 
   return LT.first;
 }
 
-InstructionCost AArch64TTIImpl::getInterleavedMemoryOpCost(
-    unsigned Opcode, Type *VecTy, unsigned Factor, ArrayRef<unsigned> Indices,
-    Align Alignment, unsigned AddressSpace, TTI::TargetCostKind CostKind,
-    bool UseMaskForCond, bool UseMaskForGaps) {
+int AArch64TTIImpl::getInterleavedMemoryOpCost(unsigned Opcode, Type *VecTy,
+                                               unsigned Factor,
+                                               ArrayRef<unsigned> Indices,
+                                               unsigned Alignment,
+                                               unsigned AddressSpace,
+                                               bool UseMaskForCond,
+                                               bool UseMaskForGaps) {
   assert(Factor >= 2 && "Invalid interleave factor");
-  auto *VecVTy = cast<VectorType>(VecTy);
-
-  if (VecTy->isScalableTy() && (!ST->hasSVE() || Factor != 2))
-    return InstructionCost::getInvalid();
-
-  // Vectorization for masked interleaved accesses is only enabled for scalable
-  // VF.
-  if (!VecTy->isScalableTy() && (UseMaskForCond || UseMaskForGaps))
-    return InstructionCost::getInvalid();
-
-  if (!UseMaskForGaps && Factor <= TLI->getMaxSupportedInterleaveFactor()) {
-    unsigned MinElts = VecVTy->getElementCount().getKnownMinValue();
-    auto *SubVecTy =
-        VectorType::get(VecVTy->getElementType(),
-                        VecVTy->getElementCount().divideCoefficientBy(Factor));
+  assert(isa<VectorType>(VecTy) && "Expect a vector type");
+
+  if (!UseMaskForCond && !UseMaskForGaps &&
+      Factor <= TLI->getMaxSupportedInterleaveFactor()) {
+    unsigned NumElts = VecTy->getVectorNumElements();
+    auto *SubVecTy = VectorType::get(VecTy->getScalarType(), NumElts / Factor);
 
     // ldN/stN only support legal vector types of size 64 or 128 in bits.
     // Accesses having vector types that are a multiple of 128 bits can be
     // matched to more than one ldN/stN instruction.
-    bool UseScalable;
-    if (MinElts % Factor == 0 &&
-        TLI->isLegalInterleavedAccessType(SubVecTy, DL, UseScalable))
-      return Factor * TLI->getNumInterleavedAccesses(SubVecTy, DL, UseScalable);
+    if (NumElts % Factor == 0 &&
+        TLI->isLegalInterleavedAccessType(SubVecTy, DL))
+      return Factor * TLI->getNumInterleavedAccesses(SubVecTy, DL);
   }
 
   return BaseT::getInterleavedMemoryOpCost(Opcode, VecTy, Factor, Indices,
-                                           Alignment, AddressSpace, CostKind,
+                                           Alignment, AddressSpace,
                                            UseMaskForCond, UseMaskForGaps);
 }
 
-InstructionCost
-AArch64TTIImpl::getCostOfKeepingLiveOverCall(ArrayRef<Type *> Tys) {
-  InstructionCost Cost = 0;
-  TTI::TargetCostKind CostKind = TTI::TCK_RecipThroughput;
+int AArch64TTIImpl::getCostOfKeepingLiveOverCall(ArrayRef<Type *> Tys) {
+  int Cost = 0;
   for (auto *I : Tys) {
     if (!I->isVectorTy())
       continue;
-    if (I->getScalarSizeInBits() * cast<FixedVectorType>(I)->getNumElements() ==
-        128)
-      Cost += getMemoryOpCost(Instruction::Store, I, Align(128), 0, CostKind) +
-              getMemoryOpCost(Instruction::Load, I, Align(128), 0, CostKind);
+    if (I->getScalarSizeInBits() * I->getVectorNumElements() == 128)
+      Cost += getMemoryOpCost(Instruction::Store, I, 128, 0) +
+        getMemoryOpCost(Instruction::Load, I, 128, 0);
   }
   return Cost;
 }
 
-unsigned AArch64TTIImpl::getMaxInterleaveFactor(ElementCount VF) {
+unsigned AArch64TTIImpl::getMaxInterleaveFactor(unsigned VF) {
   return ST->getMaxInterleaveFactor();
 }
 
@@ -3127,12 +766,9 @@
 }
 
 void AArch64TTIImpl::getUnrollingPreferences(Loop *L, ScalarEvolution &SE,
-                                             TTI::UnrollingPreferences &UP,
-                                             OptimizationRemarkEmitter *ORE) {
+                                             TTI::UnrollingPreferences &UP) {
   // Enable partial unrolling and runtime unrolling.
-  BaseT::getUnrollingPreferences(L, SE, UP, ORE);
-
-  UP.UpperBound = true;
+  BaseT::getUnrollingPreferences(L, SE, UP);
 
   // For inner loop, it is more likely to be a hot one, and the runtime check
   // can be promoted out from LICM pass, so the overhead is less, let's try
@@ -3146,45 +782,6 @@
   if (ST->getProcFamily() == AArch64Subtarget::Falkor &&
       EnableFalkorHWPFUnrollFix)
     getFalkorUnrollingPreferences(L, SE, UP);
-
-  // Scan the loop: don't unroll loops with calls as this could prevent
-  // inlining. Don't unroll vector loops either, as they don't benefit much from
-  // unrolling.
-  for (auto *BB : L->getBlocks()) {
-    for (auto &I : *BB) {
-      // Don't unroll vectorised loop.
-      if (I.getType()->isVectorTy())
-        return;
-
-      if (isa<CallInst>(I) || isa<InvokeInst>(I)) {
-        if (const Function *F = cast<CallBase>(I).getCalledFunction()) {
-          if (!isLoweredToCall(F))
-            continue;
-        }
-        return;
-      }
-    }
-  }
-
-  // Enable runtime unrolling for in-order models
-  // If mcpu is omitted, getProcFamily() returns AArch64Subtarget::Others, so by
-  // checking for that case, we can ensure that the default behaviour is
-  // unchanged
-  if (ST->getProcFamily() != AArch64Subtarget::Others &&
-      !ST->getSchedModel().isOutOfOrder()) {
-    UP.Runtime = true;
-    UP.Partial = true;
-    UP.UnrollRemainder = true;
-    UP.DefaultUnrollRuntimeCount = 4;
-
-    UP.UnrollAndJam = true;
-    UP.UnrollAndJamInnerLoopThreshold = 60;
-  }
-}
-
-void AArch64TTIImpl::getPeelingPreferences(Loop *L, ScalarEvolution &SE,
-                                           TTI::PeelingPreferences &PP) {
-  BaseT::getPeelingPreferences(L, SE, PP);
 }
 
 Value *AArch64TTIImpl::getOrCreateResultFromMemIntrinsic(IntrinsicInst *Inst,
@@ -3199,14 +796,14 @@
     StructType *ST = dyn_cast<StructType>(ExpectedType);
     if (!ST)
       return nullptr;
-    unsigned NumElts = Inst->arg_size() - 1;
+    unsigned NumElts = Inst->getNumArgOperands() - 1;
     if (ST->getNumElements() != NumElts)
       return nullptr;
     for (unsigned i = 0, e = NumElts; i != e; ++i) {
       if (Inst->getArgOperand(i)->getType() != ST->getElementType(i))
         return nullptr;
     }
-    Value *Res = PoisonValue::get(ExpectedType);
+    Value *Res = UndefValue::get(ExpectedType);
     IRBuilder<> Builder(Inst);
     for (unsigned i = 0, e = NumElts; i != e; ++i) {
       Value *L = Inst->getArgOperand(i);
@@ -3240,7 +837,7 @@
   case Intrinsic::aarch64_neon_st4:
     Info.ReadMem = false;
     Info.WriteMem = true;
-    Info.PtrVal = Inst->getArgOperand(Inst->arg_size() - 1);
+    Info.PtrVal = Inst->getArgOperand(Inst->getNumArgOperands() - 1);
     break;
   }
 
@@ -3295,556 +892,124 @@
   return Considerable;
 }
 
-bool AArch64TTIImpl::isLegalToVectorizeReduction(
-    const RecurrenceDescriptor &RdxDesc, ElementCount VF) const {
-  if (!VF.isScalable())
-    return true;
-
-  Type *Ty = RdxDesc.getRecurrenceType();
-  if (Ty->isBFloatTy() || !isElementTypeLegalForScalableVector(Ty))
+unsigned AArch64TTIImpl::getCacheLineSize() {
+  return ST->getCacheLineSize();
+}
+
+unsigned AArch64TTIImpl::getPrefetchDistance() {
+  return ST->getPrefetchDistance();
+}
+
+unsigned AArch64TTIImpl::getMinPrefetchStride() {
+  return ST->getMinPrefetchStride();
+}
+
+unsigned AArch64TTIImpl::getMaxPrefetchIterationsAhead() {
+  return ST->getMaxPrefetchIterationsAhead();
+}
+
+bool AArch64TTIImpl::useReductionIntrinsic(unsigned Opcode, Type *Ty,
+                                           TTI::ReductionFlags Flags) const {
+  assert(isa<VectorType>(Ty) && "Expected Ty to be a vector type");
+  unsigned ScalarBits = Ty->getScalarSizeInBits();
+  switch (Opcode) {
+  case Instruction::FAdd:
+  case Instruction::FMul:
+  case Instruction::And:
+  case Instruction::Or:
+  case Instruction::Xor:
+  case Instruction::Mul:
     return false;
-
-  switch (RdxDesc.getRecurrenceKind()) {
-  case RecurKind::Add:
-  case RecurKind::FAdd:
-  case RecurKind::And:
-  case RecurKind::Or:
-  case RecurKind::Xor:
-  case RecurKind::SMin:
-  case RecurKind::SMax:
-  case RecurKind::UMin:
-  case RecurKind::UMax:
-  case RecurKind::FMin:
-  case RecurKind::FMax:
-  case RecurKind::SelectICmp:
-  case RecurKind::SelectFCmp:
-  case RecurKind::FMulAdd:
-    return true;
+  case Instruction::Add:
+    return ScalarBits * Ty->getVectorNumElements() >= 128;
+  case Instruction::ICmp:
+    return (ScalarBits < 64) &&
+           (ScalarBits * Ty->getVectorNumElements() >= 128);
+  case Instruction::FCmp:
+    return Flags.NoNaN;
   default:
-    return false;
-  }
-}
-
-InstructionCost
-AArch64TTIImpl::getMinMaxReductionCost(Intrinsic::ID IID, VectorType *Ty,
-                                       FastMathFlags FMF,
-                                       TTI::TargetCostKind CostKind) {
-  std::pair<InstructionCost, MVT> LT = getTypeLegalizationCost(Ty);
-
-  if (LT.second.getScalarType() == MVT::f16 && !ST->hasFullFP16())
-    return BaseT::getMinMaxReductionCost(IID, Ty, FMF, CostKind);
-
-  InstructionCost LegalizationCost = 0;
-  if (LT.first > 1) {
-    Type *LegalVTy = EVT(LT.second).getTypeForEVT(Ty->getContext());
-    IntrinsicCostAttributes Attrs(IID, LegalVTy, {LegalVTy, LegalVTy}, FMF);
-    LegalizationCost = getIntrinsicInstrCost(Attrs, CostKind) * (LT.first - 1);
-  }
-
-  return LegalizationCost + /*Cost of horizontal reduction*/ 2;
-}
-
-InstructionCost AArch64TTIImpl::getArithmeticReductionCostSVE(
-    unsigned Opcode, VectorType *ValTy, TTI::TargetCostKind CostKind) {
-  std::pair<InstructionCost, MVT> LT = getTypeLegalizationCost(ValTy);
-  InstructionCost LegalizationCost = 0;
-  if (LT.first > 1) {
-    Type *LegalVTy = EVT(LT.second).getTypeForEVT(ValTy->getContext());
-    LegalizationCost = getArithmeticInstrCost(Opcode, LegalVTy, CostKind);
-    LegalizationCost *= LT.first - 1;
-  }
-
-  int ISD = TLI->InstructionOpcodeToISD(Opcode);
-  assert(ISD && "Invalid opcode");
-  // Add the final reduction cost for the legal horizontal reduction
-  switch (ISD) {
-  case ISD::ADD:
-  case ISD::AND:
-  case ISD::OR:
-  case ISD::XOR:
-  case ISD::FADD:
-    return LegalizationCost + 2;
-  default:
-    return InstructionCost::getInvalid();
-  }
-}
-
-InstructionCost
-AArch64TTIImpl::getArithmeticReductionCost(unsigned Opcode, VectorType *ValTy,
-                                           std::optional<FastMathFlags> FMF,
-                                           TTI::TargetCostKind CostKind) {
-  if (TTI::requiresOrderedReduction(FMF)) {
-    if (auto *FixedVTy = dyn_cast<FixedVectorType>(ValTy)) {
-      InstructionCost BaseCost =
-          BaseT::getArithmeticReductionCost(Opcode, ValTy, FMF, CostKind);
-      // Add on extra cost to reflect the extra overhead on some CPUs. We still
-      // end up vectorizing for more computationally intensive loops.
-      return BaseCost + FixedVTy->getNumElements();
-    }
-
-    if (Opcode != Instruction::FAdd)
-      return InstructionCost::getInvalid();
-
-    auto *VTy = cast<ScalableVectorType>(ValTy);
-    InstructionCost Cost =
-        getArithmeticInstrCost(Opcode, VTy->getScalarType(), CostKind);
-    Cost *= getMaxNumElements(VTy->getElementCount());
-    return Cost;
-  }
-
-  if (isa<ScalableVectorType>(ValTy))
-    return getArithmeticReductionCostSVE(Opcode, ValTy, CostKind);
-
-  std::pair<InstructionCost, MVT> LT = getTypeLegalizationCost(ValTy);
+    llvm_unreachable("Unhandled reduction opcode");
+  }
+  return false;
+}
+
+int AArch64TTIImpl::getArithmeticReductionCost(unsigned Opcode, Type *ValTy,
+                                               bool IsPairwiseForm) {
+
+  if (IsPairwiseForm)
+    return BaseT::getArithmeticReductionCost(Opcode, ValTy, IsPairwiseForm);
+
+  std::pair<int, MVT> LT = TLI->getTypeLegalizationCost(DL, ValTy);
   MVT MTy = LT.second;
   int ISD = TLI->InstructionOpcodeToISD(Opcode);
   assert(ISD && "Invalid opcode");
 
   // Horizontal adds can use the 'addv' instruction. We model the cost of these
-  // instructions as twice a normal vector add, plus 1 for each legalization
-  // step (LT.first). This is the only arithmetic vector reduction operation for
-  // which we have an instruction.
-  // OR, XOR and AND costs should match the codegen from:
-  // OR: llvm/test/CodeGen/AArch64/reduce-or.ll
-  // XOR: llvm/test/CodeGen/AArch64/reduce-xor.ll
-  // AND: llvm/test/CodeGen/AArch64/reduce-and.ll
+  // instructions as normal vector adds. This is the only arithmetic vector
+  // reduction operation for which we have an instruction.
   static const CostTblEntry CostTblNoPairwise[]{
-      {ISD::ADD, MVT::v8i8,   2},
-      {ISD::ADD, MVT::v16i8,  2},
-      {ISD::ADD, MVT::v4i16,  2},
-      {ISD::ADD, MVT::v8i16,  2},
-      {ISD::ADD, MVT::v4i32,  2},
-      {ISD::ADD, MVT::v2i64,  2},
-      {ISD::OR,  MVT::v8i8,  15},
-      {ISD::OR,  MVT::v16i8, 17},
-      {ISD::OR,  MVT::v4i16,  7},
-      {ISD::OR,  MVT::v8i16,  9},
-      {ISD::OR,  MVT::v2i32,  3},
-      {ISD::OR,  MVT::v4i32,  5},
-      {ISD::OR,  MVT::v2i64,  3},
-      {ISD::XOR, MVT::v8i8,  15},
-      {ISD::XOR, MVT::v16i8, 17},
-      {ISD::XOR, MVT::v4i16,  7},
-      {ISD::XOR, MVT::v8i16,  9},
-      {ISD::XOR, MVT::v2i32,  3},
-      {ISD::XOR, MVT::v4i32,  5},
-      {ISD::XOR, MVT::v2i64,  3},
-      {ISD::AND, MVT::v8i8,  15},
-      {ISD::AND, MVT::v16i8, 17},
-      {ISD::AND, MVT::v4i16,  7},
-      {ISD::AND, MVT::v8i16,  9},
-      {ISD::AND, MVT::v2i32,  3},
-      {ISD::AND, MVT::v4i32,  5},
-      {ISD::AND, MVT::v2i64,  3},
+      {ISD::ADD, MVT::v8i8,  1},
+      {ISD::ADD, MVT::v16i8, 1},
+      {ISD::ADD, MVT::v4i16, 1},
+      {ISD::ADD, MVT::v8i16, 1},
+      {ISD::ADD, MVT::v4i32, 1},
   };
-  switch (ISD) {
-  default:
-    break;
-  case ISD::ADD:
-    if (const auto *Entry = CostTableLookup(CostTblNoPairwise, ISD, MTy))
-      return (LT.first - 1) + Entry->Cost;
-    break;
-  case ISD::XOR:
-  case ISD::AND:
-  case ISD::OR:
-    const auto *Entry = CostTableLookup(CostTblNoPairwise, ISD, MTy);
-    if (!Entry)
-      break;
-    auto *ValVTy = cast<FixedVectorType>(ValTy);
-    if (MTy.getVectorNumElements() <= ValVTy->getNumElements() &&
-        isPowerOf2_32(ValVTy->getNumElements())) {
-      InstructionCost ExtraCost = 0;
-      if (LT.first != 1) {
-        // Type needs to be split, so there is an extra cost of LT.first - 1
-        // arithmetic ops.
-        auto *Ty = FixedVectorType::get(ValTy->getElementType(),
-                                        MTy.getVectorNumElements());
-        ExtraCost = getArithmeticInstrCost(Opcode, Ty, CostKind);
-        ExtraCost *= LT.first - 1;
-      }
-      // All and/or/xor of i1 will be lowered with maxv/minv/addv + fmov
-      auto Cost = ValVTy->getElementType()->isIntegerTy(1) ? 2 : Entry->Cost;
-      return Cost + ExtraCost;
-    }
-    break;
-  }
-  return BaseT::getArithmeticReductionCost(Opcode, ValTy, FMF, CostKind);
-}
-
-InstructionCost AArch64TTIImpl::getSpliceCost(VectorType *Tp, int Index) {
-  static const CostTblEntry ShuffleTbl[] = {
-      { TTI::SK_Splice, MVT::nxv16i8,  1 },
-      { TTI::SK_Splice, MVT::nxv8i16,  1 },
-      { TTI::SK_Splice, MVT::nxv4i32,  1 },
-      { TTI::SK_Splice, MVT::nxv2i64,  1 },
-      { TTI::SK_Splice, MVT::nxv2f16,  1 },
-      { TTI::SK_Splice, MVT::nxv4f16,  1 },
-      { TTI::SK_Splice, MVT::nxv8f16,  1 },
-      { TTI::SK_Splice, MVT::nxv2bf16, 1 },
-      { TTI::SK_Splice, MVT::nxv4bf16, 1 },
-      { TTI::SK_Splice, MVT::nxv8bf16, 1 },
-      { TTI::SK_Splice, MVT::nxv2f32,  1 },
-      { TTI::SK_Splice, MVT::nxv4f32,  1 },
-      { TTI::SK_Splice, MVT::nxv2f64,  1 },
-  };
-
-  // The code-generator is currently not able to handle scalable vectors
-  // of <vscale x 1 x eltty> yet, so return an invalid cost to avoid selecting
-  // it. This change will be removed when code-generation for these types is
-  // sufficiently reliable.
-  if (Tp->getElementCount() == ElementCount::getScalable(1))
-    return InstructionCost::getInvalid();
-
-  std::pair<InstructionCost, MVT> LT = getTypeLegalizationCost(Tp);
-  Type *LegalVTy = EVT(LT.second).getTypeForEVT(Tp->getContext());
-  TTI::TargetCostKind CostKind = TTI::TCK_RecipThroughput;
-  EVT PromotedVT = LT.second.getScalarType() == MVT::i1
-                       ? TLI->getPromotedVTForPredicate(EVT(LT.second))
-                       : LT.second;
-  Type *PromotedVTy = EVT(PromotedVT).getTypeForEVT(Tp->getContext());
-  InstructionCost LegalizationCost = 0;
-  if (Index < 0) {
-    LegalizationCost =
-        getCmpSelInstrCost(Instruction::ICmp, PromotedVTy, PromotedVTy,
-                           CmpInst::BAD_ICMP_PREDICATE, CostKind) +
-        getCmpSelInstrCost(Instruction::Select, PromotedVTy, LegalVTy,
-                           CmpInst::BAD_ICMP_PREDICATE, CostKind);
-  }
-
-  // Predicated splice are promoted when lowering. See AArch64ISelLowering.cpp
-  // Cost performed on a promoted type.
-  if (LT.second.getScalarType() == MVT::i1) {
-    LegalizationCost +=
-        getCastInstrCost(Instruction::ZExt, PromotedVTy, LegalVTy,
-                         TTI::CastContextHint::None, CostKind) +
-        getCastInstrCost(Instruction::Trunc, LegalVTy, PromotedVTy,
-                         TTI::CastContextHint::None, CostKind);
-  }
-  const auto *Entry =
-      CostTableLookup(ShuffleTbl, TTI::SK_Splice, PromotedVT.getSimpleVT());
-  assert(Entry && "Illegal Type for Splice");
-  LegalizationCost += Entry->Cost;
-  return LegalizationCost * LT.first;
-}
-
-InstructionCost AArch64TTIImpl::getShuffleCost(TTI::ShuffleKind Kind,
-                                               VectorType *Tp,
-                                               ArrayRef<int> Mask,
-                                               TTI::TargetCostKind CostKind,
-                                               int Index, VectorType *SubTp,
-                                               ArrayRef<const Value *> Args) {
-  std::pair<InstructionCost, MVT> LT = getTypeLegalizationCost(Tp);
-  // If we have a Mask, and the LT is being legalized somehow, split the Mask
-  // into smaller vectors and sum the cost of each shuffle.
-  if (!Mask.empty() && isa<FixedVectorType>(Tp) && LT.second.isVector() &&
-      Tp->getScalarSizeInBits() == LT.second.getScalarSizeInBits() &&
-      cast<FixedVectorType>(Tp)->getNumElements() >
-          LT.second.getVectorNumElements() &&
-      !Index && !SubTp) {
-    unsigned TpNumElts = cast<FixedVectorType>(Tp)->getNumElements();
-    assert(Mask.size() == TpNumElts && "Expected Mask and Tp size to match!");
-    unsigned LTNumElts = LT.second.getVectorNumElements();
-    unsigned NumVecs = (TpNumElts + LTNumElts - 1) / LTNumElts;
-    VectorType *NTp =
-        VectorType::get(Tp->getScalarType(), LT.second.getVectorElementCount());
-    InstructionCost Cost;
-    for (unsigned N = 0; N < NumVecs; N++) {
-      SmallVector<int> NMask;
-      // Split the existing mask into chunks of size LTNumElts. Track the source
-      // sub-vectors to ensure the result has at most 2 inputs.
-      unsigned Source1, Source2;
-      unsigned NumSources = 0;
-      for (unsigned E = 0; E < LTNumElts; E++) {
-        int MaskElt = (N * LTNumElts + E < TpNumElts) ? Mask[N * LTNumElts + E]
-                                                      : PoisonMaskElem;
-        if (MaskElt < 0) {
-          NMask.push_back(PoisonMaskElem);
-          continue;
-        }
-
-        // Calculate which source from the input this comes from and whether it
-        // is new to us.
-        unsigned Source = MaskElt / LTNumElts;
-        if (NumSources == 0) {
-          Source1 = Source;
-          NumSources = 1;
-        } else if (NumSources == 1 && Source != Source1) {
-          Source2 = Source;
-          NumSources = 2;
-        } else if (NumSources >= 2 && Source != Source1 && Source != Source2) {
-          NumSources++;
-        }
-
-        // Add to the new mask. For the NumSources>2 case these are not correct,
-        // but are only used for the modular lane number.
-        if (Source == Source1)
-          NMask.push_back(MaskElt % LTNumElts);
-        else if (Source == Source2)
-          NMask.push_back(MaskElt % LTNumElts + LTNumElts);
-        else
-          NMask.push_back(MaskElt % LTNumElts);
-      }
-      // If the sub-mask has at most 2 input sub-vectors then re-cost it using
-      // getShuffleCost. If not then cost it using the worst case.
-      if (NumSources <= 2)
-        Cost += getShuffleCost(NumSources <= 1 ? TTI::SK_PermuteSingleSrc
-                                               : TTI::SK_PermuteTwoSrc,
-                               NTp, NMask, CostKind, 0, nullptr, Args);
-      else if (any_of(enumerate(NMask), [&](const auto &ME) {
-                 return ME.value() % LTNumElts == ME.index();
-               }))
-        Cost += LTNumElts - 1;
-      else
-        Cost += LTNumElts;
-    }
-    return Cost;
-  }
-
-  Kind = improveShuffleKindFromMask(Kind, Mask);
-
-  // Check for broadcast loads, which are supported by the LD1R instruction.
-  // In terms of code-size, the shuffle vector is free when a load + dup get
-  // folded into a LD1R. That's what we check and return here. For performance
-  // and reciprocal throughput, a LD1R is not completely free. In this case, we
-  // return the cost for the broadcast below (i.e. 1 for most/all types), so
-  // that we model the load + dup sequence slightly higher because LD1R is a
-  // high latency instruction.
-  if (CostKind == TTI::TCK_CodeSize && Kind == TTI::SK_Broadcast) {
-    bool IsLoad = !Args.empty() && isa<LoadInst>(Args[0]);
-    if (IsLoad && LT.second.isVector() &&
-        isLegalBroadcastLoad(Tp->getElementType(),
-                             LT.second.getVectorElementCount()))
-      return 0;
-  }
-
-  // If we have 4 elements for the shuffle and a Mask, get the cost straight
-  // from the perfect shuffle tables.
-  if (Mask.size() == 4 && Tp->getElementCount() == ElementCount::getFixed(4) &&
-      (Tp->getScalarSizeInBits() == 16 || Tp->getScalarSizeInBits() == 32) &&
-      all_of(Mask, [](int E) { return E < 8; }))
-    return getPerfectShuffleCost(Mask);
-
+
+  if (const auto *Entry = CostTableLookup(CostTblNoPairwise, ISD, MTy))
+    return LT.first * Entry->Cost;
+
+  return BaseT::getArithmeticReductionCost(Opcode, ValTy, IsPairwiseForm);
+}
+
+int AArch64TTIImpl::getShuffleCost(TTI::ShuffleKind Kind, Type *Tp, int Index,
+                                   Type *SubTp) {
   if (Kind == TTI::SK_Broadcast || Kind == TTI::SK_Transpose ||
-      Kind == TTI::SK_Select || Kind == TTI::SK_PermuteSingleSrc ||
-      Kind == TTI::SK_Reverse || Kind == TTI::SK_Splice) {
+      Kind == TTI::SK_Select || Kind == TTI::SK_PermuteSingleSrc) {
     static const CostTblEntry ShuffleTbl[] = {
-        // Broadcast shuffle kinds can be performed with 'dup'.
-        {TTI::SK_Broadcast, MVT::v8i8, 1},
-        {TTI::SK_Broadcast, MVT::v16i8, 1},
-        {TTI::SK_Broadcast, MVT::v4i16, 1},
-        {TTI::SK_Broadcast, MVT::v8i16, 1},
-        {TTI::SK_Broadcast, MVT::v2i32, 1},
-        {TTI::SK_Broadcast, MVT::v4i32, 1},
-        {TTI::SK_Broadcast, MVT::v2i64, 1},
-        {TTI::SK_Broadcast, MVT::v4f16, 1},
-        {TTI::SK_Broadcast, MVT::v8f16, 1},
-        {TTI::SK_Broadcast, MVT::v2f32, 1},
-        {TTI::SK_Broadcast, MVT::v4f32, 1},
-        {TTI::SK_Broadcast, MVT::v2f64, 1},
-        // Transpose shuffle kinds can be performed with 'trn1/trn2' and
-        // 'zip1/zip2' instructions.
-        {TTI::SK_Transpose, MVT::v8i8, 1},
-        {TTI::SK_Transpose, MVT::v16i8, 1},
-        {TTI::SK_Transpose, MVT::v4i16, 1},
-        {TTI::SK_Transpose, MVT::v8i16, 1},
-        {TTI::SK_Transpose, MVT::v2i32, 1},
-        {TTI::SK_Transpose, MVT::v4i32, 1},
-        {TTI::SK_Transpose, MVT::v2i64, 1},
-        {TTI::SK_Transpose, MVT::v4f16, 1},
-        {TTI::SK_Transpose, MVT::v8f16, 1},
-        {TTI::SK_Transpose, MVT::v2f32, 1},
-        {TTI::SK_Transpose, MVT::v4f32, 1},
-        {TTI::SK_Transpose, MVT::v2f64, 1},
-        // Select shuffle kinds.
-        // TODO: handle vXi8/vXi16.
-        {TTI::SK_Select, MVT::v2i32, 1}, // mov.
-        {TTI::SK_Select, MVT::v4i32, 2}, // rev+trn (or similar).
-        {TTI::SK_Select, MVT::v2i64, 1}, // mov.
-        {TTI::SK_Select, MVT::v2f32, 1}, // mov.
-        {TTI::SK_Select, MVT::v4f32, 2}, // rev+trn (or similar).
-        {TTI::SK_Select, MVT::v2f64, 1}, // mov.
-        // PermuteSingleSrc shuffle kinds.
-        {TTI::SK_PermuteSingleSrc, MVT::v2i32, 1}, // mov.
-        {TTI::SK_PermuteSingleSrc, MVT::v4i32, 3}, // perfectshuffle worst case.
-        {TTI::SK_PermuteSingleSrc, MVT::v2i64, 1}, // mov.
-        {TTI::SK_PermuteSingleSrc, MVT::v2f32, 1}, // mov.
-        {TTI::SK_PermuteSingleSrc, MVT::v4f32, 3}, // perfectshuffle worst case.
-        {TTI::SK_PermuteSingleSrc, MVT::v2f64, 1}, // mov.
-        {TTI::SK_PermuteSingleSrc, MVT::v4i16, 3}, // perfectshuffle worst case.
-        {TTI::SK_PermuteSingleSrc, MVT::v4f16, 3}, // perfectshuffle worst case.
-        {TTI::SK_PermuteSingleSrc, MVT::v4bf16, 3}, // same
-        {TTI::SK_PermuteSingleSrc, MVT::v8i16, 8},  // constpool + load + tbl
-        {TTI::SK_PermuteSingleSrc, MVT::v8f16, 8},  // constpool + load + tbl
-        {TTI::SK_PermuteSingleSrc, MVT::v8bf16, 8}, // constpool + load + tbl
-        {TTI::SK_PermuteSingleSrc, MVT::v8i8, 8},   // constpool + load + tbl
-        {TTI::SK_PermuteSingleSrc, MVT::v16i8, 8},  // constpool + load + tbl
-        // Reverse can be lowered with `rev`.
-        {TTI::SK_Reverse, MVT::v2i32, 1}, // REV64
-        {TTI::SK_Reverse, MVT::v4i32, 2}, // REV64; EXT
-        {TTI::SK_Reverse, MVT::v2i64, 1}, // EXT
-        {TTI::SK_Reverse, MVT::v2f32, 1}, // REV64
-        {TTI::SK_Reverse, MVT::v4f32, 2}, // REV64; EXT
-        {TTI::SK_Reverse, MVT::v2f64, 1}, // EXT
-        {TTI::SK_Reverse, MVT::v8f16, 2}, // REV64; EXT
-        {TTI::SK_Reverse, MVT::v8i16, 2}, // REV64; EXT
-        {TTI::SK_Reverse, MVT::v16i8, 2}, // REV64; EXT
-        {TTI::SK_Reverse, MVT::v4f16, 1}, // REV64
-        {TTI::SK_Reverse, MVT::v4i16, 1}, // REV64
-        {TTI::SK_Reverse, MVT::v8i8, 1},  // REV64
-        // Splice can all be lowered as `ext`.
-        {TTI::SK_Splice, MVT::v2i32, 1},
-        {TTI::SK_Splice, MVT::v4i32, 1},
-        {TTI::SK_Splice, MVT::v2i64, 1},
-        {TTI::SK_Splice, MVT::v2f32, 1},
-        {TTI::SK_Splice, MVT::v4f32, 1},
-        {TTI::SK_Splice, MVT::v2f64, 1},
-        {TTI::SK_Splice, MVT::v8f16, 1},
-        {TTI::SK_Splice, MVT::v8bf16, 1},
-        {TTI::SK_Splice, MVT::v8i16, 1},
-        {TTI::SK_Splice, MVT::v16i8, 1},
-        {TTI::SK_Splice, MVT::v4bf16, 1},
-        {TTI::SK_Splice, MVT::v4f16, 1},
-        {TTI::SK_Splice, MVT::v4i16, 1},
-        {TTI::SK_Splice, MVT::v8i8, 1},
-        // Broadcast shuffle kinds for scalable vectors
-        {TTI::SK_Broadcast, MVT::nxv16i8, 1},
-        {TTI::SK_Broadcast, MVT::nxv8i16, 1},
-        {TTI::SK_Broadcast, MVT::nxv4i32, 1},
-        {TTI::SK_Broadcast, MVT::nxv2i64, 1},
-        {TTI::SK_Broadcast, MVT::nxv2f16, 1},
-        {TTI::SK_Broadcast, MVT::nxv4f16, 1},
-        {TTI::SK_Broadcast, MVT::nxv8f16, 1},
-        {TTI::SK_Broadcast, MVT::nxv2bf16, 1},
-        {TTI::SK_Broadcast, MVT::nxv4bf16, 1},
-        {TTI::SK_Broadcast, MVT::nxv8bf16, 1},
-        {TTI::SK_Broadcast, MVT::nxv2f32, 1},
-        {TTI::SK_Broadcast, MVT::nxv4f32, 1},
-        {TTI::SK_Broadcast, MVT::nxv2f64, 1},
-        {TTI::SK_Broadcast, MVT::nxv16i1, 1},
-        {TTI::SK_Broadcast, MVT::nxv8i1, 1},
-        {TTI::SK_Broadcast, MVT::nxv4i1, 1},
-        {TTI::SK_Broadcast, MVT::nxv2i1, 1},
-        // Handle the cases for vector.reverse with scalable vectors
-        {TTI::SK_Reverse, MVT::nxv16i8, 1},
-        {TTI::SK_Reverse, MVT::nxv8i16, 1},
-        {TTI::SK_Reverse, MVT::nxv4i32, 1},
-        {TTI::SK_Reverse, MVT::nxv2i64, 1},
-        {TTI::SK_Reverse, MVT::nxv2f16, 1},
-        {TTI::SK_Reverse, MVT::nxv4f16, 1},
-        {TTI::SK_Reverse, MVT::nxv8f16, 1},
-        {TTI::SK_Reverse, MVT::nxv2bf16, 1},
-        {TTI::SK_Reverse, MVT::nxv4bf16, 1},
-        {TTI::SK_Reverse, MVT::nxv8bf16, 1},
-        {TTI::SK_Reverse, MVT::nxv2f32, 1},
-        {TTI::SK_Reverse, MVT::nxv4f32, 1},
-        {TTI::SK_Reverse, MVT::nxv2f64, 1},
-        {TTI::SK_Reverse, MVT::nxv16i1, 1},
-        {TTI::SK_Reverse, MVT::nxv8i1, 1},
-        {TTI::SK_Reverse, MVT::nxv4i1, 1},
-        {TTI::SK_Reverse, MVT::nxv2i1, 1},
+      // Broadcast shuffle kinds can be performed with 'dup'.
+      { TTI::SK_Broadcast, MVT::v8i8,  1 },
+      { TTI::SK_Broadcast, MVT::v16i8, 1 },
+      { TTI::SK_Broadcast, MVT::v4i16, 1 },
+      { TTI::SK_Broadcast, MVT::v8i16, 1 },
+      { TTI::SK_Broadcast, MVT::v2i32, 1 },
+      { TTI::SK_Broadcast, MVT::v4i32, 1 },
+      { TTI::SK_Broadcast, MVT::v2i64, 1 },
+      { TTI::SK_Broadcast, MVT::v2f32, 1 },
+      { TTI::SK_Broadcast, MVT::v4f32, 1 },
+      { TTI::SK_Broadcast, MVT::v2f64, 1 },
+      // Transpose shuffle kinds can be performed with 'trn1/trn2' and
+      // 'zip1/zip2' instructions.
+      { TTI::SK_Transpose, MVT::v8i8,  1 },
+      { TTI::SK_Transpose, MVT::v16i8, 1 },
+      { TTI::SK_Transpose, MVT::v4i16, 1 },
+      { TTI::SK_Transpose, MVT::v8i16, 1 },
+      { TTI::SK_Transpose, MVT::v2i32, 1 },
+      { TTI::SK_Transpose, MVT::v4i32, 1 },
+      { TTI::SK_Transpose, MVT::v2i64, 1 },
+      { TTI::SK_Transpose, MVT::v2f32, 1 },
+      { TTI::SK_Transpose, MVT::v4f32, 1 },
+      { TTI::SK_Transpose, MVT::v2f64, 1 },
+      // Select shuffle kinds.
+      // TODO: handle vXi8/vXi16.
+      { TTI::SK_Select, MVT::v2i32, 1 }, // mov.
+      { TTI::SK_Select, MVT::v4i32, 2 }, // rev+trn (or similar).
+      { TTI::SK_Select, MVT::v2i64, 1 }, // mov.
+      { TTI::SK_Select, MVT::v2f32, 1 }, // mov.
+      { TTI::SK_Select, MVT::v4f32, 2 }, // rev+trn (or similar).
+      { TTI::SK_Select, MVT::v2f64, 1 }, // mov.
+      // PermuteSingleSrc shuffle kinds.
+      // TODO: handle vXi8/vXi16.
+      { TTI::SK_PermuteSingleSrc, MVT::v2i32, 1 }, // mov.
+      { TTI::SK_PermuteSingleSrc, MVT::v4i32, 3 }, // perfectshuffle worst case.
+      { TTI::SK_PermuteSingleSrc, MVT::v2i64, 1 }, // mov.
+      { TTI::SK_PermuteSingleSrc, MVT::v2f32, 1 }, // mov.
+      { TTI::SK_PermuteSingleSrc, MVT::v4f32, 3 }, // perfectshuffle worst case.
+      { TTI::SK_PermuteSingleSrc, MVT::v2f64, 1 }, // mov.
     };
+    std::pair<int, MVT> LT = TLI->getTypeLegalizationCost(DL, Tp);
     if (const auto *Entry = CostTableLookup(ShuffleTbl, Kind, LT.second))
       return LT.first * Entry->Cost;
   }
 
-  if (Kind == TTI::SK_Splice && isa<ScalableVectorType>(Tp))
-    return getSpliceCost(Tp, Index);
-
-  // Inserting a subvector can often be done with either a D, S or H register
-  // move, so long as the inserted vector is "aligned".
-  if (Kind == TTI::SK_InsertSubvector && LT.second.isFixedLengthVector() &&
-      LT.second.getSizeInBits() <= 128 && SubTp) {
-    std::pair<InstructionCost, MVT> SubLT = getTypeLegalizationCost(SubTp);
-    if (SubLT.second.isVector()) {
-      int NumElts = LT.second.getVectorNumElements();
-      int NumSubElts = SubLT.second.getVectorNumElements();
-      if ((Index % NumSubElts) == 0 && (NumElts % NumSubElts) == 0)
-        return SubLT.first;
-    }
-  }
-
-  return BaseT::getShuffleCost(Kind, Tp, Mask, CostKind, Index, SubTp);
-}
-
-static bool containsDecreasingPointers(Loop *TheLoop,
-                                       PredicatedScalarEvolution *PSE) {
-  const auto &Strides = DenseMap<Value *, const SCEV *>();
-  for (BasicBlock *BB : TheLoop->blocks()) {
-    // Scan the instructions in the block and look for addresses that are
-    // consecutive and decreasing.
-    for (Instruction &I : *BB) {
-      if (isa<LoadInst>(&I) || isa<StoreInst>(&I)) {
-        Value *Ptr = getLoadStorePointerOperand(&I);
-        Type *AccessTy = getLoadStoreType(&I);
-        if (getPtrStride(*PSE, AccessTy, Ptr, TheLoop, Strides, /*Assume=*/true,
-                         /*ShouldCheckWrap=*/false)
-                .value_or(0) < 0)
-          return true;
-      }
-    }
-  }
-  return false;
-}
-
-bool AArch64TTIImpl::preferPredicateOverEpilogue(TailFoldingInfo *TFI) {
-  if (!ST->hasSVE())
-    return false;
-
-  // We don't currently support vectorisation with interleaving for SVE - with
-  // such loops we're better off not using tail-folding. This gives us a chance
-  // to fall back on fixed-width vectorisation using NEON's ld2/st2/etc.
-  if (TFI->IAI->hasGroups())
-    return false;
-
-  TailFoldingOpts Required = TailFoldingOpts::Disabled;
-  if (TFI->LVL->getReductionVars().size())
-    Required |= TailFoldingOpts::Reductions;
-  if (TFI->LVL->getFixedOrderRecurrences().size())
-    Required |= TailFoldingOpts::Recurrences;
-
-  // We call this to discover whether any load/store pointers in the loop have
-  // negative strides. This will require extra work to reverse the loop
-  // predicate, which may be expensive.
-  if (containsDecreasingPointers(TFI->LVL->getLoop(),
-                                 TFI->LVL->getPredicatedScalarEvolution()))
-    Required |= TailFoldingOpts::Reverse;
-  if (Required == TailFoldingOpts::Disabled)
-    Required |= TailFoldingOpts::Simple;
-
-  if (!TailFoldingOptionLoc.satisfies(ST->getSVETailFoldingDefaultOpts(),
-                                      Required))
-    return false;
-
-  // Don't tail-fold for tight loops where we would be better off interleaving
-  // with an unpredicated loop.
-  unsigned NumInsns = 0;
-  for (BasicBlock *BB : TFI->LVL->getLoop()->blocks()) {
-    NumInsns += BB->sizeWithoutDebug();
-  }
-
-  // We expect 4 of these to be a IV PHI, IV add, IV compare and branch.
-  return NumInsns >= SVETailFoldInsnThreshold;
-}
-
-InstructionCost
-AArch64TTIImpl::getScalingFactorCost(Type *Ty, GlobalValue *BaseGV,
-                                     int64_t BaseOffset, bool HasBaseReg,
-                                     int64_t Scale, unsigned AddrSpace) const {
-  // Scaling factors are not free at all.
-  // Operands                     | Rt Latency
-  // -------------------------------------------
-  // Rt, [Xn, Xm]                 | 4
-  // -------------------------------------------
-  // Rt, [Xn, Xm, lsl #imm]       | Rn: 4 Rm: 5
-  // Rt, [Xn, Wm, <extend> #imm]  |
-  TargetLoweringBase::AddrMode AM;
-  AM.BaseGV = BaseGV;
-  AM.BaseOffs = BaseOffset;
-  AM.HasBaseReg = HasBaseReg;
-  AM.Scale = Scale;
-  if (getTLI()->isLegalAddressingMode(DL, AM, Ty, AddrSpace))
-    // Scale represents reg2 * scale, thus account for 1 if
-    // it is not equal to 0 or 1.
-    return AM.Scale != 0 && AM.Scale != 1;
-  return -1;
+  return BaseT::getShuffleCost(Kind, Tp, Index, SubTp);
 }