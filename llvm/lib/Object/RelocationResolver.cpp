--- conflicted
+++ resolved
@@ -11,21 +11,6 @@
 //===----------------------------------------------------------------------===//
 
 #include "llvm/Object/RelocationResolver.h"
-#include "llvm/ADT/Twine.h"
-#include "llvm/BinaryFormat/COFF.h"
-#include "llvm/BinaryFormat/ELF.h"
-#include "llvm/BinaryFormat/MachO.h"
-#include "llvm/BinaryFormat/Wasm.h"
-#include "llvm/Object/ELFObjectFile.h"
-#include "llvm/Object/ELFTypes.h"
-#include "llvm/Object/ObjectFile.h"
-#include "llvm/Object/SymbolicFile.h"
-#include "llvm/Support/Casting.h"
-#include "llvm/Support/Error.h"
-#include "llvm/Support/ErrorHandling.h"
-#include "llvm/TargetParser/Triple.h"
-#include <cassert>
-#include <vector>
 
 namespace llvm {
 namespace object {
@@ -33,7 +18,7 @@
 static int64_t getELFAddend(RelocationRef R) {
   Expected<int64_t> AddendOrErr = ELFRelocationRef(R).getAddend();
   handleAllErrors(AddendOrErr.takeError(), [](const ErrorInfoBase &EI) {
-    report_fatal_error(Twine(EI.message()));
+    report_fatal_error(EI.message());
   });
   return *AddendOrErr;
 }
@@ -45,7 +30,6 @@
   case ELF::R_X86_64_DTPOFF32:
   case ELF::R_X86_64_DTPOFF64:
   case ELF::R_X86_64_PC32:
-  case ELF::R_X86_64_PC64:
   case ELF::R_X86_64_32:
   case ELF::R_X86_64_32S:
     return true;
@@ -54,21 +38,19 @@
   }
 }
 
-static uint64_t resolveX86_64(uint64_t Type, uint64_t Offset, uint64_t S,
-                              uint64_t LocData, int64_t Addend) {
-  switch (Type) {
+static uint64_t resolveX86_64(RelocationRef R, uint64_t S, uint64_t A) {
+  switch (R.getType()) {
   case ELF::R_X86_64_NONE:
-    return LocData;
+    return A;
   case ELF::R_X86_64_64:
   case ELF::R_X86_64_DTPOFF32:
   case ELF::R_X86_64_DTPOFF64:
-    return S + Addend;
+    return S + getELFAddend(R);
   case ELF::R_X86_64_PC32:
-  case ELF::R_X86_64_PC64:
-    return S + Addend - Offset;
+    return S + getELFAddend(R) - R.getOffset();
   case ELF::R_X86_64_32:
   case ELF::R_X86_64_32S:
-    return (S + Addend) & 0xFFFFFFFF;
+    return (S + getELFAddend(R)) & 0xFFFFFFFF;
   default:
     llvm_unreachable("Invalid relocation type");
   }
@@ -78,28 +60,18 @@
   switch (Type) {
   case ELF::R_AARCH64_ABS32:
   case ELF::R_AARCH64_ABS64:
-  case ELF::R_AARCH64_PREL16:
-  case ELF::R_AARCH64_PREL32:
-  case ELF::R_AARCH64_PREL64:
-    return true;
-  default:
-    return false;
-  }
-}
-
-static uint64_t resolveAArch64(uint64_t Type, uint64_t Offset, uint64_t S,
-                               uint64_t /*LocData*/, int64_t Addend) {
-  switch (Type) {
+    return true;
+  default:
+    return false;
+  }
+}
+
+static uint64_t resolveAArch64(RelocationRef R, uint64_t S, uint64_t A) {
+  switch (R.getType()) {
   case ELF::R_AARCH64_ABS32:
-    return (S + Addend) & 0xFFFFFFFF;
+    return (S + getELFAddend(R)) & 0xFFFFFFFF;
   case ELF::R_AARCH64_ABS64:
-    return S + Addend;
-  case ELF::R_AARCH64_PREL16:
-    return (S + Addend - Offset) & 0xFFFF;
-  case ELF::R_AARCH64_PREL32:
-    return (S + Addend - Offset) & 0xFFFFFFFF;
-  case ELF::R_AARCH64_PREL64:
-    return S + Addend - Offset;
+    return S + getELFAddend(R);
   default:
     llvm_unreachable("Invalid relocation type");
   }
@@ -107,30 +79,20 @@
 
 static bool supportsBPF(uint64_t Type) {
   switch (Type) {
-  case ELF::R_BPF_64_ABS32:
-  case ELF::R_BPF_64_ABS64:
-    return true;
-  default:
-    return false;
-  }
-}
-
-<<<<<<< HEAD
-static uint64_t resolveBPF(uint64_t Type, uint64_t Offset, uint64_t S,
-                           uint64_t LocData, int64_t /*Addend*/) {
-  switch (Type) {
-  case ELF::R_BPF_64_ABS32:
-    return (S + LocData) & 0xFFFFFFFF;
-  case ELF::R_BPF_64_ABS64:
-    return S + LocData;
-=======
+  case ELF::R_BPF_64_32:
+  case ELF::R_BPF_64_64:
+    return true;
+  default:
+    return false;
+  }
+}
+
 static uint64_t resolveBPF(RelocationRef R, uint64_t S, uint64_t A) {
   switch (R.getType()) {
   case ELF::R_BPF_64_32:
     return (S + A) & 0xFFFFFFFF;
   case ELF::R_BPF_64_64:
     return S + A;
->>>>>>> cb02aa7e
   default:
     llvm_unreachable("Invalid relocation type");
   }
@@ -141,46 +103,20 @@
   case ELF::R_MIPS_32:
   case ELF::R_MIPS_64:
   case ELF::R_MIPS_TLS_DTPREL64:
-  case ELF::R_MIPS_PC32:
-    return true;
-  default:
-    return false;
-  }
-}
-
-static uint64_t resolveMips64(uint64_t Type, uint64_t Offset, uint64_t S,
-                              uint64_t /*LocData*/, int64_t Addend) {
-  switch (Type) {
+    return true;
+  default:
+    return false;
+  }
+}
+
+static uint64_t resolveMips64(RelocationRef R, uint64_t S, uint64_t A) {
+  switch (R.getType()) {
   case ELF::R_MIPS_32:
-    return (S + Addend) & 0xFFFFFFFF;
+    return (S + getELFAddend(R)) & 0xFFFFFFFF;
   case ELF::R_MIPS_64:
-    return S + Addend;
+    return S + getELFAddend(R);
   case ELF::R_MIPS_TLS_DTPREL64:
-    return S + Addend - 0x8000;
-  case ELF::R_MIPS_PC32:
-    return S + Addend - Offset;
-  default:
-    llvm_unreachable("Invalid relocation type");
-  }
-}
-
-static bool supportsMSP430(uint64_t Type) {
-  switch (Type) {
-  case ELF::R_MSP430_32:
-  case ELF::R_MSP430_16_BYTE:
-    return true;
-  default:
-    return false;
-  }
-}
-
-static uint64_t resolveMSP430(uint64_t Type, uint64_t Offset, uint64_t S,
-                              uint64_t /*LocData*/, int64_t Addend) {
-  switch (Type) {
-  case ELF::R_MSP430_32:
-    return (S + Addend) & 0xFFFFFFFF;
-  case ELF::R_MSP430_16_BYTE:
-    return (S + Addend) & 0xFFFF;
+    return S + getELFAddend(R) - 0x8000;
   default:
     llvm_unreachable("Invalid relocation type");
   }
@@ -190,25 +126,18 @@
   switch (Type) {
   case ELF::R_PPC64_ADDR32:
   case ELF::R_PPC64_ADDR64:
-  case ELF::R_PPC64_REL32:
-  case ELF::R_PPC64_REL64:
-    return true;
-  default:
-    return false;
-  }
-}
-
-static uint64_t resolvePPC64(uint64_t Type, uint64_t Offset, uint64_t S,
-                             uint64_t /*LocData*/, int64_t Addend) {
-  switch (Type) {
+    return true;
+  default:
+    return false;
+  }
+}
+
+static uint64_t resolvePPC64(RelocationRef R, uint64_t S, uint64_t A) {
+  switch (R.getType()) {
   case ELF::R_PPC64_ADDR32:
-    return (S + Addend) & 0xFFFFFFFF;
+    return (S + getELFAddend(R)) & 0xFFFFFFFF;
   case ELF::R_PPC64_ADDR64:
-    return S + Addend;
-  case ELF::R_PPC64_REL32:
-    return (S + Addend - Offset) & 0xFFFFFFFF;
-  case ELF::R_PPC64_REL64:
-    return S + Addend - Offset;
+    return S + getELFAddend(R);
   default:
     llvm_unreachable("Invalid relocation type");
   }
@@ -224,13 +153,12 @@
   }
 }
 
-static uint64_t resolveSystemZ(uint64_t Type, uint64_t Offset, uint64_t S,
-                               uint64_t /*LocData*/, int64_t Addend) {
-  switch (Type) {
+static uint64_t resolveSystemZ(RelocationRef R, uint64_t S, uint64_t A) {
+  switch (R.getType()) {
   case ELF::R_390_32:
-    return (S + Addend) & 0xFFFFFFFF;
+    return (S + getELFAddend(R)) & 0xFFFFFFFF;
   case ELF::R_390_64:
-    return S + Addend;
+    return S + getELFAddend(R);
   default:
     llvm_unreachable("Invalid relocation type");
   }
@@ -248,30 +176,16 @@
   }
 }
 
-static uint64_t resolveSparc64(uint64_t Type, uint64_t Offset, uint64_t S,
-                               uint64_t /*LocData*/, int64_t Addend) {
-  switch (Type) {
+static uint64_t resolveSparc64(RelocationRef R, uint64_t S, uint64_t A) {
+  switch (R.getType()) {
   case ELF::R_SPARC_32:
   case ELF::R_SPARC_64:
   case ELF::R_SPARC_UA32:
   case ELF::R_SPARC_UA64:
-    return S + Addend;
-  default:
-    llvm_unreachable("Invalid relocation type");
-  }
-}
-
-/// Returns true if \c Obj is an AMDGPU code object based solely on the value
-/// of e_machine.
-///
-/// AMDGPU code objects with an e_machine of EF_AMDGPU_MACH_NONE do not
-/// identify their arch as either r600 or amdgcn, but we can still handle
-/// their relocations. When we identify an ELF object with an UnknownArch,
-/// we use isAMDGPU to check for this case.
-static bool isAMDGPU(const ObjectFile &Obj) {
-  if (const auto *ELFObj = dyn_cast<ELFObjectFileBase>(&Obj))
-    return ELFObj->getEMachine() == ELF::EM_AMDGPU;
-  return false;
+    return S + getELFAddend(R);
+  default:
+    llvm_unreachable("Invalid relocation type");
+  }
 }
 
 static bool supportsAmdgpu(uint64_t Type) {
@@ -284,12 +198,11 @@
   }
 }
 
-static uint64_t resolveAmdgpu(uint64_t Type, uint64_t Offset, uint64_t S,
-                              uint64_t /*LocData*/, int64_t Addend) {
-  switch (Type) {
+static uint64_t resolveAmdgpu(RelocationRef R, uint64_t S, uint64_t A) {
+  switch (R.getType()) {
   case ELF::R_AMDGPU_ABS32:
   case ELF::R_AMDGPU_ABS64:
-    return S + Addend;
+    return S + getELFAddend(R);
   default:
     llvm_unreachable("Invalid relocation type");
   }
@@ -306,64 +219,36 @@
   }
 }
 
-static uint64_t resolveX86(uint64_t Type, uint64_t Offset, uint64_t S,
-                           uint64_t LocData, int64_t /*Addend*/) {
-  switch (Type) {
+static uint64_t resolveX86(RelocationRef R, uint64_t S, uint64_t A) {
+  switch (R.getType()) {
   case ELF::R_386_NONE:
-    return LocData;
+    return A;
   case ELF::R_386_32:
-    return S + LocData;
+    return S + A;
   case ELF::R_386_PC32:
-    return S - Offset + LocData;
+    return S - R.getOffset() + A;
   default:
     llvm_unreachable("Invalid relocation type");
   }
 }
 
 static bool supportsPPC32(uint64_t Type) {
-  switch (Type) {
-  case ELF::R_PPC_ADDR32:
-  case ELF::R_PPC_REL32:
-    return true;
-  default:
-    return false;
-  }
-}
-
-static uint64_t resolvePPC32(uint64_t Type, uint64_t Offset, uint64_t S,
-                             uint64_t /*LocData*/, int64_t Addend) {
-  switch (Type) {
-  case ELF::R_PPC_ADDR32:
-    return (S + Addend) & 0xFFFFFFFF;
-  case ELF::R_PPC_REL32:
-    return (S + Addend - Offset) & 0xFFFFFFFF;
-  }
+  return Type == ELF::R_PPC_ADDR32;
+}
+
+static uint64_t resolvePPC32(RelocationRef R, uint64_t S, uint64_t A) {
+  if (R.getType() == ELF::R_PPC_ADDR32)
+    return (S + getELFAddend(R)) & 0xFFFFFFFF;
   llvm_unreachable("Invalid relocation type");
 }
 
 static bool supportsARM(uint64_t Type) {
-  switch (Type) {
-  case ELF::R_ARM_ABS32:
-  case ELF::R_ARM_REL32:
-    return true;
-  default:
-    return false;
-  }
-}
-
-static uint64_t resolveARM(uint64_t Type, uint64_t Offset, uint64_t S,
-                           uint64_t LocData, int64_t Addend) {
-  // Support both RELA and REL relocations. The caller is responsible
-  // for supplying the correct values for LocData and Addend, i.e.
-  // Addend == 0 for REL and LocData == 0 for RELA.
-  assert((LocData == 0 || Addend == 0) &&
-         "one of LocData and Addend must be 0");
-  switch (Type) {
-  case ELF::R_ARM_ABS32:
-    return (S + LocData + Addend) & 0xFFFFFFFF;
-  case ELF::R_ARM_REL32:
-    return (S + LocData + Addend - Offset) & 0xFFFFFFFF;
-  }
+  return Type == ELF::R_ARM_ABS32;
+}
+
+static uint64_t resolveARM(RelocationRef R, uint64_t S, uint64_t A) {
+  if (R.getType() == ELF::R_ARM_ABS32)
+    return (S + A) & 0xFFFFFFFF;
   llvm_unreachable("Invalid relocation type");
 }
 
@@ -377,13 +262,12 @@
   }
 }
 
-static uint64_t resolveAVR(uint64_t Type, uint64_t Offset, uint64_t S,
-                           uint64_t /*LocData*/, int64_t Addend) {
-  switch (Type) {
+static uint64_t resolveAVR(RelocationRef R, uint64_t S, uint64_t A) {
+  switch (R.getType()) {
   case ELF::R_AVR_16:
-    return (S + Addend) & 0xFFFF;
+    return (S + getELFAddend(R)) & 0xFFFF;
   case ELF::R_AVR_32:
-    return (S + Addend) & 0xFFFFFFFF;
+    return (S + getELFAddend(R)) & 0xFFFFFFFF;
   default:
     llvm_unreachable("Invalid relocation type");
   }
@@ -393,10 +277,9 @@
   return Type == ELF::R_LANAI_32;
 }
 
-static uint64_t resolveLanai(uint64_t Type, uint64_t Offset, uint64_t S,
-                             uint64_t /*LocData*/, int64_t Addend) {
-  if (Type == ELF::R_LANAI_32)
-    return (S + Addend) & 0xFFFFFFFF;
+static uint64_t resolveLanai(RelocationRef R, uint64_t S, uint64_t A) {
+  if (R.getType() == ELF::R_LANAI_32)
+    return (S + getELFAddend(R)) & 0xFFFFFFFF;
   llvm_unreachable("Invalid relocation type");
 }
 
@@ -410,13 +293,13 @@
   }
 }
 
-static uint64_t resolveMips32(uint64_t Type, uint64_t Offset, uint64_t S,
-                              uint64_t LocData, int64_t /*Addend*/) {
+static uint64_t resolveMips32(RelocationRef R, uint64_t S, uint64_t A) {
   // FIXME: Take in account implicit addends to get correct results.
-  if (Type == ELF::R_MIPS_32)
-    return (S + LocData) & 0xFFFFFFFF;
-  if (Type == ELF::R_MIPS_TLS_DTPREL32)
-    return (S + LocData) & 0xFFFFFFFF;
+  uint32_t Rel = R.getType();
+  if (Rel == ELF::R_MIPS_32)
+    return (S + A) & 0xFFFFFFFF;
+  if (Rel == ELF::R_MIPS_TLS_DTPREL32)
+    return (S + A) & 0xFFFFFFFF;
   llvm_unreachable("Invalid relocation type");
 }
 
@@ -430,21 +313,20 @@
   }
 }
 
-static uint64_t resolveSparc32(uint64_t Type, uint64_t Offset, uint64_t S,
-                               uint64_t LocData, int64_t Addend) {
-  if (Type == ELF::R_SPARC_32 || Type == ELF::R_SPARC_UA32)
-    return S + Addend;
-  return LocData;
+static uint64_t resolveSparc32(RelocationRef R, uint64_t S, uint64_t A) {
+  uint32_t Rel = R.getType();
+  if (Rel == ELF::R_SPARC_32 || Rel == ELF::R_SPARC_UA32)
+    return S + getELFAddend(R);
+  return A;
 }
 
 static bool supportsHexagon(uint64_t Type) {
   return Type == ELF::R_HEX_32;
 }
 
-static uint64_t resolveHexagon(uint64_t Type, uint64_t Offset, uint64_t S,
-                               uint64_t /*LocData*/, int64_t Addend) {
-  if (Type == ELF::R_HEX_32)
-    return S + Addend;
+static uint64_t resolveHexagon(RelocationRef R, uint64_t S, uint64_t A) {
+  if (R.getType() == ELF::R_HEX_32)
+    return S + getELFAddend(R);
   llvm_unreachable("Invalid relocation type");
 }
 
@@ -452,17 +334,11 @@
   switch (Type) {
   case ELF::R_RISCV_NONE:
   case ELF::R_RISCV_32:
-  case ELF::R_RISCV_32_PCREL:
   case ELF::R_RISCV_64:
-  case ELF::R_RISCV_SET6:
-  case ELF::R_RISCV_SET8:
-  case ELF::R_RISCV_SUB6:
   case ELF::R_RISCV_ADD8:
   case ELF::R_RISCV_SUB8:
-  case ELF::R_RISCV_SET16:
   case ELF::R_RISCV_ADD16:
   case ELF::R_RISCV_SUB16:
-  case ELF::R_RISCV_SET32:
   case ELF::R_RISCV_ADD32:
   case ELF::R_RISCV_SUB32:
   case ELF::R_RISCV_ADD64:
@@ -473,37 +349,23 @@
   }
 }
 
-static uint64_t resolveRISCV(uint64_t Type, uint64_t Offset, uint64_t S,
-                             uint64_t LocData, int64_t Addend) {
-  int64_t RA = Addend;
-  uint64_t A = LocData;
-  switch (Type) {
+static uint64_t resolveRISCV(RelocationRef R, uint64_t S, uint64_t A) {
+  int64_t RA = getELFAddend(R);
+  switch (R.getType()) {
   case ELF::R_RISCV_NONE:
-    return LocData;
+    return A;
   case ELF::R_RISCV_32:
     return (S + RA) & 0xFFFFFFFF;
-  case ELF::R_RISCV_32_PCREL:
-    return (S + RA - Offset) & 0xFFFFFFFF;
   case ELF::R_RISCV_64:
     return S + RA;
-  case ELF::R_RISCV_SET6:
-    return (A & 0xC0) | ((S + RA) & 0x3F);
-  case ELF::R_RISCV_SUB6:
-    return (A & 0xC0) | (((A & 0x3F) - (S + RA)) & 0x3F);
-  case ELF::R_RISCV_SET8:
-    return (S + RA) & 0xFF;
   case ELF::R_RISCV_ADD8:
     return (A + (S + RA)) & 0xFF;
   case ELF::R_RISCV_SUB8:
     return (A - (S + RA)) & 0xFF;
-  case ELF::R_RISCV_SET16:
-    return (S + RA) & 0xFFFF;
   case ELF::R_RISCV_ADD16:
     return (A + (S + RA)) & 0xFFFF;
   case ELF::R_RISCV_SUB16:
     return (A - (S + RA)) & 0xFFFF;
-  case ELF::R_RISCV_SET32:
-    return (S + RA) & 0xFFFFFFFF;
   case ELF::R_RISCV_ADD32:
     return (A + (S + RA)) & 0xFFFFFFFF;
   case ELF::R_RISCV_SUB32:
@@ -517,83 +379,6 @@
   }
 }
 
-static bool supportsCSKY(uint64_t Type) {
-  switch (Type) {
-  case ELF::R_CKCORE_NONE:
-  case ELF::R_CKCORE_ADDR32:
-  case ELF::R_CKCORE_PCREL32:
-    return true;
-  default:
-    return false;
-  }
-}
-
-static uint64_t resolveCSKY(uint64_t Type, uint64_t Offset, uint64_t S,
-                            uint64_t LocData, int64_t Addend) {
-  switch (Type) {
-  case ELF::R_CKCORE_NONE:
-    return LocData;
-  case ELF::R_CKCORE_ADDR32:
-    return (S + Addend) & 0xFFFFFFFF;
-  case ELF::R_CKCORE_PCREL32:
-    return (S + Addend - Offset) & 0xFFFFFFFF;
-  default:
-    llvm_unreachable("Invalid relocation type");
-  }
-}
-
-static bool supportsLoongArch(uint64_t Type) {
-  switch (Type) {
-  case ELF::R_LARCH_NONE:
-  case ELF::R_LARCH_32:
-  case ELF::R_LARCH_32_PCREL:
-  case ELF::R_LARCH_64:
-  case ELF::R_LARCH_ADD8:
-  case ELF::R_LARCH_SUB8:
-  case ELF::R_LARCH_ADD16:
-  case ELF::R_LARCH_SUB16:
-  case ELF::R_LARCH_ADD32:
-  case ELF::R_LARCH_SUB32:
-  case ELF::R_LARCH_ADD64:
-  case ELF::R_LARCH_SUB64:
-    return true;
-  default:
-    return false;
-  }
-}
-
-static uint64_t resolveLoongArch(uint64_t Type, uint64_t Offset, uint64_t S,
-                                 uint64_t LocData, int64_t Addend) {
-  switch (Type) {
-  case ELF::R_LARCH_NONE:
-    return LocData;
-  case ELF::R_LARCH_32:
-    return (S + Addend) & 0xFFFFFFFF;
-  case ELF::R_LARCH_32_PCREL:
-    return (S + Addend - Offset) & 0xFFFFFFFF;
-  case ELF::R_LARCH_64:
-    return S + Addend;
-  case ELF::R_LARCH_ADD8:
-    return (LocData + (S + Addend)) & 0xFF;
-  case ELF::R_LARCH_SUB8:
-    return (LocData - (S + Addend)) & 0xFF;
-  case ELF::R_LARCH_ADD16:
-    return (LocData + (S + Addend)) & 0xFFFF;
-  case ELF::R_LARCH_SUB16:
-    return (LocData - (S + Addend)) & 0xFFFF;
-  case ELF::R_LARCH_ADD32:
-    return (LocData + (S + Addend)) & 0xFFFFFFFF;
-  case ELF::R_LARCH_SUB32:
-    return (LocData - (S + Addend)) & 0xFFFFFFFF;
-  case ELF::R_LARCH_ADD64:
-    return (LocData + (S + Addend));
-  case ELF::R_LARCH_SUB64:
-    return (LocData - (S + Addend));
-  default:
-    llvm_unreachable("Invalid relocation type");
-  }
-}
-
 static bool supportsCOFFX86(uint64_t Type) {
   switch (Type) {
   case COFF::IMAGE_REL_I386_SECREL:
@@ -604,12 +389,11 @@
   }
 }
 
-static uint64_t resolveCOFFX86(uint64_t Type, uint64_t Offset, uint64_t S,
-                               uint64_t LocData, int64_t /*Addend*/) {
-  switch (Type) {
+static uint64_t resolveCOFFX86(RelocationRef R, uint64_t S, uint64_t A) {
+  switch (R.getType()) {
   case COFF::IMAGE_REL_I386_SECREL:
   case COFF::IMAGE_REL_I386_DIR32:
-    return (S + LocData) & 0xFFFFFFFF;
+    return (S + A) & 0xFFFFFFFF;
   default:
     llvm_unreachable("Invalid relocation type");
   }
@@ -625,56 +409,12 @@
   }
 }
 
-static uint64_t resolveCOFFX86_64(uint64_t Type, uint64_t Offset, uint64_t S,
-                                  uint64_t LocData, int64_t /*Addend*/) {
-  switch (Type) {
+static uint64_t resolveCOFFX86_64(RelocationRef R, uint64_t S, uint64_t A) {
+  switch (R.getType()) {
   case COFF::IMAGE_REL_AMD64_SECREL:
-    return (S + LocData) & 0xFFFFFFFF;
+    return (S + A) & 0xFFFFFFFF;
   case COFF::IMAGE_REL_AMD64_ADDR64:
-    return S + LocData;
-  default:
-    llvm_unreachable("Invalid relocation type");
-  }
-}
-
-static bool supportsCOFFARM(uint64_t Type) {
-  switch (Type) {
-  case COFF::IMAGE_REL_ARM_SECREL:
-  case COFF::IMAGE_REL_ARM_ADDR32:
-    return true;
-  default:
-    return false;
-  }
-}
-
-static uint64_t resolveCOFFARM(uint64_t Type, uint64_t Offset, uint64_t S,
-                               uint64_t LocData, int64_t /*Addend*/) {
-  switch (Type) {
-  case COFF::IMAGE_REL_ARM_SECREL:
-  case COFF::IMAGE_REL_ARM_ADDR32:
-    return (S + LocData) & 0xFFFFFFFF;
-  default:
-    llvm_unreachable("Invalid relocation type");
-  }
-}
-
-static bool supportsCOFFARM64(uint64_t Type) {
-  switch (Type) {
-  case COFF::IMAGE_REL_ARM64_SECREL:
-  case COFF::IMAGE_REL_ARM64_ADDR64:
-    return true;
-  default:
-    return false;
-  }
-}
-
-static uint64_t resolveCOFFARM64(uint64_t Type, uint64_t Offset, uint64_t S,
-                                 uint64_t LocData, int64_t /*Addend*/) {
-  switch (Type) {
-  case COFF::IMAGE_REL_ARM64_SECREL:
-    return (S + LocData) & 0xFFFFFFFF;
-  case COFF::IMAGE_REL_ARM64_ADDR64:
-    return S + LocData;
+    return S + A;
   default:
     llvm_unreachable("Invalid relocation type");
   }
@@ -684,9 +424,8 @@
   return Type == MachO::X86_64_RELOC_UNSIGNED;
 }
 
-static uint64_t resolveMachOX86_64(uint64_t Type, uint64_t Offset, uint64_t S,
-                                   uint64_t LocData, int64_t /*Addend*/) {
-  if (Type == MachO::X86_64_RELOC_UNSIGNED)
+static uint64_t resolveMachOX86_64(RelocationRef R, uint64_t S, uint64_t A) {
+  if (R.getType() == MachO::X86_64_RELOC_UNSIGNED)
     return S;
   llvm_unreachable("Invalid relocation type");
 }
@@ -703,33 +442,15 @@
   case wasm::R_WASM_GLOBAL_INDEX_LEB:
   case wasm::R_WASM_FUNCTION_OFFSET_I32:
   case wasm::R_WASM_SECTION_OFFSET_I32:
-  case wasm::R_WASM_TAG_INDEX_LEB:
-  case wasm::R_WASM_GLOBAL_INDEX_I32:
-  case wasm::R_WASM_TABLE_NUMBER_LEB:
-  case wasm::R_WASM_MEMORY_ADDR_LOCREL_I32:
-    return true;
-  default:
-    return false;
-  }
-}
-
-static bool supportsWasm64(uint64_t Type) {
-  switch (Type) {
-  case wasm::R_WASM_MEMORY_ADDR_LEB64:
-  case wasm::R_WASM_MEMORY_ADDR_SLEB64:
-  case wasm::R_WASM_MEMORY_ADDR_I64:
-  case wasm::R_WASM_TABLE_INDEX_SLEB64:
-  case wasm::R_WASM_TABLE_INDEX_I64:
-  case wasm::R_WASM_FUNCTION_OFFSET_I64:
-    return true;
-  default:
-    return supportsWasm32(Type);
-  }
-}
-
-static uint64_t resolveWasm32(uint64_t Type, uint64_t Offset, uint64_t S,
-                              uint64_t LocData, int64_t /*Addend*/) {
-  switch (Type) {
+  case wasm::R_WASM_EVENT_INDEX_LEB:
+    return true;
+  default:
+    return false;
+  }
+}
+
+static uint64_t resolveWasm32(RelocationRef R, uint64_t S, uint64_t A) {
+  switch (R.getType()) {
   case wasm::R_WASM_FUNCTION_INDEX_LEB:
   case wasm::R_WASM_TABLE_INDEX_SLEB:
   case wasm::R_WASM_TABLE_INDEX_I32:
@@ -740,49 +461,20 @@
   case wasm::R_WASM_GLOBAL_INDEX_LEB:
   case wasm::R_WASM_FUNCTION_OFFSET_I32:
   case wasm::R_WASM_SECTION_OFFSET_I32:
-  case wasm::R_WASM_TAG_INDEX_LEB:
-  case wasm::R_WASM_GLOBAL_INDEX_I32:
-  case wasm::R_WASM_TABLE_NUMBER_LEB:
-  case wasm::R_WASM_MEMORY_ADDR_LOCREL_I32:
+  case wasm::R_WASM_EVENT_INDEX_LEB:
     // For wasm section, its offset at 0 -- ignoring Value
-    return LocData;
-  default:
-    llvm_unreachable("Invalid relocation type");
-  }
-}
-
-static uint64_t resolveWasm64(uint64_t Type, uint64_t Offset, uint64_t S,
-                              uint64_t LocData, int64_t Addend) {
-  switch (Type) {
-  case wasm::R_WASM_MEMORY_ADDR_LEB64:
-  case wasm::R_WASM_MEMORY_ADDR_SLEB64:
-  case wasm::R_WASM_MEMORY_ADDR_I64:
-  case wasm::R_WASM_TABLE_INDEX_SLEB64:
-  case wasm::R_WASM_TABLE_INDEX_I64:
-  case wasm::R_WASM_FUNCTION_OFFSET_I64:
-    // For wasm section, its offset at 0 -- ignoring Value
-    return LocData;
-  default:
-    return resolveWasm32(Type, Offset, S, LocData, Addend);
-  }
-}
-
-std::pair<SupportsRelocation, RelocationResolver>
+    return A;
+  default:
+    llvm_unreachable("Invalid relocation type");
+  }
+}
+
+std::pair<bool (*)(uint64_t), RelocationResolver>
 getRelocationResolver(const ObjectFile &Obj) {
   if (Obj.isCOFF()) {
-    switch (Obj.getArch()) {
-    case Triple::x86_64:
+    if (Obj.getBytesInAddress() == 8)
       return {supportsCOFFX86_64, resolveCOFFX86_64};
-    case Triple::x86:
-      return {supportsCOFFX86, resolveCOFFX86};
-    case Triple::arm:
-    case Triple::thumb:
-      return {supportsCOFFARM, resolveCOFFARM};
-    case Triple::aarch64:
-      return {supportsCOFFARM64, resolveCOFFARM64};
-    default:
-      return {nullptr, nullptr};
-    }
+    return {supportsCOFFX86, resolveCOFFX86};
   } else if (Obj.isELF()) {
     if (Obj.getBytesInAddress() == 8) {
       switch (Obj.getArch()) {
@@ -794,8 +486,6 @@
       case Triple::bpfel:
       case Triple::bpfeb:
         return {supportsBPF, resolveBPF};
-      case Triple::loongarch64:
-        return {supportsLoongArch, resolveLoongArch};
       case Triple::mips64el:
       case Triple::mips64:
         return {supportsMips64, resolveMips64};
@@ -811,8 +501,6 @@
       case Triple::riscv64:
         return {supportsRISCV, resolveRISCV};
       default:
-        if (isAMDGPU(Obj))
-          return {supportsAmdgpu, resolveAmdgpu};
         return {nullptr, nullptr};
       }
     }
@@ -824,7 +512,6 @@
     switch (Obj.getArch()) {
     case Triple::x86:
       return {supportsX86, resolveX86};
-    case Triple::ppcle:
     case Triple::ppc:
       return {supportsPPC32, resolvePPC32};
     case Triple::arm:
@@ -834,26 +521,16 @@
       return {supportsAVR, resolveAVR};
     case Triple::lanai:
       return {supportsLanai, resolveLanai};
-    case Triple::loongarch32:
-      return {supportsLoongArch, resolveLoongArch};
     case Triple::mipsel:
     case Triple::mips:
       return {supportsMips32, resolveMips32};
-    case Triple::msp430:
-      return {supportsMSP430, resolveMSP430};
     case Triple::sparc:
       return {supportsSparc32, resolveSparc32};
     case Triple::hexagon:
       return {supportsHexagon, resolveHexagon};
-    case Triple::r600:
-      return {supportsAmdgpu, resolveAmdgpu};
     case Triple::riscv32:
       return {supportsRISCV, resolveRISCV};
-    case Triple::csky:
-      return {supportsCSKY, resolveCSKY};
     default:
-      if (isAMDGPU(Obj))
-        return {supportsAmdgpu, resolveAmdgpu};
       return {nullptr, nullptr};
     }
   } else if (Obj.isMachO()) {
@@ -863,50 +540,10 @@
   } else if (Obj.isWasm()) {
     if (Obj.getArch() == Triple::wasm32)
       return {supportsWasm32, resolveWasm32};
-    if (Obj.getArch() == Triple::wasm64)
-      return {supportsWasm64, resolveWasm64};
     return {nullptr, nullptr};
   }
 
   llvm_unreachable("Invalid object file");
-}
-
-uint64_t resolveRelocation(RelocationResolver Resolver, const RelocationRef &R,
-                           uint64_t S, uint64_t LocData) {
-  if (const ObjectFile *Obj = R.getObject()) {
-    int64_t Addend = 0;
-    if (Obj->isELF()) {
-      auto GetRelSectionType = [&]() -> unsigned {
-        if (auto *Elf32LEObj = dyn_cast<ELF32LEObjectFile>(Obj))
-          return Elf32LEObj->getRelSection(R.getRawDataRefImpl())->sh_type;
-        if (auto *Elf64LEObj = dyn_cast<ELF64LEObjectFile>(Obj))
-          return Elf64LEObj->getRelSection(R.getRawDataRefImpl())->sh_type;
-        if (auto *Elf32BEObj = dyn_cast<ELF32BEObjectFile>(Obj))
-          return Elf32BEObj->getRelSection(R.getRawDataRefImpl())->sh_type;
-        auto *Elf64BEObj = cast<ELF64BEObjectFile>(Obj);
-        return Elf64BEObj->getRelSection(R.getRawDataRefImpl())->sh_type;
-      };
-
-      if (GetRelSectionType() == ELF::SHT_RELA) {
-        Addend = getELFAddend(R);
-        // RISCV relocations use both LocData and Addend.
-        if (Obj->getArch() != Triple::riscv32 &&
-            Obj->getArch() != Triple::riscv64)
-          LocData = 0;
-      }
-    }
-
-    return Resolver(R.getType(), R.getOffset(), S, LocData, Addend);
-  }
-
-  // Sometimes the caller might want to use its own specific implementation of
-  // the resolver function. E.g. this is used by LLD when it resolves debug
-  // relocations and assumes that all of them have the same computation (S + A).
-  // The relocation R has no owner object in this case and we don't need to
-  // provide Type and Offset fields. It is also assumed the DataRefImpl.p
-  // contains the addend, provided by the caller.
-  return Resolver(/*Type=*/0, /*Offset=*/0, S, LocData,
-                  R.getRawDataRefImpl().p);
 }
 
 } // namespace object
