include "CommonOpts.td"

def output : JoinedOrSeparate<["-"], "o">, HelpText<"Write output to <file>">,
             MetaVarName<"<file>">;

<<<<<<< HEAD
def s : Flag<["-"], "s">,
        Alias<strip_all>,
        HelpText<"Alias for --strip-all">;
=======
def help : Flag<["--"], "help">;
def h : Flag<["-"], "h">, Alias<help>;

def allow_broken_links
    : Flag<["--"], "allow-broken-links">,
      HelpText<"Allow llvm-strip to remove sections even if it would leave "
               "invalid section references. The appropriate sh_link fields "
               "will be set to zero.">;

def enable_deterministic_archives
    : Flag<["--"], "enable-deterministic-archives">,
      HelpText<"Enable deterministic mode when stripping archives (use zero "
               "for UIDs, GIDs, and timestamps).">;
def D : Flag<["-"], "D">,
        Alias<enable_deterministic_archives>,
        HelpText<"Alias for --enable-deterministic-archives">;

def disable_deterministic_archives
    : Flag<["--"], "disable-deterministic-archives">,
      HelpText<"Disable deterministic mode when stripping archives (use real "
               "values for UIDs, GIDs, and timestamps).">;
def U : Flag<["-"], "U">,
        Alias<disable_deterministic_archives>,
        HelpText<"Alias for --disable-deterministic-archives">;

def output : JoinedOrSeparate<["-"], "o">, HelpText<"Write output to <file>">;

def preserve_dates : Flag<["--"], "preserve-dates">,
                     HelpText<"Preserve access and modification timestamps">;
def p : Flag<["-"], "p">, Alias<preserve_dates>;

def strip_all : Flag<["--"], "strip-all">,
                HelpText<"Remove non-allocated sections outside segments. "
                          ".gnu.warning* and .ARM.attribute sections are not "
                          "removed">;
def s : Flag<["-"], "s">, Alias<strip_all>;
>>>>>>> cb02aa7e
def no_strip_all : Flag<["--"], "no-strip-all">,
                   HelpText<"Disable --strip-all">;

def d : Flag<["-"], "d">,
        Alias<strip_debug>,
        HelpText<"Alias for --strip-debug">;
def S : Flag<["-"], "S">,
        Alias<strip_debug>,
        HelpText<"Alias for --strip-debug">;

def strip_swift_symbols : Flag<["-"], "T">,
                          HelpText<"Remove Swift symbols">;<|MERGE_RESOLUTION|>--- conflicted
+++ resolved
@@ -1,13 +1,12 @@
-include "CommonOpts.td"
+include "llvm/Option/OptParser.td"
 
-def output : JoinedOrSeparate<["-"], "o">, HelpText<"Write output to <file>">,
-             MetaVarName<"<file>">;
+multiclass Eq<string name, string help> {
+  def NAME : Separate<["--"], name>;
+  def NAME #_eq : Joined<["--"], name #"=">,
+                  Alias<!cast<Separate>(NAME)>,
+                  HelpText<help>;
+}
 
-<<<<<<< HEAD
-def s : Flag<["-"], "s">,
-        Alias<strip_all>,
-        HelpText<"Alias for --strip-all">;
-=======
 def help : Flag<["--"], "help">;
 def h : Flag<["-"], "h">, Alias<help>;
 
@@ -44,16 +43,55 @@
                           ".gnu.warning* and .ARM.attribute sections are not "
                           "removed">;
 def s : Flag<["-"], "s">, Alias<strip_all>;
->>>>>>> cb02aa7e
 def no_strip_all : Flag<["--"], "no-strip-all">,
                    HelpText<"Disable --strip-all">;
 
-def d : Flag<["-"], "d">,
-        Alias<strip_debug>,
-        HelpText<"Alias for --strip-debug">;
-def S : Flag<["-"], "S">,
-        Alias<strip_debug>,
-        HelpText<"Alias for --strip-debug">;
+def strip_all_gnu : Flag<["--"], "strip-all-gnu">,
+                    HelpText<"Compatible with GNU strip's --strip-all">;
+def strip_debug : Flag<["--"], "strip-debug">,
+                  HelpText<"Remove debugging symbols only">;
+def d : Flag<["-"], "d">, Alias<strip_debug>;
+def g : Flag<["-"], "g">, Alias<strip_debug>;
+def S : Flag<["-"], "S">, Alias<strip_debug>;
+def strip_unneeded : Flag<["--"], "strip-unneeded">,
+                     HelpText<"Remove all symbols not needed by relocations">;
 
-def strip_swift_symbols : Flag<["-"], "T">,
-                          HelpText<"Remove Swift symbols">;+defm remove_section : Eq<"remove-section", "Remove <section>">,
+                      MetaVarName<"section">;
+def R : JoinedOrSeparate<["-"], "R">, Alias<remove_section>;
+
+defm strip_symbol : Eq<"strip-symbol", "Strip <symbol>">,
+                    MetaVarName<"symbol">;
+def N : JoinedOrSeparate<["-"], "N">, Alias<strip_symbol>;
+
+defm keep_section : Eq<"keep-section", "Keep <section>">,
+                    MetaVarName<"section">;
+defm keep_symbol : Eq<"keep-symbol", "Do not remove symbol <symbol>">,
+                   MetaVarName<"symbol">;
+def keep_file_symbols : Flag<["--"], "keep-file-symbols">,
+                        HelpText<"Do not remove file symbols">;
+
+def K : JoinedOrSeparate<["-"], "K">, Alias<keep_symbol>;
+
+def only_keep_debug
+    : Flag<["--"], "only-keep-debug">,
+      HelpText<"Clear sections that would not be stripped by --strip-debug. "
+               "Currently only implemented for COFF.">;
+
+def discard_locals : Flag<["--"], "discard-locals">,
+                     HelpText<"Remove compiler-generated local symbols, (e.g. "
+                              "symbols starting with .L)">;
+def X : Flag<["-"], "X">, Alias<discard_locals>;
+
+def discard_all
+    : Flag<["--"], "discard-all">,
+      HelpText<"Remove all local symbols except file and section symbols">;
+def x : Flag<["-"], "x">, Alias<discard_all>;
+
+def regex
+    : Flag<["--"], "regex">,
+      HelpText<"Permit regular expressions in name comparison">;
+
+def version : Flag<["--"], "version">,
+              HelpText<"Print the version and exit.">;
+def V : Flag<["-"], "V">, Alias<version>;