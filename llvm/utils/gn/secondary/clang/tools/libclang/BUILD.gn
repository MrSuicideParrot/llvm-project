--- conflicted
+++ resolved
@@ -1,38 +1,27 @@
 import("//clang/lib/ARCMigrate/enable.gni")
-import("//llvm/utils/gn/build/symbol_exports.gni")
 import("//llvm/version.gni")
 
 # This build file is just enough to get check-clang to pass, it's missing
 # several things from the CMake build:
-<<<<<<< HEAD
-=======
 # - using libclang.exports
->>>>>>> cb02aa7e
 # - a build target copying the Python bindings
+# - the GN linux build always builds without -fPIC (as if LLVM_ENABLE_PIC=OFF
+#   in the CMake build), so libclang is always a static library on linux
 # - the GN build doesn't have LIBCLANG_BUILD_STATIC
 
-action("linker_script_to_exports") {
-  script = "linker-script-to-export-list.py"
-  inputs = [ "libclang.map" ]
-  outputs = [ "$target_gen_dir/libclang.exports" ]
-  args = [
-    rebase_path(inputs[0], root_build_dir),
-    rebase_path(outputs[0], root_build_dir),
-  ]
+libclang_target_type = "shared_library"
+if (host_os != "win" && host_os != "mac") {
+  # ELF targets need -fPIC to build shared libs but they aren't on by default.
+  # For now, make libclang a static lib there.
+  libclang_target_type = "static_library"
 }
 
-symbol_exports("exports") {
-  deps = [ ":linker_script_to_exports" ]
-  exports_file = "$target_gen_dir/libclang.exports"
-}
-
-shared_library("libclang") {
+target(libclang_target_type, "libclang") {
   configs += [ "//llvm/utils/gn/build:clang_code" ]
   deps = [
     "//clang/include/clang/Config",
     "//clang/lib/AST",
     "//clang/lib/Basic",
-    "//clang/lib/ExtractAPI",
     "//clang/lib/Frontend",
     "//clang/lib/Headers",
     "//clang/lib/Index",
@@ -43,23 +32,13 @@
     "//llvm/lib/IR",
     "//llvm/lib/Support",
     "//llvm/lib/Target:TargetsToBuild",
-    "//llvm/lib/TargetParser",
   ]
-  if (current_os == "win" || current_os == "mac") {
-    deps += [ ":exports" ]
-  } else {
-    inputs = [ "libclang.map" ]
-    ldflags =
-        [ "-Wl,--version-script," + rebase_path(inputs[0], root_build_dir) ]
-  }
   if (clang_enable_arcmt) {
     deps += [ "//clang/lib/ARCMigrate" ]
   }
 
   defines = []
 
-<<<<<<< HEAD
-=======
   # FIXME: Once the GN build has a way to select which bits to build,
   # only include this dependency if clang-tools-extra is part of the build.
   # FIXME: libclang depending on anything in clang-tools-extra seems like
@@ -72,7 +51,6 @@
     ]
   }
 
->>>>>>> cb02aa7e
   if (host_os == "win") {
     defines += [ "_CINDEX_LIB_" ]
   }
@@ -95,7 +73,6 @@
     "CXCompilationDatabase.cpp",
     "CXCursor.cpp",
     "CXCursor.h",
-    "CXExtractAPI.cpp",
     "CXIndexDataConsumer.cpp",
     "CXLoadedDiagnostic.cpp",
     "CXLoadedDiagnostic.h",
@@ -107,10 +84,8 @@
     "CXTranslationUnit.h",
     "CXType.cpp",
     "CXType.h",
-    "FatalErrorHandler.cpp",
     "Index_Internal.h",
     "Indexing.cpp",
-    "Rewrite.cpp",
   ]
   if (host_os == "mac") {
     ldflags = [
@@ -122,4 +97,6 @@
       "-Wl,-rpath,@loader_path/../lib",
     ]
   }
+
+  # FIXME: Use libclang.exports
 }