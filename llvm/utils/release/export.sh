--- conflicted
+++ resolved
@@ -1,4 +1,4 @@
-#!/bin/bash
+#!/bin/sh
 #===-- tag.sh - Tag the LLVM release candidates ----------------------------===#
 #
 # Part of the LLVM Project, under the Apache License v2.0 with LLVM Exceptions.
@@ -13,86 +13,12 @@
 
 set -e
 
-<<<<<<< HEAD
-projects="llvm bolt clang cmake compiler-rt libcxx libcxxabi libclc clang-tools-extra polly lldb lld openmp libunwind mlir flang runtimes third-party"
-=======
 projects="llvm clang test-suite compiler-rt libcxx libcxxabi clang-tools-extra polly lldb lld openmp libunwind"
->>>>>>> cb02aa7e
 
 release=""
 rc=""
-yyyymmdd=$(date +'%Y%m%d')
-snapshot=""
-template='${PROJECT}-${RELEASE}${RC}.src.tar.xz'
 
 usage() {
-<<<<<<< HEAD
-cat <<EOF
-Export the Git sources and build tarballs from them.
-
-Usage: $(basename $0) [-release|--release <major>.<minor>.<patch>]
-                      [-rc|--rc <num>]
-                      [-final|--final]
-                      [-git-ref|--git-ref <git-ref>]
-                      [-template|--template <template>]
-
-Flags:
-
-  -release  | --release <major>.<minor>.<patch>    The version number of the release
-  -rc       | --rc <num>                           The release candidate number
-  -final    | --final                              When provided, this option will disable the rc flag
-  -git-ref  | --git-ref <git-ref>                  (optional) Use <git-ref> to determine the release and don't export the test-suite files
-  -template | --template <template>                (optional) Possible placeholders: \$PROJECT \$YYYYMMDD \$GIT_REF \$RELEASE \$RC.
-                                                   Defaults to '${template}'.
-
-The following list shows the filenames (with <placeholders>) for the artifacts
-that are being generated (given that you don't touch --template).
-
-$(echo "$projects "| sed 's/\([a-z-]\+\) /  * \1-<RELEASE><RC>.src.tar.xz \n/g')
-
-Additional files being generated:
-
-  * llvm-project-<RELEASE><RC>.src.tar.xz    (the complete LLVM source project)
-  * test-suite-<RELEASE><RC>.src.tar.xz      (only when not using --git-ref)
-
-To ease the creation of snapshot builds, we also provide these files
-
-  * llvm-release-<YYYYMMDD>.txt        (contains the <RELEASE> as a text)
-  * llvm-rc-<YYYYMMDD>.txt             (contains the rc version passed to the invocation of $(basename $0))
-  * llvm-git-revision-<YYYYMMDD>.txt   (contains the current git revision sha1)
-
-Example values for the placeholders:
-
-  * <RELEASE>  -> 13.0.0
-  * <YYYYMMDD> -> 20210414   (the date when executing this script)
-  * <RC>       -> rc4        (will be empty when using --git-ref)
-
-In order to generate snapshots of the upstream main branch you could do this for example:
-
-  $(basename $0) --git-ref upstream/main --template '\${PROJECT}-\${YYYYMMDD}.src.tar.xz'
-
-EOF
-}
-
-template_file() {
-    export PROJECT=$1 YYYYMMDD=$yyyymmdd RC=$rc RELEASE=$release GIT_REF=$git_rev
-    basename $(echo $template | envsubst '$PROJECT $RELEASE $RC $YYYYMMDD $GIT_REF')
-    unset PROJECT YYYYMMDD RC RELEASE GIT_REF
-}
-
-export_sources() {
-    local tag="llvmorg-$release"
-
-    llvm_src_dir=$(readlink -f $(dirname "$(readlink -f "$0")")/../../..)
-    [ -d $llvm_src_dir/.git ] || ( echo "No git repository at $llvm_src_dir" ; exit 1 )
-
-    # Determine the release by fetching the version from LLVM's CMakeLists.txt
-    # in the specified git ref.
-    if [ -n "$snapshot" ]; then
-        release=$(git -C $llvm_src_dir show $snapshot:llvm/CMakeLists.txt | grep -ioP 'set\(\s*LLVM_VERSION_(MAJOR|MINOR|PATCH)\s\K[0-9]+' | paste -sd '.')
-    fi
-    
-=======
     echo "Export the Git sources and build tarballs from them"
     echo "usage: `basename $0`"
     echo " "
@@ -103,7 +29,6 @@
 
 export_sources() {
     release_no_dot=`echo $release | sed -e 's,\.,,g'`
->>>>>>> cb02aa7e
     tag="llvmorg-$release"
 
     if [ "$rc" = "final" ]; then
@@ -112,46 +37,6 @@
         tag="$tag-$rc"
     fi
 
-<<<<<<< HEAD
-    target_dir=$(pwd)
-
-    echo "Creating tarball for llvm-project ..."
-    pushd $llvm_src_dir/
-    tree_id=$tag
-    [ -n "$snapshot" ] && tree_id="$snapshot"
-    echo "Tree ID to archive: $tree_id"
-
-    # This might be a surprise but a package like clang or compiler-rt don't
-    # know about the LLVM version itself. That's why we also export a the
-    # llvm-version*-<YYYYMMDD> and llvm-git*-<YYYYMMDD> files.
-    git_rev=$(git rev-parse $tree_id)
-    echo "git revision: $git_rev"
-    echo "$release" > $target_dir/llvm-release-$yyyymmdd.txt
-    echo "$rc" > $target_dir/llvm-rc-$yyyymmdd.txt
-    echo "$git_rev" > $target_dir/llvm-git-revision-$yyyymmdd.txt
-    
-    git archive --prefix=llvm-project-$release$rc.src/ $tree_id . | xz -T0 >$target_dir/$(template_file llvm-project)
-    popd
-
-    if [ -z "$snapshot" ]; then
-        if [ ! -d test-suite-$release$rc.src ]; then
-            echo "Fetching LLVM test-suite source ..."
-            mkdir -p test-suite-$release$rc.src
-            curl -L https://github.com/llvm/test-suite/archive/$tag.tar.gz | \
-                tar -C test-suite-$release$rc.src --strip-components=1 -xzf -
-        fi
-        echo "Creating tarball for test-suite ..."
-        tar --sort=name --owner=0 --group=0 \
-            --pax-option=exthdr.name=%d/PaxHeaders/%f,delete=atime,delete=ctime \
-            -cJf test-suite-$release$rc.src.tar.xz test-suite-$release$rc.src
-    fi
-
-    for proj in $projects; do
-        echo "Creating tarball for $proj ..."
-        pushd $llvm_src_dir/$proj
-        git archive --prefix=$proj-$release$rc.src/ $tree_id . | xz -T0 >$target_dir/$(template_file $proj)
-        popd
-=======
     llvm_src_dir=llvm-project-$release$rc
     mkdir -p $llvm_src_dir
 
@@ -172,7 +57,6 @@
         echo "Creating tarball for $proj ..."
         mv $llvm_src_dir/$proj $llvm_src_dir/$proj-$release$rc.src
         tar -C $llvm_src_dir -cJf $proj-$release$rc.src.tar.xz $proj-$release$rc.src
->>>>>>> cb02aa7e
     done
 }
 
@@ -189,14 +73,6 @@
         -final | --final )
             rc="final"
             ;;
-        -git-ref | --git-ref )
-            shift
-            snapshot="$1"
-            ;;
-        -template | --template )
-            shift
-            template="$1"
-            ;;
         -h | -help | --help )
             usage
             exit 0
@@ -210,12 +86,7 @@
     shift
 done
 
-if [ -n "$snapshot" ]; then 
-    if [[ "$rc" != "" || "$release" != "" ]]; then
-        echo "error: must not specify -rc or -release when creating a snapshot"
-        exit 1
-    fi
-elif [ -z "$release" ]; then
+if [ "x$release" = "x" ]; then
     echo "error: need to specify a release version"
     exit 1
 fi
