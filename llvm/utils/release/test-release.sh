#!/usr/bin/env bash
#===-- test-release.sh - Test the LLVM release candidates ------------------===#
#
# Part of the LLVM Project, under the Apache License v2.0 with LLVM Exceptions.
# See https://llvm.org/LICENSE.txt for license information.
# SPDX-License-Identifier: Apache-2.0 WITH LLVM-exception
#
#===------------------------------------------------------------------------===#
#
# Download, build, and test the release candidate for an LLVM release.
#
#===------------------------------------------------------------------------===#

System=`uname -s`
Machine=`uname -m`
if [ "$System" = "FreeBSD" ]; then
    MAKE=gmake
else
    MAKE=make
fi
generator="Unix Makefiles"

Release=""
Release_no_dot=""
RC=""
Triple=""
use_gzip="no"
do_checkout="yes"
do_debug="no"
do_asserts="no"
do_compare="yes"
do_rt="yes"
do_clang_tools="yes"
do_libs="yes"
do_libcxxabi="yes"
do_libunwind="yes"
do_test_suite="yes"
do_openmp="yes"
do_lld="yes"
do_lldb="yes"
do_polly="yes"
do_mlir="yes"
do_flang="yes"
do_silent_log="no"
BuildDir="`pwd`"
ExtraConfigureFlags=""
ExportBranch=""
git_ref=""
<<<<<<< HEAD

do_bolt="no"
if [ "$System" = "Linux" ]; then
    case $Machine in
        x86_64 | arm64 | aarch64 )
            do_bolt="yes"
            ;;
    esac
fi
=======
>>>>>>> cb02aa7e

function usage() {
    echo "usage: `basename $0` -release X.Y.Z -rc NUM [OPTIONS]"
    echo ""
    echo " -release X.Y.Z       The release version to test."
    echo " -rc NUM              The pre-release candidate number."
    echo " -final               The final release candidate."
    echo " -triple TRIPLE       The target triple for this machine."
    echo " -j NUM               Number of compile jobs to run. [default: 3]"
    echo " -build-dir DIR       Directory to perform testing in. [default: pwd]"
    echo " -no-checkout         Don't checkout the sources from SVN."
    echo " -test-debug          Test the debug build. [default: no]"
    echo " -test-asserts        Test with asserts on. [default: no]"
    echo " -no-compare-files    Don't test that phase 2 and 3 files are identical."
    echo " -use-gzip            Use gzip instead of xz."
    echo " -use-ninja           Use ninja instead of make/gmake."
    echo " -configure-flags FLAGS  Extra flags to pass to the configure step."
    echo " -git-ref sha         Use the specified git ref for testing instead of a release."
    echo " -no-rt               Disable check-out & build Compiler-RT"
    echo " -no-clang-tools      Disable check-out & build clang-tools-extra"
    echo " -no-libs             Disable check-out & build libcxx/libcxxabi/libunwind"
    echo " -no-libcxxabi        Disable check-out & build libcxxabi"
    echo " -no-libunwind        Disable check-out & build libunwind"
    echo " -no-test-suite       Disable check-out & build test-suite"
    echo " -no-openmp           Disable check-out & build libomp"
    echo " -no-lld              Disable check-out & build lld"
    echo " -lldb                Enable check-out & build lldb"
    echo " -no-lldb             Disable check-out & build lldb (default)"
    echo " -no-polly            Disable check-out & build Polly"
    echo " -no-mlir             Disable check-out & build MLIR"
    echo " -no-flang            Disable check-out & build Flang"
    echo " -silent-log          Don't output build logs to stdout"
}

while [ $# -gt 0 ]; do
    case $1 in
        -release | --release )
            shift
            Release="$1"
            Release_no_dot="`echo $1 | sed -e 's,\.,,g'`"
            ;;
        -rc | --rc | -RC | --RC )
            shift
            RC="rc$1"
            ;;
        -final | --final )
            RC=final
            ;;
        -git-ref | --git-ref )
            shift
            Release="test"
            Release_no_dot="test"
            ExportBranch="$1"
            RC="`echo $ExportBranch | sed -e 's,/,_,g'`"
            git_ref="$1"
            echo "WARNING: Using the ref $git_ref instead of a release tag"
            echo "         This is intended to aid new packagers in trialing "
            echo "         builds without requiring a tag to be created first"
            ;;
        -triple | --triple )
            shift
            Triple="$1"
            ;;
        -configure-flags | --configure-flags )
            shift
            ExtraConfigureFlags="$1"
            ;;
        -j* )
            NumJobs="`echo $1 | sed -e 's,-j\([0-9]*\),\1,g'`"
            if [ -z "$NumJobs" ]; then
                shift
                NumJobs="$1"
            fi
            ;;
        -use-ninja )
            MAKE=ninja
            generator=Ninja
            ;;
        -build-dir | --build-dir | -builddir | --builddir )
            shift
            BuildDir="$1"
            ;;
        -no-checkout | --no-checkout )
            do_checkout="no"
            ;;
        -test-debug | --test-debug )
            do_debug="yes"
            ;;
        -test-asserts | --test-asserts )
            do_asserts="yes"
            ;;
        -no-compare-files | --no-compare-files )
            do_compare="no"
            ;;
        -use-gzip | --use-gzip )
            use_gzip="yes"
            ;;
        -no-rt )
            do_rt="no"
            ;;
        -no-libs )
            do_libs="no"
            ;;
        -no-clang-tools )
            do_clang_tools="no"
            ;;
        -no-libcxxabi )
            do_libcxxabi="no"
            ;;
        -no-libunwind )
            do_libunwind="no"
            ;;
        -no-test-suite )
            do_test_suite="no"
            ;;
        -no-openmp )
            do_openmp="no"
            ;;
        -bolt )
            do_bolt="yes"
            ;;
        -no-bolt )
            do_bolt="no"
            ;;
        -no-lld )
            do_lld="no"
            ;;
        -lldb )
            do_lldb="yes"
            ;;
        -no-lldb )
            do_lldb="no"
            ;;
        -no-polly )
            do_polly="no"
            ;;
        -no-mlir )
            do_mlir="no"
            ;;
        -no-flang )
            do_flang="no"
            ;;
        -silent-log )
            do_silent_log="yes"
            ;;
        -help | --help | -h | --h | -\? )
            usage
            exit 0
            ;;
        * )
            echo "unknown option: $1"
            usage
            exit 1
            ;;
    esac
    shift
done

if [ $do_mlir = "no" ] && [ $do_flang = "yes" ]; then
  echo "error: cannot build Flang without MLIR"
  exit 1
fi

# Check required arguments.
if [ -z "$Release" ]; then
    echo "error: no release number specified"
    exit 1
fi
if [ -z "$RC" ]; then
    echo "error: no release candidate number specified"
    exit 1
fi
if [ -z "$ExportBranch" ]; then
    ExportBranch="tags/RELEASE_$Release_no_dot/$RC"
fi
if [ -z "$Triple" ]; then
    echo "error: no target triple specified"
    exit 1
fi

if [ "$Release" != "test" ]; then
  if [ -n "$git_ref" ]; then
    echo "error: can't specify both -release and -git-ref"
    exit 1
  fi
  git_ref=llvmorg-$Release
  if [ "$RC" != "final" ]; then
    git_ref="$git_ref-$RC"
  fi
fi

# Figure out how many make processes to run.
if [ -z "$NumJobs" ]; then
    NumJobs=`sysctl -n hw.activecpu 2> /dev/null || true`
fi
if [ -z "$NumJobs" ]; then
    NumJobs=`sysctl -n hw.ncpu 2> /dev/null || true`
fi
if [ -z "$NumJobs" ]; then
    NumJobs=`grep -c processor /proc/cpuinfo 2> /dev/null || true`
fi
if [ -z "$NumJobs" ]; then
    NumJobs=3
fi

# Projects list
<<<<<<< HEAD
projects="llvm;clang"
if [ $do_clang_tools = "yes" ]; then
  projects="${projects:+$projects;}clang-tools-extra"
fi
runtimes=""
=======
projects="llvm clang clang-tools-extra"
>>>>>>> cb02aa7e
if [ $do_rt = "yes" ]; then
  runtimes="${runtimes:+$runtimes;}compiler-rt"
fi
if [ $do_libs = "yes" ]; then
  runtimes="${runtimes:+$runtimes;}libcxx"
  if [ $do_libcxxabi = "yes" ]; then
    runtimes="${runtimes:+$runtimes;}libcxxabi"
  fi
  if [ $do_libunwind = "yes" ]; then
    runtimes="${runtimes:+$runtimes;}libunwind"
  fi
fi
if [ $do_openmp = "yes" ]; then
  projects="${projects:+$projects;}openmp"
fi
if [ $do_bolt = "yes" ]; then
  projects="${projects:+$projects;}bolt"
fi
if [ $do_lld = "yes" ]; then
  projects="${projects:+$projects;}lld"
fi
if [ $do_lldb = "yes" ]; then
  projects="${projects:+$projects;}lldb"
fi
if [ $do_polly = "yes" ]; then
  projects="${projects:+$projects;}polly"
fi
if [ $do_mlir = "yes" ]; then
  projects="${projects:+$projects;}mlir"
fi
if [ $do_flang = "yes" ]; then
  projects="${projects:+$projects;}flang"
fi

# Go to the build directory (may be different from CWD)
BuildDir=$BuildDir/$RC
mkdir -p $BuildDir
cd $BuildDir

# Location of log files.
LogDir=$BuildDir/logs
mkdir -p $LogDir

# Final package name.
Package=clang+llvm-$Release
if [ $RC != "final" ]; then
  Package=$Package-$RC
fi
Package=$Package-$Triple

# Errors to be highlighted at the end are written to this file.
echo -n > $LogDir/deferred_errors.log

function deferred_error() {
  Phase="$1"
  Flavor="$2"
  Msg="$3"
  echo "[${Flavor} Phase${Phase}] ${Msg}" | tee -a $LogDir/deferred_errors.log
}

# Make sure that a required program is available
function check_program_exists() {
  local program="$1"
  if ! type -P $program > /dev/null 2>&1 ; then
    echo "program '$1' not found !"
    exit 1
  fi
}

if [ "$System" != "Darwin" ] && [ "$System" != "SunOS" ] && [ "$System" != "AIX" ]; then
  check_program_exists 'chrpath'
fi

if [ "$System" != "Darwin" ]; then
  check_program_exists 'file'
  check_program_exists 'objdump'
fi

check_program_exists ${MAKE}

# Export sources to the build directory.
function export_sources() {
  SrcDir=$BuildDir/llvm-project
  mkdir -p $SrcDir
  echo "# Using git ref: $git_ref"

  # GitHub allows you to download a tarball of any commit using the URL:
  # https://github.com/$organization/$repo/archive/$ref.tar.gz
  curl -L https://github.com/llvm/llvm-project/archive/$git_ref.tar.gz | \
    tar -C $SrcDir --strip-components=1 -xzf -

  if [ "$do_test_suite" = "yes" ]; then
    TestSuiteSrcDir=$BuildDir/llvm-test-suite
    mkdir -p $TestSuiteSrcDir

    # We can only use named refs, like branches and tags, that exist in
    # both the llvm-project and test-suite repos if we want to run the
    # test suite.
    # If the test-suite fails to download assume we are using a ref that
    # doesn't exist in the test suite and disable it.
    set +e
    curl -L https://github.com/llvm/test-suite/archive/$git_ref.tar.gz | \
      tar -C $TestSuiteSrcDir --strip-components=1 -xzf -
    if [ $? -ne -0 ]; then
      echo "$git_ref not found in test-suite repo, test-suite disabled."
      do_test_suite="no"
    fi
    set -e
  fi

  cd $BuildDir
}

function configure_llvmCore() {
    Phase="$1"
    Flavor="$2"
    ObjDir="$3"

    case $Flavor in
        Release )
            BuildType="Release"
            Assertions="OFF"
            ;;
        Release+Asserts )
            BuildType="Release"
            Assertions="ON"
            ;;
        Debug )
            BuildType="Debug"
            Assertions="ON"
            ;;
        * )
            echo "# Invalid flavor '$Flavor'"
            echo ""
            return
            ;;
    esac

<<<<<<< HEAD
    # During the first two phases, there is no need to build any of the projects
    # except clang, since these phases are only meant to produce a bootstrapped
    # clang compiler, capable of building the third phase.
    if [ "$Phase" -lt "3" ]; then
      project_list="clang"
    else
      project_list="$projects"
    fi
    # During the first phase, there is no need to build any of the runtimes,
    # since this phase is only meant to get a clang compiler, capable of
    # building itself and any selected runtimes in the second phase.
    if [ "$Phase" -lt "2" ]; then
      runtime_list=""
    else
      runtime_list="$runtimes"
    fi

=======
    project_list=${projects// /;}
>>>>>>> cb02aa7e
    echo "# Using C compiler: $c_compiler"
    echo "# Using C++ compiler: $cxx_compiler"

    cd $ObjDir
    echo "# Configuring llvm $Release-$RC $Flavor"

    echo "#" env CC="$c_compiler" CXX="$cxx_compiler" \
        cmake -G "$generator" \
        -DCMAKE_BUILD_TYPE=$BuildType -DLLVM_ENABLE_ASSERTIONS=$Assertions \
<<<<<<< HEAD
        -DCMAKE_POSITION_INDEPENDENT_CODE=ON \
        -DLLVM_ENABLE_PROJECTS="$project_list" \
        -DLLVM_LIT_ARGS="-j $NumJobs $LitVerbose" \
        -DLLVM_ENABLE_RUNTIMES="$runtime_list" \
=======
        -DLLVM_ENABLE_PROJECTS="$project_list" \
>>>>>>> cb02aa7e
        $ExtraConfigureFlags $BuildDir/llvm-project/llvm \
        2>&1 | tee $LogDir/llvm.configure-Phase$Phase-$Flavor.log
    env CC="$c_compiler" CXX="$cxx_compiler" \
        cmake -G "$generator" \
        -DCMAKE_BUILD_TYPE=$BuildType -DLLVM_ENABLE_ASSERTIONS=$Assertions \
<<<<<<< HEAD
        -DCMAKE_POSITION_INDEPENDENT_CODE=ON \
        -DLLVM_ENABLE_PROJECTS="$project_list" \
        -DLLVM_LIT_ARGS="-j $NumJobs $LitVerbose" \
        -DLLVM_ENABLE_RUNTIMES="$runtime_list" \
=======
        -DLLVM_ENABLE_PROJECTS="$project_list" \
>>>>>>> cb02aa7e
        $ExtraConfigureFlags $BuildDir/llvm-project/llvm \
        2>&1 | tee $LogDir/llvm.configure-Phase$Phase-$Flavor.log

    cd $BuildDir
}

function build_llvmCore() {
    Phase="$1"
    Flavor="$2"
    ObjDir="$3"
    DestDir="$4"

    Verbose="VERBOSE=1"
    if [ ${MAKE} = 'ninja' ]; then
      Verbose="-v"
    fi
    LitVerbose="-v"

    redir="/dev/stdout"
    if [ $do_silent_log == "yes" ]; then
      echo "# Silencing build logs because of -silent-log flag..."
      redir="/dev/null"
    fi

    cd $ObjDir
    echo "# Compiling llvm $Release-$RC $Flavor"
    echo "# ${MAKE} -j $NumJobs $Verbose"
    ${MAKE} -j $NumJobs $Verbose \
        2>&1 | tee $LogDir/llvm.make-Phase$Phase-$Flavor.log > $redir

    echo "# Installing llvm $Release-$RC $Flavor"
    echo "# ${MAKE} install"
    DESTDIR="${DestDir}" ${MAKE} install \
        2>&1 | tee $LogDir/llvm.install-Phase$Phase-$Flavor.log > $redir
    cd $BuildDir
}

function test_llvmCore() {
    Phase="$1"
    Flavor="$2"
    ObjDir="$3"

    KeepGoing="-k"
    if [ ${MAKE} = 'ninja' ]; then
      # Ninja doesn't have a documented "keep-going-forever" mode, we need to
      # set a limit on how many jobs can fail before we give up.
      KeepGoing="-k 100"
    fi

    cd $ObjDir
    if ! ( ${MAKE} -j $NumJobs $KeepGoing $Verbose check-all \
        2>&1 | tee $LogDir/llvm.check-Phase$Phase-$Flavor.log ) ; then
      deferred_error $Phase $Flavor "check-all failed"
    fi

    if [ $do_test_suite = 'yes' ]; then
      cd $TestSuiteBuildDir
      env CC="$c_compiler" CXX="$cxx_compiler" \
          cmake $TestSuiteSrcDir -G "$generator" -DTEST_SUITE_LIT=$Lit \
                -DTEST_SUITE_HOST_CC=$build_compiler

      if ! ( ${MAKE} -j $NumJobs $KeepGoing $Verbose check \
          2>&1 | tee $LogDir/llvm.check-Phase$Phase-$Flavor.log ) ; then
        deferred_error $Phase $Flavor "test suite failed"
      fi
    fi
    cd $BuildDir
}

# Clean RPATH. Libtool adds the build directory to the search path, which is
# not necessary --- and even harmful --- for the binary packages we release.
function clean_RPATH() {
  if [ "$System" = "Darwin" ] || [ "$System" = "SunOS" ] || [ "$System" = "AIX" ]; then
    return
  fi
  local InstallPath="$1"
  for Candidate in `find $InstallPath/{bin,lib} -type f`; do
    if file $Candidate | grep ELF | egrep 'executable|shared object' > /dev/null 2>&1 ; then
      if rpath=`objdump -x $Candidate | grep 'RPATH'` ; then
        rpath=`echo $rpath | sed -e's/^ *RPATH *//'`
        if [ -n "$rpath" ]; then
          newrpath=`echo $rpath | sed -e's/.*\(\$ORIGIN[^:]*\).*/\1/'`
          chrpath -r $newrpath $Candidate 2>&1 > /dev/null 2>&1
        fi
      fi
    fi
  done
}

# Create a package of the release binaries.
function package_release() {
    cwd=`pwd`
    cd $BuildDir/Phase3/Release
    mv llvmCore-$Release-$RC.install/usr/local $Package
    if [ "$use_gzip" = "yes" ]; then
      tar cf - $Package | gzip -9c > $BuildDir/$Package.tar.gz
    else
      tar cf - $Package | xz -9ce -T $NumJobs > $BuildDir/$Package.tar.xz
    fi
    mv $Package llvmCore-$Release-$RC.install/usr/local
    cd $cwd
}

# Exit if any command fails
# Note: pipefail is necessary for running build commands through
# a pipe (i.e. it changes the output of ``false | tee /dev/null ; echo $?``)
set -e
set -o pipefail

# Turn off core dumps, as some test cases can easily fill up even the largest
# file systems.
ulimit -c 0

if [ "$do_checkout" = "yes" ]; then
    export_sources
fi

# Setup the test-suite.  Do this early so we can catch failures before
# we do the full 3 stage build.
if [ $do_test_suite = "yes" ]; then
  check_program_exists 'python3'
  venv="python3 -m venv"

  SandboxDir="$BuildDir/sandbox"
  Lit=$SandboxDir/bin/lit
  TestSuiteBuildDir="$BuildDir/test-suite-build"
  TestSuiteSrcDir="$BuildDir/llvm-test-suite"

<<<<<<< HEAD
  ${venv} $SandboxDir
=======
  virtualenv $SandboxDir
>>>>>>> cb02aa7e
  $SandboxDir/bin/python $BuildDir/llvm-project/llvm/utils/lit/setup.py install
  mkdir -p $TestSuiteBuildDir
fi

(
Flavors="Release"
if [ "$do_debug" = "yes" ]; then
    Flavors="Debug $Flavors"
fi
if [ "$do_asserts" = "yes" ]; then
    Flavors="$Flavors Release+Asserts"
fi

for Flavor in $Flavors ; do
    echo ""
    echo ""
    echo "********************************************************************************"
    echo "  Release:     $Release-$RC"
    echo "  Build:       $Flavor"
    echo "  System Info: "
    echo "    `uname -a`"
    echo "********************************************************************************"
    echo ""

    c_compiler="$CC"
    cxx_compiler="$CXX"
    build_compiler="$CC"
    [[ -z "$build_compiler" ]] && build_compiler="cc"
    llvmCore_phase1_objdir=$BuildDir/Phase1/$Flavor/llvmCore-$Release-$RC.obj
    llvmCore_phase1_destdir=$BuildDir/Phase1/$Flavor/llvmCore-$Release-$RC.install

    llvmCore_phase2_objdir=$BuildDir/Phase2/$Flavor/llvmCore-$Release-$RC.obj
    llvmCore_phase2_destdir=$BuildDir/Phase2/$Flavor/llvmCore-$Release-$RC.install

    llvmCore_phase3_objdir=$BuildDir/Phase3/$Flavor/llvmCore-$Release-$RC.obj
    llvmCore_phase3_destdir=$BuildDir/Phase3/$Flavor/llvmCore-$Release-$RC.install

    rm -rf $llvmCore_phase1_objdir
    rm -rf $llvmCore_phase1_destdir

    rm -rf $llvmCore_phase2_objdir
    rm -rf $llvmCore_phase2_destdir

    rm -rf $llvmCore_phase3_objdir
    rm -rf $llvmCore_phase3_destdir

    mkdir -p $llvmCore_phase1_objdir
    mkdir -p $llvmCore_phase1_destdir

    mkdir -p $llvmCore_phase2_objdir
    mkdir -p $llvmCore_phase2_destdir

    mkdir -p $llvmCore_phase3_objdir
    mkdir -p $llvmCore_phase3_destdir

    ############################################################################
    # Phase 1: Build llvmCore and clang
    echo "# Phase 1: Building llvmCore"
    configure_llvmCore 1 $Flavor $llvmCore_phase1_objdir
    build_llvmCore 1 $Flavor \
        $llvmCore_phase1_objdir $llvmCore_phase1_destdir
    clean_RPATH $llvmCore_phase1_destdir/usr/local

    ########################################################################
    # Phase 2: Build llvmCore with newly built clang from phase 1.
    c_compiler=$llvmCore_phase1_destdir/usr/local/bin/clang
    cxx_compiler=$llvmCore_phase1_destdir/usr/local/bin/clang++
    echo "# Phase 2: Building llvmCore"
    configure_llvmCore 2 $Flavor $llvmCore_phase2_objdir
    build_llvmCore 2 $Flavor \
        $llvmCore_phase2_objdir $llvmCore_phase2_destdir
    clean_RPATH $llvmCore_phase2_destdir/usr/local

    ########################################################################
    # Phase 3: Build llvmCore with newly built clang from phase 2.
    c_compiler=$llvmCore_phase2_destdir/usr/local/bin/clang
    cxx_compiler=$llvmCore_phase2_destdir/usr/local/bin/clang++
    echo "# Phase 3: Building llvmCore"
    configure_llvmCore 3 $Flavor $llvmCore_phase3_objdir
    build_llvmCore 3 $Flavor \
        $llvmCore_phase3_objdir $llvmCore_phase3_destdir
    clean_RPATH $llvmCore_phase3_destdir/usr/local

    ########################################################################
    # Testing: Test phase 3
    c_compiler=$llvmCore_phase3_destdir/usr/local/bin/clang
    cxx_compiler=$llvmCore_phase3_destdir/usr/local/bin/clang++
    echo "# Testing - built with clang"
    test_llvmCore 3 $Flavor $llvmCore_phase3_objdir

    ########################################################################
    # Compare .o files between Phase2 and Phase3 and report which ones
    # differ.
    if [ "$do_compare" = "yes" ]; then
        echo
        echo "# Comparing Phase 2 and Phase 3 files"
        for p2 in `find $llvmCore_phase2_objdir -name '*.o'` ; do
            p3=`echo $p2 | sed -e 's,Phase2,Phase3,'`
            # Substitute 'Phase2' for 'Phase3' in the Phase 2 object file in
            # case there are build paths in the debug info. Do the same sub-
            # stitution on both files in case the string occurrs naturally.
            if ! cmp -s \
                <(env LC_CTYPE=C sed -e 's,Phase1,Phase2,g' -e 's,Phase2,Phase3,g' $p2) \
                <(env LC_CTYPE=C sed -e 's,Phase1,Phase2,g' -e 's,Phase2,Phase3,g' $p3) \
                16 16; then
                echo "file `basename $p2` differs between phase 2 and phase 3"
            fi
        done
    fi
done

) 2>&1 | tee $LogDir/testing.$Release-$RC.log

if [ "$use_gzip" = "yes" ]; then
  echo "# Packaging the release as $Package.tar.gz"
else
  echo "# Packaging the release as $Package.tar.xz"
fi
package_release

set +e

# Woo hoo!
echo "### Testing Finished ###"
echo "### Logs: $LogDir"

echo "### Errors:"
if [ -s "$LogDir/deferred_errors.log" ]; then
  cat "$LogDir/deferred_errors.log"
  exit 1
else
  echo "None."
fi

exit 0<|MERGE_RESOLUTION|>--- conflicted
+++ resolved
@@ -12,13 +12,15 @@
 #===------------------------------------------------------------------------===#
 
 System=`uname -s`
-Machine=`uname -m`
 if [ "$System" = "FreeBSD" ]; then
     MAKE=gmake
 else
     MAKE=make
 fi
 generator="Unix Makefiles"
+
+# Base SVN URL for the sources.
+Base_url="http://llvm.org/svn/llvm-project"
 
 Release=""
 Release_no_dot=""
@@ -30,34 +32,18 @@
 do_asserts="no"
 do_compare="yes"
 do_rt="yes"
-do_clang_tools="yes"
 do_libs="yes"
 do_libcxxabi="yes"
 do_libunwind="yes"
 do_test_suite="yes"
 do_openmp="yes"
 do_lld="yes"
-do_lldb="yes"
+do_lldb="no"
 do_polly="yes"
-do_mlir="yes"
-do_flang="yes"
-do_silent_log="no"
 BuildDir="`pwd`"
 ExtraConfigureFlags=""
 ExportBranch=""
 git_ref=""
-<<<<<<< HEAD
-
-do_bolt="no"
-if [ "$System" = "Linux" ]; then
-    case $Machine in
-        x86_64 | arm64 | aarch64 )
-            do_bolt="yes"
-            ;;
-    esac
-fi
-=======
->>>>>>> cb02aa7e
 
 function usage() {
     echo "usage: `basename $0` -release X.Y.Z -rc NUM [OPTIONS]"
@@ -77,7 +63,6 @@
     echo " -configure-flags FLAGS  Extra flags to pass to the configure step."
     echo " -git-ref sha         Use the specified git ref for testing instead of a release."
     echo " -no-rt               Disable check-out & build Compiler-RT"
-    echo " -no-clang-tools      Disable check-out & build clang-tools-extra"
     echo " -no-libs             Disable check-out & build libcxx/libcxxabi/libunwind"
     echo " -no-libcxxabi        Disable check-out & build libcxxabi"
     echo " -no-libunwind        Disable check-out & build libunwind"
@@ -87,9 +72,6 @@
     echo " -lldb                Enable check-out & build lldb"
     echo " -no-lldb             Disable check-out & build lldb (default)"
     echo " -no-polly            Disable check-out & build Polly"
-    echo " -no-mlir             Disable check-out & build MLIR"
-    echo " -no-flang            Disable check-out & build Flang"
-    echo " -silent-log          Don't output build logs to stdout"
 }
 
 while [ $# -gt 0 ]; do
@@ -161,9 +143,6 @@
         -no-libs )
             do_libs="no"
             ;;
-        -no-clang-tools )
-            do_clang_tools="no"
-            ;;
         -no-libcxxabi )
             do_libcxxabi="no"
             ;;
@@ -176,12 +155,6 @@
         -no-openmp )
             do_openmp="no"
             ;;
-        -bolt )
-            do_bolt="yes"
-            ;;
-        -no-bolt )
-            do_bolt="no"
-            ;;
         -no-lld )
             do_lld="no"
             ;;
@@ -193,15 +166,6 @@
             ;;
         -no-polly )
             do_polly="no"
-            ;;
-        -no-mlir )
-            do_mlir="no"
-            ;;
-        -no-flang )
-            do_flang="no"
-            ;;
-        -silent-log )
-            do_silent_log="yes"
             ;;
         -help | --help | -h | --h | -\? )
             usage
@@ -215,11 +179,6 @@
     esac
     shift
 done
-
-if [ $do_mlir = "no" ] && [ $do_flang = "yes" ]; then
-  echo "error: cannot build Flang without MLIR"
-  exit 1
-fi
 
 # Check required arguments.
 if [ -z "$Release" ]; then
@@ -264,47 +223,35 @@
 fi
 
 # Projects list
-<<<<<<< HEAD
-projects="llvm;clang"
-if [ $do_clang_tools = "yes" ]; then
-  projects="${projects:+$projects;}clang-tools-extra"
-fi
-runtimes=""
-=======
 projects="llvm clang clang-tools-extra"
->>>>>>> cb02aa7e
 if [ $do_rt = "yes" ]; then
-  runtimes="${runtimes:+$runtimes;}compiler-rt"
+  projects="$projects compiler-rt"
 fi
 if [ $do_libs = "yes" ]; then
-  runtimes="${runtimes:+$runtimes;}libcxx"
+  projects="$projects libcxx"
   if [ $do_libcxxabi = "yes" ]; then
-    runtimes="${runtimes:+$runtimes;}libcxxabi"
+    projects="$projects libcxxabi"
   fi
   if [ $do_libunwind = "yes" ]; then
-    runtimes="${runtimes:+$runtimes;}libunwind"
+    projects="$projects libunwind"
   fi
 fi
+case $do_test_suite in
+  yes|export-only)
+    projects="$projects test-suite"
+    ;;
+esac
 if [ $do_openmp = "yes" ]; then
-  projects="${projects:+$projects;}openmp"
-fi
-if [ $do_bolt = "yes" ]; then
-  projects="${projects:+$projects;}bolt"
+  projects="$projects openmp"
 fi
 if [ $do_lld = "yes" ]; then
-  projects="${projects:+$projects;}lld"
+  projects="$projects lld"
 fi
 if [ $do_lldb = "yes" ]; then
-  projects="${projects:+$projects;}lldb"
+  projects="$projects lldb"
 fi
 if [ $do_polly = "yes" ]; then
-  projects="${projects:+$projects;}polly"
-fi
-if [ $do_mlir = "yes" ]; then
-  projects="${projects:+$projects;}mlir"
-fi
-if [ $do_flang = "yes" ]; then
-  projects="${projects:+$projects;}flang"
+  projects="$projects polly"
 fi
 
 # Go to the build directory (may be different from CWD)
@@ -342,11 +289,8 @@
   fi
 }
 
-if [ "$System" != "Darwin" ] && [ "$System" != "SunOS" ] && [ "$System" != "AIX" ]; then
+if [ "$System" != "Darwin" ]; then
   check_program_exists 'chrpath'
-fi
-
-if [ "$System" != "Darwin" ]; then
   check_program_exists 'file'
   check_program_exists 'objdump'
 fi
@@ -411,27 +355,7 @@
             ;;
     esac
 
-<<<<<<< HEAD
-    # During the first two phases, there is no need to build any of the projects
-    # except clang, since these phases are only meant to produce a bootstrapped
-    # clang compiler, capable of building the third phase.
-    if [ "$Phase" -lt "3" ]; then
-      project_list="clang"
-    else
-      project_list="$projects"
-    fi
-    # During the first phase, there is no need to build any of the runtimes,
-    # since this phase is only meant to get a clang compiler, capable of
-    # building itself and any selected runtimes in the second phase.
-    if [ "$Phase" -lt "2" ]; then
-      runtime_list=""
-    else
-      runtime_list="$runtimes"
-    fi
-
-=======
     project_list=${projects// /;}
->>>>>>> cb02aa7e
     echo "# Using C compiler: $c_compiler"
     echo "# Using C++ compiler: $cxx_compiler"
 
@@ -441,27 +365,13 @@
     echo "#" env CC="$c_compiler" CXX="$cxx_compiler" \
         cmake -G "$generator" \
         -DCMAKE_BUILD_TYPE=$BuildType -DLLVM_ENABLE_ASSERTIONS=$Assertions \
-<<<<<<< HEAD
-        -DCMAKE_POSITION_INDEPENDENT_CODE=ON \
         -DLLVM_ENABLE_PROJECTS="$project_list" \
-        -DLLVM_LIT_ARGS="-j $NumJobs $LitVerbose" \
-        -DLLVM_ENABLE_RUNTIMES="$runtime_list" \
-=======
-        -DLLVM_ENABLE_PROJECTS="$project_list" \
->>>>>>> cb02aa7e
         $ExtraConfigureFlags $BuildDir/llvm-project/llvm \
         2>&1 | tee $LogDir/llvm.configure-Phase$Phase-$Flavor.log
     env CC="$c_compiler" CXX="$cxx_compiler" \
         cmake -G "$generator" \
         -DCMAKE_BUILD_TYPE=$BuildType -DLLVM_ENABLE_ASSERTIONS=$Assertions \
-<<<<<<< HEAD
-        -DCMAKE_POSITION_INDEPENDENT_CODE=ON \
         -DLLVM_ENABLE_PROJECTS="$project_list" \
-        -DLLVM_LIT_ARGS="-j $NumJobs $LitVerbose" \
-        -DLLVM_ENABLE_RUNTIMES="$runtime_list" \
-=======
-        -DLLVM_ENABLE_PROJECTS="$project_list" \
->>>>>>> cb02aa7e
         $ExtraConfigureFlags $BuildDir/llvm-project/llvm \
         2>&1 | tee $LogDir/llvm.configure-Phase$Phase-$Flavor.log
 
@@ -478,24 +388,17 @@
     if [ ${MAKE} = 'ninja' ]; then
       Verbose="-v"
     fi
-    LitVerbose="-v"
-
-    redir="/dev/stdout"
-    if [ $do_silent_log == "yes" ]; then
-      echo "# Silencing build logs because of -silent-log flag..."
-      redir="/dev/null"
-    fi
 
     cd $ObjDir
     echo "# Compiling llvm $Release-$RC $Flavor"
     echo "# ${MAKE} -j $NumJobs $Verbose"
     ${MAKE} -j $NumJobs $Verbose \
-        2>&1 | tee $LogDir/llvm.make-Phase$Phase-$Flavor.log > $redir
+        2>&1 | tee $LogDir/llvm.make-Phase$Phase-$Flavor.log
 
     echo "# Installing llvm $Release-$RC $Flavor"
     echo "# ${MAKE} install"
     DESTDIR="${DestDir}" ${MAKE} install \
-        2>&1 | tee $LogDir/llvm.install-Phase$Phase-$Flavor.log > $redir
+        2>&1 | tee $LogDir/llvm.install-Phase$Phase-$Flavor.log
     cd $BuildDir
 }
 
@@ -512,7 +415,7 @@
     fi
 
     cd $ObjDir
-    if ! ( ${MAKE} -j $NumJobs $KeepGoing $Verbose check-all \
+    if ! ( ${MAKE} -j $NumJobs $KeepGoing check-all \
         2>&1 | tee $LogDir/llvm.check-Phase$Phase-$Flavor.log ) ; then
       deferred_error $Phase $Flavor "check-all failed"
     fi
@@ -520,10 +423,9 @@
     if [ $do_test_suite = 'yes' ]; then
       cd $TestSuiteBuildDir
       env CC="$c_compiler" CXX="$cxx_compiler" \
-          cmake $TestSuiteSrcDir -G "$generator" -DTEST_SUITE_LIT=$Lit \
-                -DTEST_SUITE_HOST_CC=$build_compiler
-
-      if ! ( ${MAKE} -j $NumJobs $KeepGoing $Verbose check \
+          cmake $TestSuiteSrcDir -G "$generator" -DTEST_SUITE_LIT=$Lit
+
+      if ! ( ${MAKE} -j $NumJobs $KeepGoing check \
           2>&1 | tee $LogDir/llvm.check-Phase$Phase-$Flavor.log ) ; then
         deferred_error $Phase $Flavor "test suite failed"
       fi
@@ -534,7 +436,7 @@
 # Clean RPATH. Libtool adds the build directory to the search path, which is
 # not necessary --- and even harmful --- for the binary packages we release.
 function clean_RPATH() {
-  if [ "$System" = "Darwin" ] || [ "$System" = "SunOS" ] || [ "$System" = "AIX" ]; then
+  if [ "$System" = "Darwin" ]; then
     return
   fi
   local InstallPath="$1"
@@ -557,9 +459,9 @@
     cd $BuildDir/Phase3/Release
     mv llvmCore-$Release-$RC.install/usr/local $Package
     if [ "$use_gzip" = "yes" ]; then
-      tar cf - $Package | gzip -9c > $BuildDir/$Package.tar.gz
+      tar cfz $BuildDir/$Package.tar.gz $Package
     else
-      tar cf - $Package | xz -9ce -T $NumJobs > $BuildDir/$Package.tar.xz
+      tar cfJ $BuildDir/$Package.tar.xz $Package
     fi
     mv $Package llvmCore-$Release-$RC.install/usr/local
     cd $cwd
@@ -571,10 +473,6 @@
 set -e
 set -o pipefail
 
-# Turn off core dumps, as some test cases can easily fill up even the largest
-# file systems.
-ulimit -c 0
-
 if [ "$do_checkout" = "yes" ]; then
     export_sources
 fi
@@ -582,19 +480,12 @@
 # Setup the test-suite.  Do this early so we can catch failures before
 # we do the full 3 stage build.
 if [ $do_test_suite = "yes" ]; then
-  check_program_exists 'python3'
-  venv="python3 -m venv"
-
   SandboxDir="$BuildDir/sandbox"
   Lit=$SandboxDir/bin/lit
   TestSuiteBuildDir="$BuildDir/test-suite-build"
   TestSuiteSrcDir="$BuildDir/llvm-test-suite"
 
-<<<<<<< HEAD
-  ${venv} $SandboxDir
-=======
   virtualenv $SandboxDir
->>>>>>> cb02aa7e
   $SandboxDir/bin/python $BuildDir/llvm-project/llvm/utils/lit/setup.py install
   mkdir -p $TestSuiteBuildDir
 fi
@@ -621,8 +512,6 @@
 
     c_compiler="$CC"
     cxx_compiler="$CXX"
-    build_compiler="$CC"
-    [[ -z "$build_compiler" ]] && build_compiler="cc"
     llvmCore_phase1_objdir=$BuildDir/Phase1/$Flavor/llvmCore-$Release-$RC.obj
     llvmCore_phase1_destdir=$BuildDir/Phase1/$Flavor/llvmCore-$Release-$RC.install
 
