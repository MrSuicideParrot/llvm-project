--- conflicted
+++ resolved
@@ -1,9 +1,7 @@
 # -*- Python -*-
 
 import os
-import platform
 import sys
-import subprocess
 
 import lit.formats
 from lit.llvm import llvm_config
@@ -11,47 +9,33 @@
 # Configuration file for the 'lit' test runner.
 
 # name: The name of this test suite.
-config.name = "lit"
+config.name = 'lit'
 
 # testFormat: The test format to use to interpret tests.
 config.test_format = lit.formats.ShTest(execute_external=False)
 
 # suffixes: A list of file extensions to treat as test files.
-config.suffixes = [".py"]
+config.suffixes = ['.py']
 
 # excludes: A list of individual files to exclude.
-config.excludes = ["Inputs"]
+config.excludes = ['Inputs']
 
 # test_source_root: The root path where tests are located.
 config.test_source_root = os.path.dirname(__file__)
 config.test_exec_root = config.test_source_root
 
-config.target_triple = "(unused)"
+config.target_triple = '(unused)'
 
-llvm_src_root = getattr(config, "llvm_src_root", None)
+llvm_src_root = getattr(config, 'llvm_src_root', None)
 if llvm_src_root:
-    # ``test_source_root`` may be in LLVM's binary build directory which does not contain
-    # ``lit.py``, so use `llvm_src_root` instead.
-    lit_path = os.path.join(llvm_src_root, "utils", "lit")
+  # ``test_source_root`` may be in LLVM's binary build directory which does not contain
+  # ``lit.py``, so use `llvm_src_root` instead.
+  lit_path = os.path.join(llvm_src_root, 'utils', 'lit')
 else:
-    lit_path = os.path.join(config.test_source_root, "..")
-lit_path = os.path.abspath(lit_path)
+  lit_path = os.path.join(config.test_source_root, '..')
 
 # Required because some tests import the lit module
 if llvm_config:
-<<<<<<< HEAD
-    llvm_config.with_environment("PYTHONPATH", lit_path, append_path=True)
-else:
-    config.environment["PYTHONPATH"] = lit_path
-# Do not add user-site packages directory to the python search path. This avoids test failures if there's an
-# incompatible lit module installed inside the user-site packages directory, as it gets prioritized over the lit
-# from the PYTHONPATH.
-config.environment["PYTHONNOUSERSITE"] = "1"
-
-# Add llvm and lit tools directories if this config is being loaded indirectly.
-# In this case, we can also expect llvm_config to have been imported correctly.
-for attribute in ("llvm_tools_dir", "lit_tools_dir"):
-=======
   llvm_config.with_environment('PYTHONPATH', lit_path, append_path=True)
 else:
   config.environment['PYTHONPATH'] = os.pathsep.join([lit_path])
@@ -59,63 +43,18 @@
 # Add llvm and lit tools directories if this config is being loaded indirectly.
 # In this case, we can also expect llvm_config to have been imported correctly.
 for attribute in ('llvm_tools_dir', 'lit_tools_dir'):
->>>>>>> cb02aa7e
     directory = getattr(config, attribute, None)
     if directory:
-        llvm_config.with_environment("PATH", directory, append_path=True)
+        llvm_config.with_environment('PATH', directory, append_path=True)
 
-# This test suite calls %{lit} to test lit's behavior for the sample test
-# suites in %{inputs}.  This test suite's results are then determined in part
-# by %{lit}'s textual output, which includes the output of FileCheck calls
-# within %{inputs}'s test suites.  Thus, %{lit} clears environment variables
-# that can affect FileCheck's output.  It also includes "--order=lexical -j1"
-# to ensure predictable test order, as it is often required for FileCheck
-# matches.
-config.substitutions.append(("%{inputs}", "Inputs"))
-config.substitutions.append(("%{lit}", "%{lit-no-order-opt} --order=lexical"))
-config.substitutions.append(
-    (
-        "%{lit-no-order-opt}",
-        "{env} %{{python}} {lit} -j1".format(
-            env="env -u FILECHECK_OPTS", lit=os.path.join(lit_path, "lit.py")
-        ),
-    )
-)
-config.substitutions.append(("%{python}", '"%s"' % (sys.executable)))
+config.substitutions.append(('%{inputs}', os.path.join(
+    config.test_source_root, 'Inputs')))
+config.substitutions.append(('%{lit}', "%%{python} %s" % (
+    os.path.join(lit_path, 'lit.py'),)))
+config.substitutions.append(('%{python}', '"%s"' % (sys.executable)))
 
 # Enable coverage.py reporting, assuming the coverage module has been installed
 # and sitecustomize.py in the virtualenv has been modified appropriately.
-<<<<<<< HEAD
-if lit_config.params.get("check-coverage", None):
-    config.environment["COVERAGE_PROCESS_START"] = os.path.join(
-        os.path.dirname(__file__), ".coveragerc"
-    )
-
-# Add a feature to detect if test cancellation is available. Check the ability
-# to do cancellation in the same environment as where RUN commands are run.
-# The reason is that on most systems cancellation depends on psutil being
-# available and RUN commands are run with a cleared PYTHONPATH and user site
-# packages disabled.
-testing_script_path = "/".join(
-    (os.path.dirname(__file__), "check-tested-lit-timeout-ability")
-)
-proc = subprocess.run(
-    [sys.executable, testing_script_path],
-    stderr=subprocess.PIPE,
-    env=config.environment,
-    universal_newlines=True,
-)
-if proc.returncode == 0:
-    config.available_features.add("lit-max-individual-test-time")
-else:
-    errormsg = proc.stderr
-    lit_config.warning(
-        "Setting a timeout per test not supported. "
-        + errormsg
-        + " Some tests will be skipped and the --timeout"
-        " command line argument will not work."
-    )
-=======
 if lit_config.params.get('check-coverage', None):
     config.environment['COVERAGE_PROCESS_START'] = os.path.join(
         os.path.dirname(__file__), ".coveragerc")
@@ -128,31 +67,10 @@
 except ImportError:
     lit_config.warning('Could not import psutil. Some tests will be skipped and'
                        ' the --timeout command line argument will not work.')
->>>>>>> cb02aa7e
 
 # When running the lit tests standalone, we want to define the same features
 # that the llvm_config defines. This means that the 'system-windows' feature
 # (and any others) need to match the names in llvm_config for consistency
 if not llvm_config:
-<<<<<<< HEAD
-    if sys.platform.startswith("win") or sys.platform.startswith("cygwin"):
-        config.available_features.add("system-windows")
-    if platform.system() == "AIX":
-        config.available_features.add("system-aix")
-
-# For each of lit's internal shell commands ('env', 'cd', 'diff', etc.), put
-# a fake command that always fails at the start of PATH.  This helps us check
-# that we always use lit's internal version rather than some external version
-# that might not be present or behave correctly on all platforms.  Don't do
-# this for 'echo' because an external version is used when it appears in a
-# pipeline.  Don't do this for ':' because it doesn't appear to be a valid file
-# name under Windows. Don't do this for 'not' because lit uses the external
-# 'not' throughout a RUN line that calls 'not --crash'.
-test_bin = os.path.join(os.path.dirname(__file__), "Inputs", "fake-externals")
-config.environment["PATH"] = os.path.pathsep.join(
-    (test_bin, config.environment["PATH"])
-)
-=======
   if sys.platform.startswith('win') or sys.platform.startswith('cygwin'):
-    config.available_features.add('system-windows')
->>>>>>> cb02aa7e
+    config.available_features.add('system-windows')