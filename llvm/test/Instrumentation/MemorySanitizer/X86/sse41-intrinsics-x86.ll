--- conflicted
+++ resolved
@@ -52,11 +52,7 @@
 ; CHECK-NEXT:    [[_MSOR:%.*]] = or i1 [[_MSCMP]], [[_MSCMP1]]
 ; CHECK-NEXT:    br i1 [[_MSOR]], label [[TMP5:%.*]], label [[TMP6:%.*]], !prof [[PROF0:![0-9]+]]
 ; CHECK:       5:
-<<<<<<< HEAD
-; CHECK-NEXT:    call void @__msan_warning_noreturn() #[[ATTR3:[0-9]+]]
-=======
-; CHECK-NEXT:    call void @__msan_warning_noreturn()
->>>>>>> 870bfad7
+; CHECK-NEXT:    call void @__msan_warning_noreturn()
 ; CHECK-NEXT:    unreachable
 ; CHECK:       6:
 ; CHECK-NEXT:    [[RES:%.*]] = call <2 x double> @llvm.x86.sse41.dppd(<2 x double> [[A0:%.*]], <2 x double> [[A1:%.*]], i8 -18)
@@ -81,11 +77,7 @@
 ; CHECK-NEXT:    [[_MSOR:%.*]] = or i1 [[_MSCMP]], [[_MSCMP1]]
 ; CHECK-NEXT:    br i1 [[_MSOR]], label [[TMP5:%.*]], label [[TMP6:%.*]], !prof [[PROF0]]
 ; CHECK:       5:
-<<<<<<< HEAD
-; CHECK-NEXT:    call void @__msan_warning_noreturn() #[[ATTR3]]
-=======
-; CHECK-NEXT:    call void @__msan_warning_noreturn()
->>>>>>> 870bfad7
+; CHECK-NEXT:    call void @__msan_warning_noreturn()
 ; CHECK-NEXT:    unreachable
 ; CHECK:       6:
 ; CHECK-NEXT:    [[RES:%.*]] = call <4 x float> @llvm.x86.sse41.dpps(<4 x float> [[A0:%.*]], <4 x float> [[A1:%.*]], i8 -18)
@@ -110,11 +102,7 @@
 ; CHECK-NEXT:    [[_MSOR:%.*]] = or i1 [[_MSCMP]], [[_MSCMP1]]
 ; CHECK-NEXT:    br i1 [[_MSOR]], label [[TMP5:%.*]], label [[TMP6:%.*]], !prof [[PROF0]]
 ; CHECK:       5:
-<<<<<<< HEAD
-; CHECK-NEXT:    call void @__msan_warning_noreturn() #[[ATTR3]]
-=======
-; CHECK-NEXT:    call void @__msan_warning_noreturn()
->>>>>>> 870bfad7
+; CHECK-NEXT:    call void @__msan_warning_noreturn()
 ; CHECK-NEXT:    unreachable
 ; CHECK:       6:
 ; CHECK-NEXT:    [[RES:%.*]] = call <4 x float> @llvm.x86.sse41.insertps(<4 x float> [[A0:%.*]], <4 x float> [[A1:%.*]], i8 17)
@@ -140,11 +128,7 @@
 ; CHECK-NEXT:    [[_MSOR:%.*]] = or i1 [[_MSCMP]], [[_MSCMP1]]
 ; CHECK-NEXT:    br i1 [[_MSOR]], label [[TMP5:%.*]], label [[TMP6:%.*]], !prof [[PROF0]]
 ; CHECK:       5:
-<<<<<<< HEAD
-; CHECK-NEXT:    call void @__msan_warning_noreturn() #[[ATTR3]]
-=======
-; CHECK-NEXT:    call void @__msan_warning_noreturn()
->>>>>>> 870bfad7
+; CHECK-NEXT:    call void @__msan_warning_noreturn()
 ; CHECK-NEXT:    unreachable
 ; CHECK:       6:
 ; CHECK-NEXT:    [[RES:%.*]] = call <8 x i16> @llvm.x86.sse41.mpsadbw(<16 x i8> [[A0:%.*]], <16 x i8> [[A1:%.*]], i8 7)
@@ -164,11 +148,7 @@
 ; CHECK-NEXT:    [[_MSCMP:%.*]] = icmp ne i64 [[TMP1]], 0
 ; CHECK-NEXT:    br i1 [[_MSCMP]], label [[TMP3:%.*]], label [[TMP4:%.*]], !prof [[PROF0]]
 ; CHECK:       3:
-<<<<<<< HEAD
-; CHECK-NEXT:    call void @__msan_warning_noreturn() #[[ATTR3]]
-=======
-; CHECK-NEXT:    call void @__msan_warning_noreturn()
->>>>>>> 870bfad7
+; CHECK-NEXT:    call void @__msan_warning_noreturn()
 ; CHECK-NEXT:    unreachable
 ; CHECK:       4:
 ; CHECK-NEXT:    [[A0:%.*]] = load <16 x i8>, ptr [[PTR:%.*]], align 16
@@ -183,11 +163,7 @@
 ; CHECK-NEXT:    [[_MSOR:%.*]] = or i1 [[_MSCMP1]], [[_MSCMP2]]
 ; CHECK-NEXT:    br i1 [[_MSOR]], label [[TMP10:%.*]], label [[TMP11:%.*]], !prof [[PROF0]]
 ; CHECK:       10:
-<<<<<<< HEAD
-; CHECK-NEXT:    call void @__msan_warning_noreturn() #[[ATTR3]]
-=======
-; CHECK-NEXT:    call void @__msan_warning_noreturn()
->>>>>>> 870bfad7
+; CHECK-NEXT:    call void @__msan_warning_noreturn()
 ; CHECK-NEXT:    unreachable
 ; CHECK:       11:
 ; CHECK-NEXT:    [[RES:%.*]] = call <8 x i16> @llvm.x86.sse41.mpsadbw(<16 x i8> [[A0]], <16 x i8> [[A1:%.*]], i8 7)
@@ -329,11 +305,7 @@
 ; CHECK-NEXT:    [[_MSCMP:%.*]] = icmp ne i128 [[TMP2]], 0
 ; CHECK-NEXT:    br i1 [[_MSCMP]], label [[TMP3:%.*]], label [[TMP4:%.*]], !prof [[PROF0]]
 ; CHECK:       3:
-<<<<<<< HEAD
-; CHECK-NEXT:    call void @__msan_warning_noreturn() #[[ATTR3]]
-=======
-; CHECK-NEXT:    call void @__msan_warning_noreturn()
->>>>>>> 870bfad7
+; CHECK-NEXT:    call void @__msan_warning_noreturn()
 ; CHECK-NEXT:    unreachable
 ; CHECK:       4:
 ; CHECK-NEXT:    [[RES:%.*]] = call <2 x double> @llvm.x86.sse41.round.pd(<2 x double> [[A0:%.*]], i32 7)
@@ -354,11 +326,7 @@
 ; CHECK-NEXT:    [[_MSCMP:%.*]] = icmp ne i128 [[TMP2]], 0
 ; CHECK-NEXT:    br i1 [[_MSCMP]], label [[TMP3:%.*]], label [[TMP4:%.*]], !prof [[PROF0]]
 ; CHECK:       3:
-<<<<<<< HEAD
-; CHECK-NEXT:    call void @__msan_warning_noreturn() #[[ATTR3]]
-=======
-; CHECK-NEXT:    call void @__msan_warning_noreturn()
->>>>>>> 870bfad7
+; CHECK-NEXT:    call void @__msan_warning_noreturn()
 ; CHECK-NEXT:    unreachable
 ; CHECK:       4:
 ; CHECK-NEXT:    [[RES:%.*]] = call <4 x float> @llvm.x86.sse41.round.ps(<4 x float> [[A0:%.*]], i32 7)
@@ -395,11 +363,7 @@
 ; CHECK-NEXT:    [[_MSCMP:%.*]] = icmp ne i64 [[TMP1]], 0
 ; CHECK-NEXT:    br i1 [[_MSCMP]], label [[TMP3:%.*]], label [[TMP4:%.*]], !prof [[PROF0]]
 ; CHECK:       3:
-<<<<<<< HEAD
-; CHECK-NEXT:    call void @__msan_warning_noreturn() #[[ATTR3]]
-=======
-; CHECK-NEXT:    call void @__msan_warning_noreturn()
->>>>>>> 870bfad7
+; CHECK-NEXT:    call void @__msan_warning_noreturn()
 ; CHECK-NEXT:    unreachable
 ; CHECK:       4:
 ; CHECK-NEXT:    [[A1B:%.*]] = load <2 x double>, ptr [[A1:%.*]], align 16
@@ -426,11 +390,7 @@
 ; CHECK-NEXT:    [[_MSCMP:%.*]] = icmp ne i64 [[TMP1]], 0
 ; CHECK-NEXT:    br i1 [[_MSCMP]], label [[TMP3:%.*]], label [[TMP4:%.*]], !prof [[PROF0]]
 ; CHECK:       3:
-<<<<<<< HEAD
-; CHECK-NEXT:    call void @__msan_warning_noreturn() #[[ATTR3]]
-=======
-; CHECK-NEXT:    call void @__msan_warning_noreturn()
->>>>>>> 870bfad7
+; CHECK-NEXT:    call void @__msan_warning_noreturn()
 ; CHECK-NEXT:    unreachable
 ; CHECK:       4:
 ; CHECK-NEXT:    [[A1B:%.*]] = load <4 x float>, ptr [[A1:%.*]], align 16
