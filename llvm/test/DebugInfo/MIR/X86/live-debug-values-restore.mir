# RUN: llc -run-pass livedebugvalues -march=x86-64 -o - %s \
# RUN:  -experimental-debug-variable-locations=true | FileCheck %s

# Generated from the following source with:
# clang -g -mllvm -stop-before=livedebugvalues -S -O2 test.c -o test.mir
# Then more functions added to test for extra behaviours with complex
# expressions:
#   'g': test for a crash from PR42773
#   'h': complex expressions should be restored
#   'i': spills should be restored across block boundaries
#   'j': indirect DBG_VALUEs should be indirect after restoration
#   'k': variadic debug values should be restored

# #define FORCE_SPILL() \
#   __asm volatile("" : : : \
#                    "rax", "rbx", "rcx", "rdx", "rsi", "rdi", "rbp", "r8", \
#                    "r9", "r10", "r11", "r12", "r13", "r14", "r15")
# int f(int *p) {
#   if (p) {
#     FORCE_SPILL();
#   }
#   return *(p + 1);
# }

<<<<<<< HEAD
# Pick out DILocalVariable numbers for "p", "q" and "r" etc
# CHECK: ![[PVAR:[0-9]+]] = !DILocalVariable(name: "p",
# CHECK: ![[QVAR:[0-9]+]] = !DILocalVariable(name: "q",
# CHECK: ![[RVAR:[0-9]+]] = !DILocalVariable(name: "r",
# CHECK: ![[SVAR:[0-9]+]] = !DILocalVariable(name: "s",
# CHECK: ![[TVAR:[0-9]+]] = !DILocalVariable(name: "t",
# CHECK: ![[UVAR:[0-9]+]] = !DILocalVariable(name: "u",

# Ascertain that the spill has been recognized and manifested in a DBG_VALUE.
# CHECK: MOV64mr $rsp,{{.*-8.*}}killed{{.*}}$rdi :: (store (s64) into %stack.0)
# CHECK-NEXT: DBG_VALUE $rsp,{{.*}}![[PVAR]],{{.*}}!DIExpression(DW_OP_constu, 8, DW_OP_minus)

# Check for the restore.
# CHECK: $rdi = MOV64rm $rsp,{{.*-8.*}}:: (load (s64) from %stack.0)
# CHECK-NEXT: $rax = MOV64ri 0
# CHECK-NEXT: MOV64mr
=======
# Pick out DILocalVariable numbers for "p" and "q"
# CHECK: ![[PVAR:[0-9]+]] = !DILocalVariable(name: "p",
# CHECK: ![[QVAR:[0-9]+]] = !DILocalVariable(name: "q",

# Ascertain that the spill has been recognized and manifested in a DBG_VALUE.
# CHECK: MOV64mr $rsp,{{.*-8.*}}killed{{.*}}$rdi :: (store 8 into %stack.0)
# CHECK-NEXT: DBG_VALUE $rsp,{{.*}}![[PVAR]],{{.*}}!DIExpression(DW_OP_constu, 8, DW_OP_minus)

# Check for the restore.
# CHECK: $rdi = MOV64rm $rsp,{{.*-8.*}}:: (load 8 from %stack.0)
>>>>>>> cb02aa7e
# CHECK-NEXT: DBG_VALUE $rdi,{{.*}}![[PVAR]], !DIExpression()

--- |
  define dso_local i32 @f(i32* readonly %p) local_unnamed_addr !dbg !7 {
  entry:
    call void @llvm.dbg.value(metadata i32* %p, metadata !13, metadata !DIExpression()), !dbg !14
    %tobool = icmp eq i32* %p, null, !dbg !15
    br i1 %tobool, label %if.end, label %if.then, !dbg !17
  
  if.then:                                          ; preds = %entry
    tail call void asm sideeffect "", "~{rax},~{rbx},~{rcx},~{rdx},~{rsi},~{rdi},~{rbp},~{r8},~{r9},~{r10},~{r11},~{r12},~{r13},~{r14},~{r15},~{dirflag},~{fpsr},~{flags}"(), !dbg !18, !srcloc !20
    br label %if.end, !dbg !21
  
  if.end:                                           ; preds = %entry, %if.then
    %add.ptr = getelementptr inbounds i32, i32* %p, i64 1, !dbg !22
    %0 = load i32, i32* %add.ptr, align 4, !dbg !23, !tbaa !24
    ret i32 %0, !dbg !28
  }
  
  define dso_local i32 @g(i32* readonly %p) local_unnamed_addr !dbg !107 {
  entry:
    call void @llvm.dbg.value(metadata i32* %p, metadata !113, metadata !DIExpression()), !dbg !114
    %tobool = icmp eq i32* %p, null, !dbg !115
    br i1 %tobool, label %if.end, label %if.then, !dbg !117
  
  if.then:                                          ; preds = %entry
    tail call void asm sideeffect "", "~{rax},~{rbx},~{rcx},~{rdx},~{rsi},~{rdi},~{rbp},~{r8},~{r9},~{r10},~{r11},~{r12},~{r13},~{r14},~{r15},~{dirflag},~{fpsr},~{flags}"(), !dbg !118, !srcloc !120
    br label %if.end, !dbg !121
  
  if.end:                                           ; preds = %entry, %if.then
    %add.ptr = getelementptr inbounds i32, i32* %p, i64 1, !dbg !122
    %0 = load i32, i32* %add.ptr, align 4, !dbg !123, !tbaa !24
    ret i32 %0, !dbg !128
  }
 
<<<<<<< HEAD
  define dso_local i32 @h(i32* readonly %p) local_unnamed_addr !dbg !207 {
  entry:
    call void @llvm.dbg.value(metadata i32* %p, metadata !213, metadata !DIExpression()), !dbg !214
    %tobool = icmp eq i32* %p, null, !dbg !215
    br i1 %tobool, label %if.end, label %if.then, !dbg !217
  
  if.then:                                          ; preds = %entry
    tail call void asm sideeffect "", "~{rax},~{rbx},~{rcx},~{rdx},~{rsi},~{rdi},~{rbp},~{r8},~{r9},~{r10},~{r11},~{r12},~{r13},~{r14},~{r15},~{dirflag},~{fpsr},~{flags}"(), !dbg !218, !srcloc !220
    br label %if.end, !dbg !221
  
  if.end:                                           ; preds = %entry, %if.then
    %add.ptr = getelementptr inbounds i32, i32* %p, i64 1, !dbg !222
    %0 = load i32, i32* %add.ptr, align 4, !dbg !223, !tbaa !24
    ret i32 %0, !dbg !228
  }

  define dso_local i32 @i(i32* readonly %p) local_unnamed_addr !dbg !307 {
  entry:
    br label %foo

  foo:
    call void @llvm.dbg.value(metadata i32* %p, metadata !313, metadata !DIExpression()), !dbg !314
    %tobool = icmp eq i32* %p, null, !dbg !315
    br i1 %tobool, label %if.end, label %if.then, !dbg !317
  
  if.then:                                          ; preds = %entry
    tail call void asm sideeffect "", "~{rax},~{rbx},~{rcx},~{rdx},~{rsi},~{rdi},~{rbp},~{r8},~{r9},~{r10},~{r11},~{r12},~{r13},~{r14},~{r15},~{dirflag},~{fpsr},~{flags}"(), !dbg !318, !srcloc !320
    br label %if.end, !dbg !321
  
  if.end:                                           ; preds = %entry, %if.then
    %add.ptr = getelementptr inbounds i32, i32* %p, i64 1, !dbg !322
    %0 = load i32, i32* %add.ptr, align 4, !dbg !323, !tbaa !24
    ret i32 %0, !dbg !328
  }

  define dso_local i32 @j(i32* readonly %p) local_unnamed_addr !dbg !402 {
  entry:
    br label %foo

  foo:
    call void @llvm.dbg.value(metadata i32* %p, metadata !404, metadata !DIExpression()), !dbg !405
    %tobool = icmp eq i32* %p, null, !dbg !406
    br i1 %tobool, label %if.end, label %if.then, !dbg !408
  
  if.then:                                          ; preds = %entry
    tail call void asm sideeffect "", "~{rax},~{rbx},~{rcx},~{rdx},~{rsi},~{rdi},~{rbp},~{r8},~{r9},~{r10},~{r11},~{r12},~{r13},~{r14},~{r15},~{dirflag},~{fpsr},~{flags}"(), !dbg !409, !srcloc !411
    br label %if.end, !dbg !412
  
  if.end:                                           ; preds = %entry, %if.then
    %add.ptr = getelementptr inbounds i32, i32* %p, i64 1, !dbg !413
    %0 = load i32, i32* %add.ptr, align 4, !dbg !414, !tbaa !24
    ret i32 %0, !dbg !415
  }
 
  define dso_local i32 @k(i32* readonly %p) local_unnamed_addr !dbg !507 {
  entry:
    call void @llvm.dbg.value(metadata i32* %p, metadata !513, metadata !DIExpression()), !dbg !514
    %tobool = icmp eq i32* %p, null, !dbg !515
    br i1 %tobool, label %if.end, label %if.then, !dbg !517
  
  if.then:                                          ; preds = %entry
    tail call void asm sideeffect "", "~{rax},~{rbx},~{rcx},~{rdx},~{rsi},~{rdi},~{rbp},~{r8},~{r9},~{r10},~{r11},~{r12},~{r13},~{r14},~{r15},~{dirflag},~{fpsr},~{flags}"(), !dbg !518, !srcloc !520
    br label %if.end, !dbg !521
  
  if.end:                                           ; preds = %entry, %if.then
    %add.ptr = getelementptr inbounds i32, i32* %p, i64 1, !dbg !522
    %0 = load i32, i32* %add.ptr, align 4, !dbg !523, !tbaa !24
    ret i32 %0, !dbg !528
  }

=======
>>>>>>> cb02aa7e
  declare void @llvm.dbg.value(metadata, metadata, metadata)
  
  !llvm.dbg.cu = !{!0}
  !llvm.module.flags = !{!3, !4, !5}
  !llvm.ident = !{!6}
  
  !0 = distinct !DICompileUnit(language: DW_LANG_C99, file: !1, producer: "clang version 9.0.0 (https://git.llvm.org/git/clang.git/ 57a6ce7ac318de98e3e777e09cb9ed8282b5cc03) (https://git.llvm.org/git/llvm.git/ ff54a19e4912d7f15cb02798a7f2048441bff751)", isOptimized: true, runtimeVersion: 0, emissionKind: FullDebug, enums: !2, nameTableKind: None)
  !1 = !DIFile(filename: "test2.c", directory: "/home/test")
  !2 = !{}
  !3 = !{i32 2, !"Dwarf Version", i32 4}
  !4 = !{i32 2, !"Debug Info Version", i32 3}
  !5 = !{i32 1, !"wchar_size", i32 4}
  !6 = !{!"clang version 9.0.0 (https://git.llvm.org/git/clang.git/ 57a6ce7ac318de98e3e777e09cb9ed8282b5cc03) (https://git.llvm.org/git/llvm.git/ ff54a19e4912d7f15cb02798a7f2048441bff751)"}
  !7 = distinct !DISubprogram(name: "f", scope: !1, file: !1, line: 5, type: !8, scopeLine: 5, flags: DIFlagPrototyped, spFlags: DISPFlagDefinition | DISPFlagOptimized, unit: !0, retainedNodes: !12)
  !8 = !DISubroutineType(types: !9)
  !9 = !{!10, !11}
  !10 = !DIBasicType(name: "int", size: 32, encoding: DW_ATE_signed)
  !11 = !DIDerivedType(tag: DW_TAG_pointer_type, baseType: !10, size: 64)
  !12 = !{!13}
  !13 = !DILocalVariable(name: "p", arg: 1, scope: !7, file: !1, line: 5, type: !11)
  !14 = !DILocation(line: 5, column: 12, scope: !7)
  !15 = !DILocation(line: 6, column: 7, scope: !16)
  !16 = distinct !DILexicalBlock(scope: !7, file: !1, line: 6, column: 7)
  !17 = !DILocation(line: 6, column: 7, scope: !7)
  !18 = !DILocation(line: 7, column: 5, scope: !19)
  !19 = distinct !DILexicalBlock(scope: !16, file: !1, line: 6, column: 10)
  !20 = !{i32 -2147471544}
  !21 = !DILocation(line: 8, column: 3, scope: !19)
  !22 = !DILocation(line: 9, column: 14, scope: !7)
  !23 = !DILocation(line: 9, column: 10, scope: !7)
  !24 = !{!25, !25, i64 0}
  !25 = !{!"int", !26, i64 0}
  !26 = !{!"omnipotent char", !27, i64 0}
  !27 = !{!"Simple C/C++ TBAA"}
  !28 = !DILocation(line: 9, column: 3, scope: !7)
<<<<<<< HEAD
  !29 = !DILocalVariable(name: "p0", scope: !7, file: !1, line: 5, type: !11)
  !101 = !DIBasicType(name: "looong int", size: 64, encoding: DW_ATE_signed)
  !107 = distinct !DISubprogram(name: "g", scope: !0, file: !1, line: 105, type: !8, scopeLine: 105, flags: DIFlagPrototyped, spFlags: DISPFlagDefinition | DISPFlagOptimized, unit: !0, retainedNodes: !112)
=======
  !101 = !DIBasicType(name: "looong int", size: 64, encoding: DW_ATE_signed)
  !107 = distinct !DISubprogram(name: "g", scope: !1, file: !1, line: 105, type: !8, scopeLine: 105, flags: DIFlagPrototyped, spFlags: DISPFlagDefinition | DISPFlagOptimized, unit: !0, retainedNodes: !112)
>>>>>>> cb02aa7e
  !112 = !{!113}
  !113 = !DILocalVariable(name: "q", arg: 1, scope: !107, file: !1, line: 105, type: !101)
  !114 = !DILocation(line: 105, column: 12, scope: !107)
  !115 = !DILocation(line: 106, column: 7, scope: !116)
  !116 = distinct !DILexicalBlock(scope: !107, file: !1, line: 106, column: 7)
  !117 = !DILocation(line: 106, column: 7, scope: !107)
  !118 = !DILocation(line: 107, column: 5, scope: !119)
  !119 = distinct !DILexicalBlock(scope: !116, file: !1, line: 106, column: 10)
  !120 = !{i32 -2147471544}
  !121 = !DILocation(line: 108, column: 3, scope: !119)
  !122 = !DILocation(line: 109, column: 14, scope: !107)
  !123 = !DILocation(line: 109, column: 10, scope: !107)
  !128 = !DILocation(line: 109, column: 3, scope: !107)
<<<<<<< HEAD
  !201 = !DIBasicType(name: "looong int", size: 64, encoding: DW_ATE_signed)
  !207 = distinct !DISubprogram(name: "g", scope: !0, file: !1, line: 105, type: !8, scopeLine: 105, flags: DIFlagPrototyped, spFlags: DISPFlagDefinition | DISPFlagOptimized, unit: !0, retainedNodes: !212)
  !212 = !{!213}
  !213 = !DILocalVariable(name: "r", arg: 1, scope: !207, file: !1, line: 105, type: !201)
  !214 = !DILocation(line: 105, column: 12, scope: !207)
  !215 = !DILocation(line: 106, column: 7, scope: !216)
  !216 = distinct !DILexicalBlock(scope: !207, file: !1, line: 106, column: 7)
  !217 = !DILocation(line: 106, column: 7, scope: !207)
  !218 = !DILocation(line: 107, column: 5, scope: !219)
  !219 = distinct !DILexicalBlock(scope: !216, file: !1, line: 106, column: 10)
  !220 = !{i32 -2147471544}
  !221 = !DILocation(line: 108, column: 3, scope: !219)
  !222 = !DILocation(line: 109, column: 14, scope: !207)
  !223 = !DILocation(line: 109, column: 10, scope: !207)
  !228 = !DILocation(line: 109, column: 3, scope: !207)
  !301 = !DIBasicType(name: "looong int", size: 64, encoding: DW_ATE_signed)
  !307 = distinct !DISubprogram(name: "g", scope: !0, file: !1, line: 105, type: !8, scopeLine: 105, flags: DIFlagPrototyped, spFlags: DISPFlagDefinition | DISPFlagOptimized, unit: !0, retainedNodes: !312)
  !312 = !{!313}
  !313 = !DILocalVariable(name: "s", arg: 1, scope: !307, file: !1, line: 105, type: !301)
  !314 = !DILocation(line: 105, column: 12, scope: !307)
  !315 = !DILocation(line: 106, column: 7, scope: !316)
  !316 = distinct !DILexicalBlock(scope: !307, file: !1, line: 106, column: 7)
  !317 = !DILocation(line: 106, column: 7, scope: !307)
  !318 = !DILocation(line: 107, column: 5, scope: !319)
  !319 = distinct !DILexicalBlock(scope: !316, file: !1, line: 106, column: 10)
  !320 = !{i32 -2147471544}
  !321 = !DILocation(line: 108, column: 3, scope: !319)
  !322 = !DILocation(line: 109, column: 14, scope: !307)
  !323 = !DILocation(line: 109, column: 10, scope: !307)
  !328 = !DILocation(line: 109, column: 3, scope: !307)
  !401 = !DIBasicType(name: "looong int", size: 64, encoding: DW_ATE_signed)
  !402 = distinct !DISubprogram(name: "j", scope: !0, file: !1, line: 105, type: !8, scopeLine: 105, flags: DIFlagPrototyped, spFlags: DISPFlagDefinition | DISPFlagOptimized, unit: !0, retainedNodes: !403)
  !403 = !{!404}
  !404 = !DILocalVariable(name: "t", arg: 1, scope: !402, file: !1, line: 105, type: !401)
  !405 = !DILocation(line: 105, column: 12, scope: !402)
  !406 = !DILocation(line: 106, column: 7, scope: !407)
  !407 = distinct !DILexicalBlock(scope: !402, file: !1, line: 106, column: 7)
  !408 = !DILocation(line: 106, column: 7, scope: !402)
  !409 = !DILocation(line: 107, column: 5, scope: !410)
  !410 = distinct !DILexicalBlock(scope: !407, file: !1, line: 106, column: 10)
  !411 = !{i32 -2147471544}
  !412 = !DILocation(line: 108, column: 3, scope: !410)
  !413 = !DILocation(line: 109, column: 14, scope: !402)
  !414 = !DILocation(line: 109, column: 10, scope: !402)
  !415 = !DILocation(line: 109, column: 3, scope: !402)
  !501 = !DIBasicType(name: "looong int", size: 64, encoding: DW_ATE_signed)
  !507 = distinct !DISubprogram(name: "k", scope: !0, file: !1, line: 105, type: !8, scopeLine: 105, flags: DIFlagPrototyped, spFlags: DISPFlagDefinition | DISPFlagOptimized, unit: !0, retainedNodes: !512)
  !512 = !{!513}
  !513 = !DILocalVariable(name: "u", arg: 1, scope: !507, file: !1, line: 105, type: !501)
  !514 = !DILocation(line: 105, column: 12, scope: !507)
  !515 = !DILocation(line: 106, column: 7, scope: !516)
  !516 = distinct !DILexicalBlock(scope: !507, file: !1, line: 106, column: 7)
  !517 = !DILocation(line: 106, column: 7, scope: !507)
  !518 = !DILocation(line: 107, column: 5, scope: !519)
  !519 = distinct !DILexicalBlock(scope: !516, file: !1, line: 106, column: 10)
  !520 = !{i32 -2147471544}
  !521 = !DILocation(line: 108, column: 3, scope: !519)
  !522 = !DILocation(line: 109, column: 14, scope: !507)
  !523 = !DILocation(line: 109, column: 10, scope: !507)
  !528 = !DILocation(line: 109, column: 3, scope: !507)
=======

>>>>>>> cb02aa7e

...
---
name:            f
alignment:       16
exposesReturnsTwice: false
legalized:       false
regBankSelected: false
selected:        false
failedISel:      false
tracksRegLiveness: true
debugInstrRef: true
hasWinCFI:       false
registers:       []
liveins:         
  - { reg: '$rdi', virtual-reg: '' }
frameInfo:       
  isFrameAddressTaken: false
  isReturnAddressTaken: false
  hasStackMap:     false
  hasPatchPoint:   false
  stackSize:       48
  offsetAdjustment: -48
  maxAlignment:    8
  adjustsStack:    false
  hasCalls:        false
  stackProtector:  ''
  maxCallFrameSize: 0
  cvBytesOfCalleeSavedRegisters: 48
  hasOpaqueSPAdjustment: false
  hasVAStart:      false
  hasMustTailInVarArgFunc: false
  localFrameSize:  0
  savePoint:       ''
  restorePoint:    ''
fixedStack:      
  - { id: 0, type: spill-slot, offset: -56, size: 8, alignment: 8, stack-id: default,
      callee-saved-register: '$rbx', callee-saved-restored: true, debug-info-variable: '', 
      debug-info-expression: '', debug-info-location: '' }
  - { id: 1, type: spill-slot, offset: -48, size: 8, alignment: 16, stack-id: default,
      callee-saved-register: '$r12', callee-saved-restored: true, debug-info-variable: '', 
      debug-info-expression: '', debug-info-location: '' }
  - { id: 2, type: spill-slot, offset: -40, size: 8, alignment: 8, stack-id: default,
      callee-saved-register: '$r13', callee-saved-restored: true, debug-info-variable: '', 
      debug-info-expression: '', debug-info-location: '' }
  - { id: 3, type: spill-slot, offset: -32, size: 8, alignment: 16, stack-id: default,
      callee-saved-register: '$r14', callee-saved-restored: true, debug-info-variable: '', 
      debug-info-expression: '', debug-info-location: '' }
  - { id: 4, type: spill-slot, offset: -24, size: 8, alignment: 8, stack-id: default,
      callee-saved-register: '$r15', callee-saved-restored: true, debug-info-variable: '', 
      debug-info-expression: '', debug-info-location: '' }
  - { id: 5, type: spill-slot, offset: -16, size: 8, alignment: 16, stack-id: default,
      callee-saved-register: '$rbp', callee-saved-restored: true, debug-info-variable: '', 
      debug-info-expression: '', debug-info-location: '' }
stack:           
  - { id: 0, name: '', type: spill-slot, offset: -64, size: 8, alignment: 8, 
      stack-id: default, callee-saved-register: '', callee-saved-restored: true,
      debug-info-variable: '', debug-info-expression: '', debug-info-location: '' }
constants:       []
body:             |
  bb.0.entry:
    successors: %bb.2(0x30000000), %bb.1(0x50000000)
    liveins: $rdi, $rbx, $r12, $r13, $r14, $r15, $rbp
  
    DBG_VALUE $rdi, $noreg, !13, !DIExpression(), debug-location !14
    DBG_VALUE $rdi, $noreg, !13, !DIExpression(), debug-location !14
    TEST64rr renamable $rdi, renamable $rdi, implicit-def $eflags, debug-location !15
    JCC_1 %bb.2, 4, implicit $eflags, debug-location !17
  
  bb.1.if.then:
    successors: %bb.2(0x80000000)
    liveins: $rdi, $rbp, $r15, $r14, $r13, $r12, $rbx
  
    frame-setup PUSH64r killed $rbp, implicit-def $rsp, implicit $rsp
    CFI_INSTRUCTION def_cfa_offset 16
    frame-setup PUSH64r killed $r15, implicit-def $rsp, implicit $rsp
    CFI_INSTRUCTION def_cfa_offset 24
    frame-setup PUSH64r killed $r14, implicit-def $rsp, implicit $rsp
    CFI_INSTRUCTION def_cfa_offset 32
    frame-setup PUSH64r killed $r13, implicit-def $rsp, implicit $rsp
    CFI_INSTRUCTION def_cfa_offset 40
    frame-setup PUSH64r killed $r12, implicit-def $rsp, implicit $rsp
    CFI_INSTRUCTION def_cfa_offset 48
    frame-setup PUSH64r killed $rbx, implicit-def $rsp, implicit $rsp
    CFI_INSTRUCTION def_cfa_offset 56
    CFI_INSTRUCTION offset $rbx, -56
    CFI_INSTRUCTION offset $r12, -48
    CFI_INSTRUCTION offset $r13, -40
    CFI_INSTRUCTION offset $r14, -32
    CFI_INSTRUCTION offset $r15, -24
    CFI_INSTRUCTION offset $rbp, -16
    MOV64mr $rsp, 1, $noreg, -8, $noreg, killed renamable $rdi :: (store (s64) into %stack.0)
    INLINEASM &"", 1, 12, implicit-def dead early-clobber $rax, 12, implicit-def dead early-clobber $rbx, 12, implicit-def dead early-clobber $rcx, 12, implicit-def dead early-clobber $rdx, 12, implicit-def dead early-clobber $rsi, 12, implicit-def dead early-clobber $rdi, 12, implicit-def dead early-clobber $rbp, 12, implicit-def dead early-clobber $r8, 12, implicit-def dead early-clobber $r9, 12, implicit-def dead early-clobber $r10, 12, implicit-def dead early-clobber $r11, 12, implicit-def dead early-clobber $r12, 12, implicit-def dead early-clobber $r13, 12, implicit-def dead early-clobber $r14, 12, implicit-def dead early-clobber $r15, 12, implicit-def dead early-clobber $eflags, !20, debug-location !18
    renamable $rdi = MOV64rm $rsp, 1, $noreg, -8, $noreg :: (load (s64) from %stack.0)
    ; Clobber stack location to force variable location to move to $rdi.
    $rax = MOV64ri 0
    MOV64mr $rsp, 1, _, -8, _, killed renamable $rax :: (store (s64) into %stack.0)
    $rbx = frame-destroy POP64r implicit-def $rsp, implicit $rsp
    CFI_INSTRUCTION def_cfa_offset 48
    $r12 = frame-destroy POP64r implicit-def $rsp, implicit $rsp
    CFI_INSTRUCTION def_cfa_offset 40
    $r13 = frame-destroy POP64r implicit-def $rsp, implicit $rsp
    CFI_INSTRUCTION def_cfa_offset 32
    $r14 = frame-destroy POP64r implicit-def $rsp, implicit $rsp
    CFI_INSTRUCTION def_cfa_offset 24
    $r15 = frame-destroy POP64r implicit-def $rsp, implicit $rsp
    CFI_INSTRUCTION def_cfa_offset 16
    $rbp = frame-destroy POP64r implicit-def $rsp, implicit $rsp
    CFI_INSTRUCTION def_cfa_offset 8
  
  bb.2.if.end:
    liveins: $rdi, $rbx, $r12, $r13, $r14, $r15, $rbp
  
    renamable $eax = MOV32rm killed renamable $rdi, 1, $noreg, 4, $noreg, debug-location !23 :: (load (s32) from %ir.add.ptr, !tbaa !24)
    RET64 $eax, debug-location !28

...
---
# This second function has been appended as a regression test against a
# crash, caused by expressions being created from spill restores that did
# not preserve fragment information. Test that no empty expressions are
# created at all, and the last block describes both variable fragments.

# CHECK-LABEL: name: g
# CHECK-NOT: !DIExpression()
# CHECK-LABEL: bb.2.if.end:
# CHECK:       DBG_VALUE $rbx, $noreg, ![[QVAR]], !DIExpression(DW_OP_LLVM_fragment, 32, 32)
# CHECK:       DBG_VALUE $rdi, $noreg, ![[QVAR]], !DIExpression(DW_OP_LLVM_fragment, 0, 32)

name:            g
alignment:       16
tracksRegLiveness: true
debugInstrRef: true
liveins:         
  - { reg: '$rdi', virtual-reg: '' }
frameInfo:       
  stackSize:       48
  offsetAdjustment: -48
  maxAlignment:    8
  cvBytesOfCalleeSavedRegisters: 48
  localFrameSize:  0
fixedStack:      
  - { id: 0, type: spill-slot, offset: -56, size: 8, alignment: 8, stack-id: default,
      callee-saved-register: '$rbx', callee-saved-restored: true, debug-info-variable: '', 
      debug-info-expression: '', debug-info-location: '' }
  - { id: 1, type: spill-slot, offset: -48, size: 8, alignment: 16, stack-id: default,
      callee-saved-register: '$r12', callee-saved-restored: true, debug-info-variable: '', 
      debug-info-expression: '', debug-info-location: '' }
  - { id: 2, type: spill-slot, offset: -40, size: 8, alignment: 8, stack-id: default,
      callee-saved-register: '$r13', callee-saved-restored: true, debug-info-variable: '', 
      debug-info-expression: '', debug-info-location: '' }
  - { id: 3, type: spill-slot, offset: -32, size: 8, alignment: 16, stack-id: default,
      callee-saved-register: '$r14', callee-saved-restored: true, debug-info-variable: '', 
      debug-info-expression: '', debug-info-location: '' }
  - { id: 4, type: spill-slot, offset: -24, size: 8, alignment: 8, stack-id: default,
      callee-saved-register: '$r15', callee-saved-restored: true, debug-info-variable: '', 
      debug-info-expression: '', debug-info-location: '' }
  - { id: 5, type: spill-slot, offset: -16, size: 8, alignment: 16, stack-id: default,
      callee-saved-register: '$rbp', callee-saved-restored: true, debug-info-variable: '', 
      debug-info-expression: '', debug-info-location: '' }
stack:           
  - { id: 0, name: '', type: spill-slot, offset: -64, size: 8, alignment: 8, 
      stack-id: default, callee-saved-register: '', callee-saved-restored: true,
      debug-info-variable: '', debug-info-expression: '', debug-info-location: '' }
constants:       []
body:             |
  bb.0.entry:
    successors: %bb.1(0x50000000)
    liveins: $rdi, $rbx, $r12, $r13, $r14, $r15, $rbp
  
    DBG_VALUE $rdi, $noreg, !113, !DIExpression(DW_OP_LLVM_fragment, 0, 32), debug-location !114
    TEST64rr renamable $rdi, renamable $rdi, implicit-def $eflags, debug-location !115
    JMP_1 %bb.1, implicit $eflags, debug-location !117
  
  bb.1.if.then:
    successors: %bb.2(0x80000000)
    liveins: $rdi, $rbp, $r15, $r14, $r13, $r12, $rbx
  
    MOV64mr $rsp, 1, $noreg, -8, $noreg, killed renamable $rdi :: (store (s64) into %stack.0)
    renamable $rdi = MOV64rm $rsp, 1, $noreg, -8, $noreg :: (load (s64) from %stack.0)
  
  bb.2.if.end:
    liveins: $rdi, $rbx, $r12, $r13, $r14, $r15, $rbp
  
    DBG_VALUE $rbx, $noreg, !113, !DIExpression(DW_OP_LLVM_fragment, 32, 32), debug-location !114
    MOV64mr $rsp, 1, $noreg, -8, $noreg, killed renamable $rbx :: (store (s64) into %stack.0)
    renamable $rsi = MOV64rm $rsp, 1, $noreg, -8, $noreg :: (load (s64) from %stack.0)

    renamable $eax = MOV32rm killed renamable $rsi, 1, $noreg, 4, $noreg, debug-location !123 :: (load (s32) from %ir.add.ptr, !tbaa !24)
    $rdi = MOV64ri 0
    RET64 $eax, debug-location !128

...
---
# This third function tests that complex expressions are spilt, and restored
# correctly within a basic block.

# CHECK-LABEL: name: h
# CHECK-LABEL: bb.0.entry:
# CHECK:       DBG_VALUE $rdi, $noreg, ![[RVAR]], !DIExpression(DW_OP_plus_uconst, 1)
# CHECK-LABEL: bb.1.if.then:
# CHECK:       DBG_VALUE $rdi, $noreg, ![[RVAR]], !DIExpression(DW_OP_plus_uconst, 1)
# CHECK:       DBG_VALUE $rsp, $noreg, ![[RVAR]], !DIExpression(DW_OP_constu, 8, DW_OP_minus, DW_OP_deref, DW_OP_plus_uconst, 1)
# CHECK:       DBG_VALUE $rdi, $noreg, ![[RVAR]], !DIExpression(DW_OP_plus_uconst, 1)
# CHECK-LABEL: bb.2.if.end:
# CHECK:       DBG_VALUE $rdi, $noreg, ![[RVAR]], !DIExpression(DW_OP_plus_uconst, 1)

name:            h
alignment:       16
tracksRegLiveness: true
debugInstrRef: true
liveins:         
  - { reg: '$rdi', virtual-reg: '' }
frameInfo:       
  stackSize:       48
  offsetAdjustment: -48
  maxAlignment:    8
  cvBytesOfCalleeSavedRegisters: 48
  localFrameSize:  0
fixedStack:      
  - { id: 0, type: spill-slot, offset: -56, size: 8, alignment: 8, stack-id: default,
      callee-saved-register: '$rbx', callee-saved-restored: true, debug-info-variable: '', 
      debug-info-expression: '', debug-info-location: '' }
  - { id: 1, type: spill-slot, offset: -48, size: 8, alignment: 16, stack-id: default,
      callee-saved-register: '$r12', callee-saved-restored: true, debug-info-variable: '', 
      debug-info-expression: '', debug-info-location: '' }
  - { id: 2, type: spill-slot, offset: -40, size: 8, alignment: 8, stack-id: default,
      callee-saved-register: '$r13', callee-saved-restored: true, debug-info-variable: '', 
      debug-info-expression: '', debug-info-location: '' }
  - { id: 3, type: spill-slot, offset: -32, size: 8, alignment: 16, stack-id: default,
      callee-saved-register: '$r14', callee-saved-restored: true, debug-info-variable: '', 
      debug-info-expression: '', debug-info-location: '' }
  - { id: 4, type: spill-slot, offset: -24, size: 8, alignment: 8, stack-id: default,
      callee-saved-register: '$r15', callee-saved-restored: true, debug-info-variable: '', 
      debug-info-expression: '', debug-info-location: '' }
  - { id: 5, type: spill-slot, offset: -16, size: 8, alignment: 16, stack-id: default,
      callee-saved-register: '$rbp', callee-saved-restored: true, debug-info-variable: '', 
      debug-info-expression: '', debug-info-location: '' }
stack:           
  - { id: 0, name: '', type: spill-slot, offset: -64, size: 8, alignment: 8, 
      stack-id: default, callee-saved-register: '', callee-saved-restored: true,
      debug-info-variable: '', debug-info-expression: '', debug-info-location: '' }
constants:       []
body:             |
  bb.0.entry:
    successors: %bb.2(0x30000000), %bb.1(0x50000000)
    liveins: $rdi, $rbx, $r12, $r13, $r14, $r15, $rbp
  
    DBG_VALUE $rdi, $noreg, !213, !DIExpression(DW_OP_plus_uconst, 1), debug-location !214
    TEST64rr renamable $rdi, renamable $rdi, implicit-def $eflags, debug-location !215
    JCC_1 %bb.2, 4, implicit $eflags, debug-location !217
  
  bb.1.if.then:
    successors: %bb.2(0x80000000)
    liveins: $rdi, $rbp, $r15, $r14, $r13, $r12, $rbx
  
    frame-setup PUSH64r killed $rbp, implicit-def $rsp, implicit $rsp
    CFI_INSTRUCTION def_cfa_offset 16
    frame-setup PUSH64r killed $r15, implicit-def $rsp, implicit $rsp
    CFI_INSTRUCTION def_cfa_offset 24
    frame-setup PUSH64r killed $r14, implicit-def $rsp, implicit $rsp
    CFI_INSTRUCTION def_cfa_offset 32
    frame-setup PUSH64r killed $r13, implicit-def $rsp, implicit $rsp
    CFI_INSTRUCTION def_cfa_offset 40
    frame-setup PUSH64r killed $r12, implicit-def $rsp, implicit $rsp
    CFI_INSTRUCTION def_cfa_offset 48
    frame-setup PUSH64r killed $rbx, implicit-def $rsp, implicit $rsp
    CFI_INSTRUCTION def_cfa_offset 56
    CFI_INSTRUCTION offset $rbx, -56
    CFI_INSTRUCTION offset $r12, -48
    CFI_INSTRUCTION offset $r13, -40
    CFI_INSTRUCTION offset $r14, -32
    CFI_INSTRUCTION offset $r15, -24
    CFI_INSTRUCTION offset $rbp, -16
    MOV64mr $rsp, 1, $noreg, -8, $noreg, killed renamable $rdi :: (store (s64) into %stack.0)
    INLINEASM &"", 1, 12, implicit-def dead early-clobber $rax, 12, implicit-def dead early-clobber $rbx, 12, implicit-def dead early-clobber $rcx, 12, implicit-def dead early-clobber $rdx, 12, implicit-def dead early-clobber $rsi, 12, implicit-def dead early-clobber $rdi, 12, implicit-def dead early-clobber $rbp, 12, implicit-def dead early-clobber $r8, 12, implicit-def dead early-clobber $r9, 12, implicit-def dead early-clobber $r10, 12, implicit-def dead early-clobber $r11, 12, implicit-def dead early-clobber $r12, 12, implicit-def dead early-clobber $r13, 12, implicit-def dead early-clobber $r14, 12, implicit-def dead early-clobber $r15, 12, implicit-def dead early-clobber $eflags, !220, debug-location !218
    renamable $rdi = MOV64rm $rsp, 1, $noreg, -8, $noreg :: (load (s64) from %stack.0)
    ; Clobber stack location to force variable location to move to $rdi.
    $rax = MOV64ri 0
    MOV64mr $rsp, 1, _, -8, _, killed renamable $rax :: (store (s64) into %stack.0)
    $rbx = frame-destroy POP64r implicit-def $rsp, implicit $rsp
    CFI_INSTRUCTION def_cfa_offset 48
    $r12 = frame-destroy POP64r implicit-def $rsp, implicit $rsp
    CFI_INSTRUCTION def_cfa_offset 40
    $r13 = frame-destroy POP64r implicit-def $rsp, implicit $rsp
    CFI_INSTRUCTION def_cfa_offset 32
    $r14 = frame-destroy POP64r implicit-def $rsp, implicit $rsp
    CFI_INSTRUCTION def_cfa_offset 24
    $r15 = frame-destroy POP64r implicit-def $rsp, implicit $rsp
    CFI_INSTRUCTION def_cfa_offset 16
    $rbp = frame-destroy POP64r implicit-def $rsp, implicit $rsp
    CFI_INSTRUCTION def_cfa_offset 8
  
  bb.2.if.end:
    liveins: $rdi, $rbx, $r12, $r13, $r14, $r15, $rbp
  
    renamable $eax = MOV32rm killed renamable $rdi, 1, $noreg, 4, $noreg, debug-location !223 :: (load (s32) from %ir.add.ptr, !tbaa !24)
    RET64 $eax, debug-location !228



...
---
# Function four: test that spill restores are detected across block
# boundaries. The spill has been moved to bb.1, children of which are
# bb 2 and 3, neither of which modifies the stack loc. The exit block (3)
# should still be tracking the spill, and restore it on stack load.

# Summary: loc is in $rdi in bb0, spills to stack in bb1, remains in stack
# in bb2, starts in stack then loaded in bb3.

# CHECK-LABEL: name: i
# CHECK-LABEL: bb.0.entry:
# CHECK:       DBG_VALUE $rdi, $noreg, ![[SVAR]], !DIExpression(DW_OP_plus_uconst, 1)
# CHECK-LABEL: bb.1.foo:
# CHECK:       DBG_VALUE $rdi, $noreg, ![[SVAR]], !DIExpression(DW_OP_plus_uconst, 1)
# CHECK:       DBG_VALUE $rsp, $noreg, ![[SVAR]], !DIExpression(DW_OP_constu, 8, DW_OP_minus, DW_OP_deref, DW_OP_plus_uconst, 1)
# CHECK-LABEL: bb.2.if.then:
# CHECK:       DBG_VALUE $rsp, $noreg, ![[SVAR]], !DIExpression(DW_OP_constu, 8, DW_OP_minus, DW_OP_deref, DW_OP_plus_uconst, 1)
# CHECK-LABEL: bb.3.if.end
# CHECK:       DBG_VALUE $rsp, $noreg, ![[SVAR]], !DIExpression(DW_OP_constu, 8, DW_OP_minus, DW_OP_deref, DW_OP_plus_uconst, 1)
# CHECK:       DBG_VALUE $rdi, $noreg, ![[SVAR]], !DIExpression(DW_OP_plus_uconst, 1)
name:            i
alignment:       16
tracksRegLiveness: true
debugInstrRef: true
liveins:         
  - { reg: '$rdi', virtual-reg: '' }
frameInfo:       
  stackSize:       48
  offsetAdjustment: -48
  maxAlignment:    8
  cvBytesOfCalleeSavedRegisters: 48
  localFrameSize:  0
fixedStack:      
  - { id: 0, type: spill-slot, offset: -56, size: 8, alignment: 8, stack-id: default,
      callee-saved-register: '$rbx', callee-saved-restored: true, debug-info-variable: '', 
      debug-info-expression: '', debug-info-location: '' }
  - { id: 1, type: spill-slot, offset: -48, size: 8, alignment: 16, stack-id: default,
      callee-saved-register: '$r12', callee-saved-restored: true, debug-info-variable: '', 
      debug-info-expression: '', debug-info-location: '' }
  - { id: 2, type: spill-slot, offset: -40, size: 8, alignment: 8, stack-id: default,
      callee-saved-register: '$r13', callee-saved-restored: true, debug-info-variable: '', 
      debug-info-expression: '', debug-info-location: '' }
  - { id: 3, type: spill-slot, offset: -32, size: 8, alignment: 16, stack-id: default,
      callee-saved-register: '$r14', callee-saved-restored: true, debug-info-variable: '', 
      debug-info-expression: '', debug-info-location: '' }
  - { id: 4, type: spill-slot, offset: -24, size: 8, alignment: 8, stack-id: default,
      callee-saved-register: '$r15', callee-saved-restored: true, debug-info-variable: '', 
      debug-info-expression: '', debug-info-location: '' }
  - { id: 5, type: spill-slot, offset: -16, size: 8, alignment: 16, stack-id: default,
      callee-saved-register: '$rbp', callee-saved-restored: true, debug-info-variable: '', 
      debug-info-expression: '', debug-info-location: '' }
stack:           
  - { id: 0, name: '', type: spill-slot, offset: -64, size: 8, alignment: 8, 
      stack-id: default, callee-saved-register: '', callee-saved-restored: true,
      debug-info-variable: '', debug-info-expression: '', debug-info-location: '' }
constants:       []
body:             |
  bb.0.entry:
    successors: %bb.1
    liveins: $rdi, $rbx, $r12, $r13, $r14, $r15, $rbp

    DBG_VALUE $rdi, $noreg, !313, !DIExpression(DW_OP_plus_uconst, 1), debug-location !314
    JMP_1 %bb.1, debug-location !317

  bb.1.foo:
    successors: %bb.3(0x30000000), %bb.2(0x50000000)
    liveins: $rdi, $rbx, $r12, $r13, $r14, $r15, $rbp
  
    $rax = COPY $rdi
    MOV64mr $rsp, 1, $noreg, -8, $noreg, killed renamable $rdi :: (store (s64) into %stack.0)
    $rdi = MOV64ri 0
    TEST64rr $rax, renamable $rax, implicit-def $eflags, debug-location !315
    JCC_1 %bb.3, 4, implicit $eflags, debug-location !317
  
  bb.2.if.then:
    successors: %bb.3(0x80000000)
    liveins: $rbp, $r15, $r14, $r13, $r12, $rbx
  
    frame-setup PUSH64r killed $rbp, implicit-def $rsp, implicit $rsp
    CFI_INSTRUCTION def_cfa_offset 16
    frame-setup PUSH64r killed $r15, implicit-def $rsp, implicit $rsp
    CFI_INSTRUCTION def_cfa_offset 24
    frame-setup PUSH64r killed $r14, implicit-def $rsp, implicit $rsp
    CFI_INSTRUCTION def_cfa_offset 32
    frame-setup PUSH64r killed $r13, implicit-def $rsp, implicit $rsp
    CFI_INSTRUCTION def_cfa_offset 40
    frame-setup PUSH64r killed $r12, implicit-def $rsp, implicit $rsp
    CFI_INSTRUCTION def_cfa_offset 48
    frame-setup PUSH64r killed $rbx, implicit-def $rsp, implicit $rsp
    CFI_INSTRUCTION def_cfa_offset 56
    CFI_INSTRUCTION offset $rbx, -56
    CFI_INSTRUCTION offset $r12, -48
    CFI_INSTRUCTION offset $r13, -40
    CFI_INSTRUCTION offset $r14, -32
    CFI_INSTRUCTION offset $r15, -24
    CFI_INSTRUCTION offset $rbp, -16
    INLINEASM &"", 1, 12, implicit-def dead early-clobber $rax, 12, implicit-def dead early-clobber $rbx, 12, implicit-def dead early-clobber $rcx, 12, implicit-def dead early-clobber $rdx, 12, implicit-def dead early-clobber $rsi, 12, implicit-def dead early-clobber $rdi, 12, implicit-def dead early-clobber $rbp, 12, implicit-def dead early-clobber $r8, 12, implicit-def dead early-clobber $r9, 12, implicit-def dead early-clobber $r10, 12, implicit-def dead early-clobber $r11, 12, implicit-def dead early-clobber $r12, 12, implicit-def dead early-clobber $r13, 12, implicit-def dead early-clobber $r14, 12, implicit-def dead early-clobber $r15, 12, implicit-def dead early-clobber $eflags, !320, debug-location !318
    $rbx = frame-destroy POP64r implicit-def $rsp, implicit $rsp
    CFI_INSTRUCTION def_cfa_offset 48
    $r12 = frame-destroy POP64r implicit-def $rsp, implicit $rsp
    CFI_INSTRUCTION def_cfa_offset 40
    $r13 = frame-destroy POP64r implicit-def $rsp, implicit $rsp
    CFI_INSTRUCTION def_cfa_offset 32
    $r14 = frame-destroy POP64r implicit-def $rsp, implicit $rsp
    CFI_INSTRUCTION def_cfa_offset 24
    $r15 = frame-destroy POP64r implicit-def $rsp, implicit $rsp
    CFI_INSTRUCTION def_cfa_offset 16
    $rbp = frame-destroy POP64r implicit-def $rsp, implicit $rsp
    CFI_INSTRUCTION def_cfa_offset 8
  
  bb.3.if.end:
    liveins: $rbx, $r12, $r13, $r14, $r15, $rbp
  
    renamable $rdi = MOV64rm $rsp, 1, $noreg, -8, $noreg :: (load (s64) from %stack.0)
    ; Clobber stack location to force variable location to move to $rdi.
    $rax = MOV64ri 0
    MOV64mr $rsp, 1, _, -8, _, killed renamable $rax :: (store (s64) into %stack.0)
    renamable $eax = MOV32rm killed renamable $rdi, 1, $noreg, 4, $noreg, debug-location !323 :: (load (s32) from %ir.add.ptr, !tbaa !24)
    RET64 $eax, debug-location !328

...
---
# Test that if an unspilt DBG_VALUE starts as an indirect DBG_VALUE, then it
# is restored as an indirect DBG_VALUE. FIXME: Note that for the intervening
# period of being a spilt location there is still a missing layer of
# indirection.

# CHECK-LABEL: name: j
# CHECK-LABEL: bb.0.entry:
# CHECK:       DBG_VALUE $rdi, 0, ![[TVAR]], !DIExpression()
# CHECK-LABEL: bb.1.if.then:
# CHECK:       DBG_VALUE $rsp, 0, ![[TVAR]], !DIExpression(DW_OP_constu, 8, DW_OP_minus, DW_OP_deref)
# CHECK:       INLINEASM
# CHECK:       DBG_VALUE ${{[a-zA-Z0-9]+}}, 0, ![[TVAR]], !DIExpression()
# CHECK-LABEL: bb.2.if.end

name:            j
tracksRegLiveness: true
debugInstrRef: true
liveins:         
  - { reg: '$rdi', virtual-reg: '' }
frameInfo:       
  stackSize:       48
  offsetAdjustment: -48
  maxAlignment:    8
  cvBytesOfCalleeSavedRegisters: 48
fixedStack:      
  - { id: 0, type: spill-slot, offset: -56, size: 8, alignment: 8, stack-id: default,
      callee-saved-register: '$rbx', callee-saved-restored: true, debug-info-variable: '', 
      debug-info-expression: '', debug-info-location: '' }
  - { id: 1, type: spill-slot, offset: -48, size: 8, alignment: 16, stack-id: default,
      callee-saved-register: '$r12', callee-saved-restored: true, debug-info-variable: '', 
      debug-info-expression: '', debug-info-location: '' }
  - { id: 2, type: spill-slot, offset: -40, size: 8, alignment: 8, stack-id: default,
      callee-saved-register: '$r13', callee-saved-restored: true, debug-info-variable: '', 
      debug-info-expression: '', debug-info-location: '' }
  - { id: 3, type: spill-slot, offset: -32, size: 8, alignment: 16, stack-id: default,
      callee-saved-register: '$r14', callee-saved-restored: true, debug-info-variable: '', 
      debug-info-expression: '', debug-info-location: '' }
  - { id: 4, type: spill-slot, offset: -24, size: 8, alignment: 8, stack-id: default,
      callee-saved-register: '$r15', callee-saved-restored: true, debug-info-variable: '', 
      debug-info-expression: '', debug-info-location: '' }
  - { id: 5, type: spill-slot, offset: -16, size: 8, alignment: 16, stack-id: default,
      callee-saved-register: '$rbp', callee-saved-restored: true, debug-info-variable: '', 
      debug-info-expression: '', debug-info-location: '' }
stack:           
  - { id: 0, name: '', type: spill-slot, offset: -64, size: 8, alignment: 8, 
      stack-id: default, callee-saved-register: '', callee-saved-restored: true,
      debug-info-variable: '', debug-info-expression: '', debug-info-location: '' }
constants:       []
body:             |
  bb.0.entry:
    successors: %bb.2, %bb.1
    liveins: $rdi, $rbx, $r12, $r13, $r14, $r15, $rbp
  
    DBG_VALUE $rdi, 0, !404, !DIExpression(), debug-location !405
    DBG_VALUE $rdi, 0, !404, !DIExpression(), debug-location !405
    TEST64rr renamable $rdi, renamable $rdi, implicit-def $eflags, debug-location !406
    JCC_1 %bb.2, 4, implicit $eflags, debug-location !408
  
  bb.1.if.then:
    successors: %bb.2
    liveins: $rdi, $rbp, $r15, $r14, $r13, $r12, $rbx
  
    frame-setup PUSH64r killed $rbp, implicit-def $rsp, implicit $rsp
    CFI_INSTRUCTION def_cfa_offset 16
    frame-setup PUSH64r killed $r15, implicit-def $rsp, implicit $rsp
    CFI_INSTRUCTION def_cfa_offset 24
    frame-setup PUSH64r killed $r14, implicit-def $rsp, implicit $rsp
    CFI_INSTRUCTION def_cfa_offset 32
    frame-setup PUSH64r killed $r13, implicit-def $rsp, implicit $rsp
    CFI_INSTRUCTION def_cfa_offset 40
    frame-setup PUSH64r killed $r12, implicit-def $rsp, implicit $rsp
    CFI_INSTRUCTION def_cfa_offset 48
    frame-setup PUSH64r killed $rbx, implicit-def $rsp, implicit $rsp
    CFI_INSTRUCTION def_cfa_offset 56
    CFI_INSTRUCTION offset $rbx, -56
    CFI_INSTRUCTION offset $r12, -48
    CFI_INSTRUCTION offset $r13, -40
    CFI_INSTRUCTION offset $r14, -32
    CFI_INSTRUCTION offset $r15, -24
    CFI_INSTRUCTION offset $rbp, -16
    MOV64mr $rsp, 1, $noreg, -8, $noreg, killed renamable $rdi :: (store (s64) into %stack.0)
    INLINEASM &"", 1, 12, implicit-def dead early-clobber $rax, 12, implicit-def dead early-clobber $rbx, 12, implicit-def dead early-clobber $rcx, 12, implicit-def dead early-clobber $rdx, 12, implicit-def dead early-clobber $rsi, 12, implicit-def dead early-clobber $rdi, 12, implicit-def dead early-clobber $rbp, 12, implicit-def dead early-clobber $r8, 12, implicit-def dead early-clobber $r9, 12, implicit-def dead early-clobber $r10, 12, implicit-def dead early-clobber $r11, 12, implicit-def dead early-clobber $r12, 12, implicit-def dead early-clobber $r13, 12, implicit-def dead early-clobber $r14, 12, implicit-def dead early-clobber $r15, 12, implicit-def dead early-clobber $eflags, !20, debug-location !409
    renamable $rdi = MOV64rm $rsp, 1, $noreg, -8, $noreg :: (load (s64) from %stack.0)
    ; Clobber stack location to force variable location to move to $rdi.
    $rax = MOV64ri 0
    MOV64mr $rsp, 1, _, -8, _, killed renamable $rax :: (store (s64) into %stack.0)
    $rbx = frame-destroy POP64r implicit-def $rsp, implicit $rsp
    CFI_INSTRUCTION def_cfa_offset 48
    $r12 = frame-destroy POP64r implicit-def $rsp, implicit $rsp
    CFI_INSTRUCTION def_cfa_offset 40
    $r13 = frame-destroy POP64r implicit-def $rsp, implicit $rsp
    CFI_INSTRUCTION def_cfa_offset 32
    $r14 = frame-destroy POP64r implicit-def $rsp, implicit $rsp
    CFI_INSTRUCTION def_cfa_offset 24
    $r15 = frame-destroy POP64r implicit-def $rsp, implicit $rsp
    CFI_INSTRUCTION def_cfa_offset 16
    $rbp = frame-destroy POP64r implicit-def $rsp, implicit $rsp
    CFI_INSTRUCTION def_cfa_offset 8
  
  bb.2.if.end:
    liveins: $rdi, $rbx, $r12, $r13, $r14, $r15, $rbp
  
    renamable $eax = MOV32rm killed renamable $rdi, 1, $noreg, 4, $noreg, debug-location !414 :: (load (s32) from %ir.add.ptr, !tbaa !24)
    RET64 $eax, debug-location !415

...
---
# Test that if the values used by a variable with a variadic debug value are
# spilt and restored, we correctly track each value individually.
# This third function tests that complex expressions are spilt, and restored
# correctly within a basic block.

# CHECK-LABEL: name: k
# CHECK-LABEL: bb.0.entry:
# CHECK:       DBG_VALUE_LIST ![[UVAR]], !DIExpression(DW_OP_LLVM_arg, 0, DW_OP_plus_uconst, 1, DW_OP_LLVM_arg, 1, DW_OP_plus), $rdi, $r10
# CHECK-LABEL: bb.1.if.then:
# CHECK:       DBG_VALUE_LIST ![[UVAR]], !DIExpression(DW_OP_LLVM_arg, 0, DW_OP_plus_uconst, 1, DW_OP_LLVM_arg, 1, DW_OP_plus), $rdi, $r10
# CHECK:       DBG_VALUE_LIST ![[UVAR]], !DIExpression(DW_OP_LLVM_arg, 0, DW_OP_constu, 8, DW_OP_minus, DW_OP_deref, DW_OP_plus_uconst, 1, DW_OP_LLVM_arg, 1, DW_OP_plus), $rsp, $r10
# CHECK:       DBG_VALUE_LIST ![[UVAR]], !DIExpression(DW_OP_LLVM_arg, 0, DW_OP_constu, 8, DW_OP_minus, DW_OP_deref, DW_OP_plus_uconst, 1, DW_OP_LLVM_arg, 1, DW_OP_constu, 16, DW_OP_minus, DW_OP_deref, DW_OP_plus), $rsp, $rsp
# CHECK:       DBG_VALUE_LIST ![[UVAR]], !DIExpression(DW_OP_LLVM_arg, 0, DW_OP_plus_uconst, 1, DW_OP_LLVM_arg, 1, DW_OP_constu, 16, DW_OP_minus, DW_OP_deref, DW_OP_plus), $rdi, $rsp
# CHECK:       DBG_VALUE_LIST ![[UVAR]], !DIExpression(DW_OP_LLVM_arg, 0, DW_OP_plus_uconst, 1, DW_OP_LLVM_arg, 1, DW_OP_plus), $rdi, $r10
# CHECK-LABEL: bb.2.if.end:
# CHECK:       DBG_VALUE_LIST ![[UVAR]], !DIExpression(DW_OP_LLVM_arg, 0, DW_OP_plus_uconst, 1, DW_OP_LLVM_arg, 1, DW_OP_plus), $rdi, $r10

name:            k
alignment:       16
tracksRegLiveness: true
debugInstrRef: true
liveins:         
  - { reg: '$rdi', virtual-reg: '' }
  - { reg: '$r10', virtual-reg: '' }
frameInfo:       
  stackSize:       48
  offsetAdjustment: -48
  maxAlignment:    8
  cvBytesOfCalleeSavedRegisters: 48
  localFrameSize:  0
fixedStack:      
  - { id: 0, type: spill-slot, offset: -56, size: 8, alignment: 8, stack-id: default,
      callee-saved-register: '$rbx', callee-saved-restored: true, debug-info-variable: '', 
      debug-info-expression: '', debug-info-location: '' }
  - { id: 1, type: spill-slot, offset: -48, size: 8, alignment: 16, stack-id: default,
      callee-saved-register: '$r12', callee-saved-restored: true, debug-info-variable: '', 
      debug-info-expression: '', debug-info-location: '' }
  - { id: 2, type: spill-slot, offset: -40, size: 8, alignment: 8, stack-id: default,
      callee-saved-register: '$r13', callee-saved-restored: true, debug-info-variable: '', 
      debug-info-expression: '', debug-info-location: '' }
  - { id: 3, type: spill-slot, offset: -32, size: 8, alignment: 16, stack-id: default,
      callee-saved-register: '$r14', callee-saved-restored: true, debug-info-variable: '', 
      debug-info-expression: '', debug-info-location: '' }
  - { id: 4, type: spill-slot, offset: -24, size: 8, alignment: 8, stack-id: default,
      callee-saved-register: '$r15', callee-saved-restored: true, debug-info-variable: '', 
      debug-info-expression: '', debug-info-location: '' }
  - { id: 5, type: spill-slot, offset: -16, size: 8, alignment: 16, stack-id: default,
      callee-saved-register: '$rbp', callee-saved-restored: true, debug-info-variable: '', 
      debug-info-expression: '', debug-info-location: '' }
stack:           
  - { id: 0, name: '', type: spill-slot, offset: -64, size: 8, alignment: 8, 
      stack-id: default, callee-saved-register: '', callee-saved-restored: true,
      debug-info-variable: '', debug-info-expression: '', debug-info-location: '' }
  - { id: 1, name: '', type: spill-slot, offset: -72, size: 8, alignment: 8, 
      stack-id: default, callee-saved-register: '', callee-saved-restored: true,
      debug-info-variable: '', debug-info-expression: '', debug-info-location: '' }
constants:       []
body:             |
  bb.0.entry:
    successors: %bb.2(0x30000000), %bb.1(0x50000000)
    liveins: $rdi, $r10, $rbx, $r12, $r13, $r14, $r15, $rbp
  
    DBG_VALUE_LIST !513, !DIExpression(DW_OP_LLVM_arg, 0, DW_OP_plus_uconst, 1, DW_OP_LLVM_arg, 1, DW_OP_plus), $rdi, $r10, debug-location !514
    TEST64rr renamable $rdi, renamable $rdi, implicit-def $eflags, debug-location !515
    JCC_1 %bb.2, 4, implicit $eflags, debug-location !517
  
  bb.1.if.then:
    successors: %bb.2(0x80000000)
    liveins: $rdi, $r10, $rbp, $r15, $r14, $r13, $r12, $rbx
  
    frame-setup PUSH64r killed $rbp, implicit-def $rsp, implicit $rsp
    CFI_INSTRUCTION def_cfa_offset 16
    frame-setup PUSH64r killed $r15, implicit-def $rsp, implicit $rsp
    CFI_INSTRUCTION def_cfa_offset 24
    frame-setup PUSH64r killed $r14, implicit-def $rsp, implicit $rsp
    CFI_INSTRUCTION def_cfa_offset 32
    frame-setup PUSH64r killed $r13, implicit-def $rsp, implicit $rsp
    CFI_INSTRUCTION def_cfa_offset 40
    frame-setup PUSH64r killed $r12, implicit-def $rsp, implicit $rsp
    CFI_INSTRUCTION def_cfa_offset 48
    frame-setup PUSH64r killed $rbx, implicit-def $rsp, implicit $rsp
    CFI_INSTRUCTION def_cfa_offset 56
    CFI_INSTRUCTION offset $rbx, -56
    CFI_INSTRUCTION offset $r12, -48
    CFI_INSTRUCTION offset $r13, -40
    CFI_INSTRUCTION offset $r14, -32
    CFI_INSTRUCTION offset $r15, -24
    CFI_INSTRUCTION offset $rbp, -16
    MOV64mr $rsp, 1, $noreg, -8, $noreg, killed renamable $rdi :: (store (s64) into %stack.0)
    MOV64mr $rsp, 1, $noreg, -16, $noreg, killed renamable $r10 :: (store (s64) into %stack.1)
    INLINEASM &"", 1, 12, implicit-def dead early-clobber $rax, 12, implicit-def dead early-clobber $rbx, 12, implicit-def dead early-clobber $rcx, 12, implicit-def dead early-clobber $rdx, 12, implicit-def dead early-clobber $rsi, 12, implicit-def dead early-clobber $rdi, 12, implicit-def dead early-clobber $rbp, 12, implicit-def dead early-clobber $r8, 12, implicit-def dead early-clobber $r9, 12, implicit-def dead early-clobber $r10, 12, implicit-def dead early-clobber $r11, 12, implicit-def dead early-clobber $r12, 12, implicit-def dead early-clobber $r13, 12, implicit-def dead early-clobber $r14, 12, implicit-def dead early-clobber $r15, 12, implicit-def dead early-clobber $eflags, !520, debug-location !518
    renamable $rdi = MOV64rm $rsp, 1, $noreg, -8, $noreg :: (load (s64) from %stack.0)
    renamable $r10 = MOV64rm $rsp, 1, $noreg, -16, $noreg :: (load (s64) from %stack.1)
    ; Clobber stack location to force variable location to move to $rdi.
    $rax = MOV64ri 0
    MOV64mr $rsp, 1, _, -8, _, renamable $rax :: (store (s64) into %stack.0)
    MOV64mr $rsp, 1, _, -16, _, killed renamable $rax :: (store (s64) into %stack.1)
    $rbx = frame-destroy POP64r implicit-def $rsp, implicit $rsp
    CFI_INSTRUCTION def_cfa_offset 48
    $r12 = frame-destroy POP64r implicit-def $rsp, implicit $rsp
    CFI_INSTRUCTION def_cfa_offset 40
    $r13 = frame-destroy POP64r implicit-def $rsp, implicit $rsp
    CFI_INSTRUCTION def_cfa_offset 32
    $r14 = frame-destroy POP64r implicit-def $rsp, implicit $rsp
    CFI_INSTRUCTION def_cfa_offset 24
    $r15 = frame-destroy POP64r implicit-def $rsp, implicit $rsp
    CFI_INSTRUCTION def_cfa_offset 16
    $rbp = frame-destroy POP64r implicit-def $rsp, implicit $rsp
    CFI_INSTRUCTION def_cfa_offset 8
  
  bb.2.if.end:
    liveins: $rdi, $rbx, $r12, $r13, $r14, $r15, $rbp
  
    renamable $eax = MOV32rm killed renamable $rdi, 1, $noreg, 4, $noreg, debug-location !523 :: (load (s32) from %ir.add.ptr, !tbaa !24)
    RET64 $eax, debug-location !528



...
---
# This second function has been appended as a regression test against a
# crash, caused by expressions being created from spill restores that did
# not preserve fragment information. Test that no empty expressions are
# created at all, and the last block describes both variable fragments.

# CHECK-LABEL: name: g
# CHECK-NOT: !DIExpression()
# CHECK-LABEL: bb.2.if.end:
# CHECK:       DBG_VALUE $rdi, $noreg, ![[QVAR]], !DIExpression(DW_OP_LLVM_fragment, 0, 32)
# CHECK-NEXT:  DBG_VALUE $rbx, $noreg, ![[QVAR]], !DIExpression(DW_OP_LLVM_fragment, 32, 32)

name:            g
alignment:       4
tracksRegLiveness: true
liveins:         
  - { reg: '$rdi', virtual-reg: '' }
frameInfo:       
  stackSize:       48
  offsetAdjustment: -48
  maxAlignment:    8
  cvBytesOfCalleeSavedRegisters: 48
  localFrameSize:  0
fixedStack:      
  - { id: 0, type: spill-slot, offset: -56, size: 8, alignment: 8, stack-id: default,
      callee-saved-register: '$rbx', callee-saved-restored: true, debug-info-variable: '', 
      debug-info-expression: '', debug-info-location: '' }
  - { id: 1, type: spill-slot, offset: -48, size: 8, alignment: 16, stack-id: default,
      callee-saved-register: '$r12', callee-saved-restored: true, debug-info-variable: '', 
      debug-info-expression: '', debug-info-location: '' }
  - { id: 2, type: spill-slot, offset: -40, size: 8, alignment: 8, stack-id: default,
      callee-saved-register: '$r13', callee-saved-restored: true, debug-info-variable: '', 
      debug-info-expression: '', debug-info-location: '' }
  - { id: 3, type: spill-slot, offset: -32, size: 8, alignment: 16, stack-id: default,
      callee-saved-register: '$r14', callee-saved-restored: true, debug-info-variable: '', 
      debug-info-expression: '', debug-info-location: '' }
  - { id: 4, type: spill-slot, offset: -24, size: 8, alignment: 8, stack-id: default,
      callee-saved-register: '$r15', callee-saved-restored: true, debug-info-variable: '', 
      debug-info-expression: '', debug-info-location: '' }
  - { id: 5, type: spill-slot, offset: -16, size: 8, alignment: 16, stack-id: default,
      callee-saved-register: '$rbp', callee-saved-restored: true, debug-info-variable: '', 
      debug-info-expression: '', debug-info-location: '' }
stack:           
  - { id: 0, name: '', type: spill-slot, offset: -64, size: 8, alignment: 8, 
      stack-id: default, callee-saved-register: '', callee-saved-restored: true,
      debug-info-variable: '', debug-info-expression: '', debug-info-location: '' }
constants:       []
body:             |
  bb.0.entry:
    successors: %bb.1(0x50000000)
    liveins: $rdi, $rbx, $r12, $r13, $r14, $r15, $rbp
  
    DBG_VALUE $rdi, $noreg, !113, !DIExpression(DW_OP_LLVM_fragment, 0, 32), debug-location !114
    TEST64rr renamable $rdi, renamable $rdi, implicit-def $eflags, debug-location !115
    JMP_1 %bb.1, implicit $eflags, debug-location !117
  
  bb.1.if.then:
    successors: %bb.2(0x80000000)
    liveins: $rdi, $rbp, $r15, $r14, $r13, $r12, $rbx
  
    MOV64mr $rsp, 1, $noreg, -8, $noreg, killed renamable $rdi :: (store 8 into %stack.0)
    renamable $rdi = MOV64rm $rsp, 1, $noreg, -8, $noreg :: (load 8 from %stack.0)
  
  bb.2.if.end:
    liveins: $rdi, $rbx, $r12, $r13, $r14, $r15, $rbp
  
    DBG_VALUE $rbx, $noreg, !113, !DIExpression(DW_OP_LLVM_fragment, 32, 32), debug-location !114
    MOV64mr $rsp, 1, $noreg, -8, $noreg, killed renamable $rbx :: (store 8 into %stack.0)
    renamable $rsi = MOV64rm $rsp, 1, $noreg, -8, $noreg :: (load 8 from %stack.0)

    renamable $eax = MOV32rm killed renamable $rsi, 1, $noreg, 4, $noreg, debug-location !123 :: (load 4 from %ir.add.ptr, !tbaa !24)
    $rdi = MOV64ri 0
    RETQ $eax, debug-location !128

...<|MERGE_RESOLUTION|>--- conflicted
+++ resolved
@@ -1,15 +1,7 @@
-# RUN: llc -run-pass livedebugvalues -march=x86-64 -o - %s \
-# RUN:  -experimental-debug-variable-locations=true | FileCheck %s
+# RUN: llc -run-pass livedebugvalues -march=x86-64 -o - %s | FileCheck %s
 
 # Generated from the following source with:
 # clang -g -mllvm -stop-before=livedebugvalues -S -O2 test.c -o test.mir
-# Then more functions added to test for extra behaviours with complex
-# expressions:
-#   'g': test for a crash from PR42773
-#   'h': complex expressions should be restored
-#   'i': spills should be restored across block boundaries
-#   'j': indirect DBG_VALUEs should be indirect after restoration
-#   'k': variadic debug values should be restored
 
 # #define FORCE_SPILL() \
 #   __asm volatile("" : : : \
@@ -22,24 +14,6 @@
 #   return *(p + 1);
 # }
 
-<<<<<<< HEAD
-# Pick out DILocalVariable numbers for "p", "q" and "r" etc
-# CHECK: ![[PVAR:[0-9]+]] = !DILocalVariable(name: "p",
-# CHECK: ![[QVAR:[0-9]+]] = !DILocalVariable(name: "q",
-# CHECK: ![[RVAR:[0-9]+]] = !DILocalVariable(name: "r",
-# CHECK: ![[SVAR:[0-9]+]] = !DILocalVariable(name: "s",
-# CHECK: ![[TVAR:[0-9]+]] = !DILocalVariable(name: "t",
-# CHECK: ![[UVAR:[0-9]+]] = !DILocalVariable(name: "u",
-
-# Ascertain that the spill has been recognized and manifested in a DBG_VALUE.
-# CHECK: MOV64mr $rsp,{{.*-8.*}}killed{{.*}}$rdi :: (store (s64) into %stack.0)
-# CHECK-NEXT: DBG_VALUE $rsp,{{.*}}![[PVAR]],{{.*}}!DIExpression(DW_OP_constu, 8, DW_OP_minus)
-
-# Check for the restore.
-# CHECK: $rdi = MOV64rm $rsp,{{.*-8.*}}:: (load (s64) from %stack.0)
-# CHECK-NEXT: $rax = MOV64ri 0
-# CHECK-NEXT: MOV64mr
-=======
 # Pick out DILocalVariable numbers for "p" and "q"
 # CHECK: ![[PVAR:[0-9]+]] = !DILocalVariable(name: "p",
 # CHECK: ![[QVAR:[0-9]+]] = !DILocalVariable(name: "q",
@@ -50,7 +24,6 @@
 
 # Check for the restore.
 # CHECK: $rdi = MOV64rm $rsp,{{.*-8.*}}:: (load 8 from %stack.0)
->>>>>>> cb02aa7e
 # CHECK-NEXT: DBG_VALUE $rdi,{{.*}}![[PVAR]], !DIExpression()
 
 --- |
@@ -86,79 +59,6 @@
     ret i32 %0, !dbg !128
   }
  
-<<<<<<< HEAD
-  define dso_local i32 @h(i32* readonly %p) local_unnamed_addr !dbg !207 {
-  entry:
-    call void @llvm.dbg.value(metadata i32* %p, metadata !213, metadata !DIExpression()), !dbg !214
-    %tobool = icmp eq i32* %p, null, !dbg !215
-    br i1 %tobool, label %if.end, label %if.then, !dbg !217
-  
-  if.then:                                          ; preds = %entry
-    tail call void asm sideeffect "", "~{rax},~{rbx},~{rcx},~{rdx},~{rsi},~{rdi},~{rbp},~{r8},~{r9},~{r10},~{r11},~{r12},~{r13},~{r14},~{r15},~{dirflag},~{fpsr},~{flags}"(), !dbg !218, !srcloc !220
-    br label %if.end, !dbg !221
-  
-  if.end:                                           ; preds = %entry, %if.then
-    %add.ptr = getelementptr inbounds i32, i32* %p, i64 1, !dbg !222
-    %0 = load i32, i32* %add.ptr, align 4, !dbg !223, !tbaa !24
-    ret i32 %0, !dbg !228
-  }
-
-  define dso_local i32 @i(i32* readonly %p) local_unnamed_addr !dbg !307 {
-  entry:
-    br label %foo
-
-  foo:
-    call void @llvm.dbg.value(metadata i32* %p, metadata !313, metadata !DIExpression()), !dbg !314
-    %tobool = icmp eq i32* %p, null, !dbg !315
-    br i1 %tobool, label %if.end, label %if.then, !dbg !317
-  
-  if.then:                                          ; preds = %entry
-    tail call void asm sideeffect "", "~{rax},~{rbx},~{rcx},~{rdx},~{rsi},~{rdi},~{rbp},~{r8},~{r9},~{r10},~{r11},~{r12},~{r13},~{r14},~{r15},~{dirflag},~{fpsr},~{flags}"(), !dbg !318, !srcloc !320
-    br label %if.end, !dbg !321
-  
-  if.end:                                           ; preds = %entry, %if.then
-    %add.ptr = getelementptr inbounds i32, i32* %p, i64 1, !dbg !322
-    %0 = load i32, i32* %add.ptr, align 4, !dbg !323, !tbaa !24
-    ret i32 %0, !dbg !328
-  }
-
-  define dso_local i32 @j(i32* readonly %p) local_unnamed_addr !dbg !402 {
-  entry:
-    br label %foo
-
-  foo:
-    call void @llvm.dbg.value(metadata i32* %p, metadata !404, metadata !DIExpression()), !dbg !405
-    %tobool = icmp eq i32* %p, null, !dbg !406
-    br i1 %tobool, label %if.end, label %if.then, !dbg !408
-  
-  if.then:                                          ; preds = %entry
-    tail call void asm sideeffect "", "~{rax},~{rbx},~{rcx},~{rdx},~{rsi},~{rdi},~{rbp},~{r8},~{r9},~{r10},~{r11},~{r12},~{r13},~{r14},~{r15},~{dirflag},~{fpsr},~{flags}"(), !dbg !409, !srcloc !411
-    br label %if.end, !dbg !412
-  
-  if.end:                                           ; preds = %entry, %if.then
-    %add.ptr = getelementptr inbounds i32, i32* %p, i64 1, !dbg !413
-    %0 = load i32, i32* %add.ptr, align 4, !dbg !414, !tbaa !24
-    ret i32 %0, !dbg !415
-  }
- 
-  define dso_local i32 @k(i32* readonly %p) local_unnamed_addr !dbg !507 {
-  entry:
-    call void @llvm.dbg.value(metadata i32* %p, metadata !513, metadata !DIExpression()), !dbg !514
-    %tobool = icmp eq i32* %p, null, !dbg !515
-    br i1 %tobool, label %if.end, label %if.then, !dbg !517
-  
-  if.then:                                          ; preds = %entry
-    tail call void asm sideeffect "", "~{rax},~{rbx},~{rcx},~{rdx},~{rsi},~{rdi},~{rbp},~{r8},~{r9},~{r10},~{r11},~{r12},~{r13},~{r14},~{r15},~{dirflag},~{fpsr},~{flags}"(), !dbg !518, !srcloc !520
-    br label %if.end, !dbg !521
-  
-  if.end:                                           ; preds = %entry, %if.then
-    %add.ptr = getelementptr inbounds i32, i32* %p, i64 1, !dbg !522
-    %0 = load i32, i32* %add.ptr, align 4, !dbg !523, !tbaa !24
-    ret i32 %0, !dbg !528
-  }
-
-=======
->>>>>>> cb02aa7e
   declare void @llvm.dbg.value(metadata, metadata, metadata)
   
   !llvm.dbg.cu = !{!0}
@@ -194,14 +94,8 @@
   !26 = !{!"omnipotent char", !27, i64 0}
   !27 = !{!"Simple C/C++ TBAA"}
   !28 = !DILocation(line: 9, column: 3, scope: !7)
-<<<<<<< HEAD
-  !29 = !DILocalVariable(name: "p0", scope: !7, file: !1, line: 5, type: !11)
-  !101 = !DIBasicType(name: "looong int", size: 64, encoding: DW_ATE_signed)
-  !107 = distinct !DISubprogram(name: "g", scope: !0, file: !1, line: 105, type: !8, scopeLine: 105, flags: DIFlagPrototyped, spFlags: DISPFlagDefinition | DISPFlagOptimized, unit: !0, retainedNodes: !112)
-=======
   !101 = !DIBasicType(name: "looong int", size: 64, encoding: DW_ATE_signed)
   !107 = distinct !DISubprogram(name: "g", scope: !1, file: !1, line: 105, type: !8, scopeLine: 105, flags: DIFlagPrototyped, spFlags: DISPFlagDefinition | DISPFlagOptimized, unit: !0, retainedNodes: !112)
->>>>>>> cb02aa7e
   !112 = !{!113}
   !113 = !DILocalVariable(name: "q", arg: 1, scope: !107, file: !1, line: 105, type: !101)
   !114 = !DILocation(line: 105, column: 12, scope: !107)
@@ -215,82 +109,18 @@
   !122 = !DILocation(line: 109, column: 14, scope: !107)
   !123 = !DILocation(line: 109, column: 10, scope: !107)
   !128 = !DILocation(line: 109, column: 3, scope: !107)
-<<<<<<< HEAD
-  !201 = !DIBasicType(name: "looong int", size: 64, encoding: DW_ATE_signed)
-  !207 = distinct !DISubprogram(name: "g", scope: !0, file: !1, line: 105, type: !8, scopeLine: 105, flags: DIFlagPrototyped, spFlags: DISPFlagDefinition | DISPFlagOptimized, unit: !0, retainedNodes: !212)
-  !212 = !{!213}
-  !213 = !DILocalVariable(name: "r", arg: 1, scope: !207, file: !1, line: 105, type: !201)
-  !214 = !DILocation(line: 105, column: 12, scope: !207)
-  !215 = !DILocation(line: 106, column: 7, scope: !216)
-  !216 = distinct !DILexicalBlock(scope: !207, file: !1, line: 106, column: 7)
-  !217 = !DILocation(line: 106, column: 7, scope: !207)
-  !218 = !DILocation(line: 107, column: 5, scope: !219)
-  !219 = distinct !DILexicalBlock(scope: !216, file: !1, line: 106, column: 10)
-  !220 = !{i32 -2147471544}
-  !221 = !DILocation(line: 108, column: 3, scope: !219)
-  !222 = !DILocation(line: 109, column: 14, scope: !207)
-  !223 = !DILocation(line: 109, column: 10, scope: !207)
-  !228 = !DILocation(line: 109, column: 3, scope: !207)
-  !301 = !DIBasicType(name: "looong int", size: 64, encoding: DW_ATE_signed)
-  !307 = distinct !DISubprogram(name: "g", scope: !0, file: !1, line: 105, type: !8, scopeLine: 105, flags: DIFlagPrototyped, spFlags: DISPFlagDefinition | DISPFlagOptimized, unit: !0, retainedNodes: !312)
-  !312 = !{!313}
-  !313 = !DILocalVariable(name: "s", arg: 1, scope: !307, file: !1, line: 105, type: !301)
-  !314 = !DILocation(line: 105, column: 12, scope: !307)
-  !315 = !DILocation(line: 106, column: 7, scope: !316)
-  !316 = distinct !DILexicalBlock(scope: !307, file: !1, line: 106, column: 7)
-  !317 = !DILocation(line: 106, column: 7, scope: !307)
-  !318 = !DILocation(line: 107, column: 5, scope: !319)
-  !319 = distinct !DILexicalBlock(scope: !316, file: !1, line: 106, column: 10)
-  !320 = !{i32 -2147471544}
-  !321 = !DILocation(line: 108, column: 3, scope: !319)
-  !322 = !DILocation(line: 109, column: 14, scope: !307)
-  !323 = !DILocation(line: 109, column: 10, scope: !307)
-  !328 = !DILocation(line: 109, column: 3, scope: !307)
-  !401 = !DIBasicType(name: "looong int", size: 64, encoding: DW_ATE_signed)
-  !402 = distinct !DISubprogram(name: "j", scope: !0, file: !1, line: 105, type: !8, scopeLine: 105, flags: DIFlagPrototyped, spFlags: DISPFlagDefinition | DISPFlagOptimized, unit: !0, retainedNodes: !403)
-  !403 = !{!404}
-  !404 = !DILocalVariable(name: "t", arg: 1, scope: !402, file: !1, line: 105, type: !401)
-  !405 = !DILocation(line: 105, column: 12, scope: !402)
-  !406 = !DILocation(line: 106, column: 7, scope: !407)
-  !407 = distinct !DILexicalBlock(scope: !402, file: !1, line: 106, column: 7)
-  !408 = !DILocation(line: 106, column: 7, scope: !402)
-  !409 = !DILocation(line: 107, column: 5, scope: !410)
-  !410 = distinct !DILexicalBlock(scope: !407, file: !1, line: 106, column: 10)
-  !411 = !{i32 -2147471544}
-  !412 = !DILocation(line: 108, column: 3, scope: !410)
-  !413 = !DILocation(line: 109, column: 14, scope: !402)
-  !414 = !DILocation(line: 109, column: 10, scope: !402)
-  !415 = !DILocation(line: 109, column: 3, scope: !402)
-  !501 = !DIBasicType(name: "looong int", size: 64, encoding: DW_ATE_signed)
-  !507 = distinct !DISubprogram(name: "k", scope: !0, file: !1, line: 105, type: !8, scopeLine: 105, flags: DIFlagPrototyped, spFlags: DISPFlagDefinition | DISPFlagOptimized, unit: !0, retainedNodes: !512)
-  !512 = !{!513}
-  !513 = !DILocalVariable(name: "u", arg: 1, scope: !507, file: !1, line: 105, type: !501)
-  !514 = !DILocation(line: 105, column: 12, scope: !507)
-  !515 = !DILocation(line: 106, column: 7, scope: !516)
-  !516 = distinct !DILexicalBlock(scope: !507, file: !1, line: 106, column: 7)
-  !517 = !DILocation(line: 106, column: 7, scope: !507)
-  !518 = !DILocation(line: 107, column: 5, scope: !519)
-  !519 = distinct !DILexicalBlock(scope: !516, file: !1, line: 106, column: 10)
-  !520 = !{i32 -2147471544}
-  !521 = !DILocation(line: 108, column: 3, scope: !519)
-  !522 = !DILocation(line: 109, column: 14, scope: !507)
-  !523 = !DILocation(line: 109, column: 10, scope: !507)
-  !528 = !DILocation(line: 109, column: 3, scope: !507)
-=======
-
->>>>>>> cb02aa7e
+
 
 ...
 ---
 name:            f
-alignment:       16
+alignment:       4
 exposesReturnsTwice: false
 legalized:       false
 regBankSelected: false
 selected:        false
 failedISel:      false
 tracksRegLiveness: true
-debugInstrRef: true
 hasWinCFI:       false
 registers:       []
 liveins:         
@@ -370,12 +200,9 @@
     CFI_INSTRUCTION offset $r14, -32
     CFI_INSTRUCTION offset $r15, -24
     CFI_INSTRUCTION offset $rbp, -16
-    MOV64mr $rsp, 1, $noreg, -8, $noreg, killed renamable $rdi :: (store (s64) into %stack.0)
+    MOV64mr $rsp, 1, $noreg, -8, $noreg, killed renamable $rdi :: (store 8 into %stack.0)
     INLINEASM &"", 1, 12, implicit-def dead early-clobber $rax, 12, implicit-def dead early-clobber $rbx, 12, implicit-def dead early-clobber $rcx, 12, implicit-def dead early-clobber $rdx, 12, implicit-def dead early-clobber $rsi, 12, implicit-def dead early-clobber $rdi, 12, implicit-def dead early-clobber $rbp, 12, implicit-def dead early-clobber $r8, 12, implicit-def dead early-clobber $r9, 12, implicit-def dead early-clobber $r10, 12, implicit-def dead early-clobber $r11, 12, implicit-def dead early-clobber $r12, 12, implicit-def dead early-clobber $r13, 12, implicit-def dead early-clobber $r14, 12, implicit-def dead early-clobber $r15, 12, implicit-def dead early-clobber $eflags, !20, debug-location !18
-    renamable $rdi = MOV64rm $rsp, 1, $noreg, -8, $noreg :: (load (s64) from %stack.0)
-    ; Clobber stack location to force variable location to move to $rdi.
-    $rax = MOV64ri 0
-    MOV64mr $rsp, 1, _, -8, _, killed renamable $rax :: (store (s64) into %stack.0)
+    renamable $rdi = MOV64rm $rsp, 1, $noreg, -8, $noreg :: (load 8 from %stack.0)
     $rbx = frame-destroy POP64r implicit-def $rsp, implicit $rsp
     CFI_INSTRUCTION def_cfa_offset 48
     $r12 = frame-destroy POP64r implicit-def $rsp, implicit $rsp
@@ -392,541 +219,8 @@
   bb.2.if.end:
     liveins: $rdi, $rbx, $r12, $r13, $r14, $r15, $rbp
   
-    renamable $eax = MOV32rm killed renamable $rdi, 1, $noreg, 4, $noreg, debug-location !23 :: (load (s32) from %ir.add.ptr, !tbaa !24)
-    RET64 $eax, debug-location !28
-
-...
----
-# This second function has been appended as a regression test against a
-# crash, caused by expressions being created from spill restores that did
-# not preserve fragment information. Test that no empty expressions are
-# created at all, and the last block describes both variable fragments.
-
-# CHECK-LABEL: name: g
-# CHECK-NOT: !DIExpression()
-# CHECK-LABEL: bb.2.if.end:
-# CHECK:       DBG_VALUE $rbx, $noreg, ![[QVAR]], !DIExpression(DW_OP_LLVM_fragment, 32, 32)
-# CHECK:       DBG_VALUE $rdi, $noreg, ![[QVAR]], !DIExpression(DW_OP_LLVM_fragment, 0, 32)
-
-name:            g
-alignment:       16
-tracksRegLiveness: true
-debugInstrRef: true
-liveins:         
-  - { reg: '$rdi', virtual-reg: '' }
-frameInfo:       
-  stackSize:       48
-  offsetAdjustment: -48
-  maxAlignment:    8
-  cvBytesOfCalleeSavedRegisters: 48
-  localFrameSize:  0
-fixedStack:      
-  - { id: 0, type: spill-slot, offset: -56, size: 8, alignment: 8, stack-id: default,
-      callee-saved-register: '$rbx', callee-saved-restored: true, debug-info-variable: '', 
-      debug-info-expression: '', debug-info-location: '' }
-  - { id: 1, type: spill-slot, offset: -48, size: 8, alignment: 16, stack-id: default,
-      callee-saved-register: '$r12', callee-saved-restored: true, debug-info-variable: '', 
-      debug-info-expression: '', debug-info-location: '' }
-  - { id: 2, type: spill-slot, offset: -40, size: 8, alignment: 8, stack-id: default,
-      callee-saved-register: '$r13', callee-saved-restored: true, debug-info-variable: '', 
-      debug-info-expression: '', debug-info-location: '' }
-  - { id: 3, type: spill-slot, offset: -32, size: 8, alignment: 16, stack-id: default,
-      callee-saved-register: '$r14', callee-saved-restored: true, debug-info-variable: '', 
-      debug-info-expression: '', debug-info-location: '' }
-  - { id: 4, type: spill-slot, offset: -24, size: 8, alignment: 8, stack-id: default,
-      callee-saved-register: '$r15', callee-saved-restored: true, debug-info-variable: '', 
-      debug-info-expression: '', debug-info-location: '' }
-  - { id: 5, type: spill-slot, offset: -16, size: 8, alignment: 16, stack-id: default,
-      callee-saved-register: '$rbp', callee-saved-restored: true, debug-info-variable: '', 
-      debug-info-expression: '', debug-info-location: '' }
-stack:           
-  - { id: 0, name: '', type: spill-slot, offset: -64, size: 8, alignment: 8, 
-      stack-id: default, callee-saved-register: '', callee-saved-restored: true,
-      debug-info-variable: '', debug-info-expression: '', debug-info-location: '' }
-constants:       []
-body:             |
-  bb.0.entry:
-    successors: %bb.1(0x50000000)
-    liveins: $rdi, $rbx, $r12, $r13, $r14, $r15, $rbp
-  
-    DBG_VALUE $rdi, $noreg, !113, !DIExpression(DW_OP_LLVM_fragment, 0, 32), debug-location !114
-    TEST64rr renamable $rdi, renamable $rdi, implicit-def $eflags, debug-location !115
-    JMP_1 %bb.1, implicit $eflags, debug-location !117
-  
-  bb.1.if.then:
-    successors: %bb.2(0x80000000)
-    liveins: $rdi, $rbp, $r15, $r14, $r13, $r12, $rbx
-  
-    MOV64mr $rsp, 1, $noreg, -8, $noreg, killed renamable $rdi :: (store (s64) into %stack.0)
-    renamable $rdi = MOV64rm $rsp, 1, $noreg, -8, $noreg :: (load (s64) from %stack.0)
-  
-  bb.2.if.end:
-    liveins: $rdi, $rbx, $r12, $r13, $r14, $r15, $rbp
-  
-    DBG_VALUE $rbx, $noreg, !113, !DIExpression(DW_OP_LLVM_fragment, 32, 32), debug-location !114
-    MOV64mr $rsp, 1, $noreg, -8, $noreg, killed renamable $rbx :: (store (s64) into %stack.0)
-    renamable $rsi = MOV64rm $rsp, 1, $noreg, -8, $noreg :: (load (s64) from %stack.0)
-
-    renamable $eax = MOV32rm killed renamable $rsi, 1, $noreg, 4, $noreg, debug-location !123 :: (load (s32) from %ir.add.ptr, !tbaa !24)
-    $rdi = MOV64ri 0
-    RET64 $eax, debug-location !128
-
-...
----
-# This third function tests that complex expressions are spilt, and restored
-# correctly within a basic block.
-
-# CHECK-LABEL: name: h
-# CHECK-LABEL: bb.0.entry:
-# CHECK:       DBG_VALUE $rdi, $noreg, ![[RVAR]], !DIExpression(DW_OP_plus_uconst, 1)
-# CHECK-LABEL: bb.1.if.then:
-# CHECK:       DBG_VALUE $rdi, $noreg, ![[RVAR]], !DIExpression(DW_OP_plus_uconst, 1)
-# CHECK:       DBG_VALUE $rsp, $noreg, ![[RVAR]], !DIExpression(DW_OP_constu, 8, DW_OP_minus, DW_OP_deref, DW_OP_plus_uconst, 1)
-# CHECK:       DBG_VALUE $rdi, $noreg, ![[RVAR]], !DIExpression(DW_OP_plus_uconst, 1)
-# CHECK-LABEL: bb.2.if.end:
-# CHECK:       DBG_VALUE $rdi, $noreg, ![[RVAR]], !DIExpression(DW_OP_plus_uconst, 1)
-
-name:            h
-alignment:       16
-tracksRegLiveness: true
-debugInstrRef: true
-liveins:         
-  - { reg: '$rdi', virtual-reg: '' }
-frameInfo:       
-  stackSize:       48
-  offsetAdjustment: -48
-  maxAlignment:    8
-  cvBytesOfCalleeSavedRegisters: 48
-  localFrameSize:  0
-fixedStack:      
-  - { id: 0, type: spill-slot, offset: -56, size: 8, alignment: 8, stack-id: default,
-      callee-saved-register: '$rbx', callee-saved-restored: true, debug-info-variable: '', 
-      debug-info-expression: '', debug-info-location: '' }
-  - { id: 1, type: spill-slot, offset: -48, size: 8, alignment: 16, stack-id: default,
-      callee-saved-register: '$r12', callee-saved-restored: true, debug-info-variable: '', 
-      debug-info-expression: '', debug-info-location: '' }
-  - { id: 2, type: spill-slot, offset: -40, size: 8, alignment: 8, stack-id: default,
-      callee-saved-register: '$r13', callee-saved-restored: true, debug-info-variable: '', 
-      debug-info-expression: '', debug-info-location: '' }
-  - { id: 3, type: spill-slot, offset: -32, size: 8, alignment: 16, stack-id: default,
-      callee-saved-register: '$r14', callee-saved-restored: true, debug-info-variable: '', 
-      debug-info-expression: '', debug-info-location: '' }
-  - { id: 4, type: spill-slot, offset: -24, size: 8, alignment: 8, stack-id: default,
-      callee-saved-register: '$r15', callee-saved-restored: true, debug-info-variable: '', 
-      debug-info-expression: '', debug-info-location: '' }
-  - { id: 5, type: spill-slot, offset: -16, size: 8, alignment: 16, stack-id: default,
-      callee-saved-register: '$rbp', callee-saved-restored: true, debug-info-variable: '', 
-      debug-info-expression: '', debug-info-location: '' }
-stack:           
-  - { id: 0, name: '', type: spill-slot, offset: -64, size: 8, alignment: 8, 
-      stack-id: default, callee-saved-register: '', callee-saved-restored: true,
-      debug-info-variable: '', debug-info-expression: '', debug-info-location: '' }
-constants:       []
-body:             |
-  bb.0.entry:
-    successors: %bb.2(0x30000000), %bb.1(0x50000000)
-    liveins: $rdi, $rbx, $r12, $r13, $r14, $r15, $rbp
-  
-    DBG_VALUE $rdi, $noreg, !213, !DIExpression(DW_OP_plus_uconst, 1), debug-location !214
-    TEST64rr renamable $rdi, renamable $rdi, implicit-def $eflags, debug-location !215
-    JCC_1 %bb.2, 4, implicit $eflags, debug-location !217
-  
-  bb.1.if.then:
-    successors: %bb.2(0x80000000)
-    liveins: $rdi, $rbp, $r15, $r14, $r13, $r12, $rbx
-  
-    frame-setup PUSH64r killed $rbp, implicit-def $rsp, implicit $rsp
-    CFI_INSTRUCTION def_cfa_offset 16
-    frame-setup PUSH64r killed $r15, implicit-def $rsp, implicit $rsp
-    CFI_INSTRUCTION def_cfa_offset 24
-    frame-setup PUSH64r killed $r14, implicit-def $rsp, implicit $rsp
-    CFI_INSTRUCTION def_cfa_offset 32
-    frame-setup PUSH64r killed $r13, implicit-def $rsp, implicit $rsp
-    CFI_INSTRUCTION def_cfa_offset 40
-    frame-setup PUSH64r killed $r12, implicit-def $rsp, implicit $rsp
-    CFI_INSTRUCTION def_cfa_offset 48
-    frame-setup PUSH64r killed $rbx, implicit-def $rsp, implicit $rsp
-    CFI_INSTRUCTION def_cfa_offset 56
-    CFI_INSTRUCTION offset $rbx, -56
-    CFI_INSTRUCTION offset $r12, -48
-    CFI_INSTRUCTION offset $r13, -40
-    CFI_INSTRUCTION offset $r14, -32
-    CFI_INSTRUCTION offset $r15, -24
-    CFI_INSTRUCTION offset $rbp, -16
-    MOV64mr $rsp, 1, $noreg, -8, $noreg, killed renamable $rdi :: (store (s64) into %stack.0)
-    INLINEASM &"", 1, 12, implicit-def dead early-clobber $rax, 12, implicit-def dead early-clobber $rbx, 12, implicit-def dead early-clobber $rcx, 12, implicit-def dead early-clobber $rdx, 12, implicit-def dead early-clobber $rsi, 12, implicit-def dead early-clobber $rdi, 12, implicit-def dead early-clobber $rbp, 12, implicit-def dead early-clobber $r8, 12, implicit-def dead early-clobber $r9, 12, implicit-def dead early-clobber $r10, 12, implicit-def dead early-clobber $r11, 12, implicit-def dead early-clobber $r12, 12, implicit-def dead early-clobber $r13, 12, implicit-def dead early-clobber $r14, 12, implicit-def dead early-clobber $r15, 12, implicit-def dead early-clobber $eflags, !220, debug-location !218
-    renamable $rdi = MOV64rm $rsp, 1, $noreg, -8, $noreg :: (load (s64) from %stack.0)
-    ; Clobber stack location to force variable location to move to $rdi.
-    $rax = MOV64ri 0
-    MOV64mr $rsp, 1, _, -8, _, killed renamable $rax :: (store (s64) into %stack.0)
-    $rbx = frame-destroy POP64r implicit-def $rsp, implicit $rsp
-    CFI_INSTRUCTION def_cfa_offset 48
-    $r12 = frame-destroy POP64r implicit-def $rsp, implicit $rsp
-    CFI_INSTRUCTION def_cfa_offset 40
-    $r13 = frame-destroy POP64r implicit-def $rsp, implicit $rsp
-    CFI_INSTRUCTION def_cfa_offset 32
-    $r14 = frame-destroy POP64r implicit-def $rsp, implicit $rsp
-    CFI_INSTRUCTION def_cfa_offset 24
-    $r15 = frame-destroy POP64r implicit-def $rsp, implicit $rsp
-    CFI_INSTRUCTION def_cfa_offset 16
-    $rbp = frame-destroy POP64r implicit-def $rsp, implicit $rsp
-    CFI_INSTRUCTION def_cfa_offset 8
-  
-  bb.2.if.end:
-    liveins: $rdi, $rbx, $r12, $r13, $r14, $r15, $rbp
-  
-    renamable $eax = MOV32rm killed renamable $rdi, 1, $noreg, 4, $noreg, debug-location !223 :: (load (s32) from %ir.add.ptr, !tbaa !24)
-    RET64 $eax, debug-location !228
-
-
-
-...
----
-# Function four: test that spill restores are detected across block
-# boundaries. The spill has been moved to bb.1, children of which are
-# bb 2 and 3, neither of which modifies the stack loc. The exit block (3)
-# should still be tracking the spill, and restore it on stack load.
-
-# Summary: loc is in $rdi in bb0, spills to stack in bb1, remains in stack
-# in bb2, starts in stack then loaded in bb3.
-
-# CHECK-LABEL: name: i
-# CHECK-LABEL: bb.0.entry:
-# CHECK:       DBG_VALUE $rdi, $noreg, ![[SVAR]], !DIExpression(DW_OP_plus_uconst, 1)
-# CHECK-LABEL: bb.1.foo:
-# CHECK:       DBG_VALUE $rdi, $noreg, ![[SVAR]], !DIExpression(DW_OP_plus_uconst, 1)
-# CHECK:       DBG_VALUE $rsp, $noreg, ![[SVAR]], !DIExpression(DW_OP_constu, 8, DW_OP_minus, DW_OP_deref, DW_OP_plus_uconst, 1)
-# CHECK-LABEL: bb.2.if.then:
-# CHECK:       DBG_VALUE $rsp, $noreg, ![[SVAR]], !DIExpression(DW_OP_constu, 8, DW_OP_minus, DW_OP_deref, DW_OP_plus_uconst, 1)
-# CHECK-LABEL: bb.3.if.end
-# CHECK:       DBG_VALUE $rsp, $noreg, ![[SVAR]], !DIExpression(DW_OP_constu, 8, DW_OP_minus, DW_OP_deref, DW_OP_plus_uconst, 1)
-# CHECK:       DBG_VALUE $rdi, $noreg, ![[SVAR]], !DIExpression(DW_OP_plus_uconst, 1)
-name:            i
-alignment:       16
-tracksRegLiveness: true
-debugInstrRef: true
-liveins:         
-  - { reg: '$rdi', virtual-reg: '' }
-frameInfo:       
-  stackSize:       48
-  offsetAdjustment: -48
-  maxAlignment:    8
-  cvBytesOfCalleeSavedRegisters: 48
-  localFrameSize:  0
-fixedStack:      
-  - { id: 0, type: spill-slot, offset: -56, size: 8, alignment: 8, stack-id: default,
-      callee-saved-register: '$rbx', callee-saved-restored: true, debug-info-variable: '', 
-      debug-info-expression: '', debug-info-location: '' }
-  - { id: 1, type: spill-slot, offset: -48, size: 8, alignment: 16, stack-id: default,
-      callee-saved-register: '$r12', callee-saved-restored: true, debug-info-variable: '', 
-      debug-info-expression: '', debug-info-location: '' }
-  - { id: 2, type: spill-slot, offset: -40, size: 8, alignment: 8, stack-id: default,
-      callee-saved-register: '$r13', callee-saved-restored: true, debug-info-variable: '', 
-      debug-info-expression: '', debug-info-location: '' }
-  - { id: 3, type: spill-slot, offset: -32, size: 8, alignment: 16, stack-id: default,
-      callee-saved-register: '$r14', callee-saved-restored: true, debug-info-variable: '', 
-      debug-info-expression: '', debug-info-location: '' }
-  - { id: 4, type: spill-slot, offset: -24, size: 8, alignment: 8, stack-id: default,
-      callee-saved-register: '$r15', callee-saved-restored: true, debug-info-variable: '', 
-      debug-info-expression: '', debug-info-location: '' }
-  - { id: 5, type: spill-slot, offset: -16, size: 8, alignment: 16, stack-id: default,
-      callee-saved-register: '$rbp', callee-saved-restored: true, debug-info-variable: '', 
-      debug-info-expression: '', debug-info-location: '' }
-stack:           
-  - { id: 0, name: '', type: spill-slot, offset: -64, size: 8, alignment: 8, 
-      stack-id: default, callee-saved-register: '', callee-saved-restored: true,
-      debug-info-variable: '', debug-info-expression: '', debug-info-location: '' }
-constants:       []
-body:             |
-  bb.0.entry:
-    successors: %bb.1
-    liveins: $rdi, $rbx, $r12, $r13, $r14, $r15, $rbp
-
-    DBG_VALUE $rdi, $noreg, !313, !DIExpression(DW_OP_plus_uconst, 1), debug-location !314
-    JMP_1 %bb.1, debug-location !317
-
-  bb.1.foo:
-    successors: %bb.3(0x30000000), %bb.2(0x50000000)
-    liveins: $rdi, $rbx, $r12, $r13, $r14, $r15, $rbp
-  
-    $rax = COPY $rdi
-    MOV64mr $rsp, 1, $noreg, -8, $noreg, killed renamable $rdi :: (store (s64) into %stack.0)
-    $rdi = MOV64ri 0
-    TEST64rr $rax, renamable $rax, implicit-def $eflags, debug-location !315
-    JCC_1 %bb.3, 4, implicit $eflags, debug-location !317
-  
-  bb.2.if.then:
-    successors: %bb.3(0x80000000)
-    liveins: $rbp, $r15, $r14, $r13, $r12, $rbx
-  
-    frame-setup PUSH64r killed $rbp, implicit-def $rsp, implicit $rsp
-    CFI_INSTRUCTION def_cfa_offset 16
-    frame-setup PUSH64r killed $r15, implicit-def $rsp, implicit $rsp
-    CFI_INSTRUCTION def_cfa_offset 24
-    frame-setup PUSH64r killed $r14, implicit-def $rsp, implicit $rsp
-    CFI_INSTRUCTION def_cfa_offset 32
-    frame-setup PUSH64r killed $r13, implicit-def $rsp, implicit $rsp
-    CFI_INSTRUCTION def_cfa_offset 40
-    frame-setup PUSH64r killed $r12, implicit-def $rsp, implicit $rsp
-    CFI_INSTRUCTION def_cfa_offset 48
-    frame-setup PUSH64r killed $rbx, implicit-def $rsp, implicit $rsp
-    CFI_INSTRUCTION def_cfa_offset 56
-    CFI_INSTRUCTION offset $rbx, -56
-    CFI_INSTRUCTION offset $r12, -48
-    CFI_INSTRUCTION offset $r13, -40
-    CFI_INSTRUCTION offset $r14, -32
-    CFI_INSTRUCTION offset $r15, -24
-    CFI_INSTRUCTION offset $rbp, -16
-    INLINEASM &"", 1, 12, implicit-def dead early-clobber $rax, 12, implicit-def dead early-clobber $rbx, 12, implicit-def dead early-clobber $rcx, 12, implicit-def dead early-clobber $rdx, 12, implicit-def dead early-clobber $rsi, 12, implicit-def dead early-clobber $rdi, 12, implicit-def dead early-clobber $rbp, 12, implicit-def dead early-clobber $r8, 12, implicit-def dead early-clobber $r9, 12, implicit-def dead early-clobber $r10, 12, implicit-def dead early-clobber $r11, 12, implicit-def dead early-clobber $r12, 12, implicit-def dead early-clobber $r13, 12, implicit-def dead early-clobber $r14, 12, implicit-def dead early-clobber $r15, 12, implicit-def dead early-clobber $eflags, !320, debug-location !318
-    $rbx = frame-destroy POP64r implicit-def $rsp, implicit $rsp
-    CFI_INSTRUCTION def_cfa_offset 48
-    $r12 = frame-destroy POP64r implicit-def $rsp, implicit $rsp
-    CFI_INSTRUCTION def_cfa_offset 40
-    $r13 = frame-destroy POP64r implicit-def $rsp, implicit $rsp
-    CFI_INSTRUCTION def_cfa_offset 32
-    $r14 = frame-destroy POP64r implicit-def $rsp, implicit $rsp
-    CFI_INSTRUCTION def_cfa_offset 24
-    $r15 = frame-destroy POP64r implicit-def $rsp, implicit $rsp
-    CFI_INSTRUCTION def_cfa_offset 16
-    $rbp = frame-destroy POP64r implicit-def $rsp, implicit $rsp
-    CFI_INSTRUCTION def_cfa_offset 8
-  
-  bb.3.if.end:
-    liveins: $rbx, $r12, $r13, $r14, $r15, $rbp
-  
-    renamable $rdi = MOV64rm $rsp, 1, $noreg, -8, $noreg :: (load (s64) from %stack.0)
-    ; Clobber stack location to force variable location to move to $rdi.
-    $rax = MOV64ri 0
-    MOV64mr $rsp, 1, _, -8, _, killed renamable $rax :: (store (s64) into %stack.0)
-    renamable $eax = MOV32rm killed renamable $rdi, 1, $noreg, 4, $noreg, debug-location !323 :: (load (s32) from %ir.add.ptr, !tbaa !24)
-    RET64 $eax, debug-location !328
-
-...
----
-# Test that if an unspilt DBG_VALUE starts as an indirect DBG_VALUE, then it
-# is restored as an indirect DBG_VALUE. FIXME: Note that for the intervening
-# period of being a spilt location there is still a missing layer of
-# indirection.
-
-# CHECK-LABEL: name: j
-# CHECK-LABEL: bb.0.entry:
-# CHECK:       DBG_VALUE $rdi, 0, ![[TVAR]], !DIExpression()
-# CHECK-LABEL: bb.1.if.then:
-# CHECK:       DBG_VALUE $rsp, 0, ![[TVAR]], !DIExpression(DW_OP_constu, 8, DW_OP_minus, DW_OP_deref)
-# CHECK:       INLINEASM
-# CHECK:       DBG_VALUE ${{[a-zA-Z0-9]+}}, 0, ![[TVAR]], !DIExpression()
-# CHECK-LABEL: bb.2.if.end
-
-name:            j
-tracksRegLiveness: true
-debugInstrRef: true
-liveins:         
-  - { reg: '$rdi', virtual-reg: '' }
-frameInfo:       
-  stackSize:       48
-  offsetAdjustment: -48
-  maxAlignment:    8
-  cvBytesOfCalleeSavedRegisters: 48
-fixedStack:      
-  - { id: 0, type: spill-slot, offset: -56, size: 8, alignment: 8, stack-id: default,
-      callee-saved-register: '$rbx', callee-saved-restored: true, debug-info-variable: '', 
-      debug-info-expression: '', debug-info-location: '' }
-  - { id: 1, type: spill-slot, offset: -48, size: 8, alignment: 16, stack-id: default,
-      callee-saved-register: '$r12', callee-saved-restored: true, debug-info-variable: '', 
-      debug-info-expression: '', debug-info-location: '' }
-  - { id: 2, type: spill-slot, offset: -40, size: 8, alignment: 8, stack-id: default,
-      callee-saved-register: '$r13', callee-saved-restored: true, debug-info-variable: '', 
-      debug-info-expression: '', debug-info-location: '' }
-  - { id: 3, type: spill-slot, offset: -32, size: 8, alignment: 16, stack-id: default,
-      callee-saved-register: '$r14', callee-saved-restored: true, debug-info-variable: '', 
-      debug-info-expression: '', debug-info-location: '' }
-  - { id: 4, type: spill-slot, offset: -24, size: 8, alignment: 8, stack-id: default,
-      callee-saved-register: '$r15', callee-saved-restored: true, debug-info-variable: '', 
-      debug-info-expression: '', debug-info-location: '' }
-  - { id: 5, type: spill-slot, offset: -16, size: 8, alignment: 16, stack-id: default,
-      callee-saved-register: '$rbp', callee-saved-restored: true, debug-info-variable: '', 
-      debug-info-expression: '', debug-info-location: '' }
-stack:           
-  - { id: 0, name: '', type: spill-slot, offset: -64, size: 8, alignment: 8, 
-      stack-id: default, callee-saved-register: '', callee-saved-restored: true,
-      debug-info-variable: '', debug-info-expression: '', debug-info-location: '' }
-constants:       []
-body:             |
-  bb.0.entry:
-    successors: %bb.2, %bb.1
-    liveins: $rdi, $rbx, $r12, $r13, $r14, $r15, $rbp
-  
-    DBG_VALUE $rdi, 0, !404, !DIExpression(), debug-location !405
-    DBG_VALUE $rdi, 0, !404, !DIExpression(), debug-location !405
-    TEST64rr renamable $rdi, renamable $rdi, implicit-def $eflags, debug-location !406
-    JCC_1 %bb.2, 4, implicit $eflags, debug-location !408
-  
-  bb.1.if.then:
-    successors: %bb.2
-    liveins: $rdi, $rbp, $r15, $r14, $r13, $r12, $rbx
-  
-    frame-setup PUSH64r killed $rbp, implicit-def $rsp, implicit $rsp
-    CFI_INSTRUCTION def_cfa_offset 16
-    frame-setup PUSH64r killed $r15, implicit-def $rsp, implicit $rsp
-    CFI_INSTRUCTION def_cfa_offset 24
-    frame-setup PUSH64r killed $r14, implicit-def $rsp, implicit $rsp
-    CFI_INSTRUCTION def_cfa_offset 32
-    frame-setup PUSH64r killed $r13, implicit-def $rsp, implicit $rsp
-    CFI_INSTRUCTION def_cfa_offset 40
-    frame-setup PUSH64r killed $r12, implicit-def $rsp, implicit $rsp
-    CFI_INSTRUCTION def_cfa_offset 48
-    frame-setup PUSH64r killed $rbx, implicit-def $rsp, implicit $rsp
-    CFI_INSTRUCTION def_cfa_offset 56
-    CFI_INSTRUCTION offset $rbx, -56
-    CFI_INSTRUCTION offset $r12, -48
-    CFI_INSTRUCTION offset $r13, -40
-    CFI_INSTRUCTION offset $r14, -32
-    CFI_INSTRUCTION offset $r15, -24
-    CFI_INSTRUCTION offset $rbp, -16
-    MOV64mr $rsp, 1, $noreg, -8, $noreg, killed renamable $rdi :: (store (s64) into %stack.0)
-    INLINEASM &"", 1, 12, implicit-def dead early-clobber $rax, 12, implicit-def dead early-clobber $rbx, 12, implicit-def dead early-clobber $rcx, 12, implicit-def dead early-clobber $rdx, 12, implicit-def dead early-clobber $rsi, 12, implicit-def dead early-clobber $rdi, 12, implicit-def dead early-clobber $rbp, 12, implicit-def dead early-clobber $r8, 12, implicit-def dead early-clobber $r9, 12, implicit-def dead early-clobber $r10, 12, implicit-def dead early-clobber $r11, 12, implicit-def dead early-clobber $r12, 12, implicit-def dead early-clobber $r13, 12, implicit-def dead early-clobber $r14, 12, implicit-def dead early-clobber $r15, 12, implicit-def dead early-clobber $eflags, !20, debug-location !409
-    renamable $rdi = MOV64rm $rsp, 1, $noreg, -8, $noreg :: (load (s64) from %stack.0)
-    ; Clobber stack location to force variable location to move to $rdi.
-    $rax = MOV64ri 0
-    MOV64mr $rsp, 1, _, -8, _, killed renamable $rax :: (store (s64) into %stack.0)
-    $rbx = frame-destroy POP64r implicit-def $rsp, implicit $rsp
-    CFI_INSTRUCTION def_cfa_offset 48
-    $r12 = frame-destroy POP64r implicit-def $rsp, implicit $rsp
-    CFI_INSTRUCTION def_cfa_offset 40
-    $r13 = frame-destroy POP64r implicit-def $rsp, implicit $rsp
-    CFI_INSTRUCTION def_cfa_offset 32
-    $r14 = frame-destroy POP64r implicit-def $rsp, implicit $rsp
-    CFI_INSTRUCTION def_cfa_offset 24
-    $r15 = frame-destroy POP64r implicit-def $rsp, implicit $rsp
-    CFI_INSTRUCTION def_cfa_offset 16
-    $rbp = frame-destroy POP64r implicit-def $rsp, implicit $rsp
-    CFI_INSTRUCTION def_cfa_offset 8
-  
-  bb.2.if.end:
-    liveins: $rdi, $rbx, $r12, $r13, $r14, $r15, $rbp
-  
-    renamable $eax = MOV32rm killed renamable $rdi, 1, $noreg, 4, $noreg, debug-location !414 :: (load (s32) from %ir.add.ptr, !tbaa !24)
-    RET64 $eax, debug-location !415
-
-...
----
-# Test that if the values used by a variable with a variadic debug value are
-# spilt and restored, we correctly track each value individually.
-# This third function tests that complex expressions are spilt, and restored
-# correctly within a basic block.
-
-# CHECK-LABEL: name: k
-# CHECK-LABEL: bb.0.entry:
-# CHECK:       DBG_VALUE_LIST ![[UVAR]], !DIExpression(DW_OP_LLVM_arg, 0, DW_OP_plus_uconst, 1, DW_OP_LLVM_arg, 1, DW_OP_plus), $rdi, $r10
-# CHECK-LABEL: bb.1.if.then:
-# CHECK:       DBG_VALUE_LIST ![[UVAR]], !DIExpression(DW_OP_LLVM_arg, 0, DW_OP_plus_uconst, 1, DW_OP_LLVM_arg, 1, DW_OP_plus), $rdi, $r10
-# CHECK:       DBG_VALUE_LIST ![[UVAR]], !DIExpression(DW_OP_LLVM_arg, 0, DW_OP_constu, 8, DW_OP_minus, DW_OP_deref, DW_OP_plus_uconst, 1, DW_OP_LLVM_arg, 1, DW_OP_plus), $rsp, $r10
-# CHECK:       DBG_VALUE_LIST ![[UVAR]], !DIExpression(DW_OP_LLVM_arg, 0, DW_OP_constu, 8, DW_OP_minus, DW_OP_deref, DW_OP_plus_uconst, 1, DW_OP_LLVM_arg, 1, DW_OP_constu, 16, DW_OP_minus, DW_OP_deref, DW_OP_plus), $rsp, $rsp
-# CHECK:       DBG_VALUE_LIST ![[UVAR]], !DIExpression(DW_OP_LLVM_arg, 0, DW_OP_plus_uconst, 1, DW_OP_LLVM_arg, 1, DW_OP_constu, 16, DW_OP_minus, DW_OP_deref, DW_OP_plus), $rdi, $rsp
-# CHECK:       DBG_VALUE_LIST ![[UVAR]], !DIExpression(DW_OP_LLVM_arg, 0, DW_OP_plus_uconst, 1, DW_OP_LLVM_arg, 1, DW_OP_plus), $rdi, $r10
-# CHECK-LABEL: bb.2.if.end:
-# CHECK:       DBG_VALUE_LIST ![[UVAR]], !DIExpression(DW_OP_LLVM_arg, 0, DW_OP_plus_uconst, 1, DW_OP_LLVM_arg, 1, DW_OP_plus), $rdi, $r10
-
-name:            k
-alignment:       16
-tracksRegLiveness: true
-debugInstrRef: true
-liveins:         
-  - { reg: '$rdi', virtual-reg: '' }
-  - { reg: '$r10', virtual-reg: '' }
-frameInfo:       
-  stackSize:       48
-  offsetAdjustment: -48
-  maxAlignment:    8
-  cvBytesOfCalleeSavedRegisters: 48
-  localFrameSize:  0
-fixedStack:      
-  - { id: 0, type: spill-slot, offset: -56, size: 8, alignment: 8, stack-id: default,
-      callee-saved-register: '$rbx', callee-saved-restored: true, debug-info-variable: '', 
-      debug-info-expression: '', debug-info-location: '' }
-  - { id: 1, type: spill-slot, offset: -48, size: 8, alignment: 16, stack-id: default,
-      callee-saved-register: '$r12', callee-saved-restored: true, debug-info-variable: '', 
-      debug-info-expression: '', debug-info-location: '' }
-  - { id: 2, type: spill-slot, offset: -40, size: 8, alignment: 8, stack-id: default,
-      callee-saved-register: '$r13', callee-saved-restored: true, debug-info-variable: '', 
-      debug-info-expression: '', debug-info-location: '' }
-  - { id: 3, type: spill-slot, offset: -32, size: 8, alignment: 16, stack-id: default,
-      callee-saved-register: '$r14', callee-saved-restored: true, debug-info-variable: '', 
-      debug-info-expression: '', debug-info-location: '' }
-  - { id: 4, type: spill-slot, offset: -24, size: 8, alignment: 8, stack-id: default,
-      callee-saved-register: '$r15', callee-saved-restored: true, debug-info-variable: '', 
-      debug-info-expression: '', debug-info-location: '' }
-  - { id: 5, type: spill-slot, offset: -16, size: 8, alignment: 16, stack-id: default,
-      callee-saved-register: '$rbp', callee-saved-restored: true, debug-info-variable: '', 
-      debug-info-expression: '', debug-info-location: '' }
-stack:           
-  - { id: 0, name: '', type: spill-slot, offset: -64, size: 8, alignment: 8, 
-      stack-id: default, callee-saved-register: '', callee-saved-restored: true,
-      debug-info-variable: '', debug-info-expression: '', debug-info-location: '' }
-  - { id: 1, name: '', type: spill-slot, offset: -72, size: 8, alignment: 8, 
-      stack-id: default, callee-saved-register: '', callee-saved-restored: true,
-      debug-info-variable: '', debug-info-expression: '', debug-info-location: '' }
-constants:       []
-body:             |
-  bb.0.entry:
-    successors: %bb.2(0x30000000), %bb.1(0x50000000)
-    liveins: $rdi, $r10, $rbx, $r12, $r13, $r14, $r15, $rbp
-  
-    DBG_VALUE_LIST !513, !DIExpression(DW_OP_LLVM_arg, 0, DW_OP_plus_uconst, 1, DW_OP_LLVM_arg, 1, DW_OP_plus), $rdi, $r10, debug-location !514
-    TEST64rr renamable $rdi, renamable $rdi, implicit-def $eflags, debug-location !515
-    JCC_1 %bb.2, 4, implicit $eflags, debug-location !517
-  
-  bb.1.if.then:
-    successors: %bb.2(0x80000000)
-    liveins: $rdi, $r10, $rbp, $r15, $r14, $r13, $r12, $rbx
-  
-    frame-setup PUSH64r killed $rbp, implicit-def $rsp, implicit $rsp
-    CFI_INSTRUCTION def_cfa_offset 16
-    frame-setup PUSH64r killed $r15, implicit-def $rsp, implicit $rsp
-    CFI_INSTRUCTION def_cfa_offset 24
-    frame-setup PUSH64r killed $r14, implicit-def $rsp, implicit $rsp
-    CFI_INSTRUCTION def_cfa_offset 32
-    frame-setup PUSH64r killed $r13, implicit-def $rsp, implicit $rsp
-    CFI_INSTRUCTION def_cfa_offset 40
-    frame-setup PUSH64r killed $r12, implicit-def $rsp, implicit $rsp
-    CFI_INSTRUCTION def_cfa_offset 48
-    frame-setup PUSH64r killed $rbx, implicit-def $rsp, implicit $rsp
-    CFI_INSTRUCTION def_cfa_offset 56
-    CFI_INSTRUCTION offset $rbx, -56
-    CFI_INSTRUCTION offset $r12, -48
-    CFI_INSTRUCTION offset $r13, -40
-    CFI_INSTRUCTION offset $r14, -32
-    CFI_INSTRUCTION offset $r15, -24
-    CFI_INSTRUCTION offset $rbp, -16
-    MOV64mr $rsp, 1, $noreg, -8, $noreg, killed renamable $rdi :: (store (s64) into %stack.0)
-    MOV64mr $rsp, 1, $noreg, -16, $noreg, killed renamable $r10 :: (store (s64) into %stack.1)
-    INLINEASM &"", 1, 12, implicit-def dead early-clobber $rax, 12, implicit-def dead early-clobber $rbx, 12, implicit-def dead early-clobber $rcx, 12, implicit-def dead early-clobber $rdx, 12, implicit-def dead early-clobber $rsi, 12, implicit-def dead early-clobber $rdi, 12, implicit-def dead early-clobber $rbp, 12, implicit-def dead early-clobber $r8, 12, implicit-def dead early-clobber $r9, 12, implicit-def dead early-clobber $r10, 12, implicit-def dead early-clobber $r11, 12, implicit-def dead early-clobber $r12, 12, implicit-def dead early-clobber $r13, 12, implicit-def dead early-clobber $r14, 12, implicit-def dead early-clobber $r15, 12, implicit-def dead early-clobber $eflags, !520, debug-location !518
-    renamable $rdi = MOV64rm $rsp, 1, $noreg, -8, $noreg :: (load (s64) from %stack.0)
-    renamable $r10 = MOV64rm $rsp, 1, $noreg, -16, $noreg :: (load (s64) from %stack.1)
-    ; Clobber stack location to force variable location to move to $rdi.
-    $rax = MOV64ri 0
-    MOV64mr $rsp, 1, _, -8, _, renamable $rax :: (store (s64) into %stack.0)
-    MOV64mr $rsp, 1, _, -16, _, killed renamable $rax :: (store (s64) into %stack.1)
-    $rbx = frame-destroy POP64r implicit-def $rsp, implicit $rsp
-    CFI_INSTRUCTION def_cfa_offset 48
-    $r12 = frame-destroy POP64r implicit-def $rsp, implicit $rsp
-    CFI_INSTRUCTION def_cfa_offset 40
-    $r13 = frame-destroy POP64r implicit-def $rsp, implicit $rsp
-    CFI_INSTRUCTION def_cfa_offset 32
-    $r14 = frame-destroy POP64r implicit-def $rsp, implicit $rsp
-    CFI_INSTRUCTION def_cfa_offset 24
-    $r15 = frame-destroy POP64r implicit-def $rsp, implicit $rsp
-    CFI_INSTRUCTION def_cfa_offset 16
-    $rbp = frame-destroy POP64r implicit-def $rsp, implicit $rsp
-    CFI_INSTRUCTION def_cfa_offset 8
-  
-  bb.2.if.end:
-    liveins: $rdi, $rbx, $r12, $r13, $r14, $r15, $rbp
-  
-    renamable $eax = MOV32rm killed renamable $rdi, 1, $noreg, 4, $noreg, debug-location !523 :: (load (s32) from %ir.add.ptr, !tbaa !24)
-    RET64 $eax, debug-location !528
-
-
+    renamable $eax = MOV32rm killed renamable $rdi, 1, $noreg, 4, $noreg, debug-location !23 :: (load 4 from %ir.add.ptr, !tbaa !24)
+    RETQ $eax, debug-location !28
 
 ...
 ---
