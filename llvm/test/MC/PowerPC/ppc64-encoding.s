--- conflicted
+++ resolved
@@ -161,8 +161,8 @@
 # CHECK-BE: mfbhrbe 9, 983                  # encoding: [0x7d,0x3e,0xba,0x5c]
 # CHECK-LE: mfbhrbe 9, 983                  # encoding: [0x5c,0xba,0x3e,0x7d]
             mfbhrbe 9, 983
-# CHECK-BE: rfebb                           # encoding: [0x4c,0x00,0x09,0x24]
-# CHECK-LE: rfebb                           # encoding: [0x24,0x09,0x00,0x4c]
+# CHECK-BE: rfebb 1                         # encoding: [0x4c,0x00,0x09,0x24]
+# CHECK-LE: rfebb 1                         # encoding: [0x24,0x09,0x00,0x4c]
             rfebb 1
 
 # Fixed-point facility
@@ -238,12 +238,9 @@
 # CHECK-BE: ldux 2, 3, 4                    # encoding: [0x7c,0x43,0x20,0x6a]
 # CHECK-LE: ldux 2, 3, 4                    # encoding: [0x6a,0x20,0x43,0x7c]
             ldux 2, 3, 4
-# CHECK-BE: lq 2, 128(4)                    # encoding: [0xe0,0x44,0x00,0x80]
-# CHECK-LE: lq 2, 128(4)                    # encoding: [0x80,0x00,0x44,0xe0]
-            lq 2, 128(4)
-# CHECK-BE: lq 28, 128(30)                  # encoding: [0xe3,0x9e,0x00,0x80]
-# CHECK-LE: lq 28, 128(30)                  # encoding: [0x80,0x00,0x9e,0xe3]
-            lq 28, 128(30)
+# CHECK-BE: ldmx 2, 3, 4                    # encoding: [0x7c,0x43,0x22,0x6a]
+# CHECK-LE: ldmx 2, 3, 4                    # encoding: [0x6a,0x22,0x43,0x7c]
+            ldmx 2, 3, 4
 
 # Fixed-point store instructions
 
@@ -295,12 +292,6 @@
 # CHECK-BE: stdux 2, 3, 4                   # encoding: [0x7c,0x43,0x21,0x6a]
 # CHECK-LE: stdux 2, 3, 4                   # encoding: [0x6a,0x21,0x43,0x7c]
             stdux 2, 3, 4
-# CHECK-BE: stq 2, 128(4)                   # encoding: [0xf8,0x44,0x00,0x82]
-# CHECK-LE: stq 2, 128(4)                   # encoding: [0x82,0x00,0x44,0xf8]
-            stq 2, 128(4)
-# CHECK-BE: stq 28, 128(30)                 # encoding: [0xfb,0x9e,0x00,0x82]
-# CHECK-LE: stq 28, 128(30)                 # encoding: [0x82,0x00,0x9e,0xfb]
-            stq 28, 128(30)
 
 # Fixed-point load and store with byte reversal instructions
 
@@ -354,16 +345,11 @@
 # CHECK-BE: addo. 2, 3, 4                   # encoding: [0x7c,0x43,0x26,0x15]
 # CHECK-LE: addo. 2, 3, 4                   # encoding: [0x15,0x26,0x43,0x7c]
             addo. 2, 3, 4
-<<<<<<< HEAD
-# CHECK-BE: sub 2, 4, 3                     # encoding: [0x7c,0x43,0x20,0x50]
-# CHECK-LE: sub 2, 4, 3                     # encoding: [0x50,0x20,0x43,0x7c]
-=======
 # CHECK-BE: subf 2, 3, 4                    # encoding: [0x7c,0x43,0x20,0x50]
 # CHECK-LE: subf 2, 3, 4                    # encoding: [0x50,0x20,0x43,0x7c]
->>>>>>> cb02aa7e
             subf 2, 3, 4
-# CHECK-BE: sub. 2, 4, 3                    # encoding: [0x7c,0x43,0x20,0x51]
-# CHECK-LE: sub. 2, 4, 3                    # encoding: [0x51,0x20,0x43,0x7c]
+# CHECK-BE: subf. 2, 3, 4                   # encoding: [0x7c,0x43,0x20,0x51]
+# CHECK-LE: subf. 2, 3, 4                   # encoding: [0x51,0x20,0x43,0x7c]
             subf. 2, 3, 4
 # CHECK-BE: subfo 2, 3, 4                   # encoding: [0x7c,0x43,0x24,0x50]
 # CHECK-LE: subfo 2, 3, 4                   # encoding: [0x50,0x24,0x43,0x7c]
@@ -393,16 +379,11 @@
 # CHECK-BE: addco. 2, 3, 4                  # encoding: [0x7c,0x43,0x24,0x15]
 # CHECK-LE: addco. 2, 3, 4                  # encoding: [0x15,0x24,0x43,0x7c]
             addco. 2, 3, 4
-<<<<<<< HEAD
-# CHECK-BE: subc 2, 4, 3                    # encoding: [0x7c,0x43,0x20,0x10]
-# CHECK-LE: subc 2, 4, 3                    # encoding: [0x10,0x20,0x43,0x7c]
-=======
 # CHECK-BE: subfc 2, 3, 4                   # encoding: [0x7c,0x43,0x20,0x10]
 # CHECK-LE: subfc 2, 3, 4                   # encoding: [0x10,0x20,0x43,0x7c]
->>>>>>> cb02aa7e
             subfc 2, 3, 4
-# CHECK-BE: subc 2, 4, 3                    # encoding: [0x7c,0x43,0x20,0x10]
-# CHECK-LE: subc 2, 4, 3                    # encoding: [0x10,0x20,0x43,0x7c]
+# CHECK-BE: subfc 2, 3, 4                   # encoding: [0x7c,0x43,0x20,0x10]
+# CHECK-LE: subfc 2, 3, 4                   # encoding: [0x10,0x20,0x43,0x7c]
             subfc 2, 3, 4
 # CHECK-BE: subfco 2, 3, 4                  # encoding: [0x7c,0x43,0x24,0x10]
 # CHECK-LE: subfco 2, 3, 4                  # encoding: [0x10,0x24,0x43,0x7c]
@@ -423,12 +404,6 @@
 # CHECK-BE: addeo. 2, 3, 4                  # encoding: [0x7c,0x43,0x25,0x15]
 # CHECK-LE: addeo. 2, 3, 4                  # encoding: [0x15,0x25,0x43,0x7c]
             addeo. 2, 3, 4
-<<<<<<< HEAD
-# CHECK-BE: addex 2, 4, 5, 0                # encoding: [0x7c,0x44,0x29,0x54]
-# CHECK-LE: addex 2, 4, 5, 0                # encoding: [0x54,0x29,0x44,0x7c]
-            addex 2, 4, 5, 0
-=======
->>>>>>> cb02aa7e
 # CHECK-BE: subfe 2, 3, 4                   # encoding: [0x7c,0x43,0x21,0x10]
 # CHECK-LE: subfe 2, 3, 4                   # encoding: [0x10,0x21,0x43,0x7c]
             subfe 2, 3, 4
@@ -1036,17 +1011,7 @@
             extswsli. 2, 3, 4
 
 
-# BCD assist instructions
-
-# CHECK-BE: cdtbcd 2, 7                     # encoding: [0x7c,0xe2,0x02,0x34]
-# CHECK-LE: cdtbcd 2, 7                     # encoding: [0x34,0x02,0xe2,0x7c]
-            cdtbcd 2, 7
-# CHECK-BE: cbcdtd 2, 7                     # encoding: [0x7c,0xe2,0x02,0x74]
-# CHECK-LE: cbcdtd 2, 7                     # encoding: [0x74,0x02,0xe2,0x7c]
-            cbcdtd 2, 7
-# CHECK-BE: addg6s 2, 3, 4                  # encoding: [0x7c,0x43,0x20,0x94]
-# CHECK-LE: addg6s 2, 3, 4                  # encoding: [0x94,0x20,0x43,0x7c]
-            addg6s 2, 3, 4
+# FIXME: BCD assist instructions
 
 # Move to/from system register instructions
 
@@ -1088,16 +1053,15 @@
             mfsrin  %r10,%r12
 
 # Copy-Paste Facility
-# CHECK-BE: copy 2, 19                        # encoding: [0x7c,0x22,0x9e,0x0c]
-# CHECK-LE: copy 2, 19                        # encoding: [0x0c,0x9e,0x22,0x7c]
-            copy 2, 19
-# CHECK-BE: paste. 17, 1                      # encoding: [0x7c,0x31,0x0f,0x0d]
-# CHECK-LE: paste. 17, 1                      # encoding: [0x0d,0x0f,0x31,0x7c]
-            paste. 17, 1, 1
-# CHECK-BE: cpabort                           # encoding: [0x7c,0x00,0x06,0x8c]
-# CHECK-LE: cpabort                           # encoding: [0x8c,0x06,0x00,0x7c]
-            cpabort
-
+# CHECK-BE: copy 2, 19, 1                      # encoding: [0x7c,0x22,0x9e,0x0c]
+# CHECK-LE: copy 2, 19, 1                      # encoding: [0x0c,0x9e,0x22,0x7c]
+            copy 2, 19, 1
+# CHECK-BE: paste 17, 1, 1                     # encoding: [0x7c,0x31,0x0f,0x0c]
+# CHECK-LE: paste 17, 1, 1                     # encoding: [0x0c,0x0f,0x31,0x7c]
+            paste 17, 1, 1
+# CHECK-BE: cp_abort                           # encoding: [0x7c,0x00,0x06,0x8c]
+# CHECK-LE: cp_abort                           # encoding: [0x8c,0x06,0x00,0x7c]
+            cp_abort
 
 # Message Synchronize
 # CHECK-BE: msgsync                            # encoding: [0x7c,0x00,0x06,0xec]
