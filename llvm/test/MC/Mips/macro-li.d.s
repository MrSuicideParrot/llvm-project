--- conflicted
+++ resolved
@@ -9,20 +9,16 @@
 li.d	$4, 0
 # O32:     addiu   $4, $zero, 0                # encoding: [0x00,0x00,0x04,0x24]
 # O32:     addiu   $5, $zero, 0                # encoding: [0x00,0x00,0x05,0x24]
-# N32-N64: addiu   $4, $zero, 0                # encoding: [0x00,0x00,0x04,0x24]
+# N32-N64: daddiu  $4, $zero, 0                # encoding: [0x00,0x00,0x04,0x64]
 
 li.d	$4, 0.0
 # O32:     addiu   $4, $zero, 0                # encoding: [0x00,0x00,0x04,0x24]
 # O32:     addiu   $5, $zero, 0                # encoding: [0x00,0x00,0x05,0x24]
-# N32-N64: addiu   $4, $zero, 0                # encoding: [0x00,0x00,0x04,0x24]
+# N32-N64: daddiu  $4, $zero, 0                # encoding: [0x00,0x00,0x04,0x64]
 
 li.d	$4, 1.12345
 # ALL:      .section  .rodata,"a",@progbits
-<<<<<<< HEAD
-# ALL-NEXT:  [[LABEL:((\$)|(\.L))tmp[0-9]+]]:
-=======
-# ALL-NEXT:  [[LABEL:\$tmp[0-9]+]]:
->>>>>>> cb02aa7e
+# ALL-NEXT:  [[LABEL:\$tmp[0-9]+]]:
 # ALL-NEXT:	.p2align 3
 # ALL-NEXT:	.8byte 4607738388174016296
 # ALL-NEXT:	.text
@@ -66,11 +62,7 @@
 
 li.d	$4, 12345678910
 # ALL:      .section  .rodata,"a",@progbits
-<<<<<<< HEAD
-# ALL-NEXT:  [[LABEL:((\$)|(\.L))tmp[0-9]+]]:
-=======
-# ALL-NEXT:  [[LABEL:\$tmp[0-9]+]]:
->>>>>>> cb02aa7e
+# ALL-NEXT:  [[LABEL:\$tmp[0-9]+]]:
 # ALL-NEXT:	.p2align 3
 # ALL-NEXT:	.8byte 4757770298180239360
 # ALL-NEXT:	.text
@@ -102,11 +94,7 @@
 
 li.d	$4, 12345678910.0
 # ALL:      .section  .rodata,"a",@progbits
-<<<<<<< HEAD
-# ALL-NEXT:  [[LABEL:((\$)|(\.L))tmp[0-9]+]]:
-=======
-# ALL-NEXT:  [[LABEL:\$tmp[0-9]+]]:
->>>>>>> cb02aa7e
+# ALL-NEXT:  [[LABEL:\$tmp[0-9]+]]:
 # ALL-NEXT:	.p2align 3
 # ALL-NEXT:	.8byte 4757770298180239360
 # ALL-NEXT:	.text
@@ -138,11 +126,7 @@
 
 li.d	$4, 0.4
 # ALL:      .section  .rodata,"a",@progbits
-<<<<<<< HEAD
-# ALL-NEXT:  [[LABEL:((\$)|(\.L))tmp[0-9]+]]:
-=======
-# ALL-NEXT:  [[LABEL:\$tmp[0-9]+]]:
->>>>>>> cb02aa7e
+# ALL-NEXT:  [[LABEL:\$tmp[0-9]+]]:
 # ALL-NEXT:	.p2align 3
 # ALL-NEXT:	.8byte 4600877379321698714
 # ALL-NEXT:	.text
@@ -180,11 +164,7 @@
 
 li.d	$4, 12345678910.12345678910
 # ALL:      .section  .rodata,"a",@progbits
-<<<<<<< HEAD
-# ALL-NEXT:  [[LABEL:((\$)|(\.L))tmp[0-9]+]]:
-=======
-# ALL-NEXT:  [[LABEL:\$tmp[0-9]+]]:
->>>>>>> cb02aa7e
+# ALL-NEXT:  [[LABEL:\$tmp[0-9]+]]:
 # ALL-NEXT:	.p2align 3
 # ALL-NEXT:	.8byte 4757770298180304087
 # ALL-NEXT:	.text
@@ -217,11 +197,7 @@
 
 li.d	$4, 12345678910123456789.12345678910
 # ALL:      .section  .rodata,"a",@progbits
-<<<<<<< HEAD
-# ALL-NEXT:  [[LABEL:((\$)|(\.L))tmp[0-9]+]]:
-=======
-# ALL-NEXT:  [[LABEL:\$tmp[0-9]+]]:
->>>>>>> cb02aa7e
+# ALL-NEXT:  [[LABEL:\$tmp[0-9]+]]:
 # ALL-NEXT:	.p2align 3
 # ALL-NEXT:	.8byte 4892433759227321879
 # ALL-NEXT:	.text
@@ -252,26 +228,28 @@
 # N32-N64:         ld      $4, 0($1)                  # encoding: [0x00,0x00,0x24,0xdc]
 
 li.d	$f4, 0
-# O32:            mtc1    $zero, $f5         # encoding: [0x00,0x28,0x80,0x44]
-# O32:            mtc1    $zero, $f4         # encoding: [0x00,0x20,0x80,0x44]
-# CHECK-MIPS32r2: mtc1    $zero, $f4         # encoding: [0x00,0x20,0x80,0x44]
-# CHECK-MIPS32r2: mthc1   $zero, $f4         # encoding: [0x00,0x20,0xe0,0x44]
-# N32-N64:        dmtc1   $zero, $f4         # encoding: [0x00,0x20,0xa0,0x44]
+# O32:            addiu   $1, $zero, 0       # encoding: [0x00,0x00,0x01,0x24]
+# O32:            mtc1    $1, $f5            # encoding: [0x00,0x28,0x81,0x44]
+# O32:            mtc1    $zero, $f4         # encoding: [0x00,0x20,0x80,0x44]
+# CHECK-MIPS32r2: addiu   $1, $zero, 0       # encoding: [0x00,0x00,0x01,0x24]
+# CHECK-MIPS32r2: mtc1    $zero, $f4         # encoding: [0x00,0x20,0x80,0x44]
+# CHECK-MIPS32r2: mthc1   $1, $f4            # encoding: [0x00,0x20,0xe1,0x44]
+# N32-N64:        addiu   $1, $zero, 0       # encoding: [0x00,0x00,0x01,0x24]
+# N32-N64:        dmtc1   $1, $f4            # encoding: [0x00,0x20,0xa1,0x44]
 
 li.d	$f4, 0.0
-# O32:            mtc1    $zero, $f5         # encoding: [0x00,0x28,0x80,0x44]
-# O32:            mtc1    $zero, $f4         # encoding: [0x00,0x20,0x80,0x44]
-# CHECK-MIPS32r2: mtc1    $zero, $f4         # encoding: [0x00,0x20,0x80,0x44]
-# CHECK-MIPS32r2: mthc1   $zero, $f4         # encoding: [0x00,0x20,0xe0,0x44]
-# N32-N64:        dmtc1   $zero, $f4         # encoding: [0x00,0x20,0xa0,0x44]
+# O32:            addiu   $1, $zero, 0       # encoding: [0x00,0x00,0x01,0x24]
+# O32:            mtc1    $1, $f5            # encoding: [0x00,0x28,0x81,0x44]
+# O32:            mtc1    $zero, $f4         # encoding: [0x00,0x20,0x80,0x44]
+# CHECK-MIPS32r2: addiu   $1, $zero, 0       # encoding: [0x00,0x00,0x01,0x24]
+# CHECK-MIPS32r2: mtc1    $zero, $f4         # encoding: [0x00,0x20,0x80,0x44]
+# CHECK-MIPS32r2: mthc1   $1, $f4            # encoding: [0x00,0x20,0xe1,0x44]
+# N32-N64:        addiu   $1, $zero, 0       # encoding: [0x00,0x00,0x01,0x24]
+# N32-N64:        dmtc1   $1, $f4            # encoding: [0x00,0x20,0xa1,0x44]
 
 li.d	$f4, 1.12345
 # ALL:      .section  .rodata,"a",@progbits
-<<<<<<< HEAD
-# ALL-NEXT:  [[LABEL:((\$)|(\.L))tmp[0-9]+]]:
-=======
-# ALL-NEXT:  [[LABEL:\$tmp[0-9]+]]:
->>>>>>> cb02aa7e
+# ALL-NEXT:  [[LABEL:\$tmp[0-9]+]]:
 # ALL-NEXT:	.p2align 3
 # ALL-NEXT:	.8byte 4607738388174016296
 # ALL-NEXT:	.text
@@ -316,11 +294,7 @@
 
 li.d	$f4, 12345678910
 # ALL:      .section  .rodata,"a",@progbits
-<<<<<<< HEAD
-# ALL-NEXT:  [[LABEL:((\$)|(\.L))tmp[0-9]+]]:
-=======
-# ALL-NEXT:  [[LABEL:\$tmp[0-9]+]]:
->>>>>>> cb02aa7e
+# ALL-NEXT:  [[LABEL:\$tmp[0-9]+]]:
 # ALL-NEXT:	.p2align 3
 # ALL-NEXT:	.8byte 4757770298180239360
 # ALL-NEXT:	.text
@@ -343,11 +317,7 @@
 
 li.d	$f4, 12345678910.0
 # ALL:      .section  .rodata,"a",@progbits
-<<<<<<< HEAD
-# ALL-NEXT:  [[LABEL:((\$)|(\.L))tmp[0-9]+]]:
-=======
-# ALL-NEXT:  [[LABEL:\$tmp[0-9]+]]:
->>>>>>> cb02aa7e
+# ALL-NEXT:  [[LABEL:\$tmp[0-9]+]]:
 # ALL-NEXT:	.p2align 3
 # ALL-NEXT:	.8byte 4757770298180239360
 # ALL-NEXT:	.text
@@ -370,11 +340,7 @@
 
 li.d	$f4, 0.4
 # ALL:      .section  .rodata,"a",@progbits
-<<<<<<< HEAD
-# ALL-NEXT:  [[LABEL:((\$)|(\.L))tmp[0-9]+]]:
-=======
-# ALL-NEXT:  [[LABEL:\$tmp[0-9]+]]:
->>>>>>> cb02aa7e
+# ALL-NEXT:  [[LABEL:\$tmp[0-9]+]]:
 # ALL-NEXT:	.p2align 3
 # ALL-NEXT:	.8byte 4600877379321698714
 # ALL-NEXT:	.text
@@ -419,11 +385,7 @@
 
 li.d	$f4, 2.515625
 # ALL:      .section  .rodata,"a",@progbits
-<<<<<<< HEAD
-# ALL-NEXT:  [[LABEL:((\$)|(\.L))tmp[0-9]+]]:
-=======
-# ALL-NEXT:  [[LABEL:\$tmp[0-9]+]]:
->>>>>>> cb02aa7e
+# ALL-NEXT:  [[LABEL:\$tmp[0-9]+]]:
 # ALL-NEXT:	.p2align 3
 # ALL-NEXT:	.8byte 4612847102706319360
 # ALL-NEXT:	.text
@@ -446,11 +408,7 @@
 
 li.d	$f4, 12345678910.12345678910
 # ALL:      .section  .rodata,"a",@progbits
-<<<<<<< HEAD
-# ALL-NEXT:  [[LABEL:((\$)|(\.L))tmp[0-9]+]]:
-=======
-# ALL-NEXT:  [[LABEL:\$tmp[0-9]+]]:
->>>>>>> cb02aa7e
+# ALL-NEXT:  [[LABEL:\$tmp[0-9]+]]:
 # ALL-NEXT:	.p2align 3
 # ALL-NEXT:	.8byte 4757770298180304087
 # ALL-NEXT:	.text
@@ -473,11 +431,7 @@
 
 li.d	$f4, 12345678910123456789.12345678910
 # ALL:      .section  .rodata,"a",@progbits
-<<<<<<< HEAD
-# ALL-NEXT:  [[LABEL:((\$)|(\.L))tmp[0-9]+]]:
-=======
-# ALL-NEXT:  [[LABEL:\$tmp[0-9]+]]:
->>>>>>> cb02aa7e
+# ALL-NEXT:  [[LABEL:\$tmp[0-9]+]]:
 # ALL-NEXT:	.p2align 3
 # ALL-NEXT:	.8byte 4892433759227321879
 # ALL-NEXT:	.text
