--- conflicted
+++ resolved
@@ -1,112 +1,95 @@
 // RUN: llvm-mc -triple=aarch64 -show-encoding -mattr=+sve < %s \
-// RUN:        | FileCheck %s --check-prefixes=CHECK-ENCODING,CHECK-INST
-// RUN: llvm-mc -triple=aarch64 -show-encoding -mattr=+sme < %s \
 // RUN:        | FileCheck %s --check-prefixes=CHECK-ENCODING,CHECK-INST
 // RUN: not llvm-mc -triple=aarch64 -show-encoding < %s 2>&1 \
 // RUN:        | FileCheck %s --check-prefix=CHECK-ERROR
 // RUN: llvm-mc -triple=aarch64 -filetype=obj -mattr=+sve < %s \
-// RUN:        | llvm-objdump -d --mattr=+sve - | FileCheck %s --check-prefix=CHECK-INST
+// RUN:        | llvm-objdump -d -mattr=+sve - | FileCheck %s --check-prefix=CHECK-INST
 // RUN: llvm-mc -triple=aarch64 -filetype=obj -mattr=+sve < %s \
-// RUN:   | llvm-objdump -d --mattr=-sve - | FileCheck %s --check-prefix=CHECK-UNKNOWN
+// RUN:        | llvm-objdump -d - | FileCheck %s --check-prefix=CHECK-UNKNOWN
 
 incp    x0, p0.b
 // CHECK-INST: incp    x0, p0.b
 // CHECK-ENCODING: [0x00,0x88,0x2c,0x25]
-// CHECK-ERROR: instruction requires: sve or sme
-// CHECK-UNKNOWN: 252c8800 <unknown>
+// CHECK-ERROR: instruction requires: sve
+// CHECK-UNKNOWN: 00 88 2c 25 <unknown>
 
 incp    x0, p0.h
 // CHECK-INST: incp    x0, p0.h
 // CHECK-ENCODING: [0x00,0x88,0x6c,0x25]
-// CHECK-ERROR: instruction requires: sve or sme
-// CHECK-UNKNOWN: 256c8800 <unknown>
+// CHECK-ERROR: instruction requires: sve
+// CHECK-UNKNOWN: 00 88 6c 25 <unknown>
 
 incp    x0, p0.s
 // CHECK-INST: incp    x0, p0.s
 // CHECK-ENCODING: [0x00,0x88,0xac,0x25]
-// CHECK-ERROR: instruction requires: sve or sme
-// CHECK-UNKNOWN: 25ac8800 <unknown>
+// CHECK-ERROR: instruction requires: sve
+// CHECK-UNKNOWN: 00 88 ac 25 <unknown>
 
 incp    x0, p0.d
 // CHECK-INST: incp    x0, p0.d
 // CHECK-ENCODING: [0x00,0x88,0xec,0x25]
-// CHECK-ERROR: instruction requires: sve or sme
-// CHECK-UNKNOWN: 25ec8800 <unknown>
+// CHECK-ERROR: instruction requires: sve
+// CHECK-UNKNOWN: 00 88 ec 25 <unknown>
 
 incp    xzr, p15.b
 // CHECK-INST: incp    xzr, p15.b
 // CHECK-ENCODING: [0xff,0x89,0x2c,0x25]
-// CHECK-ERROR: instruction requires: sve or sme
-// CHECK-UNKNOWN: 252c89ff <unknown>
+// CHECK-ERROR: instruction requires: sve
+// CHECK-UNKNOWN: ff 89 2c 25 <unknown>
 
 incp    xzr, p15.h
 // CHECK-INST: incp    xzr, p15.h
 // CHECK-ENCODING: [0xff,0x89,0x6c,0x25]
-// CHECK-ERROR: instruction requires: sve or sme
-// CHECK-UNKNOWN: 256c89ff <unknown>
+// CHECK-ERROR: instruction requires: sve
+// CHECK-UNKNOWN: ff 89 6c 25 <unknown>
 
 incp    xzr, p15.s
 // CHECK-INST: incp    xzr, p15.s
 // CHECK-ENCODING: [0xff,0x89,0xac,0x25]
-// CHECK-ERROR: instruction requires: sve or sme
-// CHECK-UNKNOWN: 25ac89ff <unknown>
+// CHECK-ERROR: instruction requires: sve
+// CHECK-UNKNOWN: ff 89 ac 25 <unknown>
 
 incp    xzr, p15.d
 // CHECK-INST: incp    xzr, p15.d
 // CHECK-ENCODING: [0xff,0x89,0xec,0x25]
-// CHECK-ERROR: instruction requires: sve or sme
-// CHECK-UNKNOWN: 25ec89ff <unknown>
+// CHECK-ERROR: instruction requires: sve
+// CHECK-UNKNOWN: ff 89 ec 25 <unknown>
 
 incp    z31.h, p15
 // CHECK-INST: incp    z31.h, p15.h
 // CHECK-ENCODING: [0xff,0x81,0x6c,0x25]
-<<<<<<< HEAD
-// CHECK-ERROR: instruction requires: sve or sme
-// CHECK-UNKNOWN: 256c81ff <unknown>
-=======
 // CHECK-ERROR: instruction requires: sve
 // CHECK-UNKNOWN: ff 81 6c 25 <unknown>
->>>>>>> cb02aa7e
 
 incp    z31.h, p15.h
 // CHECK-INST: incp    z31.h, p15.h
 // CHECK-ENCODING: [0xff,0x81,0x6c,0x25]
-// CHECK-ERROR: instruction requires: sve or sme
-// CHECK-UNKNOWN: 256c81ff <unknown>
+// CHECK-ERROR: instruction requires: sve
+// CHECK-UNKNOWN: ff 81 6c 25 <unknown>
 
 incp    z31.s, p15
 // CHECK-INST: incp    z31.s, p15.s
 // CHECK-ENCODING: [0xff,0x81,0xac,0x25]
-<<<<<<< HEAD
-// CHECK-ERROR: instruction requires: sve or sme
-// CHECK-UNKNOWN: 25ac81ff <unknown>
-=======
 // CHECK-ERROR: instruction requires: sve
 // CHECK-UNKNOWN: ff 81 ac 25 <unknown>
->>>>>>> cb02aa7e
 
 incp    z31.s, p15.s
 // CHECK-INST: incp    z31.s, p15.s
 // CHECK-ENCODING: [0xff,0x81,0xac,0x25]
-// CHECK-ERROR: instruction requires: sve or sme
-// CHECK-UNKNOWN: 25ac81ff <unknown>
+// CHECK-ERROR: instruction requires: sve
+// CHECK-UNKNOWN: ff 81 ac 25 <unknown>
 
 incp    z31.d, p15
 // CHECK-INST: incp    z31.d, p15.d
 // CHECK-ENCODING: [0xff,0x81,0xec,0x25]
-<<<<<<< HEAD
-// CHECK-ERROR: instruction requires: sve or sme
-// CHECK-UNKNOWN: 25ec81ff <unknown>
-=======
 // CHECK-ERROR: instruction requires: sve
 // CHECK-UNKNOWN: ff 81 ec 25 <unknown>
->>>>>>> cb02aa7e
 
 incp    z31.d, p15.d
 // CHECK-INST: incp    z31.d, p15.d
 // CHECK-ENCODING: [0xff,0x81,0xec,0x25]
-// CHECK-ERROR: instruction requires: sve or sme
-// CHECK-UNKNOWN: 25ec81ff <unknown>
+// CHECK-ERROR: instruction requires: sve
+// CHECK-UNKNOWN: ff 81 ec 25 <unknown>
 
 
 // --------------------------------------------------------------------------//
@@ -115,11 +98,11 @@
 movprfx z31, z6
 // CHECK-INST: movprfx	z31, z6
 // CHECK-ENCODING: [0xdf,0xbc,0x20,0x04]
-// CHECK-ERROR: instruction requires: sve or sme
-// CHECK-UNKNOWN: 0420bcdf <unknown>
+// CHECK-ERROR: instruction requires: sve
+// CHECK-UNKNOWN: df bc 20 04 <unknown>
 
 incp    z31.d, p15.d
 // CHECK-INST: incp	z31.d, p15.d
 // CHECK-ENCODING: [0xff,0x81,0xec,0x25]
-// CHECK-ERROR: instruction requires: sve or sme
-// CHECK-UNKNOWN: 25ec81ff <unknown>+// CHECK-ERROR: instruction requires: sve
+// CHECK-UNKNOWN: ff 81 ec 25 <unknown>