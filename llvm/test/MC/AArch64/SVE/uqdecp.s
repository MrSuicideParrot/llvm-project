// RUN: llvm-mc -triple=aarch64 -show-encoding -mattr=+sve < %s \
// RUN:        | FileCheck %s --check-prefixes=CHECK-ENCODING,CHECK-INST
// RUN: llvm-mc -triple=aarch64 -show-encoding -mattr=+sme < %s \
// RUN:        | FileCheck %s --check-prefixes=CHECK-ENCODING,CHECK-INST
// RUN: not llvm-mc -triple=aarch64 -show-encoding < %s 2>&1 \
// RUN:        | FileCheck %s --check-prefix=CHECK-ERROR
// RUN: llvm-mc -triple=aarch64 -filetype=obj -mattr=+sve < %s \
// RUN:        | llvm-objdump -d --mattr=+sve - | FileCheck %s --check-prefix=CHECK-INST
// RUN: llvm-mc -triple=aarch64 -filetype=obj -mattr=+sve < %s \
// RUN:   | llvm-objdump -d --mattr=-sve - | FileCheck %s --check-prefix=CHECK-UNKNOWN

uqdecp  x0, p0.b
// CHECK-INST: uqdecp x0, p0.b
// CHECK-ENCODING: [0x00,0x8c,0x2b,0x25]
// CHECK-ERROR: instruction requires: sve or sme
// CHECK-UNKNOWN: 252b8c00 <unknown>

uqdecp  x0, p0.h
// CHECK-INST: uqdecp x0, p0.h
// CHECK-ENCODING: [0x00,0x8c,0x6b,0x25]
// CHECK-ERROR: instruction requires: sve or sme
// CHECK-UNKNOWN: 256b8c00 <unknown>

uqdecp  x0, p0.s
// CHECK-INST: uqdecp x0, p0.s
// CHECK-ENCODING: [0x00,0x8c,0xab,0x25]
// CHECK-ERROR: instruction requires: sve or sme
// CHECK-UNKNOWN: 25ab8c00 <unknown>

uqdecp  x0, p0.d
// CHECK-INST: uqdecp x0, p0.d
// CHECK-ENCODING: [0x00,0x8c,0xeb,0x25]
// CHECK-ERROR: instruction requires: sve or sme
// CHECK-UNKNOWN: 25eb8c00 <unknown>

uqdecp  wzr, p15.b
// CHECK-INST: uqdecp wzr, p15.b
// CHECK-ENCODING: [0xff,0x89,0x2b,0x25]
// CHECK-ERROR: instruction requires: sve or sme
// CHECK-UNKNOWN: 252b89ff <unknown>

uqdecp  wzr, p15.h
// CHECK-INST: uqdecp wzr, p15.h
// CHECK-ENCODING: [0xff,0x89,0x6b,0x25]
// CHECK-ERROR: instruction requires: sve or sme
// CHECK-UNKNOWN: 256b89ff <unknown>

uqdecp  wzr, p15.s
// CHECK-INST: uqdecp wzr, p15.s
// CHECK-ENCODING: [0xff,0x89,0xab,0x25]
// CHECK-ERROR: instruction requires: sve or sme
// CHECK-UNKNOWN: 25ab89ff <unknown>

uqdecp  wzr, p15.d
// CHECK-INST: uqdecp wzr, p15.d
// CHECK-ENCODING: [0xff,0x89,0xeb,0x25]
// CHECK-ERROR: instruction requires: sve or sme
// CHECK-UNKNOWN: 25eb89ff <unknown>

uqdecp  z0.h, p0
// CHECK-INST: uqdecp z0.h, p0.h
// CHECK-ENCODING: [0x00,0x80,0x6b,0x25]
<<<<<<< HEAD
// CHECK-ERROR: instruction requires: sve or sme
// CHECK-UNKNOWN: 256b8000 <unknown>
=======
// CHECK-ERROR: instruction requires: sve
// CHECK-UNKNOWN: 00 80 6b 25 <unknown>
>>>>>>> cb02aa7e

uqdecp  z0.h, p0.h
// CHECK-INST: uqdecp z0.h, p0.h
// CHECK-ENCODING: [0x00,0x80,0x6b,0x25]
// CHECK-ERROR: instruction requires: sve or sme
// CHECK-UNKNOWN: 256b8000 <unknown>

uqdecp  z0.s, p0
// CHECK-INST: uqdecp z0.s, p0.s
// CHECK-ENCODING: [0x00,0x80,0xab,0x25]
<<<<<<< HEAD
// CHECK-ERROR: instruction requires: sve or sme
// CHECK-UNKNOWN: 25ab8000 <unknown>
=======
// CHECK-ERROR: instruction requires: sve
// CHECK-UNKNOWN: 00 80 ab 25 <unknown>
>>>>>>> cb02aa7e

uqdecp  z0.s, p0.s
// CHECK-INST: uqdecp z0.s, p0.s
// CHECK-ENCODING: [0x00,0x80,0xab,0x25]
// CHECK-ERROR: instruction requires: sve or sme
// CHECK-UNKNOWN: 25ab8000 <unknown>

uqdecp  z0.d, p0
// CHECK-INST: uqdecp z0.d, p0.d
// CHECK-ENCODING: [0x00,0x80,0xeb,0x25]
<<<<<<< HEAD
// CHECK-ERROR: instruction requires: sve or sme
// CHECK-UNKNOWN: 25eb8000 <unknown>
=======
// CHECK-ERROR: instruction requires: sve
// CHECK-UNKNOWN: 00 80 eb 25 <unknown>
>>>>>>> cb02aa7e

uqdecp  z0.d, p0.d
// CHECK-INST: uqdecp z0.d, p0.d
// CHECK-ENCODING: [0x00,0x80,0xeb,0x25]
// CHECK-ERROR: instruction requires: sve or sme
// CHECK-UNKNOWN: 25eb8000 <unknown>


// --------------------------------------------------------------------------//
// Test compatibility with MOVPRFX instruction.

movprfx z0, z7
// CHECK-INST: movprfx	z0, z7
// CHECK-ENCODING: [0xe0,0xbc,0x20,0x04]
// CHECK-ERROR: instruction requires: sve or sme
// CHECK-UNKNOWN: 0420bce0 <unknown>

uqdecp  z0.d, p0.d
// CHECK-INST: uqdecp	z0.d, p0.d
// CHECK-ENCODING: [0x00,0x80,0xeb,0x25]
// CHECK-ERROR: instruction requires: sve or sme
// CHECK-UNKNOWN: 25eb8000 <unknown><|MERGE_RESOLUTION|>--- conflicted
+++ resolved
@@ -1,112 +1,95 @@
 // RUN: llvm-mc -triple=aarch64 -show-encoding -mattr=+sve < %s \
-// RUN:        | FileCheck %s --check-prefixes=CHECK-ENCODING,CHECK-INST
-// RUN: llvm-mc -triple=aarch64 -show-encoding -mattr=+sme < %s \
 // RUN:        | FileCheck %s --check-prefixes=CHECK-ENCODING,CHECK-INST
 // RUN: not llvm-mc -triple=aarch64 -show-encoding < %s 2>&1 \
 // RUN:        | FileCheck %s --check-prefix=CHECK-ERROR
 // RUN: llvm-mc -triple=aarch64 -filetype=obj -mattr=+sve < %s \
-// RUN:        | llvm-objdump -d --mattr=+sve - | FileCheck %s --check-prefix=CHECK-INST
+// RUN:        | llvm-objdump -d -mattr=+sve - | FileCheck %s --check-prefix=CHECK-INST
 // RUN: llvm-mc -triple=aarch64 -filetype=obj -mattr=+sve < %s \
-// RUN:   | llvm-objdump -d --mattr=-sve - | FileCheck %s --check-prefix=CHECK-UNKNOWN
+// RUN:        | llvm-objdump -d - | FileCheck %s --check-prefix=CHECK-UNKNOWN
 
 uqdecp  x0, p0.b
 // CHECK-INST: uqdecp x0, p0.b
 // CHECK-ENCODING: [0x00,0x8c,0x2b,0x25]
-// CHECK-ERROR: instruction requires: sve or sme
-// CHECK-UNKNOWN: 252b8c00 <unknown>
+// CHECK-ERROR: instruction requires: sve
+// CHECK-UNKNOWN: 00 8c 2b 25 <unknown>
 
 uqdecp  x0, p0.h
 // CHECK-INST: uqdecp x0, p0.h
 // CHECK-ENCODING: [0x00,0x8c,0x6b,0x25]
-// CHECK-ERROR: instruction requires: sve or sme
-// CHECK-UNKNOWN: 256b8c00 <unknown>
+// CHECK-ERROR: instruction requires: sve
+// CHECK-UNKNOWN: 00 8c 6b 25 <unknown>
 
 uqdecp  x0, p0.s
 // CHECK-INST: uqdecp x0, p0.s
 // CHECK-ENCODING: [0x00,0x8c,0xab,0x25]
-// CHECK-ERROR: instruction requires: sve or sme
-// CHECK-UNKNOWN: 25ab8c00 <unknown>
+// CHECK-ERROR: instruction requires: sve
+// CHECK-UNKNOWN: 00 8c ab 25 <unknown>
 
 uqdecp  x0, p0.d
 // CHECK-INST: uqdecp x0, p0.d
 // CHECK-ENCODING: [0x00,0x8c,0xeb,0x25]
-// CHECK-ERROR: instruction requires: sve or sme
-// CHECK-UNKNOWN: 25eb8c00 <unknown>
+// CHECK-ERROR: instruction requires: sve
+// CHECK-UNKNOWN: 00 8c eb 25 <unknown>
 
 uqdecp  wzr, p15.b
 // CHECK-INST: uqdecp wzr, p15.b
 // CHECK-ENCODING: [0xff,0x89,0x2b,0x25]
-// CHECK-ERROR: instruction requires: sve or sme
-// CHECK-UNKNOWN: 252b89ff <unknown>
+// CHECK-ERROR: instruction requires: sve
+// CHECK-UNKNOWN: ff 89 2b 25 <unknown>
 
 uqdecp  wzr, p15.h
 // CHECK-INST: uqdecp wzr, p15.h
 // CHECK-ENCODING: [0xff,0x89,0x6b,0x25]
-// CHECK-ERROR: instruction requires: sve or sme
-// CHECK-UNKNOWN: 256b89ff <unknown>
+// CHECK-ERROR: instruction requires: sve
+// CHECK-UNKNOWN: ff 89 6b 25 <unknown>
 
 uqdecp  wzr, p15.s
 // CHECK-INST: uqdecp wzr, p15.s
 // CHECK-ENCODING: [0xff,0x89,0xab,0x25]
-// CHECK-ERROR: instruction requires: sve or sme
-// CHECK-UNKNOWN: 25ab89ff <unknown>
+// CHECK-ERROR: instruction requires: sve
+// CHECK-UNKNOWN: ff 89 ab 25 <unknown>
 
 uqdecp  wzr, p15.d
 // CHECK-INST: uqdecp wzr, p15.d
 // CHECK-ENCODING: [0xff,0x89,0xeb,0x25]
-// CHECK-ERROR: instruction requires: sve or sme
-// CHECK-UNKNOWN: 25eb89ff <unknown>
+// CHECK-ERROR: instruction requires: sve
+// CHECK-UNKNOWN: ff 89 eb 25 <unknown>
 
 uqdecp  z0.h, p0
 // CHECK-INST: uqdecp z0.h, p0.h
 // CHECK-ENCODING: [0x00,0x80,0x6b,0x25]
-<<<<<<< HEAD
-// CHECK-ERROR: instruction requires: sve or sme
-// CHECK-UNKNOWN: 256b8000 <unknown>
-=======
 // CHECK-ERROR: instruction requires: sve
 // CHECK-UNKNOWN: 00 80 6b 25 <unknown>
->>>>>>> cb02aa7e
 
 uqdecp  z0.h, p0.h
 // CHECK-INST: uqdecp z0.h, p0.h
 // CHECK-ENCODING: [0x00,0x80,0x6b,0x25]
-// CHECK-ERROR: instruction requires: sve or sme
-// CHECK-UNKNOWN: 256b8000 <unknown>
+// CHECK-ERROR: instruction requires: sve
+// CHECK-UNKNOWN: 00 80 6b 25 <unknown>
 
 uqdecp  z0.s, p0
 // CHECK-INST: uqdecp z0.s, p0.s
 // CHECK-ENCODING: [0x00,0x80,0xab,0x25]
-<<<<<<< HEAD
-// CHECK-ERROR: instruction requires: sve or sme
-// CHECK-UNKNOWN: 25ab8000 <unknown>
-=======
 // CHECK-ERROR: instruction requires: sve
 // CHECK-UNKNOWN: 00 80 ab 25 <unknown>
->>>>>>> cb02aa7e
 
 uqdecp  z0.s, p0.s
 // CHECK-INST: uqdecp z0.s, p0.s
 // CHECK-ENCODING: [0x00,0x80,0xab,0x25]
-// CHECK-ERROR: instruction requires: sve or sme
-// CHECK-UNKNOWN: 25ab8000 <unknown>
+// CHECK-ERROR: instruction requires: sve
+// CHECK-UNKNOWN: 00 80 ab 25 <unknown>
 
 uqdecp  z0.d, p0
 // CHECK-INST: uqdecp z0.d, p0.d
 // CHECK-ENCODING: [0x00,0x80,0xeb,0x25]
-<<<<<<< HEAD
-// CHECK-ERROR: instruction requires: sve or sme
-// CHECK-UNKNOWN: 25eb8000 <unknown>
-=======
 // CHECK-ERROR: instruction requires: sve
 // CHECK-UNKNOWN: 00 80 eb 25 <unknown>
->>>>>>> cb02aa7e
 
 uqdecp  z0.d, p0.d
 // CHECK-INST: uqdecp z0.d, p0.d
 // CHECK-ENCODING: [0x00,0x80,0xeb,0x25]
-// CHECK-ERROR: instruction requires: sve or sme
-// CHECK-UNKNOWN: 25eb8000 <unknown>
+// CHECK-ERROR: instruction requires: sve
+// CHECK-UNKNOWN: 00 80 eb 25 <unknown>
 
 
 // --------------------------------------------------------------------------//
@@ -115,11 +98,11 @@
 movprfx z0, z7
 // CHECK-INST: movprfx	z0, z7
 // CHECK-ENCODING: [0xe0,0xbc,0x20,0x04]
-// CHECK-ERROR: instruction requires: sve or sme
-// CHECK-UNKNOWN: 0420bce0 <unknown>
+// CHECK-ERROR: instruction requires: sve
+// CHECK-UNKNOWN: e0 bc 20 04 <unknown>
 
 uqdecp  z0.d, p0.d
 // CHECK-INST: uqdecp	z0.d, p0.d
 // CHECK-ENCODING: [0x00,0x80,0xeb,0x25]
-// CHECK-ERROR: instruction requires: sve or sme
-// CHECK-UNKNOWN: 25eb8000 <unknown>+// CHECK-ERROR: instruction requires: sve
+// CHECK-UNKNOWN: 00 80 eb 25 <unknown>