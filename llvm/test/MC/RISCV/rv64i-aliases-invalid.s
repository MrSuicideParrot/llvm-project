<<<<<<< HEAD
# UNSUPPORTED: target={{.*-windows.*}}
# RUN: not llvm-mc -triple=riscv64 -riscv-no-aliases < %s -o /dev/null 2>&1 | FileCheck %s
# RUN: not llvm-mc -triple=riscv64 < %s 2>&1 -o /dev/null | FileCheck %s
=======
# UNSUPPORTED: linux, windows
# RUN: not llvm-mc %s -triple=riscv64 -riscv-no-aliases 2>&1 | FileCheck %s
# RUN: not llvm-mc %s -triple=riscv64 2>&1 | FileCheck %s
>>>>>>> cb02aa7e

li t5, 0x10000000000000000 # CHECK: :[[@LINE]]:8: error: unknown operand
li t4, foo                 # CHECK: :[[@LINE]]:8: error: operand must be a constant 64-bit integer

la t5, 0x10000000000000000 # CHECK: :[[@LINE]]:8: error: unknown operand
la x1, %pcrel_hi(1234) # CHECK: :[[@LINE]]:8: error: operand either must be a constant 64-bit integer or a bare symbol name
la x1, %pcrel_lo(1234) # CHECK: :[[@LINE]]:8: error: operand either must be a constant 64-bit integer or a bare symbol name
la x1, %pcrel_hi(foo) # CHECK: :[[@LINE]]:8: error: operand either must be a constant 64-bit integer or a bare symbol name
la x1, %pcrel_lo(foo) # CHECK: :[[@LINE]]:8: error: operand either must be a constant 64-bit integer or a bare symbol name
la x1, %hi(1234) # CHECK: :[[@LINE]]:8: error: operand either must be a constant 64-bit integer or a bare symbol name
la x1, %lo(1234) # CHECK: :[[@LINE]]:8: error: operand either must be a constant 64-bit integer or a bare symbol name
la x1, %hi(foo) # CHECK: :[[@LINE]]:8: error: operand either must be a constant 64-bit integer or a bare symbol name
la x1, %lo(foo) # CHECK: :[[@LINE]]:8: error: operand either must be a constant 64-bit integer or a bare symbol name
la a1, foo+foo # CHECK: :[[@LINE]]:8: error: operand either must be a constant 64-bit integer or a bare symbol name

lla t5, 0x10000000000000000 # CHECK: :[[@LINE]]:9: error: unknown operand
lla x1, %pcrel_hi(1234) # CHECK: :[[@LINE]]:9: error: operand either must be a constant 64-bit integer or a bare symbol name
lla x1, %pcrel_lo(1234) # CHECK: :[[@LINE]]:9: error: operand either must be a constant 64-bit integer or a bare symbol name
lla x1, %pcrel_hi(foo) # CHECK: :[[@LINE]]:9: error: operand either must be a constant 64-bit integer or a bare symbol name
lla x1, %pcrel_lo(foo) # CHECK: :[[@LINE]]:9: error: operand either must be a constant 64-bit integer or a bare symbol name
lla x1, %hi(1234) # CHECK: :[[@LINE]]:9: error: operand either must be a constant 64-bit integer or a bare symbol name
lla x1, %lo(1234) # CHECK: :[[@LINE]]:9: error: operand either must be a constant 64-bit integer or a bare symbol name
lla x1, %hi(foo) # CHECK: :[[@LINE]]:9: error: operand either must be a constant 64-bit integer or a bare symbol name
lla x1, %lo(foo) # CHECK: :[[@LINE]]:9: error: operand either must be a constant 64-bit integer or a bare symbol name
lla a1, foo+foo # CHECK: :[[@LINE]]:9: error: operand either must be a constant 64-bit integer or a bare symbol name
lla a2, foo@plt # CHECK: :[[@LINE]]:17: error: '@plt' operand not valid for instruction

rdinstreth x29 # CHECK: :[[@LINE]]:1: error: instruction requires the following: RV32I Base Instruction Set{{$}}
rdcycleh x27   # CHECK: :[[@LINE]]:1: error: instruction requires the following: RV32I Base Instruction Set{{$}}
rdtimeh x28    # CHECK: :[[@LINE]]:1: error: instruction requires the following: RV32I Base Instruction Set{{$}}

sll x2, x3, 64  # CHECK: :[[@LINE]]:13: error: immediate must be an integer in the range [0, 63]
srl x2, x3, 64  # CHECK: :[[@LINE]]:13: error: immediate must be an integer in the range [0, 63]
sra x2, x3, 64  # CHECK: :[[@LINE]]:13: error: immediate must be an integer in the range [0, 63]

sll x2, x3, -1  # CHECK: :[[@LINE]]:13: error: immediate must be an integer in the range [0, 63]
srl x2, x3, -2  # CHECK: :[[@LINE]]:13: error: immediate must be an integer in the range [0, 63]
sra x2, x3, -3  # CHECK: :[[@LINE]]:13: error: immediate must be an integer in the range [0, 63]

sllw x2, x3, 32  # CHECK: :[[@LINE]]:14: error: immediate must be an integer in the range [0, 31]
srlw x2, x3, 32  # CHECK: :[[@LINE]]:14: error: immediate must be an integer in the range [0, 31]
sraw x2, x3, 32  # CHECK: :[[@LINE]]:14: error: immediate must be an integer in the range [0, 31]

sllw x2, x3, -1  # CHECK: :[[@LINE]]:14: error: immediate must be an integer in the range [0, 31]
srlw x2, x3, -2  # CHECK: :[[@LINE]]:14: error: immediate must be an integer in the range [0, 31]
sraw x2, x3, -3  # CHECK: :[[@LINE]]:14: error: immediate must be an integer in the range [0, 31]

foo:
  .space 8<|MERGE_RESOLUTION|>--- conflicted
+++ resolved
@@ -1,42 +1,13 @@
-<<<<<<< HEAD
-# UNSUPPORTED: target={{.*-windows.*}}
-# RUN: not llvm-mc -triple=riscv64 -riscv-no-aliases < %s -o /dev/null 2>&1 | FileCheck %s
-# RUN: not llvm-mc -triple=riscv64 < %s 2>&1 -o /dev/null | FileCheck %s
-=======
 # UNSUPPORTED: linux, windows
 # RUN: not llvm-mc %s -triple=riscv64 -riscv-no-aliases 2>&1 | FileCheck %s
 # RUN: not llvm-mc %s -triple=riscv64 2>&1 | FileCheck %s
->>>>>>> cb02aa7e
 
 li t5, 0x10000000000000000 # CHECK: :[[@LINE]]:8: error: unknown operand
 li t4, foo                 # CHECK: :[[@LINE]]:8: error: operand must be a constant 64-bit integer
 
-la t5, 0x10000000000000000 # CHECK: :[[@LINE]]:8: error: unknown operand
-la x1, %pcrel_hi(1234) # CHECK: :[[@LINE]]:8: error: operand either must be a constant 64-bit integer or a bare symbol name
-la x1, %pcrel_lo(1234) # CHECK: :[[@LINE]]:8: error: operand either must be a constant 64-bit integer or a bare symbol name
-la x1, %pcrel_hi(foo) # CHECK: :[[@LINE]]:8: error: operand either must be a constant 64-bit integer or a bare symbol name
-la x1, %pcrel_lo(foo) # CHECK: :[[@LINE]]:8: error: operand either must be a constant 64-bit integer or a bare symbol name
-la x1, %hi(1234) # CHECK: :[[@LINE]]:8: error: operand either must be a constant 64-bit integer or a bare symbol name
-la x1, %lo(1234) # CHECK: :[[@LINE]]:8: error: operand either must be a constant 64-bit integer or a bare symbol name
-la x1, %hi(foo) # CHECK: :[[@LINE]]:8: error: operand either must be a constant 64-bit integer or a bare symbol name
-la x1, %lo(foo) # CHECK: :[[@LINE]]:8: error: operand either must be a constant 64-bit integer or a bare symbol name
-la a1, foo+foo # CHECK: :[[@LINE]]:8: error: operand either must be a constant 64-bit integer or a bare symbol name
-
-lla t5, 0x10000000000000000 # CHECK: :[[@LINE]]:9: error: unknown operand
-lla x1, %pcrel_hi(1234) # CHECK: :[[@LINE]]:9: error: operand either must be a constant 64-bit integer or a bare symbol name
-lla x1, %pcrel_lo(1234) # CHECK: :[[@LINE]]:9: error: operand either must be a constant 64-bit integer or a bare symbol name
-lla x1, %pcrel_hi(foo) # CHECK: :[[@LINE]]:9: error: operand either must be a constant 64-bit integer or a bare symbol name
-lla x1, %pcrel_lo(foo) # CHECK: :[[@LINE]]:9: error: operand either must be a constant 64-bit integer or a bare symbol name
-lla x1, %hi(1234) # CHECK: :[[@LINE]]:9: error: operand either must be a constant 64-bit integer or a bare symbol name
-lla x1, %lo(1234) # CHECK: :[[@LINE]]:9: error: operand either must be a constant 64-bit integer or a bare symbol name
-lla x1, %hi(foo) # CHECK: :[[@LINE]]:9: error: operand either must be a constant 64-bit integer or a bare symbol name
-lla x1, %lo(foo) # CHECK: :[[@LINE]]:9: error: operand either must be a constant 64-bit integer or a bare symbol name
-lla a1, foo+foo # CHECK: :[[@LINE]]:9: error: operand either must be a constant 64-bit integer or a bare symbol name
-lla a2, foo@plt # CHECK: :[[@LINE]]:17: error: '@plt' operand not valid for instruction
-
-rdinstreth x29 # CHECK: :[[@LINE]]:1: error: instruction requires the following: RV32I Base Instruction Set{{$}}
-rdcycleh x27   # CHECK: :[[@LINE]]:1: error: instruction requires the following: RV32I Base Instruction Set{{$}}
-rdtimeh x28    # CHECK: :[[@LINE]]:1: error: instruction requires the following: RV32I Base Instruction Set{{$}}
+rdinstreth x29 # CHECK: :[[@LINE]]:1: error: instruction use requires an option to be enabled
+rdcycleh x27   # CHECK: :[[@LINE]]:1: error: instruction use requires an option to be enabled
+rdtimeh x28    # CHECK: :[[@LINE]]:1: error: instruction use requires an option to be enabled
 
 sll x2, x3, 64  # CHECK: :[[@LINE]]:13: error: immediate must be an integer in the range [0, 63]
 srl x2, x3, 64  # CHECK: :[[@LINE]]:13: error: immediate must be an integer in the range [0, 63]
