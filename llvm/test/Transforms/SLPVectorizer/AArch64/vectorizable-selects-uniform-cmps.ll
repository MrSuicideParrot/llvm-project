--- conflicted
+++ resolved
@@ -245,55 +245,24 @@
 ; CHECK-NEXT:    [[L_8:%.*]] = load i8, ptr [[GEP_8]], align 1
 ; CHECK-NEXT:    [[CMP_8:%.*]] = icmp ugt i8 [[L_8]], -1
 ; CHECK-NEXT:    [[GEP_9:%.*]] = getelementptr inbounds i8, ptr [[PTR]], i8 9
-<<<<<<< HEAD
-; CHECK-NEXT:    [[GEP_13:%.*]] = getelementptr inbounds i8, ptr [[PTR]], i8 13
-; CHECK-NEXT:    [[GEP_15:%.*]] = getelementptr inbounds i8, ptr [[PTR]], i8 15
-; CHECK-NEXT:    [[L_15:%.*]] = load i8, ptr [[GEP_15]], align 1
-; CHECK-NEXT:    [[TMP0:%.*]] = load <8 x i8>, ptr [[PTR]], align 1
-; CHECK-NEXT:    [[TMP1:%.*]] = extractelement <8 x i8> [[TMP0]], i32 0
-; CHECK-NEXT:    [[S_8:%.*]] = select i1 [[CMP_8]], i8 [[TMP1]], i8 [[X:%.*]]
-; CHECK-NEXT:    [[TMP2:%.*]] = load <4 x i8>, ptr [[GEP_9]], align 1
-; CHECK-NEXT:    [[TMP3:%.*]] = load <2 x i8>, ptr [[GEP_13]], align 1
-; CHECK-NEXT:    [[TMP4:%.*]] = shufflevector <4 x i8> [[TMP2]], <4 x i8> poison, <8 x i32> <i32 0, i32 1, i32 2, i32 3, i32 poison, i32 poison, i32 poison, i32 poison>
-; CHECK-NEXT:    [[TMP5:%.*]] = shufflevector <8 x i8> [[TMP0]], <8 x i8> [[TMP4]], <16 x i32> <i32 0, i32 1, i32 2, i32 3, i32 4, i32 5, i32 6, i32 7, i32 0, i32 8, i32 9, i32 10, i32 11, i32 poison, i32 poison, i32 poison>
-; CHECK-NEXT:    [[TMP6:%.*]] = shufflevector <2 x i8> [[TMP3]], <2 x i8> poison, <16 x i32> <i32 0, i32 1, i32 poison, i32 poison, i32 poison, i32 poison, i32 poison, i32 poison, i32 poison, i32 poison, i32 poison, i32 poison, i32 poison, i32 poison, i32 poison, i32 poison>
-; CHECK-NEXT:    [[TMP7:%.*]] = shufflevector <16 x i8> [[TMP5]], <16 x i8> [[TMP6]], <16 x i32> <i32 0, i32 1, i32 2, i32 3, i32 4, i32 5, i32 6, i32 7, i32 8, i32 9, i32 10, i32 11, i32 12, i32 16, i32 17, i32 poison>
-; CHECK-NEXT:    [[TMP8:%.*]] = insertelement <16 x i8> [[TMP7]], i8 [[L_15]], i32 15
-; CHECK-NEXT:    [[TMP9:%.*]] = icmp ugt <16 x i8> [[TMP8]], <i8 -1, i8 -1, i8 -1, i8 -1, i8 -1, i8 -1, i8 -1, i8 -1, i8 -1, i8 -1, i8 -1, i8 -1, i8 -1, i8 -1, i8 -1, i8 -1>
-; CHECK-NEXT:    [[TMP10:%.*]] = insertelement <16 x i8> poison, i8 [[X]], i32 0
-; CHECK-NEXT:    [[TMP11:%.*]] = shufflevector <16 x i8> [[TMP10]], <16 x i8> poison, <16 x i32> zeroinitializer
-; CHECK-NEXT:    [[TMP12:%.*]] = select <16 x i1> [[TMP9]], <16 x i8> [[TMP8]], <16 x i8> [[TMP11]]
-; CHECK-NEXT:    store <16 x i8> [[TMP12]], ptr [[PTR]], align 2
-=======
-; CHECK-NEXT:    [[L_9:%.*]] = load i8, ptr [[GEP_9]], align 1
-; CHECK-NEXT:    [[GEP_10:%.*]] = getelementptr inbounds i8, ptr [[PTR]], i8 10
-; CHECK-NEXT:    [[L_10:%.*]] = load i8, ptr [[GEP_10]], align 1
 ; CHECK-NEXT:    [[GEP_11:%.*]] = getelementptr inbounds i8, ptr [[PTR]], i8 11
 ; CHECK-NEXT:    [[L_11:%.*]] = load i8, ptr [[GEP_11]], align 1
 ; CHECK-NEXT:    [[GEP_12:%.*]] = getelementptr inbounds i8, ptr [[PTR]], i8 12
 ; CHECK-NEXT:    [[TMP0:%.*]] = load <8 x i8>, ptr [[PTR]], align 1
 ; CHECK-NEXT:    [[TMP1:%.*]] = extractelement <8 x i8> [[TMP0]], i32 0
 ; CHECK-NEXT:    [[S_8:%.*]] = select i1 [[CMP_8]], i8 [[TMP1]], i8 [[X:%.*]]
-; CHECK-NEXT:    [[TMP2:%.*]] = load <4 x i8>, ptr [[GEP_12]], align 1
-; CHECK-NEXT:    [[TMP3:%.*]] = shufflevector <8 x i8> [[TMP0]], <8 x i8> poison, <16 x i32> <i32 0, i32 1, i32 2, i32 3, i32 4, i32 5, i32 6, i32 7, i32 0, i32 poison, i32 poison, i32 poison, i32 poison, i32 poison, i32 poison, i32 poison>
-; CHECK-NEXT:    [[TMP4:%.*]] = insertelement <16 x i8> [[TMP3]], i8 [[L_9]], i32 9
-; CHECK-NEXT:    [[TMP5:%.*]] = insertelement <16 x i8> [[TMP4]], i8 [[L_10]], i32 10
+; CHECK-NEXT:    [[TMP2:%.*]] = load <2 x i8>, ptr [[GEP_9]], align 1
+; CHECK-NEXT:    [[TMP3:%.*]] = load <4 x i8>, ptr [[GEP_12]], align 1
+; CHECK-NEXT:    [[TMP4:%.*]] = shufflevector <2 x i8> [[TMP2]], <2 x i8> poison, <8 x i32> <i32 0, i32 1, i32 poison, i32 poison, i32 poison, i32 poison, i32 poison, i32 poison>
+; CHECK-NEXT:    [[TMP5:%.*]] = shufflevector <8 x i8> [[TMP0]], <8 x i8> [[TMP4]], <16 x i32> <i32 poison, i32 poison, i32 poison, i32 poison, i32 poison, i32 poison, i32 poison, i32 poison, i32 0, i32 8, i32 9, i32 poison, i32 poison, i32 poison, i32 poison, i32 poison>
 ; CHECK-NEXT:    [[TMP6:%.*]] = insertelement <16 x i8> [[TMP5]], i8 [[L_11]], i32 11
 ; CHECK-NEXT:    [[TMP7:%.*]] = call <16 x i8> @llvm.vector.insert.v16i8.v8i8(<16 x i8> [[TMP6]], <8 x i8> [[TMP0]], i64 0)
-; CHECK-NEXT:    [[TMP8:%.*]] = call <16 x i8> @llvm.vector.insert.v16i8.v4i8(<16 x i8> [[TMP7]], <4 x i8> [[TMP2]], i64 12)
+; CHECK-NEXT:    [[TMP8:%.*]] = call <16 x i8> @llvm.vector.insert.v16i8.v4i8(<16 x i8> [[TMP7]], <4 x i8> [[TMP3]], i64 12)
 ; CHECK-NEXT:    [[TMP9:%.*]] = icmp ugt <16 x i8> [[TMP8]], <i8 -1, i8 -1, i8 -1, i8 -1, i8 -1, i8 -1, i8 -1, i8 -1, i8 -1, i8 -1, i8 -1, i8 -1, i8 -1, i8 -1, i8 -1, i8 -1>
-; CHECK-NEXT:    [[TMP10:%.*]] = shufflevector <4 x i8> [[TMP2]], <4 x i8> poison, <16 x i32> <i32 0, i32 1, i32 2, i32 3, i32 poison, i32 poison, i32 poison, i32 poison, i32 poison, i32 poison, i32 poison, i32 poison, i32 poison, i32 poison, i32 poison, i32 poison>
-; CHECK-NEXT:    [[TMP11:%.*]] = shufflevector <4 x i8> [[TMP2]], <4 x i8> poison, <8 x i32> <i32 0, i32 1, i32 2, i32 3, i32 poison, i32 poison, i32 poison, i32 poison>
-; CHECK-NEXT:    [[TMP12:%.*]] = shufflevector <8 x i8> [[TMP0]], <8 x i8> [[TMP11]], <16 x i32> <i32 0, i32 1, i32 2, i32 3, i32 4, i32 5, i32 6, i32 7, i32 poison, i32 poison, i32 poison, i32 poison, i32 8, i32 9, i32 10, i32 11>
-; CHECK-NEXT:    [[TMP13:%.*]] = insertelement <16 x i8> [[TMP12]], i8 [[L_9]], i32 9
-; CHECK-NEXT:    [[TMP14:%.*]] = insertelement <16 x i8> [[TMP13]], i8 [[L_10]], i32 10
-; CHECK-NEXT:    [[TMP15:%.*]] = insertelement <16 x i8> [[TMP14]], i8 [[L_11]], i32 11
-; CHECK-NEXT:    [[TMP16:%.*]] = shufflevector <16 x i8> [[TMP15]], <16 x i8> poison, <16 x i32> <i32 0, i32 1, i32 2, i32 3, i32 4, i32 5, i32 6, i32 7, i32 0, i32 9, i32 10, i32 11, i32 12, i32 13, i32 14, i32 15>
-; CHECK-NEXT:    [[TMP17:%.*]] = insertelement <16 x i8> poison, i8 [[X]], i32 0
-; CHECK-NEXT:    [[TMP18:%.*]] = shufflevector <16 x i8> [[TMP17]], <16 x i8> poison, <16 x i32> zeroinitializer
-; CHECK-NEXT:    [[TMP19:%.*]] = select <16 x i1> [[TMP9]], <16 x i8> [[TMP16]], <16 x i8> [[TMP18]]
-; CHECK-NEXT:    store <16 x i8> [[TMP19]], ptr [[PTR]], align 2
->>>>>>> aec3ec04
+; CHECK-NEXT:    [[TMP10:%.*]] = insertelement <16 x i8> poison, i8 [[X]], i32 0
+; CHECK-NEXT:    [[TMP11:%.*]] = shufflevector <16 x i8> [[TMP10]], <16 x i8> poison, <16 x i32> zeroinitializer
+; CHECK-NEXT:    [[TMP12:%.*]] = select <16 x i1> [[TMP9]], <16 x i8> [[TMP8]], <16 x i8> [[TMP11]]
+; CHECK-NEXT:    store <16 x i8> [[TMP12]], ptr [[PTR]], align 2
 ; CHECK-NEXT:    ret void
 ;
 entry:
