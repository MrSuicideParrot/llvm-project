--- conflicted
+++ resolved
@@ -189,16 +189,10 @@
 
 define dso_local void @foo_byval_readonly(ptr readonly %p) {
 ; CHECK-LABEL: define {{[^@]+}}@foo_byval_readonly
-<<<<<<< HEAD
-; CHECK-SAME: (ptr readonly [[P:%.*]])
-; CHECK-NEXT:   call void @bar4(ptr byval([4 x i32]) [[P]])
-; CHECK-NEXT:   ret void
-=======
 ; CHECK-SAME: (ptr readonly [[P:%.*]]) {
 ; CHECK-NEXT:    call void @bar4(ptr byval([4 x i32]) [[P]])
 ; CHECK-NEXT:    ret void
 ;
->>>>>>> 4ae23bcc
   call void @bar4(ptr byval([4 x i32]) %p)
   ret void
 }
@@ -240,11 +234,7 @@
 ; CHECK-SAME: (ptr [[P:%.*]], ptr [[P2:%.*]]) {
 ; CHECK-NEXT:    [[PP_I:%.*]] = getelementptr i8, ptr [[P]], i64 9
 ; CHECK-NEXT:    [[P2P_I:%.*]] = getelementptr i8, ptr [[P2]], i64 123
-<<<<<<< HEAD
-; CHECK-NEXT:    call void @bar2(ptr writeonly [[P2P_I]], ptr readonly [[PP_I]])
-=======
 ; CHECK-NEXT:    call void @bar2(ptr [[P2P_I]], ptr readonly [[PP_I]])
->>>>>>> 4ae23bcc
 ; CHECK-NEXT:    ret void
 ;
   call void @foo2_through_obj(ptr readonly %p, ptr writeonly %p2)
@@ -563,14 +553,9 @@
 define void @prop_byval_readonly(ptr %p) {
 ; CHECK-LABEL: define {{[^@]+}}@prop_byval_readonly
 ; CHECK-SAME: (ptr [[P:%.*]]) {
-<<<<<<< HEAD
-; CHECK-NEXT:   call void @bar4(ptr byval([4 x i32]) [[P]])
-; CHECK-NEXT:   ret void
-=======
 ; CHECK-NEXT:    call void @bar4(ptr byval([4 x i32]) [[P]])
 ; CHECK-NEXT:    ret void
 ;
->>>>>>> 4ae23bcc
   call void @foo_byval_readonly(ptr %p)
   ret void
 }