--- conflicted
+++ resolved
@@ -1,5 +1,4 @@
-; RUN: llc --debugify-and-strip-all-safe=0 -mtriple=arm64-- -O3 -debug-pass=Structure < %s -o /dev/null 2>&1 | \
-; RUN:     grep -v "Verify generated machine code" | FileCheck %s
+; RUN: llc -mtriple=arm64-- -O3 -debug-pass=Structure < %s -o /dev/null 2>&1 | grep -v "Verify generated machine code" | FileCheck %s
 
 ; REQUIRES: asserts
 
@@ -9,98 +8,64 @@
 ; CHECK-NEXT: Machine Module Information
 ; CHECK-NEXT: Target Transform Information
 ; CHECK-NEXT: Assumption Cache Tracker
-; CHECK-NEXT: Profile summary info
 ; CHECK-NEXT: Type-Based Alias Analysis
 ; CHECK-NEXT: Scoped NoAlias Alias Analysis
 ; CHECK-NEXT: Create Garbage Collector Module Metadata
+; CHECK-NEXT: Profile summary info
 ; CHECK-NEXT: Machine Branch Probability Analysis
-; CHECK-NEXT: Default Regalloc Eviction Advisor
-; CHECK-NEXT: Default Regalloc Priority Advisor
 ; CHECK-NEXT:   ModulePass Manager
 ; CHECK-NEXT:     Pre-ISel Intrinsic Lowering
 ; CHECK-NEXT:     FunctionPass Manager
-; CHECK-NEXT:       Expand large div/rem
-; CHECK-NEXT:       Expand large fp convert
 ; CHECK-NEXT:       Expand Atomic instructions
-; CHECK-NEXT:     SVE intrinsics optimizations
-; CHECK-NEXT:       FunctionPass Manager
-; CHECK-NEXT:         Dominator Tree Construction
-; CHECK-NEXT:     FunctionPass Manager
 ; CHECK-NEXT:       Simplify the CFG
 ; CHECK-NEXT:       Dominator Tree Construction
 ; CHECK-NEXT:       Natural Loop Information
-; CHECK-NEXT:       Canonicalize natural loops
 ; CHECK-NEXT:       Lazy Branch Probability Analysis
 ; CHECK-NEXT:       Lazy Block Frequency Analysis
 ; CHECK-NEXT:       Optimization Remark Emitter
 ; CHECK-NEXT:       Scalar Evolution Analysis
 ; CHECK-NEXT:       Loop Data Prefetch
 ; CHECK-NEXT:       Falkor HW Prefetch Fix
+; CHECK-NEXT:       Basic Alias Analysis (stateless AA impl)
 ; CHECK-NEXT:       Module Verifier
-; CHECK-NEXT:       Basic Alias Analysis (stateless AA impl)
 ; CHECK-NEXT:       Canonicalize natural loops
 ; CHECK-NEXT:       Loop Pass Manager
-; CHECK-NEXT:         Canonicalize Freeze Instructions in Loops
 ; CHECK-NEXT:         Induction Variable Users
 ; CHECK-NEXT:         Loop Strength Reduction
 ; CHECK-NEXT:       Basic Alias Analysis (stateless AA impl)
-; CHECK-NEXT:       Function Alias Analysis Results
+; CHECK-NEXT:         Function Alias Analysis Results
 ; CHECK-NEXT:       Merge contiguous icmps into a memcmp
-; CHECK-NEXT:       Natural Loop Information
-; CHECK-NEXT:       Lazy Branch Probability Analysis
-; CHECK-NEXT:       Lazy Block Frequency Analysis
 ; CHECK-NEXT:       Expand memcmp() to load/stores
 ; CHECK-NEXT:       Lower Garbage Collection Instructions
 ; CHECK-NEXT:       Shadow Stack GC Lowering
-; CHECK-NEXT:       Lower constant intrinsics
 ; CHECK-NEXT:       Remove unreachable blocks from the CFG
+; CHECK-NEXT:       Dominator Tree Construction
 ; CHECK-NEXT:       Natural Loop Information
-; CHECK-NEXT:       Post-Dominator Tree Construction
 ; CHECK-NEXT:       Branch Probability Analysis
 ; CHECK-NEXT:       Block Frequency Analysis
 ; CHECK-NEXT:       Constant Hoisting
-; CHECK-NEXT:       Replace intrinsics with calls to vector library
 ; CHECK-NEXT:       Partially inline calls to library functions
-; CHECK-NEXT:       Expand vector predication intrinsics
+; CHECK-NEXT:       Instrument function entry/exit with calls to e.g. mcount() (post inlining)
 ; CHECK-NEXT:       Scalarize Masked Memory Intrinsics
 ; CHECK-NEXT:       Expand reduction intrinsics
-; CHECK-NEXT:       Natural Loop Information
-; CHECK-NEXT:       TLS Variable Hoist
-; CHECK-NEXT:       Lazy Branch Probability Analysis
-; CHECK-NEXT:       Lazy Block Frequency Analysis
-; CHECK-NEXT:       Optimization Remark Emitter
-; CHECK-NEXT:       Optimize selects
-; CHECK-NEXT:     AArch64 Globals Tagging
-; CHECK-NEXT:     Stack Safety Analysis
-; CHECK-NEXT:       FunctionPass Manager
-; CHECK-NEXT:         Dominator Tree Construction
-; CHECK-NEXT:         Natural Loop Information
-; CHECK-NEXT:         Scalar Evolution Analysis
-; CHECK-NEXT:         Stack Safety Local Analysis
-; CHECK-NEXT:     FunctionPass Manager
 ; CHECK-NEXT:       Dominator Tree Construction
 ; CHECK-NEXT:       Basic Alias Analysis (stateless AA impl)
-; CHECK-NEXT:       Function Alias Analysis Results
-; CHECK-NEXT:       AArch64 Stack Tagging
-; CHECK-NEXT:       Complex Deinterleaving Pass
 ; CHECK-NEXT:       Function Alias Analysis Results
 ; CHECK-NEXT:       Memory SSA
 ; CHECK-NEXT:       Interleaved Load Combine Pass
 ; CHECK-NEXT:       Dominator Tree Construction
 ; CHECK-NEXT:       Interleaved Access Pass
-; CHECK-NEXT:       SME ABI Pass
-; CHECK-NEXT:       Dominator Tree Construction
+; CHECK-NEXT:       AArch64 Stack Tagging
 ; CHECK-NEXT:       Natural Loop Information
-; CHECK-NEXT:       Type Promotion
 ; CHECK-NEXT:       CodeGen Prepare
+; CHECK-NEXT:     Rewrite Symbols
+; CHECK-NEXT:     FunctionPass Manager
 ; CHECK-NEXT:       Dominator Tree Construction
 ; CHECK-NEXT:       Exception handling preparation
 ; CHECK-NEXT:     AArch64 Promote Constant
-; CHECK-NEXT:       FunctionPass Manager
-; CHECK-NEXT:         Dominator Tree Construction
+; CHECK-NEXT:       Unnamed pass: implement Pass::getPassName()
 ; CHECK-NEXT:     FunctionPass Manager
 ; CHECK-NEXT:       Merge internal globals
-; CHECK-NEXT:       Prepare callbr
 ; CHECK-NEXT:       Safe Stack instrumentation pass
 ; CHECK-NEXT:       Insert stack protectors
 ; CHECK-NEXT:       Module Verifier
@@ -108,16 +73,11 @@
 ; CHECK-NEXT:       Basic Alias Analysis (stateless AA impl)
 ; CHECK-NEXT:       Function Alias Analysis Results
 ; CHECK-NEXT:       Natural Loop Information
-; CHECK-NEXT:       Post-Dominator Tree Construction
 ; CHECK-NEXT:       Branch Probability Analysis
-; CHECK-NEXT:       Assignment Tracking Analysis
-; CHECK-NEXT:       Lazy Branch Probability Analysis
-; CHECK-NEXT:       Lazy Block Frequency Analysis
 ; CHECK-NEXT:       AArch64 Instruction Selection
 ; CHECK-NEXT:       MachineDominator Tree Construction
 ; CHECK-NEXT:       AArch64 Local Dynamic TLS Access Clean-up
 ; CHECK-NEXT:       Finalize ISel and expand pseudo-instructions
-; CHECK-NEXT:       Lazy Machine Block Frequency Analysis
 ; CHECK-NEXT:       Early Tail Duplication
 ; CHECK-NEXT:       Optimize machine instruction PHIs
 ; CHECK-NEXT:       Slot index numbering
@@ -129,33 +89,21 @@
 ; CHECK-NEXT:       Machine Natural Loop Construction
 ; CHECK-NEXT:       Machine Trace Metrics
 ; CHECK-NEXT:       AArch64 Conditional Compares
-; CHECK-NEXT:       Lazy Machine Block Frequency Analysis
 ; CHECK-NEXT:       Machine InstCombiner
 ; CHECK-NEXT:       AArch64 Conditional Branch Tuning
 ; CHECK-NEXT:       Machine Trace Metrics
 ; CHECK-NEXT:       Early If-Conversion
 ; CHECK-NEXT:       AArch64 Store Pair Suppression
 ; CHECK-NEXT:       AArch64 SIMD instructions optimization pass
-; CHECK-NEXT:       AArch64 Stack Tagging PreRA
 ; CHECK-NEXT:       MachineDominator Tree Construction
 ; CHECK-NEXT:       Machine Natural Loop Construction
-; CHECK-NEXT:       Machine Block Frequency Analysis
 ; CHECK-NEXT:       Early Machine Loop Invariant Code Motion
-<<<<<<< HEAD
-; CHECK-NEXT:       MachineDominator Tree Construction
 ; CHECK-NEXT:       Machine Block Frequency Analysis
 ; CHECK-NEXT:       Machine Common Subexpression Elimination
 ; CHECK-NEXT:       MachinePostDominator Tree Construction
-; CHECK-NEXT:       Machine Cycle Info Analysis
-=======
-; CHECK-NEXT:       Machine Block Frequency Analysis
-; CHECK-NEXT:       Machine Common Subexpression Elimination
-; CHECK-NEXT:       MachinePostDominator Tree Construction
->>>>>>> cb02aa7e
 ; CHECK-NEXT:       Machine code sinking
 ; CHECK-NEXT:       Peephole Optimizations
 ; CHECK-NEXT:       Remove dead machine instructions
-; CHECK-NEXT:       AArch64 MI Peephole Optimization pass
 ; CHECK-NEXT:       AArch64 Dead register definitions
 ; CHECK-NEXT:       Detect Dead Lanes
 ; CHECK-NEXT:       Process Implicit Definitions
@@ -163,10 +111,9 @@
 ; CHECK-NEXT:       Live Variable Analysis
 ; CHECK-NEXT:       Eliminate PHI nodes for register allocation
 ; CHECK-NEXT:       Two-Address instruction pass
-; CHECK-NEXT:       MachineDominator Tree Construction
 ; CHECK-NEXT:       Slot index numbering
 ; CHECK-NEXT:       Live Interval Analysis
-; CHECK-NEXT:       Register Coalescer
+; CHECK-NEXT:       Simple Register Coalescing
 ; CHECK-NEXT:       Rename Disconnected Subregister Components
 ; CHECK-NEXT:       Machine Instruction Scheduler
 ; CHECK-NEXT:       Machine Block Frequency Analysis
@@ -180,14 +127,11 @@
 ; CHECK-NEXT:       Machine Optimization Remark Emitter
 ; CHECK-NEXT:       Greedy Register Allocator
 ; CHECK-NEXT:       Virtual Register Rewriter
-; CHECK-NEXT:       Register Allocation Pass Scoring
 ; CHECK-NEXT:       Stack Slot Coloring
 ; CHECK-NEXT:       Machine Copy Propagation Pass
 ; CHECK-NEXT:       Machine Loop Invariant Code Motion
 ; CHECK-NEXT:       AArch64 Redundant Copy Elimination
 ; CHECK-NEXT:       A57 FP Anti-dependency breaker
-; CHECK-NEXT:       Remove Redundant DEBUG_VALUE analysis
-; CHECK-NEXT:       Fixup Statepoint Caller Saved
 ; CHECK-NEXT:       PostRA Machine Sink
 ; CHECK-NEXT:       MachineDominator Tree Construction
 ; CHECK-NEXT:       Machine Natural Loop Construction
@@ -197,18 +141,13 @@
 ; CHECK-NEXT:       Machine Optimization Remark Emitter
 ; CHECK-NEXT:       Shrink Wrapping analysis
 ; CHECK-NEXT:       Prologue/Epilogue Insertion & Frame Finalization
-; CHECK-NEXT:       Machine Late Instructions Cleanup Pass
 ; CHECK-NEXT:       Control Flow Optimizer
-; CHECK-NEXT:       Lazy Machine Block Frequency Analysis
 ; CHECK-NEXT:       Tail Duplication
 ; CHECK-NEXT:       Machine Copy Propagation Pass
 ; CHECK-NEXT:       Post-RA pseudo instruction expansion pass
 ; CHECK-NEXT:       AArch64 pseudo instruction expansion pass
 ; CHECK-NEXT:       AArch64 load / store optimization pass
-; CHECK-NEXT:       Insert KCFI indirect call checks
 ; CHECK-NEXT:       AArch64 speculation hardening pass
-; CHECK-NEXT:       AArch64 Indirect Thunks
-; CHECK-NEXT:       AArch64 sls hardening pass
 ; CHECK-NEXT:       MachineDominator Tree Construction
 ; CHECK-NEXT:       Machine Natural Loop Construction
 ; CHECK-NEXT:       Falkor HW Prefetch Fix Late Phase
@@ -217,26 +156,18 @@
 ; CHECK-NEXT:       Machine Block Frequency Analysis
 ; CHECK-NEXT:       MachinePostDominator Tree Construction
 ; CHECK-NEXT:       Branch Probability Basic Block Placement
+; CHECK-NEXT:       AArch64 load / store optimization pass
+; CHECK-NEXT:       Branch relaxation pass
+; CHECK-NEXT:       AArch64 Branch Targets
+; CHECK-NEXT:       AArch64 Compress Jump Tables
+; CHECK-NEXT:       Contiguously Lay Out Funclets
+; CHECK-NEXT:       StackMap Liveness Analysis
+; CHECK-NEXT:       Live DEBUG_VALUE analysis
 ; CHECK-NEXT:       Insert fentry calls
 ; CHECK-NEXT:       Insert XRay ops
 ; CHECK-NEXT:       Implement the 'patchable-function' attribute
-; CHECK-NEXT:       AArch64 load / store optimization pass
-; CHECK-NEXT:       Machine Copy Propagation Pass
-; CHECK-NEXT:       Workaround A53 erratum 835769 pass
-; CHECK-NEXT:       AArch64 Branch Targets
-; CHECK-NEXT:       Contiguously Lay Out Funclets
-; CHECK-NEXT:       StackMap Liveness Analysis
-; CHECK-NEXT:       Live DEBUG_VALUE analysis
-; CHECK-NEXT:       Machine Sanitizer Binary Metadata
 ; CHECK-NEXT:     Machine Outliner
 ; CHECK-NEXT:     FunctionPass Manager
-; CHECK-NEXT:       Branch relaxation pass
-; CHECK-NEXT:       AArch64 Compress Jump Tables
-; CHECK-NEXT:       Insert CFI remember/restore state instructions
-; CHECK-NEXT:       Lazy Machine Block Frequency Analysis
-; CHECK-NEXT:       Machine Optimization Remark Emitter
-; CHECK-NEXT:       Stack Frame Layout Analysis
-; CHECK-NEXT:       Unpack machine instruction bundles
 ; CHECK-NEXT:       Lazy Machine Block Frequency Analysis
 ; CHECK-NEXT:       Machine Optimization Remark Emitter
 ; CHECK-NEXT:       AArch64 Assembly Printer
@@ -244,17 +175,6 @@
 ; CHECK-NEXT: Pass Arguments:  -domtree
 ; CHECK-NEXT:   FunctionPass Manager
 ; CHECK-NEXT:     Dominator Tree Construction
-; CHECK-NEXT: Pass Arguments:  -assumption-cache-tracker -targetlibinfo -domtree -loops -scalar-evolution -stack-safety-local
-; CHECK-NEXT: Assumption Cache Tracker
-; CHECK-NEXT: Target Library Information
-; CHECK-NEXT:   FunctionPass Manager
-; CHECK-NEXT:     Dominator Tree Construction
-; CHECK-NEXT:     Natural Loop Information
-; CHECK-NEXT:     Scalar Evolution Analysis
-; CHECK-NEXT:     Stack Safety Local Analysis
-; CHECK-NEXT: Pass Arguments:  -domtree
-; CHECK-NEXT:   FunctionPass Manager
-; CHECK-NEXT:     Dominator Tree Construction
 
 define void @f() {
   ret void
