--- conflicted
+++ resolved
@@ -124,13 +124,8 @@
 ; CHECK-NEXT:    vmv.s.x v24, a3
 ; CHECK-NEXT:    li a1, 478
 ; CHECK-NEXT:    li a2, 477
-<<<<<<< HEAD
-; CHECK-NEXT:    vsetvli zero, a1, e8, m8, tu, ma
-; CHECK-NEXT:    lbu a1, 1012(sp)
-=======
 ; CHECK-NEXT:    lbu a3, 1012(sp)
 ; CHECK-NEXT:    vsetvli zero, a1, e8, m8, tu, ma
->>>>>>> 97025bd9
 ; CHECK-NEXT:    vslideup.vx v8, v24, a2
 ; CHECK-NEXT:    vmv.s.x v24, a3
 ; CHECK-NEXT:    li a1, 501
