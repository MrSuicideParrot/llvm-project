; RUN: not llc -mtriple=riscv32 < %s 2>&1 | FileCheck %s
; RUN: not llc -mtriple=riscv64 < %s 2>&1 | FileCheck %s

define void @constraint_I() {
; CHECK: error: value out of range for constraint 'I'
  tail call void asm sideeffect "addi a0, a0, $0", "I"(i32 2048)
; CHECK: error: value out of range for constraint 'I'
  tail call void asm sideeffect "addi a0, a0, $0", "I"(i32 -2049)
  ret void
}

define void @constraint_J() {
; CHECK: error: value out of range for constraint 'J'
  tail call void asm sideeffect "addi a0, a0, $0", "J"(i32 1)
  ret void
}

define void @constraint_K() {
; CHECK: error: value out of range for constraint 'K'
  tail call void asm sideeffect "csrwi mstatus, $0", "K"(i32 32)
; CHECK: error: value out of range for constraint 'K'
  tail call void asm sideeffect "csrwi mstatus, $0", "K"(i32 -1)
  ret void
}

define void @constraint_f() nounwind {
; CHECK: error: couldn't allocate input reg for constraint 'f'
  tail call void asm "fadd.s fa0, fa0, $0", "f"(float 0.0)
; CHECK: error: couldn't allocate input reg for constraint 'f'
  tail call void asm "fadd.d fa0, fa0, $0", "f"(double 0.0)
  ret void
<<<<<<< HEAD
}

define void @constraint_r_fixed_vec() nounwind {
; CHECK: error: couldn't allocate input reg for constraint 'r'
  tail call void asm "add a0, a0, $0", "r"(<4 x i32> zeroinitializer)
  ret void
}

define void @constraint_r_scalable_vec() nounwind {
; CHECK: error: couldn't allocate input reg for constraint 'r'
  tail call void asm "add a0, a0, $0", "r"(<vscale x 4 x i32> zeroinitializer)
  ret void
=======
>>>>>>> cb02aa7e
}<|MERGE_RESOLUTION|>--- conflicted
+++ resolved
@@ -29,19 +29,4 @@
 ; CHECK: error: couldn't allocate input reg for constraint 'f'
   tail call void asm "fadd.d fa0, fa0, $0", "f"(double 0.0)
   ret void
-<<<<<<< HEAD
-}
-
-define void @constraint_r_fixed_vec() nounwind {
-; CHECK: error: couldn't allocate input reg for constraint 'r'
-  tail call void asm "add a0, a0, $0", "r"(<4 x i32> zeroinitializer)
-  ret void
-}
-
-define void @constraint_r_scalable_vec() nounwind {
-; CHECK: error: couldn't allocate input reg for constraint 'r'
-  tail call void asm "add a0, a0, $0", "r"(<vscale x 4 x i32> zeroinitializer)
-  ret void
-=======
->>>>>>> cb02aa7e
 }