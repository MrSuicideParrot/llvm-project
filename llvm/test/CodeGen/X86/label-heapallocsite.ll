--- conflicted
+++ resolved
@@ -6,17 +6,10 @@
 ;      -gcodeview -O2 -fms-extensions -emit-llvm -o t.ll
 ;
 ; extern "C" struct Foo {
-<<<<<<< HEAD
-;   __declspec(allocator) virtual ptr alloc();
-; };
-; extern "C" __declspec(allocator) Foo *alloc_foo();
-; extern "C" void use_result(ptr);
-=======
 ;   __declspec(allocator) virtual void *alloc();
 ; };
 ; extern "C" __declspec(allocator) Foo *alloc_foo();
 ; extern "C" void use_result(void *);
->>>>>>> cb02aa7e
 ; extern "C" Foo *call_tail() {
 ;   return alloc_foo();
 ; }
@@ -35,31 +28,9 @@
 target datalayout = "e-m:w-i64:64-f80:128-n8:16:32:64-S128"
 target triple = "x86_64-unknown-windows-msvc"
 
-%struct.Foo = type { ptr }
+%struct.Foo = type { i32 (...)** }
 
 ; Function Attrs: nounwind
-<<<<<<< HEAD
-define dso_local ptr @call_tail() local_unnamed_addr #0 !dbg !7 {
-entry:
-  %call = tail call ptr @alloc_foo() #3, !dbg !13, !heapallocsite !12
-  ret ptr %call, !dbg !13
-}
-
-declare dso_local ptr @alloc_foo() local_unnamed_addr #1
-
-; Function Attrs: nounwind
-define dso_local i32 @call_virtual(ptr %p) local_unnamed_addr #0 !dbg !14 {
-entry:
-  call void @llvm.dbg.value(metadata ptr %p, metadata !19, metadata !DIExpression()), !dbg !20
-  %vtable = load ptr, ptr %p, align 8, !dbg !21, !tbaa !22
-  %0 = load ptr, ptr %vtable, align 8, !dbg !21
-  %call = tail call ptr %0(ptr %p) #3, !dbg !21, !heapallocsite !2
-  tail call void @use_result(ptr %call) #3, !dbg !21
-  ret i32 0, !dbg !25
-}
-
-declare dso_local void @use_result(ptr) local_unnamed_addr #1
-=======
 define dso_local %struct.Foo* @call_tail() local_unnamed_addr #0 !dbg !7 {
 entry:
   %call = tail call %struct.Foo* @alloc_foo() #3, !dbg !13, !heapallocsite !12
@@ -81,24 +52,16 @@
 }
 
 declare dso_local void @use_result(i8*) local_unnamed_addr #1
->>>>>>> cb02aa7e
 
 ; Function Attrs: nounwind
 define dso_local i32 @call_multiple() local_unnamed_addr #0 !dbg !26 {
 entry:
-<<<<<<< HEAD
-  %call = tail call ptr @alloc_foo() #3, !dbg !29, !heapallocsite !12
-  tail call void @use_result(ptr %call) #3, !dbg !29
-  %call1 = tail call ptr @alloc_foo() #3, !dbg !30, !heapallocsite !12
-  tail call void @use_result(ptr %call1) #3, !dbg !30
-=======
   %call = tail call %struct.Foo* @alloc_foo() #3, !dbg !29, !heapallocsite !12
   %0 = bitcast %struct.Foo* %call to i8*, !dbg !29
   tail call void @use_result(i8* %0) #3, !dbg !29
   %call1 = tail call %struct.Foo* @alloc_foo() #3, !dbg !30, !heapallocsite !12
   %1 = bitcast %struct.Foo* %call1 to i8*, !dbg !30
   tail call void @use_result(i8* %1) #3, !dbg !30
->>>>>>> cb02aa7e
   ret i32 0, !dbg !31
 }
 
