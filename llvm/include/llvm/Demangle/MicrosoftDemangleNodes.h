--- conflicted
+++ resolved
@@ -10,24 +10,23 @@
 //
 //===----------------------------------------------------------------------===//
 
-#ifndef LLVM_DEMANGLE_MICROSOFTDEMANGLENODES_H
-#define LLVM_DEMANGLE_MICROSOFTDEMANGLENODES_H
-
+#ifndef LLVM_SUPPORT_MICROSOFTDEMANGLENODES_H
+#define LLVM_SUPPORT_MICROSOFTDEMANGLENODES_H
+
+#include "llvm/Demangle/DemangleConfig.h"
+#include "llvm/Demangle/StringView.h"
 #include <array>
 #include <cstdint>
 #include <string>
-<<<<<<< HEAD
-#include <string_view>
-=======
->>>>>>> cb02aa7e
 
 namespace llvm {
 namespace itanium_demangle {
-class OutputBuffer;
+class OutputStream;
 }
 }
 
-using llvm::itanium_demangle::OutputBuffer;
+using llvm::itanium_demangle::OutputStream;
+using llvm::itanium_demangle::StringView;
 
 namespace llvm {
 namespace ms_demangle {
@@ -68,8 +67,6 @@
   Eabi,
   Vectorcall,
   Regcall,
-  Swift,      // Clang-only
-  SwiftAsync, // Clang-only
 };
 
 enum class ReferenceKind : uint8_t { None, LValueRef, RValueRef };
@@ -78,10 +75,6 @@
   OF_Default = 0,
   OF_NoCallingConvention = 1,
   OF_NoTagSpecifier = 2,
-  OF_NoAccessSpecifier = 4,
-  OF_NoMemberType = 8,
-  OF_NoReturnType = 16,
-  OF_NoVariableType = 32,
 };
 
 // Types
@@ -263,7 +256,7 @@
 
   NodeKind kind() const { return Kind; }
 
-  virtual void output(OutputBuffer &OB, OutputFlags Flags) const = 0;
+  virtual void output(OutputStream &OS, OutputFlags Flags) const = 0;
 
   std::string toString(OutputFlags Flags = OF_Default) const;
 
@@ -284,7 +277,9 @@
 struct ThunkSignatureNode;
 struct PointerTypeNode;
 struct ArrayTypeNode;
+struct CustomNode;
 struct TagTypeNode;
+struct IntrinsicTypeNode;
 struct NodeArrayNode;
 struct QualifiedNameNode;
 struct TemplateParameterReferenceNode;
@@ -300,13 +295,15 @@
 struct TypeNode : public Node {
   explicit TypeNode(NodeKind K) : Node(K) {}
 
-  virtual void outputPre(OutputBuffer &OB, OutputFlags Flags) const = 0;
-  virtual void outputPost(OutputBuffer &OB, OutputFlags Flags) const = 0;
-
-  void output(OutputBuffer &OB, OutputFlags Flags) const override {
-    outputPre(OB, Flags);
-    outputPost(OB, Flags);
+  virtual void outputPre(OutputStream &OS, OutputFlags Flags) const = 0;
+  virtual void outputPost(OutputStream &OS, OutputFlags Flags) const = 0;
+
+  void output(OutputStream &OS, OutputFlags Flags) const override {
+    outputPre(OS, Flags);
+    outputPost(OS, Flags);
   }
+
+  void outputQuals(bool SpaceBefore, bool SpaceAfter) const;
 
   Qualifiers Quals = Q_None;
 };
@@ -315,8 +312,8 @@
   explicit PrimitiveTypeNode(PrimitiveKind K)
       : TypeNode(NodeKind::PrimitiveType), PrimKind(K) {}
 
-  void outputPre(OutputBuffer &OB, OutputFlags Flags) const override;
-  void outputPost(OutputBuffer &OB, OutputFlags Flags) const override {}
+  void outputPre(OutputStream &OS, OutputFlags Flags) const;
+  void outputPost(OutputStream &OS, OutputFlags Flags) const {}
 
   PrimitiveKind PrimKind;
 };
@@ -325,8 +322,8 @@
   explicit FunctionSignatureNode(NodeKind K) : TypeNode(K) {}
   FunctionSignatureNode() : TypeNode(NodeKind::FunctionSignature) {}
 
-  void outputPre(OutputBuffer &OB, OutputFlags Flags) const override;
-  void outputPost(OutputBuffer &OB, OutputFlags Flags) const override;
+  void outputPre(OutputStream &OS, OutputFlags Flags) const override;
+  void outputPost(OutputStream &OS, OutputFlags Flags) const override;
 
   // Valid if this FunctionTypeNode is the Pointee of a PointerType or
   // MemberPointerType.
@@ -359,13 +356,13 @@
   NodeArrayNode *TemplateParams = nullptr;
 
 protected:
-  void outputTemplateParameters(OutputBuffer &OB, OutputFlags Flags) const;
+  void outputTemplateParameters(OutputStream &OS, OutputFlags Flags) const;
 };
 
 struct VcallThunkIdentifierNode : public IdentifierNode {
   VcallThunkIdentifierNode() : IdentifierNode(NodeKind::VcallThunkIdentifier) {}
 
-  void output(OutputBuffer &OB, OutputFlags Flags) const override;
+  void output(OutputStream &OS, OutputFlags Flags) const override;
 
   uint64_t OffsetInVTable = 0;
 };
@@ -374,7 +371,7 @@
   DynamicStructorIdentifierNode()
       : IdentifierNode(NodeKind::DynamicStructorIdentifier) {}
 
-  void output(OutputBuffer &OB, OutputFlags Flags) const override;
+  void output(OutputStream &OS, OutputFlags Flags) const override;
 
   VariableSymbolNode *Variable = nullptr;
   QualifiedNameNode *Name = nullptr;
@@ -384,9 +381,9 @@
 struct NamedIdentifierNode : public IdentifierNode {
   NamedIdentifierNode() : IdentifierNode(NodeKind::NamedIdentifier) {}
 
-  void output(OutputBuffer &OB, OutputFlags Flags) const override;
-
-  std::string_view Name;
+  void output(OutputStream &OS, OutputFlags Flags) const override;
+
+  StringView Name;
 };
 
 struct IntrinsicFunctionIdentifierNode : public IdentifierNode {
@@ -394,7 +391,7 @@
       : IdentifierNode(NodeKind::IntrinsicFunctionIdentifier),
         Operator(Operator) {}
 
-  void output(OutputBuffer &OB, OutputFlags Flags) const override;
+  void output(OutputStream &OS, OutputFlags Flags) const override;
 
   IntrinsicFunctionKind Operator;
 };
@@ -403,16 +400,16 @@
   LiteralOperatorIdentifierNode()
       : IdentifierNode(NodeKind::LiteralOperatorIdentifier) {}
 
-  void output(OutputBuffer &OB, OutputFlags Flags) const override;
-
-  std::string_view Name;
+  void output(OutputStream &OS, OutputFlags Flags) const override;
+
+  StringView Name;
 };
 
 struct LocalStaticGuardIdentifierNode : public IdentifierNode {
   LocalStaticGuardIdentifierNode()
       : IdentifierNode(NodeKind::LocalStaticGuardIdentifier) {}
 
-  void output(OutputBuffer &OB, OutputFlags Flags) const override;
+  void output(OutputStream &OS, OutputFlags Flags) const override;
 
   bool IsThread = false;
   uint32_t ScopeIndex = 0;
@@ -422,7 +419,7 @@
   ConversionOperatorIdentifierNode()
       : IdentifierNode(NodeKind::ConversionOperatorIdentifier) {}
 
-  void output(OutputBuffer &OB, OutputFlags Flags) const override;
+  void output(OutputStream &OS, OutputFlags Flags) const override;
 
   // The type that this operator converts too.
   TypeNode *TargetType = nullptr;
@@ -434,7 +431,7 @@
       : IdentifierNode(NodeKind::StructorIdentifier),
         IsDestructor(IsDestructor) {}
 
-  void output(OutputBuffer &OB, OutputFlags Flags) const override;
+  void output(OutputStream &OS, OutputFlags Flags) const override;
 
   // The name of the class that this is a structor of.
   IdentifierNode *Class = nullptr;
@@ -444,8 +441,8 @@
 struct ThunkSignatureNode : public FunctionSignatureNode {
   ThunkSignatureNode() : FunctionSignatureNode(NodeKind::ThunkSignature) {}
 
-  void outputPre(OutputBuffer &OB, OutputFlags Flags) const override;
-  void outputPost(OutputBuffer &OB, OutputFlags Flags) const override;
+  void outputPre(OutputStream &OS, OutputFlags Flags) const override;
+  void outputPost(OutputStream &OS, OutputFlags Flags) const override;
 
   struct ThisAdjustor {
     uint32_t StaticOffset = 0;
@@ -459,8 +456,8 @@
 
 struct PointerTypeNode : public TypeNode {
   PointerTypeNode() : TypeNode(NodeKind::PointerType) {}
-  void outputPre(OutputBuffer &OB, OutputFlags Flags) const override;
-  void outputPost(OutputBuffer &OB, OutputFlags Flags) const override;
+  void outputPre(OutputStream &OS, OutputFlags Flags) const override;
+  void outputPost(OutputStream &OS, OutputFlags Flags) const override;
 
   // Is this a pointer, reference, or rvalue-reference?
   PointerAffinity Affinity = PointerAffinity::None;
@@ -476,8 +473,8 @@
 struct TagTypeNode : public TypeNode {
   explicit TagTypeNode(TagKind Tag) : TypeNode(NodeKind::TagType), Tag(Tag) {}
 
-  void outputPre(OutputBuffer &OB, OutputFlags Flags) const override;
-  void outputPost(OutputBuffer &OB, OutputFlags Flags) const override;
+  void outputPre(OutputStream &OS, OutputFlags Flags) const;
+  void outputPost(OutputStream &OS, OutputFlags Flags) const;
 
   QualifiedNameNode *QualifiedName = nullptr;
   TagKind Tag;
@@ -486,11 +483,11 @@
 struct ArrayTypeNode : public TypeNode {
   ArrayTypeNode() : TypeNode(NodeKind::ArrayType) {}
 
-  void outputPre(OutputBuffer &OB, OutputFlags Flags) const override;
-  void outputPost(OutputBuffer &OB, OutputFlags Flags) const override;
-
-  void outputDimensionsImpl(OutputBuffer &OB, OutputFlags Flags) const;
-  void outputOneDimension(OutputBuffer &OB, OutputFlags Flags, Node *N) const;
+  void outputPre(OutputStream &OS, OutputFlags Flags) const;
+  void outputPost(OutputStream &OS, OutputFlags Flags) const;
+
+  void outputDimensionsImpl(OutputStream &OS, OutputFlags Flags) const;
+  void outputOneDimension(OutputStream &OS, OutputFlags Flags, Node *N) const;
 
   // A list of array dimensions.  e.g. [3,4,5] in `int Foo[3][4][5]`
   NodeArrayNode *Dimensions = nullptr;
@@ -501,25 +498,24 @@
 
 struct IntrinsicNode : public TypeNode {
   IntrinsicNode() : TypeNode(NodeKind::IntrinsicType) {}
-  void output(OutputBuffer &OB, OutputFlags Flags) const override {}
+  void output(OutputStream &OS, OutputFlags Flags) const override {}
 };
 
 struct CustomTypeNode : public TypeNode {
   CustomTypeNode() : TypeNode(NodeKind::Custom) {}
 
-  void outputPre(OutputBuffer &OB, OutputFlags Flags) const override;
-  void outputPost(OutputBuffer &OB, OutputFlags Flags) const override;
-
-  IdentifierNode *Identifier = nullptr;
+  void outputPre(OutputStream &OS, OutputFlags Flags) const override;
+  void outputPost(OutputStream &OS, OutputFlags Flags) const override;
+
+  IdentifierNode *Identifier;
 };
 
 struct NodeArrayNode : public Node {
   NodeArrayNode() : Node(NodeKind::NodeArray) {}
 
-  void output(OutputBuffer &OB, OutputFlags Flags) const override;
-
-  void output(OutputBuffer &OB, OutputFlags Flags,
-              std::string_view Separator) const;
+  void output(OutputStream &OS, OutputFlags Flags) const override;
+
+  void output(OutputStream &OS, OutputFlags Flags, StringView Separator) const;
 
   Node **Nodes = nullptr;
   size_t Count = 0;
@@ -528,7 +524,7 @@
 struct QualifiedNameNode : public Node {
   QualifiedNameNode() : Node(NodeKind::QualifiedName) {}
 
-  void output(OutputBuffer &OB, OutputFlags Flags) const override;
+  void output(OutputStream &OS, OutputFlags Flags) const override;
 
   NodeArrayNode *Components = nullptr;
 
@@ -542,7 +538,7 @@
   TemplateParameterReferenceNode()
       : Node(NodeKind::TemplateParameterReference) {}
 
-  void output(OutputBuffer &OB, OutputFlags Flags) const override;
+  void output(OutputStream &OS, OutputFlags Flags) const override;
 
   SymbolNode *Symbol = nullptr;
 
@@ -557,7 +553,7 @@
   IntegerLiteralNode(uint64_t Value, bool IsNegative)
       : Node(NodeKind::IntegerLiteral), Value(Value), IsNegative(IsNegative) {}
 
-  void output(OutputBuffer &OB, OutputFlags Flags) const override;
+  void output(OutputStream &OS, OutputFlags Flags) const override;
 
   uint64_t Value = 0;
   bool IsNegative = false;
@@ -567,7 +563,7 @@
   RttiBaseClassDescriptorNode()
       : IdentifierNode(NodeKind::RttiBaseClassDescriptor) {}
 
-  void output(OutputBuffer &OB, OutputFlags Flags) const override;
+  void output(OutputStream &OS, OutputFlags Flags) const override;
 
   uint32_t NVOffset = 0;
   int32_t VBPtrOffset = 0;
@@ -577,7 +573,7 @@
 
 struct SymbolNode : public Node {
   explicit SymbolNode(NodeKind K) : Node(K) {}
-  void output(OutputBuffer &OB, OutputFlags Flags) const override;
+  void output(OutputStream &OS, OutputFlags Flags) const override;
   QualifiedNameNode *Name = nullptr;
 };
 
@@ -585,16 +581,16 @@
   explicit SpecialTableSymbolNode()
       : SymbolNode(NodeKind::SpecialTableSymbol) {}
 
-  void output(OutputBuffer &OB, OutputFlags Flags) const override;
+  void output(OutputStream &OS, OutputFlags Flags) const override;
   QualifiedNameNode *TargetName = nullptr;
-  Qualifiers Quals = Qualifiers::Q_None;
+  Qualifiers Quals;
 };
 
 struct LocalStaticGuardVariableNode : public SymbolNode {
   LocalStaticGuardVariableNode()
       : SymbolNode(NodeKind::LocalStaticGuardVariable) {}
 
-  void output(OutputBuffer &OB, OutputFlags Flags) const override;
+  void output(OutputStream &OS, OutputFlags Flags) const override;
 
   bool IsVisible = false;
 };
@@ -602,9 +598,9 @@
 struct EncodedStringLiteralNode : public SymbolNode {
   EncodedStringLiteralNode() : SymbolNode(NodeKind::EncodedStringLiteral) {}
 
-  void output(OutputBuffer &OB, OutputFlags Flags) const override;
-
-  std::string_view DecodedString;
+  void output(OutputStream &OS, OutputFlags Flags) const override;
+
+  StringView DecodedString;
   bool IsTruncated = false;
   CharKind Char = CharKind::Char;
 };
@@ -612,7 +608,7 @@
 struct VariableSymbolNode : public SymbolNode {
   VariableSymbolNode() : SymbolNode(NodeKind::VariableSymbol) {}
 
-  void output(OutputBuffer &OB, OutputFlags Flags) const override;
+  void output(OutputStream &OS, OutputFlags Flags) const override;
 
   StorageClass SC = StorageClass::None;
   TypeNode *Type = nullptr;
@@ -621,7 +617,7 @@
 struct FunctionSymbolNode : public SymbolNode {
   FunctionSymbolNode() : SymbolNode(NodeKind::FunctionSymbol) {}
 
-  void output(OutputBuffer &OB, OutputFlags Flags) const override;
+  void output(OutputStream &OS, OutputFlags Flags) const override;
 
   FunctionSignatureNode *Signature = nullptr;
 };
