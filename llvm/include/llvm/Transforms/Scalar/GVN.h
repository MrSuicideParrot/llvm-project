--- conflicted
+++ resolved
@@ -17,8 +17,12 @@
 
 #include "llvm/ADT/DenseMap.h"
 #include "llvm/ADT/MapVector.h"
+#include "llvm/ADT/PostOrderIterator.h"
 #include "llvm/ADT/SetVector.h"
 #include "llvm/ADT/SmallVector.h"
+#include "llvm/Analysis/AliasAnalysis.h"
+#include "llvm/Analysis/InstructionPrecedenceTracking.h"
+#include "llvm/Analysis/MemoryDependenceAnalysis.h"
 #include "llvm/IR/Dominators.h"
 #include "llvm/IR/InstrTypes.h"
 #include "llvm/IR/PassManager.h"
@@ -26,107 +30,47 @@
 #include "llvm/Support/Allocator.h"
 #include "llvm/Support/Compiler.h"
 #include <cstdint>
-#include <optional>
 #include <utility>
 #include <vector>
 
 namespace llvm {
 
-class AAResults;
-class AssumeInst;
 class AssumptionCache;
 class BasicBlock;
 class BranchInst;
 class CallInst;
+class Constant;
 class ExtractValueInst;
 class Function;
 class FunctionPass;
-class GetElementPtrInst;
-class ImplicitControlFlowTracking;
+class IntrinsicInst;
 class LoadInst;
 class LoopInfo;
-class MemDepResult;
-class MemoryDependenceResults;
-class MemorySSA;
-class MemorySSAUpdater;
-class NonLocalDepResult;
 class OptimizationRemarkEmitter;
 class PHINode;
 class TargetLibraryInfo;
 class Value;
+
 /// A private "module" namespace for types and utilities used by GVN. These
 /// are implementation details and should not be used by clients.
-namespace LLVM_LIBRARY_VISIBILITY gvn {
+namespace gvn LLVM_LIBRARY_VISIBILITY {
 
 struct AvailableValue;
 struct AvailableValueInBlock;
 class GVNLegacyPass;
 
 } // end namespace gvn
-
-/// A set of parameters to control various transforms performed by GVN pass.
-//  Each of the optional boolean parameters can be set to:
-///      true - enabling the transformation.
-///      false - disabling the transformation.
-///      None - relying on a global default.
-/// Intended use is to create a default object, modify parameters with
-/// additional setters and then pass it to GVN.
-struct GVNOptions {
-  std::optional<bool> AllowPRE;
-  std::optional<bool> AllowLoadPRE;
-  std::optional<bool> AllowLoadInLoopPRE;
-  std::optional<bool> AllowLoadPRESplitBackedge;
-  std::optional<bool> AllowMemDep;
-
-  GVNOptions() = default;
-
-  /// Enables or disables PRE in GVN.
-  GVNOptions &setPRE(bool PRE) {
-    AllowPRE = PRE;
-    return *this;
-  }
-
-  /// Enables or disables PRE of loads in GVN.
-  GVNOptions &setLoadPRE(bool LoadPRE) {
-    AllowLoadPRE = LoadPRE;
-    return *this;
-  }
-
-  GVNOptions &setLoadInLoopPRE(bool LoadInLoopPRE) {
-    AllowLoadInLoopPRE = LoadInLoopPRE;
-    return *this;
-  }
-
-  /// Enables or disables PRE of loads in GVN.
-  GVNOptions &setLoadPRESplitBackedge(bool LoadPRESplitBackedge) {
-    AllowLoadPRESplitBackedge = LoadPRESplitBackedge;
-    return *this;
-  }
-
-  /// Enables or disables use of MemDepAnalysis.
-  GVNOptions &setMemDep(bool MemDep) {
-    AllowMemDep = MemDep;
-    return *this;
-  }
-};
 
 /// The core GVN pass object.
 ///
 /// FIXME: We should have a good summary of the GVN algorithm implemented by
 /// this particular pass here.
-class GVNPass : public PassInfoMixin<GVNPass> {
-  GVNOptions Options;
-
+class GVN : public PassInfoMixin<GVN> {
 public:
   struct Expression;
 
-  GVNPass(GVNOptions Options = {}) : Options(Options) {}
-
   /// Run the pass over the function.
   PreservedAnalyses run(Function &F, FunctionAnalysisManager &AM);
-
-  void printPipeline(raw_ostream &OS,
-                     function_ref<StringRef(StringRef)> MapClassName2PassName);
 
   /// This removes the specified instruction from
   /// our various maps and marks it for deletion.
@@ -136,14 +80,8 @@
   }
 
   DominatorTree &getDominatorTree() const { return *DT; }
-  AAResults *getAliasAnalysis() const { return VN.getAliasAnalysis(); }
+  AliasAnalysis *getAliasAnalysis() const { return VN.getAliasAnalysis(); }
   MemoryDependenceResults &getMemDep() const { return *MD; }
-
-  bool isPREEnabled() const;
-  bool isLoadPREEnabled() const;
-  bool isLoadInLoopPREEnabled() const;
-  bool isLoadPRESplitBackedgeEnabled() const;
-  bool isMemDepEnabled() const;
 
   /// This class holds the mapping between values and value numbers.  It is used
   /// as an efficient mechanism to determine the expression-wise equivalence of
@@ -156,7 +94,7 @@
     // value number to the index of Expression in Expressions. We use it
     // instead of a DenseMap because filling such mapping is faster than
     // filling a DenseMap and the compile time is a little better.
-    uint32_t nextExprNumber = 0;
+    uint32_t nextExprNumber;
 
     std::vector<Expression> Expressions;
     std::vector<uint32_t> ExprIdx;
@@ -169,9 +107,9 @@
         DenseMap<std::pair<uint32_t, const BasicBlock *>, uint32_t>;
     PhiTranslateMap PhiTranslateTable;
 
-    AAResults *AA = nullptr;
-    MemoryDependenceResults *MD = nullptr;
-    DominatorTree *DT = nullptr;
+    AliasAnalysis *AA;
+    MemoryDependenceResults *MD;
+    DominatorTree *DT;
 
     uint32_t nextValueNumber = 1;
 
@@ -179,41 +117,33 @@
     Expression createCmpExpr(unsigned Opcode, CmpInst::Predicate Predicate,
                              Value *LHS, Value *RHS);
     Expression createExtractvalueExpr(ExtractValueInst *EI);
-    Expression createGEPExpr(GetElementPtrInst *GEP);
     uint32_t lookupOrAddCall(CallInst *C);
     uint32_t phiTranslateImpl(const BasicBlock *BB, const BasicBlock *PhiBlock,
-<<<<<<< HEAD
-                              uint32_t Num, GVNPass &Gvn);
-    bool areCallValsEqual(uint32_t Num, uint32_t NewNum, const BasicBlock *Pred,
-                          const BasicBlock *PhiBlock, GVNPass &Gvn);
-=======
                               uint32_t Num, GVN &Gvn);
     bool areCallValsEqual(uint32_t Num, uint32_t NewNum, const BasicBlock *Pred,
                           const BasicBlock *PhiBlock, GVN &Gvn);
->>>>>>> cb02aa7e
     std::pair<uint32_t, bool> assignExpNewValueNum(Expression &exp);
-    bool areAllValsInBB(uint32_t num, const BasicBlock *BB, GVNPass &Gvn);
+    bool areAllValsInBB(uint32_t num, const BasicBlock *BB, GVN &Gvn);
 
   public:
     ValueTable();
     ValueTable(const ValueTable &Arg);
     ValueTable(ValueTable &&Arg);
     ~ValueTable();
-    ValueTable &operator=(const ValueTable &Arg);
 
     uint32_t lookupOrAdd(Value *V);
     uint32_t lookup(Value *V, bool Verify = true) const;
     uint32_t lookupOrAddCmp(unsigned Opcode, CmpInst::Predicate Pred,
                             Value *LHS, Value *RHS);
     uint32_t phiTranslate(const BasicBlock *BB, const BasicBlock *PhiBlock,
-                          uint32_t Num, GVNPass &Gvn);
+                          uint32_t Num, GVN &Gvn);
     void eraseTranslateCacheEntry(uint32_t Num, const BasicBlock &CurrBlock);
     bool exists(Value *V) const;
     void add(Value *V, uint32_t num);
     void clear();
     void erase(Value *v);
-    void setAliasAnalysis(AAResults *A) { AA = A; }
-    AAResults *getAliasAnalysis() const { return AA; }
+    void setAliasAnalysis(AliasAnalysis *A) { AA = A; }
+    AliasAnalysis *getAliasAnalysis() const { return AA; }
     void setMemDep(MemoryDependenceResults *M) { MD = M; }
     void setDomTree(DominatorTree *D) { DT = D; }
     uint32_t getNextUnusedValueNumber() { return nextValueNumber; }
@@ -224,15 +154,13 @@
   friend class gvn::GVNLegacyPass;
   friend struct DenseMapInfo<Expression>;
 
-  MemoryDependenceResults *MD = nullptr;
-  DominatorTree *DT = nullptr;
-  const TargetLibraryInfo *TLI = nullptr;
-  AssumptionCache *AC = nullptr;
+  MemoryDependenceResults *MD;
+  DominatorTree *DT;
+  const TargetLibraryInfo *TLI;
+  AssumptionCache *AC;
   SetVector<BasicBlock *> DeadBlocks;
-  OptimizationRemarkEmitter *ORE = nullptr;
-  ImplicitControlFlowTracking *ICF = nullptr;
-  LoopInfo *LI = nullptr;
-  MemorySSAUpdater *MSSAU = nullptr;
+  OptimizationRemarkEmitter *ORE;
+  ImplicitControlFlowTracking *ICF;
 
   ValueTable VN;
 
@@ -249,7 +177,7 @@
   // Block-local map of equivalent values to their leader, does not
   // propagate to any successors. Entries added mid-block are applied
   // to the remaining instructions in the block.
-  SmallMapVector<Value *, Value *, 4> ReplaceOperandsWithMap;
+  SmallMapVector<Value *, Constant *, 4> ReplaceWithConstMap;
   SmallVector<Instruction *, 8> InstrsToErase;
 
   // Map the block to reversed postorder traversal number. It is used to
@@ -268,7 +196,7 @@
   bool runImpl(Function &F, AssumptionCache &RunAC, DominatorTree &RunDT,
                const TargetLibraryInfo &RunTLI, AAResults &RunAA,
                MemoryDependenceResults *RunMD, LoopInfo *LI,
-               OptimizationRemarkEmitter *ORE, MemorySSA *MSSA = nullptr);
+               OptimizationRemarkEmitter *ORE);
 
   /// Push a new Value to the LeaderTable onto the list for its value number.
   void addToLeaderTable(uint32_t N, Value *V, const BasicBlock *BB) {
@@ -321,40 +249,23 @@
   // Helper functions of redundant load elimination
   bool processLoad(LoadInst *L);
   bool processNonLocalLoad(LoadInst *L);
-  bool processAssumeIntrinsic(AssumeInst *II);
+  bool processAssumeIntrinsic(IntrinsicInst *II);
 
   /// Given a local dependency (Def or Clobber) determine if a value is
-  /// available for the load.
-  std::optional<gvn::AvailableValue>
-  AnalyzeLoadAvailability(LoadInst *Load, MemDepResult DepInfo, Value *Address);
+  /// available for the load.  Returns true if an value is known to be
+  /// available and populates Res.  Returns false otherwise.
+  bool AnalyzeLoadAvailability(LoadInst *LI, MemDepResult DepInfo,
+                               Value *Address, gvn::AvailableValue &Res);
 
   /// Given a list of non-local dependencies, determine if a value is
   /// available for the load in each specified block.  If it is, add it to
   /// ValuesPerBlock.  If not, add it to UnavailableBlocks.
-  void AnalyzeLoadAvailability(LoadInst *Load, LoadDepVect &Deps,
+  void AnalyzeLoadAvailability(LoadInst *LI, LoadDepVect &Deps,
                                AvailValInBlkVect &ValuesPerBlock,
                                UnavailBlkVect &UnavailableBlocks);
 
-  /// Given a critical edge from Pred to LoadBB, find a load instruction
-  /// which is identical to Load from another successor of Pred.
-  LoadInst *findLoadToHoistIntoPred(BasicBlock *Pred, BasicBlock *LoadBB,
-                                    LoadInst *Load);
-
-  bool PerformLoadPRE(LoadInst *Load, AvailValInBlkVect &ValuesPerBlock,
+  bool PerformLoadPRE(LoadInst *LI, AvailValInBlkVect &ValuesPerBlock,
                       UnavailBlkVect &UnavailableBlocks);
-
-  /// Try to replace a load which executes on each loop iteraiton with Phi
-  /// translation of load in preheader and load(s) in conditionally executed
-  /// paths.
-  bool performLoopLoadPRE(LoadInst *Load, AvailValInBlkVect &ValuesPerBlock,
-                          UnavailBlkVect &UnavailableBlocks);
-
-  /// Eliminates partially redundant \p Load, replacing it with \p
-  /// AvailableLoads (connected by Phis if needed).
-  void eliminatePartiallyRedundantLoad(
-      LoadInst *Load, AvailValInBlkVect &ValuesPerBlock,
-      MapVector<BasicBlock *, Value *> &AvailableLoads,
-      MapVector<BasicBlock *, LoadInst *> *CriticalEdgePredAndLoad);
 
   // Other helper routines
   bool processInstruction(Instruction *I);
@@ -367,11 +278,11 @@
                                  BasicBlock *Curr, unsigned int ValNo);
   Value *findLeader(const BasicBlock *BB, uint32_t num);
   void cleanupGlobalSets();
-  void removeInstruction(Instruction *I);
+  void fillImplicitControlFlowInfo(BasicBlock *BB);
   void verifyRemoved(const Instruction *I) const;
   bool splitCriticalEdges();
   BasicBlock *splitCriticalEdges(BasicBlock *Pred, BasicBlock *Succ);
-  bool replaceOperandsForInBlockEquality(Instruction *I) const;
+  bool replaceOperandsWithConsts(Instruction *I) const;
   bool propagateEquality(Value *LHS, Value *RHS, const BasicBlockEdge &Root,
                          bool DominatesByEdge);
   bool processFoldableCondBr(BranchInst *BI);
@@ -381,8 +292,8 @@
 };
 
 /// Create a legacy GVN pass. This also allows parameterizing whether or not
-/// MemDep is enabled.
-FunctionPass *createGVNPass(bool NoMemDepAnalysis = false);
+/// loads are eliminated by the pass.
+FunctionPass *createGVNPass(bool NoLoads = false);
 
 /// A simple and fast domtree-based GVN pass to hoist common expressions
 /// from sibling branches.
