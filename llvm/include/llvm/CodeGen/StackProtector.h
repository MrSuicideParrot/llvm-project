//===- StackProtector.h - Stack Protector Insertion -------------*- C++ -*-===//
//
// Part of the LLVM Project, under the Apache License v2.0 with LLVM Exceptions.
// See https://llvm.org/LICENSE.txt for license information.
// SPDX-License-Identifier: Apache-2.0 WITH LLVM-exception
//
//===----------------------------------------------------------------------===//
//
// This pass inserts stack protectors into functions which need them. A variable
// with a random value in it is stored onto the stack before the local variables
// are allocated. Upon exiting the block, the stored value is checked. If it's
// changed, then there was some sort of violation and the program aborts.
//
//===----------------------------------------------------------------------===//

#ifndef LLVM_CODEGEN_STACKPROTECTOR_H
#define LLVM_CODEGEN_STACKPROTECTOR_H

#include "llvm/ADT/SmallPtrSet.h"
#include "llvm/Analysis/DomTreeUpdater.h"
#include "llvm/CodeGen/MachineFrameInfo.h"
#include "llvm/IR/Instructions.h"
#include "llvm/Pass.h"
#include "llvm/TargetParser/Triple.h"

namespace llvm {

class BasicBlock;
class Function;
class Module;
class TargetLoweringBase;
class TargetMachine;

class StackProtector : public FunctionPass {
private:
  static constexpr unsigned DefaultSSPBufferSize = 8;

  /// A mapping of AllocaInsts to their required SSP layout.
  using SSPLayoutMap = DenseMap<const AllocaInst *,
                                MachineFrameInfo::SSPLayoutKind>;

  const TargetMachine *TM = nullptr;

  /// TLI - Keep a pointer of a TargetLowering to consult for determining
  /// target type sizes.
  const TargetLoweringBase *TLI = nullptr;
  Triple Trip;

  Function *F = nullptr;
  Module *M = nullptr;

  std::optional<DomTreeUpdater> DTU;

  /// Layout - Mapping of allocations to the required SSPLayoutKind.
  /// StackProtector analysis will update this map when determining if an
  /// AllocaInst triggers a stack protector.
  SSPLayoutMap Layout;

  /// The minimum size of buffers that will receive stack smashing
  /// protection when -fstack-protection is used.
  unsigned SSPBufferSize = DefaultSSPBufferSize;

  // A prologue is generated.
  bool HasPrologue = false;

  // IR checking code is generated.
  bool HasIRCheck = false;

  /// InsertStackProtectors - Insert code into the prologue and epilogue of
  /// the function.
  ///
  ///  - The prologue code loads and stores the stack guard onto the stack.
  ///  - The epilogue checks the value stored in the prologue against the
  ///    original value. It calls __stack_chk_fail if they differ.
  bool InsertStackProtectors();

  /// CreateFailBB - Create a basic block to jump to when the stack protector
  /// check fails.
  BasicBlock *CreateFailBB();

<<<<<<< HEAD
=======
  /// ContainsProtectableArray - Check whether the type either is an array or
  /// contains an array of sufficient size so that we need stack protectors
  /// for it.
  /// \param [out] IsLarge is set to true if a protectable array is found and
  /// it is "large" ( >= ssp-buffer-size).  In the case of a structure with
  /// multiple arrays, this gets set if any of them is large.
  bool ContainsProtectableArray(Type *Ty, bool &IsLarge, bool Strong = false,
                                bool InStruct = false) const;

  /// Check whether a stack allocation has its address taken.
  bool HasAddressTaken(const Instruction *AI,
                       SmallPtrSetImpl<const PHINode *> &VisitedPHIs);

  /// RequiresStackProtector - Check whether or not this function needs a
  /// stack protector based upon the stack protector level.
  bool RequiresStackProtector();

>>>>>>> cb02aa7e
public:
  static char ID; // Pass identification, replacement for typeid.

  StackProtector();

  void getAnalysisUsage(AnalysisUsage &AU) const override;

  // Return true if StackProtector is supposed to be handled by SelectionDAG.
  bool shouldEmitSDCheck(const BasicBlock &BB) const;

  bool runOnFunction(Function &Fn) override;

  void copyToMachineFrameInfo(MachineFrameInfo &MFI) const;

  /// Check whether or not \p F needs a stack protector based upon the stack
  /// protector level.
  static bool requiresStackProtector(Function *F, SSPLayoutMap *Layout = nullptr);

};

} // end namespace llvm

#endif // LLVM_CODEGEN_STACKPROTECTOR_H<|MERGE_RESOLUTION|>--- conflicted
+++ resolved
@@ -17,24 +17,25 @@
 #define LLVM_CODEGEN_STACKPROTECTOR_H
 
 #include "llvm/ADT/SmallPtrSet.h"
-#include "llvm/Analysis/DomTreeUpdater.h"
+#include "llvm/ADT/Triple.h"
 #include "llvm/CodeGen/MachineFrameInfo.h"
 #include "llvm/IR/Instructions.h"
+#include "llvm/IR/ValueMap.h"
 #include "llvm/Pass.h"
-#include "llvm/TargetParser/Triple.h"
 
 namespace llvm {
 
 class BasicBlock;
+class DominatorTree;
 class Function;
+class Instruction;
 class Module;
 class TargetLoweringBase;
 class TargetMachine;
+class Type;
 
 class StackProtector : public FunctionPass {
 private:
-  static constexpr unsigned DefaultSSPBufferSize = 8;
-
   /// A mapping of AllocaInsts to their required SSP layout.
   using SSPLayoutMap = DenseMap<const AllocaInst *,
                                 MachineFrameInfo::SSPLayoutKind>;
@@ -46,10 +47,10 @@
   const TargetLoweringBase *TLI = nullptr;
   Triple Trip;
 
-  Function *F = nullptr;
-  Module *M = nullptr;
+  Function *F;
+  Module *M;
 
-  std::optional<DomTreeUpdater> DTU;
+  DominatorTree *DT;
 
   /// Layout - Mapping of allocations to the required SSPLayoutKind.
   /// StackProtector analysis will update this map when determining if an
@@ -58,7 +59,7 @@
 
   /// The minimum size of buffers that will receive stack smashing
   /// protection when -fstack-protection is used.
-  unsigned SSPBufferSize = DefaultSSPBufferSize;
+  unsigned SSPBufferSize = 0;
 
   // A prologue is generated.
   bool HasPrologue = false;
@@ -78,8 +79,6 @@
   /// check fails.
   BasicBlock *CreateFailBB();
 
-<<<<<<< HEAD
-=======
   /// ContainsProtectableArray - Check whether the type either is an array or
   /// contains an array of sufficient size so that we need stack protectors
   /// for it.
@@ -97,11 +96,12 @@
   /// stack protector based upon the stack protector level.
   bool RequiresStackProtector();
 
->>>>>>> cb02aa7e
 public:
   static char ID; // Pass identification, replacement for typeid.
 
-  StackProtector();
+  StackProtector() : FunctionPass(ID), SSPBufferSize(8) {
+    initializeStackProtectorPass(*PassRegistry::getPassRegistry());
+  }
 
   void getAnalysisUsage(AnalysisUsage &AU) const override;
 
@@ -111,11 +111,6 @@
   bool runOnFunction(Function &Fn) override;
 
   void copyToMachineFrameInfo(MachineFrameInfo &MFI) const;
-
-  /// Check whether or not \p F needs a stack protector based upon the stack
-  /// protector level.
-  static bool requiresStackProtector(Function *F, SSPLayoutMap *Layout = nullptr);
-
 };
 
 } // end namespace llvm
