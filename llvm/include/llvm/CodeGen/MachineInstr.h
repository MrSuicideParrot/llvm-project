--- conflicted
+++ resolved
@@ -88,7 +88,8 @@
   };
 
   enum MIFlag {
-<<<<<<< HEAD
+    ShadowStack  = 1 << 15,             // Silhouette: Instruction is part of
+                                        // shadow stack
     NoFlags = 0,
     FrameSetup = 1 << 0,     // Instruction is used as a part of
                              // function frame setup code.
@@ -122,39 +123,6 @@
                              // (e.g. branch folding) should skip
                              // this instruction.
     Unpredictable = 1 << 16, // Instruction with unpredictable condition.
-=======
-    NoFlags      = 0,
-    FrameSetup   = 1 << 0,              // Instruction is used as a part of
-                                        // function frame setup code.
-    FrameDestroy = 1 << 1,              // Instruction is used as a part of
-                                        // function frame destruction code.
-    BundledPred  = 1 << 2,              // Instruction has bundled predecessors.
-    BundledSucc  = 1 << 3,              // Instruction has bundled successors.
-    FmNoNans     = 1 << 4,              // Instruction does not support Fast
-                                        // math nan values.
-    FmNoInfs     = 1 << 5,              // Instruction does not support Fast
-                                        // math infinity values.
-    FmNsz        = 1 << 6,              // Instruction is not required to retain
-                                        // signed zero values.
-    FmArcp       = 1 << 7,              // Instruction supports Fast math
-                                        // reciprocal approximations.
-    FmContract   = 1 << 8,              // Instruction supports Fast math
-                                        // contraction operations like fma.
-    FmAfn        = 1 << 9,              // Instruction may map to Fast math
-                                        // instrinsic approximation.
-    FmReassoc    = 1 << 10,             // Instruction supports Fast math
-                                        // reassociation of operand order.
-    NoUWrap      = 1 << 11,             // Instruction supports binary operator
-                                        // no unsigned wrap.
-    NoSWrap      = 1 << 12,             // Instruction supports binary operator
-                                        // no signed wrap.
-    IsExact      = 1 << 13,             // Instruction supports division is
-                                        // known to be exact.
-    FPExcept     = 1 << 14,             // Instruction may raise floating-point
-                                        // exceptions.
-    ShadowStack  = 1 << 15,             // Silhouette: Instruction is part of
-                                        // shadow stack
->>>>>>> cb02aa7e
   };
 
 private:
@@ -190,19 +158,13 @@
   ///
   /// This has to be defined eagerly due to the implementation constraints of
   /// `PointerSumType` where it is used.
-<<<<<<< HEAD
   class ExtraInfo final : TrailingObjects<ExtraInfo, MachineMemOperand *,
                                           MCSymbol *, MDNode *, uint32_t> {
-=======
-  class ExtraInfo final
-      : TrailingObjects<ExtraInfo, MachineMemOperand *, MCSymbol *, MDNode *> {
->>>>>>> cb02aa7e
   public:
     static ExtraInfo *create(BumpPtrAllocator &Allocator,
                              ArrayRef<MachineMemOperand *> MMOs,
                              MCSymbol *PreInstrSymbol = nullptr,
                              MCSymbol *PostInstrSymbol = nullptr,
-<<<<<<< HEAD
                              MDNode *HeapAllocMarker = nullptr,
                              MDNode *PCSections = nullptr,
                              uint32_t CFIType = 0) {
@@ -218,19 +180,6 @@
           alignof(ExtraInfo)))
           ExtraInfo(MMOs.size(), HasPreInstrSymbol, HasPostInstrSymbol,
                     HasHeapAllocMarker, HasPCSections, HasCFIType);
-=======
-                             MDNode *HeapAllocMarker = nullptr) {
-      bool HasPreInstrSymbol = PreInstrSymbol != nullptr;
-      bool HasPostInstrSymbol = PostInstrSymbol != nullptr;
-      bool HasHeapAllocMarker = HeapAllocMarker != nullptr;
-      auto *Result = new (Allocator.Allocate(
-          totalSizeToAlloc<MachineMemOperand *, MCSymbol *, MDNode *>(
-              MMOs.size(), HasPreInstrSymbol + HasPostInstrSymbol,
-              HasHeapAllocMarker),
-          alignof(ExtraInfo)))
-          ExtraInfo(MMOs.size(), HasPreInstrSymbol, HasPostInstrSymbol,
-                    HasHeapAllocMarker);
->>>>>>> cb02aa7e
 
       // Copy the actual data into the trailing objects.
       std::copy(MMOs.begin(), MMOs.end(),
@@ -243,14 +192,11 @@
             PostInstrSymbol;
       if (HasHeapAllocMarker)
         Result->getTrailingObjects<MDNode *>()[0] = HeapAllocMarker;
-<<<<<<< HEAD
       if (HasPCSections)
         Result->getTrailingObjects<MDNode *>()[HasHeapAllocMarker] =
             PCSections;
       if (HasCFIType)
         Result->getTrailingObjects<uint32_t>()[0] = CFIType;
-=======
->>>>>>> cb02aa7e
 
       return Result;
     }
@@ -273,7 +219,6 @@
       return HasHeapAllocMarker ? getTrailingObjects<MDNode *>()[0] : nullptr;
     }
 
-<<<<<<< HEAD
     MDNode *getPCSections() const {
       return HasPCSections
                  ? getTrailingObjects<MDNode *>()[HasHeapAllocMarker]
@@ -284,8 +229,6 @@
       return HasCFIType ? getTrailingObjects<uint32_t>()[0] : 0;
     }
 
-=======
->>>>>>> cb02aa7e
   private:
     friend TrailingObjects;
 
@@ -298,11 +241,8 @@
     const bool HasPreInstrSymbol;
     const bool HasPostInstrSymbol;
     const bool HasHeapAllocMarker;
-<<<<<<< HEAD
     const bool HasPCSections;
     const bool HasCFIType;
-=======
->>>>>>> cb02aa7e
 
     // Implement the `TrailingObjects` internal API.
     size_t numTrailingObjects(OverloadToken<MachineMemOperand *>) const {
@@ -312,31 +252,20 @@
       return HasPreInstrSymbol + HasPostInstrSymbol;
     }
     size_t numTrailingObjects(OverloadToken<MDNode *>) const {
-<<<<<<< HEAD
       return HasHeapAllocMarker + HasPCSections;
     }
     size_t numTrailingObjects(OverloadToken<uint32_t>) const {
       return HasCFIType;
-=======
-      return HasHeapAllocMarker;
->>>>>>> cb02aa7e
     }
 
     // Just a boring constructor to allow us to initialize the sizes. Always use
     // the `create` routine above.
     ExtraInfo(int NumMMOs, bool HasPreInstrSymbol, bool HasPostInstrSymbol,
-<<<<<<< HEAD
               bool HasHeapAllocMarker, bool HasPCSections, bool HasCFIType)
         : NumMMOs(NumMMOs), HasPreInstrSymbol(HasPreInstrSymbol),
           HasPostInstrSymbol(HasPostInstrSymbol),
           HasHeapAllocMarker(HasHeapAllocMarker), HasPCSections(HasPCSections),
           HasCFIType(HasCFIType) {}
-=======
-              bool HasHeapAllocMarker)
-        : NumMMOs(NumMMOs), HasPreInstrSymbol(HasPreInstrSymbol),
-          HasPostInstrSymbol(HasPostInstrSymbol),
-          HasHeapAllocMarker(HasHeapAllocMarker) {}
->>>>>>> cb02aa7e
   };
 
   /// Enumeration of the kinds of inline extra info available. It is important
@@ -914,7 +843,6 @@
     return nullptr;
   }
 
-<<<<<<< HEAD
   /// Helper to extract PCSections metadata target sections.
   MDNode *getPCSections() const {
     if (!Info)
@@ -935,8 +863,6 @@
     return 0;
   }
 
-=======
->>>>>>> cb02aa7e
   /// API for querying MachineInstr properties. They are the same as MCInstrDesc
   /// queries but they are bundle aware.
 
@@ -1976,7 +1902,6 @@
   /// instruction is removed or duplicated.
   void setHeapAllocMarker(MachineFunction &MF, MDNode *MD);
 
-<<<<<<< HEAD
   // Set metadata on instructions that say which sections to emit instruction
   // addresses into.
   void setPCSections(MachineFunction &MF, MDNode *MD);
@@ -1984,8 +1909,6 @@
   /// Set the CFI type for the instruction.
   void setCFIType(MachineFunction &MF, uint32_t Type);
 
-=======
->>>>>>> cb02aa7e
   /// Return the MIFlags which represent both MachineInstrs. This
   /// should be used when merging two MachineInstrs into one. This routine does
   /// not modify the MIFlags of this MachineInstr.
@@ -2100,12 +2023,8 @@
   /// based on the number of pointers.
   void setExtraInfo(MachineFunction &MF, ArrayRef<MachineMemOperand *> MMOs,
                     MCSymbol *PreInstrSymbol, MCSymbol *PostInstrSymbol,
-<<<<<<< HEAD
                     MDNode *HeapAllocMarker, MDNode *PCSections,
                     uint32_t CFIType);
-=======
-                    MDNode *HeapAllocMarker);
->>>>>>> cb02aa7e
 };
 
 /// Special DenseMapInfo traits to compare MachineInstr* by *value* of the
