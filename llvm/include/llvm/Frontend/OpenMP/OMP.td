--- conflicted
+++ resolved
@@ -626,21 +626,18 @@
   let association = AS_Declaration;
   let category = CA_Declarative;
 }
-<<<<<<< HEAD
-def OMP_Reverse : Directive<"reverse"> {
-  let association = AS_Loop;
-}
-def OMP_Interchange : Directive<"interchange"> {
-  let association = AS_Loop;
-}
-def OMP_For : Directive<"for"> {
-=======
 def OMP_EndDeclareVariant : Directive<"end declare variant"> {
   let association = AS_Delimited;
   let category = OMP_DeclareVariant.category;
 }
+def OMP_Reverse : Directive<"reverse"> {
+  let association = AS_Loop;
+}
+# TODO: order alphabetically
+def OMP_Interchange : Directive<"interchange"> {
+  let association = AS_Loop;
+}
 def OMP_Depobj : Directive<"depobj"> {
->>>>>>> 26cb88e3
   let allowedClauses = [
     VersionedClause<OMPC_Depend, 50>,
     // TODO This should ne `none` instead. Comment carried over from
