--- conflicted
+++ resolved
@@ -2,53 +2,35 @@
 set(LLVM_LINK_COMPONENTS
   Core
   ExecutionEngine
-  IRReader
-  JITLink
   Object
   OrcJIT
-<<<<<<< HEAD
-  OrcShared
-  OrcTargetProcess
-=======
->>>>>>> cb02aa7e
   Passes
   RuntimeDyld
   Support
-  TargetParser
   native
   )
 
 add_llvm_unittest(OrcJITTests
   CoreAPIsTest.cpp
-  ExecutorAddressTest.cpp
-  ExecutionSessionWrapperFunctionCallsTest.cpp
-  EPCGenericJITLinkMemoryManagerTest.cpp
-  EPCGenericMemoryAccessTest.cpp
   IndirectionUtilsTest.cpp
+  GlobalMappingLayerTest.cpp
   JITTargetMachineBuilderTest.cpp
   LazyCallThroughAndReexportsTest.cpp
-  LookupAndRecordAddrsTest.cpp
-  MapperJITLinkMemoryManagerTest.cpp
-  MemoryMapperTest.cpp
-  ObjectFormatsTest.cpp
-  ObjectLinkingLayerTest.cpp
+  LazyEmittingLayerTest.cpp
+  LegacyAPIInteropTest.cpp
+  LegacyCompileOnDemandLayerTest.cpp
+  LegacyRTDyldObjectLinkingLayerTest.cpp
+  ObjectTransformLayerTest.cpp
   OrcCAPITest.cpp
   OrcTestCommon.cpp
-  ResourceTrackerTest.cpp
+  QueueChannel.cpp
+  RemoteObjectLayerTest.cpp
+  RPCUtilsTest.cpp
   RTDyldObjectLinkingLayerTest.cpp
-  SharedMemoryMapperTest.cpp
-  SimpleExecutorMemoryManagerTest.cpp
-  SimplePackedSerializationTest.cpp
   SymbolStringPoolTest.cpp
-  TaskDispatchTest.cpp
   ThreadSafeModuleTest.cpp
-  WrapperFunctionUtilsTest.cpp
   )
 
 target_link_libraries(OrcJITTests PRIVATE
                         LLVMTestingSupport
-                        ${ORC_JIT_TEST_LIBS})
-
-set_property(TARGET OrcJITTests PROPERTY FOLDER "Tests/UnitTests/ExecutionTests")
-
-export_executable_symbols(OrcJITTests)+                        ${ORC_JIT_TEST_LIBS})