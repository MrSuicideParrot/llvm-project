//===- MachineInstrTest.cpp -----------------------------------------------===//
//
// Part of the LLVM Project, under the Apache License v2.0 with LLVM Exceptions.
// See https://llvm.org/LICENSE.txt for license information.
// SPDX-License-Identifier: Apache-2.0 WITH LLVM-exception
//
//===----------------------------------------------------------------------===//

#include "llvm/CodeGen/MachineInstr.h"
#include "llvm/CodeGen/MachineBasicBlock.h"
#include "llvm/CodeGen/MachineFunction.h"
<<<<<<< HEAD
#include "llvm/CodeGen/MachineInstrBuilder.h"
=======
>>>>>>> cb02aa7e
#include "llvm/CodeGen/MachineMemOperand.h"
#include "llvm/CodeGen/MachineModuleInfo.h"
#include "llvm/CodeGen/TargetFrameLowering.h"
#include "llvm/CodeGen/TargetInstrInfo.h"
#include "llvm/CodeGen/TargetLowering.h"
#include "llvm/CodeGen/TargetSubtargetInfo.h"
#include "llvm/IR/DebugInfoMetadata.h"
#include "llvm/IR/IRBuilder.h"
#include "llvm/IR/ModuleSlotTracker.h"
#include "llvm/MC/MCAsmInfo.h"
#include "llvm/MC/MCSymbol.h"
<<<<<<< HEAD
#include "llvm/MC/TargetRegistry.h"
=======
#include "llvm/Support/TargetRegistry.h"
>>>>>>> cb02aa7e
#include "llvm/Support/TargetSelect.h"
#include "llvm/Target/TargetMachine.h"
#include "llvm/Target/TargetOptions.h"
#include "llvm/TargetParser/Triple.h"
#include "gmock/gmock.h"
#include "gtest/gtest.h"

using namespace llvm;

namespace {
<<<<<<< HEAD
// Include helper functions to ease the manipulation of MachineFunctions.
#include "MFCommon.inc"

std::unique_ptr<MCContext> createMCContext(MCAsmInfo *AsmInfo) {
  Triple TheTriple(/*ArchStr=*/"", /*VendorStr=*/"", /*OSStr=*/"",
                   /*EnvironmentStr=*/"elf");
  return std::make_unique<MCContext>(TheTriple, AsmInfo, nullptr, nullptr,
                                     nullptr, nullptr, false);
=======
// Add a few Bogus backend classes so we can create MachineInstrs without
// depending on a real target.
class BogusTargetLowering : public TargetLowering {
public:
  BogusTargetLowering(TargetMachine &TM) : TargetLowering(TM) {}
};

class BogusFrameLowering : public TargetFrameLowering {
public:
  BogusFrameLowering()
      : TargetFrameLowering(TargetFrameLowering::StackGrowsDown, 4, 4) {}

  void emitPrologue(MachineFunction &MF,
                    MachineBasicBlock &MBB) const override {}
  void emitEpilogue(MachineFunction &MF,
                    MachineBasicBlock &MBB) const override {}
  bool hasFP(const MachineFunction &MF) const override { return false; }
};

static TargetRegisterClass *const BogusRegisterClasses[] = {nullptr};

class BogusRegisterInfo : public TargetRegisterInfo {
public:
  BogusRegisterInfo()
      : TargetRegisterInfo(nullptr, BogusRegisterClasses, BogusRegisterClasses,
                           nullptr, nullptr, LaneBitmask(~0u), nullptr) {
    InitMCRegisterInfo(nullptr, 0, 0, 0, nullptr, 0, nullptr, 0, nullptr,
                       nullptr, nullptr, nullptr, nullptr, 0, nullptr, nullptr);
  }

  const MCPhysReg *
  getCalleeSavedRegs(const MachineFunction *MF) const override {
    return nullptr;
  }
  ArrayRef<const uint32_t *> getRegMasks() const override { return None; }
  ArrayRef<const char *> getRegMaskNames() const override { return None; }
  BitVector getReservedRegs(const MachineFunction &MF) const override {
    return BitVector();
  }
  const RegClassWeight &
  getRegClassWeight(const TargetRegisterClass *RC) const override {
    static RegClassWeight Bogus{1, 16};
    return Bogus;
  }
  unsigned getRegUnitWeight(unsigned RegUnit) const override { return 1; }
  unsigned getNumRegPressureSets() const override { return 0; }
  const char *getRegPressureSetName(unsigned Idx) const override {
    return "bogus";
  }
  unsigned getRegPressureSetLimit(const MachineFunction &MF,
                                  unsigned Idx) const override {
    return 0;
  }
  const int *
  getRegClassPressureSets(const TargetRegisterClass *RC) const override {
    static const int Bogus[] = {0, -1};
    return &Bogus[0];
  }
  const int *getRegUnitPressureSets(unsigned RegUnit) const override {
    static const int Bogus[] = {0, -1};
    return &Bogus[0];
  }

  Register getFrameRegister(const MachineFunction &MF) const override {
    return 0;
  }
  void eliminateFrameIndex(MachineBasicBlock::iterator MI, int SPAdj,
                           unsigned FIOperandNum,
                           RegScavenger *RS = nullptr) const override {}
};

class BogusSubtarget : public TargetSubtargetInfo {
public:
  BogusSubtarget(TargetMachine &TM)
      : TargetSubtargetInfo(Triple(""), "", "", {}, {}, nullptr, nullptr,
                            nullptr, nullptr, nullptr, nullptr),
        FL(), TL(TM) {}
  ~BogusSubtarget() override {}

  const TargetFrameLowering *getFrameLowering() const override { return &FL; }

  const TargetLowering *getTargetLowering() const override { return &TL; }

  const TargetInstrInfo *getInstrInfo() const override { return &TII; }

  const TargetRegisterInfo *getRegisterInfo() const override { return &TRI; }

private:
  BogusFrameLowering FL;
  BogusRegisterInfo TRI;
  BogusTargetLowering TL;
  TargetInstrInfo TII;
};

class BogusTargetMachine : public LLVMTargetMachine {
public:
  BogusTargetMachine()
      : LLVMTargetMachine(Target(), "", Triple(""), "", "", TargetOptions(),
                          Reloc::Static, CodeModel::Small, CodeGenOpt::Default),
        ST(*this) {}

  ~BogusTargetMachine() override {}

  const TargetSubtargetInfo *getSubtargetImpl(const Function &) const override {
    return &ST;
  }

private:
  BogusSubtarget ST;
};

std::unique_ptr<MCContext> createMCContext(MCAsmInfo *AsmInfo) {
  return llvm::make_unique<MCContext>(AsmInfo, nullptr, nullptr, nullptr, false);
}

std::unique_ptr<BogusTargetMachine> createTargetMachine() {
  return llvm::make_unique<BogusTargetMachine>();
}

std::unique_ptr<MachineFunction> createMachineFunction() {
  LLVMContext Ctx;
  Module M("Module", Ctx);
  auto Type = FunctionType::get(Type::getVoidTy(Ctx), false);
  auto F = Function::Create(Type, GlobalValue::ExternalLinkage, "Test", &M);

  auto TM = createTargetMachine();
  unsigned FunctionNum = 42;
  MachineModuleInfo MMI(TM.get());
  const TargetSubtargetInfo &STI = *TM->getSubtargetImpl(*F);

  return llvm::make_unique<MachineFunction>(*F, *TM, STI, FunctionNum, MMI);
>>>>>>> cb02aa7e
}

// This test makes sure that MachineInstr::isIdenticalTo handles Defs correctly
// for various combinations of IgnoreDefs, and also that it is symmetrical.
TEST(IsIdenticalToTest, DifferentDefs) {
  LLVMContext Ctx;
  Module Mod("Module", Ctx);
  auto MF = createMachineFunction(Ctx, Mod);

  unsigned short NumOps = 2;
  unsigned char NumDefs = 1;
  struct {
    MCInstrDesc MCID;
    MCOperandInfo OpInfo[2];
  } Table = {
      {0, NumOps, NumDefs, 0, 0, 0, 0, 0, 0, 1ULL << MCID::HasOptionalDef, 0},
      {{0, 0, MCOI::OPERAND_REGISTER, 0},
       {0, 1 << MCOI::OptionalDef, MCOI::OPERAND_REGISTER, 0}}};

  // Create two MIs with different virtual reg defs and the same uses.
  unsigned VirtualDef1 = -42; // The value doesn't matter, but the sign does.
  unsigned VirtualDef2 = -43;
  unsigned VirtualUse = -44;

  auto MI1 = MF->CreateMachineInstr(Table.MCID, DebugLoc());
  MI1->addOperand(*MF, MachineOperand::CreateReg(VirtualDef1, /*isDef*/ true));
  MI1->addOperand(*MF, MachineOperand::CreateReg(VirtualUse, /*isDef*/ false));

  auto MI2 = MF->CreateMachineInstr(Table.MCID, DebugLoc());
  MI2->addOperand(*MF, MachineOperand::CreateReg(VirtualDef2, /*isDef*/ true));
  MI2->addOperand(*MF, MachineOperand::CreateReg(VirtualUse, /*isDef*/ false));

  // Check that they are identical when we ignore virtual register defs, but not
  // when we check defs.
  ASSERT_FALSE(MI1->isIdenticalTo(*MI2, MachineInstr::CheckDefs));
  ASSERT_FALSE(MI2->isIdenticalTo(*MI1, MachineInstr::CheckDefs));

  ASSERT_TRUE(MI1->isIdenticalTo(*MI2, MachineInstr::IgnoreVRegDefs));
  ASSERT_TRUE(MI2->isIdenticalTo(*MI1, MachineInstr::IgnoreVRegDefs));

  // Create two MIs with different virtual reg defs, and a def or use of a
  // sentinel register.
  unsigned SentinelReg = 0;

  auto MI3 = MF->CreateMachineInstr(Table.MCID, DebugLoc());
  MI3->addOperand(*MF, MachineOperand::CreateReg(VirtualDef1, /*isDef*/ true));
  MI3->addOperand(*MF, MachineOperand::CreateReg(SentinelReg, /*isDef*/ true));

  auto MI4 = MF->CreateMachineInstr(Table.MCID, DebugLoc());
  MI4->addOperand(*MF, MachineOperand::CreateReg(VirtualDef2, /*isDef*/ true));
  MI4->addOperand(*MF, MachineOperand::CreateReg(SentinelReg, /*isDef*/ false));

  // Check that they are never identical.
  ASSERT_FALSE(MI3->isIdenticalTo(*MI4, MachineInstr::CheckDefs));
  ASSERT_FALSE(MI4->isIdenticalTo(*MI3, MachineInstr::CheckDefs));

  ASSERT_FALSE(MI3->isIdenticalTo(*MI4, MachineInstr::IgnoreVRegDefs));
  ASSERT_FALSE(MI4->isIdenticalTo(*MI3, MachineInstr::IgnoreVRegDefs));
}

// Check that MachineInstrExpressionTrait::isEqual is symmetric and in sync with
// MachineInstrExpressionTrait::getHashValue
void checkHashAndIsEqualMatch(MachineInstr *MI1, MachineInstr *MI2) {
  bool IsEqual1 = MachineInstrExpressionTrait::isEqual(MI1, MI2);
  bool IsEqual2 = MachineInstrExpressionTrait::isEqual(MI2, MI1);

  ASSERT_EQ(IsEqual1, IsEqual2);

  auto Hash1 = MachineInstrExpressionTrait::getHashValue(MI1);
  auto Hash2 = MachineInstrExpressionTrait::getHashValue(MI2);

  ASSERT_EQ(IsEqual1, Hash1 == Hash2);
}

// This test makes sure that MachineInstrExpressionTraits::isEqual is in sync
// with MachineInstrExpressionTraits::getHashValue.
TEST(MachineInstrExpressionTraitTest, IsEqualAgreesWithGetHashValue) {
  LLVMContext Ctx;
  Module Mod("Module", Ctx);
  auto MF = createMachineFunction(Ctx, Mod);

  unsigned short NumOps = 2;
  unsigned char NumDefs = 1;
  struct {
    MCInstrDesc MCID;
    MCOperandInfo OpInfo[2];
  } Table = {
      {0, NumOps, NumDefs, 0, 0, 0, 0, 0, 0, 1ULL << MCID::HasOptionalDef, 0},
      {{0, 0, MCOI::OPERAND_REGISTER, 0},
       {0, 1 << MCOI::OptionalDef, MCOI::OPERAND_REGISTER, 0}}};

  // Define a series of instructions with different kinds of operands and make
  // sure that the hash function is consistent with isEqual for various
  // combinations of them.
  unsigned VirtualDef1 = -42;
  unsigned VirtualDef2 = -43;
  unsigned VirtualReg = -44;
  unsigned SentinelReg = 0;
  unsigned PhysicalReg = 45;

  auto VD1VU = MF->CreateMachineInstr(Table.MCID, DebugLoc());
  VD1VU->addOperand(*MF,
                    MachineOperand::CreateReg(VirtualDef1, /*isDef*/ true));
  VD1VU->addOperand(*MF,
                    MachineOperand::CreateReg(VirtualReg, /*isDef*/ false));

  auto VD2VU = MF->CreateMachineInstr(Table.MCID, DebugLoc());
  VD2VU->addOperand(*MF,
                    MachineOperand::CreateReg(VirtualDef2, /*isDef*/ true));
  VD2VU->addOperand(*MF,
                    MachineOperand::CreateReg(VirtualReg, /*isDef*/ false));

  auto VD1SU = MF->CreateMachineInstr(Table.MCID, DebugLoc());
  VD1SU->addOperand(*MF,
                    MachineOperand::CreateReg(VirtualDef1, /*isDef*/ true));
  VD1SU->addOperand(*MF,
                    MachineOperand::CreateReg(SentinelReg, /*isDef*/ false));

  auto VD1SD = MF->CreateMachineInstr(Table.MCID, DebugLoc());
  VD1SD->addOperand(*MF,
                    MachineOperand::CreateReg(VirtualDef1, /*isDef*/ true));
  VD1SD->addOperand(*MF,
                    MachineOperand::CreateReg(SentinelReg, /*isDef*/ true));

  auto VD2PU = MF->CreateMachineInstr(Table.MCID, DebugLoc());
  VD2PU->addOperand(*MF,
                    MachineOperand::CreateReg(VirtualDef2, /*isDef*/ true));
  VD2PU->addOperand(*MF,
                    MachineOperand::CreateReg(PhysicalReg, /*isDef*/ false));

  auto VD2PD = MF->CreateMachineInstr(Table.MCID, DebugLoc());
  VD2PD->addOperand(*MF,
                    MachineOperand::CreateReg(VirtualDef2, /*isDef*/ true));
  VD2PD->addOperand(*MF,
                    MachineOperand::CreateReg(PhysicalReg, /*isDef*/ true));

  checkHashAndIsEqualMatch(VD1VU, VD2VU);
  checkHashAndIsEqualMatch(VD1VU, VD1SU);
  checkHashAndIsEqualMatch(VD1VU, VD1SD);
  checkHashAndIsEqualMatch(VD1VU, VD2PU);
  checkHashAndIsEqualMatch(VD1VU, VD2PD);

  checkHashAndIsEqualMatch(VD2VU, VD1SU);
  checkHashAndIsEqualMatch(VD2VU, VD1SD);
  checkHashAndIsEqualMatch(VD2VU, VD2PU);
  checkHashAndIsEqualMatch(VD2VU, VD2PD);

  checkHashAndIsEqualMatch(VD1SU, VD1SD);
  checkHashAndIsEqualMatch(VD1SU, VD2PU);
  checkHashAndIsEqualMatch(VD1SU, VD2PD);

  checkHashAndIsEqualMatch(VD1SD, VD2PU);
  checkHashAndIsEqualMatch(VD1SD, VD2PD);

  checkHashAndIsEqualMatch(VD2PU, VD2PD);
}

TEST(MachineInstrPrintingTest, DebugLocPrinting) {
  LLVMContext Ctx;
  Module Mod("Module", Ctx);
  auto MF = createMachineFunction(Ctx, Mod);

  struct {
    MCInstrDesc MCID;
    MCOperandInfo OpInfo;
  } Table = {{0, 1, 1, 0, 0, 0, 0, 0, 0, 0, 0},
             {0, 0, MCOI::OPERAND_REGISTER, 0}};

  DIFile *DIF = DIFile::getDistinct(Ctx, "filename", "");
  DISubprogram *DIS = DISubprogram::getDistinct(
      Ctx, nullptr, "", "", DIF, 0, nullptr, 0, nullptr, 0, 0, DINode::FlagZero,
      DISubprogram::SPFlagZero, nullptr);
  DILocation *DIL = DILocation::get(Ctx, 1, 5, DIS);
  DebugLoc DL(DIL);
  MachineInstr *MI = MF->CreateMachineInstr(Table.MCID, DL);
  MI->addOperand(*MF, MachineOperand::CreateReg(0, /*isDef*/ true));

  std::string str;
  raw_string_ostream OS(str);
  MI->print(OS, /*IsStandalone*/true, /*SkipOpers*/false, /*SkipDebugLoc*/false,
            /*AddNewLine*/false);
  ASSERT_TRUE(
      StringRef(OS.str()).startswith("$noreg = UNKNOWN debug-location "));
  ASSERT_TRUE(
      StringRef(OS.str()).endswith("filename:1:5"));
}

TEST(MachineInstrSpan, DistanceBegin) {
  LLVMContext Ctx;
  Module Mod("Module", Ctx);
  auto MF = createMachineFunction(Ctx, Mod);
  auto MBB = MF->CreateMachineBasicBlock();

  MCInstrDesc MCID = {0, 0, 0, 0, 0, 0, 0, 0, 0, 0, 0};

  auto MII = MBB->begin();
  MachineInstrSpan MIS(MII, MBB);
  ASSERT_TRUE(MIS.empty());

  auto MI = MF->CreateMachineInstr(MCID, DebugLoc());
  MBB->insert(MII, MI);
  ASSERT_TRUE(std::distance(MIS.begin(), MII) == 1);
}

TEST(MachineInstrSpan, DistanceEnd) {
  LLVMContext Ctx;
  Module Mod("Module", Ctx);
  auto MF = createMachineFunction(Ctx, Mod);
  auto MBB = MF->CreateMachineBasicBlock();

  MCInstrDesc MCID = {0, 0, 0, 0, 0, 0, 0, 0, 0, 0, 0};

  auto MII = MBB->end();
  MachineInstrSpan MIS(MII, MBB);
  ASSERT_TRUE(MIS.empty());

  auto MI = MF->CreateMachineInstr(MCID, DebugLoc());
  MBB->insert(MII, MI);
  ASSERT_TRUE(std::distance(MIS.begin(), MII) == 1);
}

TEST(MachineInstrExtraInfo, AddExtraInfo) {
<<<<<<< HEAD
  LLVMContext Ctx;
  Module Mod("Module", Ctx);
  auto MF = createMachineFunction(Ctx, Mod);
  MCInstrDesc MCID = {0, 0, 0, 0, 0, 0, 0, 0, 0, 0, 0};
=======
  auto MF = createMachineFunction();
  MCInstrDesc MCID = {0, 0,       0,       0,       0, 0,
                      0, nullptr, nullptr, nullptr, 0, nullptr};
>>>>>>> cb02aa7e

  auto MI = MF->CreateMachineInstr(MCID, DebugLoc());
  auto MAI = MCAsmInfo();
  auto MC = createMCContext(&MAI);
  auto MMO = MF->getMachineMemOperand(MachinePointerInfo(),
<<<<<<< HEAD
                                      MachineMemOperand::MOLoad, 8, Align(8));
=======
                                      MachineMemOperand::MOLoad, 8, 8);
>>>>>>> cb02aa7e
  SmallVector<MachineMemOperand *, 2> MMOs;
  MMOs.push_back(MMO);
  MCSymbol *Sym1 = MC->createTempSymbol("pre_label", false);
  MCSymbol *Sym2 = MC->createTempSymbol("post_label", false);
<<<<<<< HEAD
  MDNode *HAM = MDNode::getDistinct(Ctx, std::nullopt);
  MDNode *PCS = MDNode::getDistinct(Ctx, std::nullopt);
=======
  LLVMContext Ctx;
  MDNode *MDN = MDNode::getDistinct(Ctx, None);
>>>>>>> cb02aa7e

  ASSERT_TRUE(MI->memoperands_empty());
  ASSERT_FALSE(MI->getPreInstrSymbol());
  ASSERT_FALSE(MI->getPostInstrSymbol());
  ASSERT_FALSE(MI->getHeapAllocMarker());
<<<<<<< HEAD
  ASSERT_FALSE(MI->getPCSections());
=======
>>>>>>> cb02aa7e

  MI->setMemRefs(*MF, MMOs);
  ASSERT_TRUE(MI->memoperands().size() == 1);
  ASSERT_FALSE(MI->getPreInstrSymbol());
  ASSERT_FALSE(MI->getPostInstrSymbol());
  ASSERT_FALSE(MI->getHeapAllocMarker());
<<<<<<< HEAD
  ASSERT_FALSE(MI->getPCSections());
=======
>>>>>>> cb02aa7e

  MI->setPreInstrSymbol(*MF, Sym1);
  ASSERT_TRUE(MI->memoperands().size() == 1);
  ASSERT_TRUE(MI->getPreInstrSymbol() == Sym1);
  ASSERT_FALSE(MI->getPostInstrSymbol());
  ASSERT_FALSE(MI->getHeapAllocMarker());
<<<<<<< HEAD
  ASSERT_FALSE(MI->getPCSections());
=======
>>>>>>> cb02aa7e

  MI->setPostInstrSymbol(*MF, Sym2);
  ASSERT_TRUE(MI->memoperands().size() == 1);
  ASSERT_TRUE(MI->getPreInstrSymbol() == Sym1);
  ASSERT_TRUE(MI->getPostInstrSymbol() == Sym2);
  ASSERT_FALSE(MI->getHeapAllocMarker());
<<<<<<< HEAD
  ASSERT_FALSE(MI->getPCSections());

  MI->setHeapAllocMarker(*MF, HAM);
  ASSERT_TRUE(MI->memoperands().size() == 1);
  ASSERT_TRUE(MI->getPreInstrSymbol() == Sym1);
  ASSERT_TRUE(MI->getPostInstrSymbol() == Sym2);
  ASSERT_TRUE(MI->getHeapAllocMarker() == HAM);
  ASSERT_FALSE(MI->getPCSections());

  MI->setPCSections(*MF, PCS);
  ASSERT_TRUE(MI->memoperands().size() == 1);
  ASSERT_TRUE(MI->getPreInstrSymbol() == Sym1);
  ASSERT_TRUE(MI->getPostInstrSymbol() == Sym2);
  ASSERT_TRUE(MI->getHeapAllocMarker() == HAM);
  ASSERT_TRUE(MI->getPCSections() == PCS);
}

TEST(MachineInstrExtraInfo, ChangeExtraInfo) {
  LLVMContext Ctx;
  Module Mod("Module", Ctx);
  auto MF = createMachineFunction(Ctx, Mod);
  MCInstrDesc MCID = {0, 0, 0, 0, 0, 0, 0, 0, 0, 0, 0};
=======

  MI->setHeapAllocMarker(*MF, MDN);
  ASSERT_TRUE(MI->memoperands().size() == 1);
  ASSERT_TRUE(MI->getPreInstrSymbol() == Sym1);
  ASSERT_TRUE(MI->getPostInstrSymbol() == Sym2);
  ASSERT_TRUE(MI->getHeapAllocMarker() == MDN);
}

TEST(MachineInstrExtraInfo, ChangeExtraInfo) {
  auto MF = createMachineFunction();
  MCInstrDesc MCID = {0, 0,       0,       0,       0, 0,
                      0, nullptr, nullptr, nullptr, 0, nullptr};
>>>>>>> cb02aa7e

  auto MI = MF->CreateMachineInstr(MCID, DebugLoc());
  auto MAI = MCAsmInfo();
  auto MC = createMCContext(&MAI);
  auto MMO = MF->getMachineMemOperand(MachinePointerInfo(),
<<<<<<< HEAD
                                      MachineMemOperand::MOLoad, 8, Align(8));
=======
                                      MachineMemOperand::MOLoad, 8, 8);
>>>>>>> cb02aa7e
  SmallVector<MachineMemOperand *, 2> MMOs;
  MMOs.push_back(MMO);
  MCSymbol *Sym1 = MC->createTempSymbol("pre_label", false);
  MCSymbol *Sym2 = MC->createTempSymbol("post_label", false);
<<<<<<< HEAD
  MDNode *HAM = MDNode::getDistinct(Ctx, std::nullopt);
  MDNode *PCS = MDNode::getDistinct(Ctx, std::nullopt);
=======
  LLVMContext Ctx;
  MDNode *MDN = MDNode::getDistinct(Ctx, None);
>>>>>>> cb02aa7e

  MI->setMemRefs(*MF, MMOs);
  MI->setPreInstrSymbol(*MF, Sym1);
  MI->setPostInstrSymbol(*MF, Sym2);
<<<<<<< HEAD
  MI->setHeapAllocMarker(*MF, HAM);
  MI->setPCSections(*MF, PCS);
=======
  MI->setHeapAllocMarker(*MF, MDN);
>>>>>>> cb02aa7e

  MMOs.push_back(MMO);

  MI->setMemRefs(*MF, MMOs);
  ASSERT_TRUE(MI->memoperands().size() == 2);
  ASSERT_TRUE(MI->getPreInstrSymbol() == Sym1);
  ASSERT_TRUE(MI->getPostInstrSymbol() == Sym2);
<<<<<<< HEAD
  ASSERT_TRUE(MI->getHeapAllocMarker() == HAM);
  ASSERT_TRUE(MI->getPCSections() == PCS);
=======
  ASSERT_TRUE(MI->getHeapAllocMarker() == MDN);
>>>>>>> cb02aa7e

  MI->setPostInstrSymbol(*MF, Sym1);
  ASSERT_TRUE(MI->memoperands().size() == 2);
  ASSERT_TRUE(MI->getPreInstrSymbol() == Sym1);
  ASSERT_TRUE(MI->getPostInstrSymbol() == Sym1);
<<<<<<< HEAD
  ASSERT_TRUE(MI->getHeapAllocMarker() == HAM);
  ASSERT_TRUE(MI->getPCSections() == PCS);
}

TEST(MachineInstrExtraInfo, RemoveExtraInfo) {
  LLVMContext Ctx;
  Module Mod("Module", Ctx);
  auto MF = createMachineFunction(Ctx, Mod);
  MCInstrDesc MCID = {0, 0, 0, 0, 0, 0, 0, 0, 0, 0, 0};
=======
  ASSERT_TRUE(MI->getHeapAllocMarker() == MDN);
}

TEST(MachineInstrExtraInfo, RemoveExtraInfo) {
  auto MF = createMachineFunction();
  MCInstrDesc MCID = {0, 0,       0,       0,       0, 0,
                      0, nullptr, nullptr, nullptr, 0, nullptr};
>>>>>>> cb02aa7e

  auto MI = MF->CreateMachineInstr(MCID, DebugLoc());
  auto MAI = MCAsmInfo();
  auto MC = createMCContext(&MAI);
  auto MMO = MF->getMachineMemOperand(MachinePointerInfo(),
<<<<<<< HEAD
                                      MachineMemOperand::MOLoad, 8, Align(8));
=======
                                      MachineMemOperand::MOLoad, 8, 8);
>>>>>>> cb02aa7e
  SmallVector<MachineMemOperand *, 2> MMOs;
  MMOs.push_back(MMO);
  MMOs.push_back(MMO);
  MCSymbol *Sym1 = MC->createTempSymbol("pre_label", false);
  MCSymbol *Sym2 = MC->createTempSymbol("post_label", false);
<<<<<<< HEAD
  MDNode *HAM = MDNode::getDistinct(Ctx, std::nullopt);
  MDNode *PCS = MDNode::getDistinct(Ctx, std::nullopt);
=======
  LLVMContext Ctx;
  MDNode *MDN = MDNode::getDistinct(Ctx, None);
>>>>>>> cb02aa7e

  MI->setMemRefs(*MF, MMOs);
  MI->setPreInstrSymbol(*MF, Sym1);
  MI->setPostInstrSymbol(*MF, Sym2);
<<<<<<< HEAD
  MI->setHeapAllocMarker(*MF, HAM);
  MI->setPCSections(*MF, PCS);
=======
  MI->setHeapAllocMarker(*MF, MDN);
>>>>>>> cb02aa7e

  MI->setPostInstrSymbol(*MF, nullptr);
  ASSERT_TRUE(MI->memoperands().size() == 2);
  ASSERT_TRUE(MI->getPreInstrSymbol() == Sym1);
  ASSERT_FALSE(MI->getPostInstrSymbol());
<<<<<<< HEAD
  ASSERT_TRUE(MI->getHeapAllocMarker() == HAM);
  ASSERT_TRUE(MI->getPCSections() == PCS);
=======
  ASSERT_TRUE(MI->getHeapAllocMarker() == MDN);
>>>>>>> cb02aa7e

  MI->setHeapAllocMarker(*MF, nullptr);
  ASSERT_TRUE(MI->memoperands().size() == 2);
  ASSERT_TRUE(MI->getPreInstrSymbol() == Sym1);
  ASSERT_FALSE(MI->getPostInstrSymbol());
  ASSERT_FALSE(MI->getHeapAllocMarker());
<<<<<<< HEAD
  ASSERT_TRUE(MI->getPCSections() == PCS);

  MI->setPCSections(*MF, nullptr);
  ASSERT_TRUE(MI->memoperands().size() == 2);
  ASSERT_TRUE(MI->getPreInstrSymbol() == Sym1);
  ASSERT_FALSE(MI->getPostInstrSymbol());
  ASSERT_FALSE(MI->getHeapAllocMarker());
  ASSERT_FALSE(MI->getPCSections());
=======
>>>>>>> cb02aa7e

  MI->setPreInstrSymbol(*MF, nullptr);
  ASSERT_TRUE(MI->memoperands().size() == 2);
  ASSERT_FALSE(MI->getPreInstrSymbol());
  ASSERT_FALSE(MI->getPostInstrSymbol());
  ASSERT_FALSE(MI->getHeapAllocMarker());
<<<<<<< HEAD
  ASSERT_FALSE(MI->getPCSections());
=======
>>>>>>> cb02aa7e

  MI->setMemRefs(*MF, {});
  ASSERT_TRUE(MI->memoperands_empty());
  ASSERT_FALSE(MI->getPreInstrSymbol());
  ASSERT_FALSE(MI->getPostInstrSymbol());
  ASSERT_FALSE(MI->getHeapAllocMarker());
<<<<<<< HEAD
  ASSERT_FALSE(MI->getPCSections());
}

TEST(MachineInstrDebugValue, AddDebugValueOperand) {
  LLVMContext Ctx;
  Module Mod("Module", Ctx);
  auto MF = createMachineFunction(Ctx, Mod);

  for (const unsigned short Opcode :
       {TargetOpcode::DBG_VALUE, TargetOpcode::DBG_VALUE_LIST,
        TargetOpcode::DBG_INSTR_REF, TargetOpcode::DBG_PHI,
        TargetOpcode::DBG_LABEL}) {
    const MCInstrDesc MCID = {
        Opcode, 0, 0, 0, 0,
        0,      0, 0, 0, (1ULL << MCID::Pseudo) | (1ULL << MCID::Variadic),
        0};

    auto *MI = MF->CreateMachineInstr(MCID, DebugLoc());
    MI->addOperand(*MF, MachineOperand::CreateReg(0, /*isDef*/ false));

    MI->addOperand(*MF, MachineOperand::CreateImm(0));
    MI->getOperand(1).ChangeToRegister(0, false);

    ASSERT_TRUE(MI->getOperand(0).isDebug());
    ASSERT_TRUE(MI->getOperand(1).isDebug());
  }
}

MATCHER_P(HasMIMetadata, MIMD, "") {
  return arg->getDebugLoc() == MIMD.getDL() &&
         arg->getPCSections() == MIMD.getPCSections();
}

TEST(MachineInstrBuilder, BuildMI) {
  LLVMContext Ctx;
  MDNode *PCS = MDNode::getDistinct(Ctx, std::nullopt);
  MDNode *DI = MDNode::getDistinct(Ctx, std::nullopt);
  DebugLoc DL(DI);
  MIMetadata MIMD(DL, PCS);
  EXPECT_EQ(MIMD.getDL(), DL);
  EXPECT_EQ(MIMD.getPCSections(), PCS);
  // Check common BuildMI() overloads propagate MIMetadata.
  Module Mod("Module", Ctx);
  auto MF = createMachineFunction(Ctx, Mod);
  auto MBB = MF->CreateMachineBasicBlock();
  MCInstrDesc MCID = {0, 0, 0, 0, 0, 0, 0, 0, 0, 0, 0};
  EXPECT_THAT(BuildMI(*MF, MIMD, MCID), HasMIMetadata(MIMD));
  EXPECT_THAT(BuildMI(*MF, MIMD, MCID), HasMIMetadata(MIMD));
  EXPECT_THAT(BuildMI(*MBB, MBB->end(), MIMD, MCID), HasMIMetadata(MIMD));
  EXPECT_THAT(BuildMI(*MBB, MBB->end(), MIMD, MCID), HasMIMetadata(MIMD));
  EXPECT_THAT(BuildMI(*MBB, MBB->instr_end(), MIMD, MCID), HasMIMetadata(MIMD));
  EXPECT_THAT(BuildMI(*MBB, *MBB->begin(), MIMD, MCID), HasMIMetadata(MIMD));
  EXPECT_THAT(BuildMI(*MBB, &*MBB->begin(), MIMD, MCID), HasMIMetadata(MIMD));
  EXPECT_THAT(BuildMI(MBB, MIMD, MCID), HasMIMetadata(MIMD));
}

static_assert(std::is_trivially_copyable_v<MCOperand>, "trivially copyable");
=======
}

static_assert(is_trivially_copyable<MCOperand>::value, "trivially copyable");
>>>>>>> cb02aa7e

} // end namespace<|MERGE_RESOLUTION|>--- conflicted
+++ resolved
@@ -6,13 +6,9 @@
 //
 //===----------------------------------------------------------------------===//
 
+#include "llvm/CodeGen/MachineBasicBlock.h"
 #include "llvm/CodeGen/MachineInstr.h"
-#include "llvm/CodeGen/MachineBasicBlock.h"
 #include "llvm/CodeGen/MachineFunction.h"
-<<<<<<< HEAD
-#include "llvm/CodeGen/MachineInstrBuilder.h"
-=======
->>>>>>> cb02aa7e
 #include "llvm/CodeGen/MachineMemOperand.h"
 #include "llvm/CodeGen/MachineModuleInfo.h"
 #include "llvm/CodeGen/TargetFrameLowering.h"
@@ -20,35 +16,18 @@
 #include "llvm/CodeGen/TargetLowering.h"
 #include "llvm/CodeGen/TargetSubtargetInfo.h"
 #include "llvm/IR/DebugInfoMetadata.h"
-#include "llvm/IR/IRBuilder.h"
 #include "llvm/IR/ModuleSlotTracker.h"
 #include "llvm/MC/MCAsmInfo.h"
 #include "llvm/MC/MCSymbol.h"
-<<<<<<< HEAD
-#include "llvm/MC/TargetRegistry.h"
-=======
 #include "llvm/Support/TargetRegistry.h"
->>>>>>> cb02aa7e
 #include "llvm/Support/TargetSelect.h"
 #include "llvm/Target/TargetMachine.h"
 #include "llvm/Target/TargetOptions.h"
-#include "llvm/TargetParser/Triple.h"
-#include "gmock/gmock.h"
 #include "gtest/gtest.h"
 
 using namespace llvm;
 
 namespace {
-<<<<<<< HEAD
-// Include helper functions to ease the manipulation of MachineFunctions.
-#include "MFCommon.inc"
-
-std::unique_ptr<MCContext> createMCContext(MCAsmInfo *AsmInfo) {
-  Triple TheTriple(/*ArchStr=*/"", /*VendorStr=*/"", /*OSStr=*/"",
-                   /*EnvironmentStr=*/"elf");
-  return std::make_unique<MCContext>(TheTriple, AsmInfo, nullptr, nullptr,
-                                     nullptr, nullptr, false);
-=======
 // Add a few Bogus backend classes so we can create MachineInstrs without
 // depending on a real target.
 class BogusTargetLowering : public TargetLowering {
@@ -180,36 +159,32 @@
   const TargetSubtargetInfo &STI = *TM->getSubtargetImpl(*F);
 
   return llvm::make_unique<MachineFunction>(*F, *TM, STI, FunctionNum, MMI);
->>>>>>> cb02aa7e
 }
 
 // This test makes sure that MachineInstr::isIdenticalTo handles Defs correctly
 // for various combinations of IgnoreDefs, and also that it is symmetrical.
 TEST(IsIdenticalToTest, DifferentDefs) {
-  LLVMContext Ctx;
-  Module Mod("Module", Ctx);
-  auto MF = createMachineFunction(Ctx, Mod);
+  auto MF = createMachineFunction();
 
   unsigned short NumOps = 2;
   unsigned char NumDefs = 1;
-  struct {
-    MCInstrDesc MCID;
-    MCOperandInfo OpInfo[2];
-  } Table = {
-      {0, NumOps, NumDefs, 0, 0, 0, 0, 0, 0, 1ULL << MCID::HasOptionalDef, 0},
-      {{0, 0, MCOI::OPERAND_REGISTER, 0},
-       {0, 1 << MCOI::OptionalDef, MCOI::OPERAND_REGISTER, 0}}};
+  MCOperandInfo OpInfo[] = {
+      {0, 0, MCOI::OPERAND_REGISTER, 0},
+      {0, 1 << MCOI::OptionalDef, MCOI::OPERAND_REGISTER, 0}};
+  MCInstrDesc MCID = {
+      0, NumOps,  NumDefs, 0,      0, 1ULL << MCID::HasOptionalDef,
+      0, nullptr, nullptr, OpInfo, 0, nullptr};
 
   // Create two MIs with different virtual reg defs and the same uses.
   unsigned VirtualDef1 = -42; // The value doesn't matter, but the sign does.
   unsigned VirtualDef2 = -43;
   unsigned VirtualUse = -44;
 
-  auto MI1 = MF->CreateMachineInstr(Table.MCID, DebugLoc());
+  auto MI1 = MF->CreateMachineInstr(MCID, DebugLoc());
   MI1->addOperand(*MF, MachineOperand::CreateReg(VirtualDef1, /*isDef*/ true));
   MI1->addOperand(*MF, MachineOperand::CreateReg(VirtualUse, /*isDef*/ false));
 
-  auto MI2 = MF->CreateMachineInstr(Table.MCID, DebugLoc());
+  auto MI2 = MF->CreateMachineInstr(MCID, DebugLoc());
   MI2->addOperand(*MF, MachineOperand::CreateReg(VirtualDef2, /*isDef*/ true));
   MI2->addOperand(*MF, MachineOperand::CreateReg(VirtualUse, /*isDef*/ false));
 
@@ -225,11 +200,11 @@
   // sentinel register.
   unsigned SentinelReg = 0;
 
-  auto MI3 = MF->CreateMachineInstr(Table.MCID, DebugLoc());
+  auto MI3 = MF->CreateMachineInstr(MCID, DebugLoc());
   MI3->addOperand(*MF, MachineOperand::CreateReg(VirtualDef1, /*isDef*/ true));
   MI3->addOperand(*MF, MachineOperand::CreateReg(SentinelReg, /*isDef*/ true));
 
-  auto MI4 = MF->CreateMachineInstr(Table.MCID, DebugLoc());
+  auto MI4 = MF->CreateMachineInstr(MCID, DebugLoc());
   MI4->addOperand(*MF, MachineOperand::CreateReg(VirtualDef2, /*isDef*/ true));
   MI4->addOperand(*MF, MachineOperand::CreateReg(SentinelReg, /*isDef*/ false));
 
@@ -258,19 +233,16 @@
 // This test makes sure that MachineInstrExpressionTraits::isEqual is in sync
 // with MachineInstrExpressionTraits::getHashValue.
 TEST(MachineInstrExpressionTraitTest, IsEqualAgreesWithGetHashValue) {
-  LLVMContext Ctx;
-  Module Mod("Module", Ctx);
-  auto MF = createMachineFunction(Ctx, Mod);
+  auto MF = createMachineFunction();
 
   unsigned short NumOps = 2;
   unsigned char NumDefs = 1;
-  struct {
-    MCInstrDesc MCID;
-    MCOperandInfo OpInfo[2];
-  } Table = {
-      {0, NumOps, NumDefs, 0, 0, 0, 0, 0, 0, 1ULL << MCID::HasOptionalDef, 0},
-      {{0, 0, MCOI::OPERAND_REGISTER, 0},
-       {0, 1 << MCOI::OptionalDef, MCOI::OPERAND_REGISTER, 0}}};
+  MCOperandInfo OpInfo[] = {
+      {0, 0, MCOI::OPERAND_REGISTER, 0},
+      {0, 1 << MCOI::OptionalDef, MCOI::OPERAND_REGISTER, 0}};
+  MCInstrDesc MCID = {
+      0, NumOps,  NumDefs, 0,      0, 1ULL << MCID::HasOptionalDef,
+      0, nullptr, nullptr, OpInfo, 0, nullptr};
 
   // Define a series of instructions with different kinds of operands and make
   // sure that the hash function is consistent with isEqual for various
@@ -281,37 +253,37 @@
   unsigned SentinelReg = 0;
   unsigned PhysicalReg = 45;
 
-  auto VD1VU = MF->CreateMachineInstr(Table.MCID, DebugLoc());
+  auto VD1VU = MF->CreateMachineInstr(MCID, DebugLoc());
   VD1VU->addOperand(*MF,
                     MachineOperand::CreateReg(VirtualDef1, /*isDef*/ true));
   VD1VU->addOperand(*MF,
                     MachineOperand::CreateReg(VirtualReg, /*isDef*/ false));
 
-  auto VD2VU = MF->CreateMachineInstr(Table.MCID, DebugLoc());
+  auto VD2VU = MF->CreateMachineInstr(MCID, DebugLoc());
   VD2VU->addOperand(*MF,
                     MachineOperand::CreateReg(VirtualDef2, /*isDef*/ true));
   VD2VU->addOperand(*MF,
                     MachineOperand::CreateReg(VirtualReg, /*isDef*/ false));
 
-  auto VD1SU = MF->CreateMachineInstr(Table.MCID, DebugLoc());
+  auto VD1SU = MF->CreateMachineInstr(MCID, DebugLoc());
   VD1SU->addOperand(*MF,
                     MachineOperand::CreateReg(VirtualDef1, /*isDef*/ true));
   VD1SU->addOperand(*MF,
                     MachineOperand::CreateReg(SentinelReg, /*isDef*/ false));
 
-  auto VD1SD = MF->CreateMachineInstr(Table.MCID, DebugLoc());
+  auto VD1SD = MF->CreateMachineInstr(MCID, DebugLoc());
   VD1SD->addOperand(*MF,
                     MachineOperand::CreateReg(VirtualDef1, /*isDef*/ true));
   VD1SD->addOperand(*MF,
                     MachineOperand::CreateReg(SentinelReg, /*isDef*/ true));
 
-  auto VD2PU = MF->CreateMachineInstr(Table.MCID, DebugLoc());
+  auto VD2PU = MF->CreateMachineInstr(MCID, DebugLoc());
   VD2PU->addOperand(*MF,
                     MachineOperand::CreateReg(VirtualDef2, /*isDef*/ true));
   VD2PU->addOperand(*MF,
                     MachineOperand::CreateReg(PhysicalReg, /*isDef*/ false));
 
-  auto VD2PD = MF->CreateMachineInstr(Table.MCID, DebugLoc());
+  auto VD2PD = MF->CreateMachineInstr(MCID, DebugLoc());
   VD2PD->addOperand(*MF,
                     MachineOperand::CreateReg(VirtualDef2, /*isDef*/ true));
   VD2PD->addOperand(*MF,
@@ -339,23 +311,20 @@
 }
 
 TEST(MachineInstrPrintingTest, DebugLocPrinting) {
+  auto MF = createMachineFunction();
+
+  MCOperandInfo OpInfo{0, 0, MCOI::OPERAND_REGISTER, 0};
+  MCInstrDesc MCID = {0, 1,       1,       0,       0, 0,
+                      0, nullptr, nullptr, &OpInfo, 0, nullptr};
+
   LLVMContext Ctx;
-  Module Mod("Module", Ctx);
-  auto MF = createMachineFunction(Ctx, Mod);
-
-  struct {
-    MCInstrDesc MCID;
-    MCOperandInfo OpInfo;
-  } Table = {{0, 1, 1, 0, 0, 0, 0, 0, 0, 0, 0},
-             {0, 0, MCOI::OPERAND_REGISTER, 0}};
-
   DIFile *DIF = DIFile::getDistinct(Ctx, "filename", "");
   DISubprogram *DIS = DISubprogram::getDistinct(
       Ctx, nullptr, "", "", DIF, 0, nullptr, 0, nullptr, 0, 0, DINode::FlagZero,
       DISubprogram::SPFlagZero, nullptr);
   DILocation *DIL = DILocation::get(Ctx, 1, 5, DIS);
   DebugLoc DL(DIL);
-  MachineInstr *MI = MF->CreateMachineInstr(Table.MCID, DL);
+  MachineInstr *MI = MF->CreateMachineInstr(MCID, DL);
   MI->addOperand(*MF, MachineOperand::CreateReg(0, /*isDef*/ true));
 
   std::string str;
@@ -369,12 +338,11 @@
 }
 
 TEST(MachineInstrSpan, DistanceBegin) {
-  LLVMContext Ctx;
-  Module Mod("Module", Ctx);
-  auto MF = createMachineFunction(Ctx, Mod);
+  auto MF = createMachineFunction();
   auto MBB = MF->CreateMachineBasicBlock();
 
-  MCInstrDesc MCID = {0, 0, 0, 0, 0, 0, 0, 0, 0, 0, 0};
+  MCInstrDesc MCID = {0, 0,       0,       0,       0, 0,
+                      0, nullptr, nullptr, nullptr, 0, nullptr};
 
   auto MII = MBB->begin();
   MachineInstrSpan MIS(MII, MBB);
@@ -386,12 +354,11 @@
 }
 
 TEST(MachineInstrSpan, DistanceEnd) {
-  LLVMContext Ctx;
-  Module Mod("Module", Ctx);
-  auto MF = createMachineFunction(Ctx, Mod);
+  auto MF = createMachineFunction();
   auto MBB = MF->CreateMachineBasicBlock();
 
-  MCInstrDesc MCID = {0, 0, 0, 0, 0, 0, 0, 0, 0, 0, 0};
+  MCInstrDesc MCID = {0, 0,       0,       0,       0, 0,
+                      0, nullptr, nullptr, nullptr, 0, nullptr};
 
   auto MII = MBB->end();
   MachineInstrSpan MIS(MII, MBB);
@@ -403,96 +370,44 @@
 }
 
 TEST(MachineInstrExtraInfo, AddExtraInfo) {
-<<<<<<< HEAD
-  LLVMContext Ctx;
-  Module Mod("Module", Ctx);
-  auto MF = createMachineFunction(Ctx, Mod);
-  MCInstrDesc MCID = {0, 0, 0, 0, 0, 0, 0, 0, 0, 0, 0};
-=======
   auto MF = createMachineFunction();
   MCInstrDesc MCID = {0, 0,       0,       0,       0, 0,
                       0, nullptr, nullptr, nullptr, 0, nullptr};
->>>>>>> cb02aa7e
 
   auto MI = MF->CreateMachineInstr(MCID, DebugLoc());
   auto MAI = MCAsmInfo();
   auto MC = createMCContext(&MAI);
   auto MMO = MF->getMachineMemOperand(MachinePointerInfo(),
-<<<<<<< HEAD
-                                      MachineMemOperand::MOLoad, 8, Align(8));
-=======
                                       MachineMemOperand::MOLoad, 8, 8);
->>>>>>> cb02aa7e
   SmallVector<MachineMemOperand *, 2> MMOs;
   MMOs.push_back(MMO);
   MCSymbol *Sym1 = MC->createTempSymbol("pre_label", false);
   MCSymbol *Sym2 = MC->createTempSymbol("post_label", false);
-<<<<<<< HEAD
-  MDNode *HAM = MDNode::getDistinct(Ctx, std::nullopt);
-  MDNode *PCS = MDNode::getDistinct(Ctx, std::nullopt);
-=======
   LLVMContext Ctx;
   MDNode *MDN = MDNode::getDistinct(Ctx, None);
->>>>>>> cb02aa7e
 
   ASSERT_TRUE(MI->memoperands_empty());
   ASSERT_FALSE(MI->getPreInstrSymbol());
   ASSERT_FALSE(MI->getPostInstrSymbol());
   ASSERT_FALSE(MI->getHeapAllocMarker());
-<<<<<<< HEAD
-  ASSERT_FALSE(MI->getPCSections());
-=======
->>>>>>> cb02aa7e
 
   MI->setMemRefs(*MF, MMOs);
   ASSERT_TRUE(MI->memoperands().size() == 1);
   ASSERT_FALSE(MI->getPreInstrSymbol());
   ASSERT_FALSE(MI->getPostInstrSymbol());
   ASSERT_FALSE(MI->getHeapAllocMarker());
-<<<<<<< HEAD
-  ASSERT_FALSE(MI->getPCSections());
-=======
->>>>>>> cb02aa7e
 
   MI->setPreInstrSymbol(*MF, Sym1);
   ASSERT_TRUE(MI->memoperands().size() == 1);
   ASSERT_TRUE(MI->getPreInstrSymbol() == Sym1);
   ASSERT_FALSE(MI->getPostInstrSymbol());
   ASSERT_FALSE(MI->getHeapAllocMarker());
-<<<<<<< HEAD
-  ASSERT_FALSE(MI->getPCSections());
-=======
->>>>>>> cb02aa7e
 
   MI->setPostInstrSymbol(*MF, Sym2);
   ASSERT_TRUE(MI->memoperands().size() == 1);
   ASSERT_TRUE(MI->getPreInstrSymbol() == Sym1);
   ASSERT_TRUE(MI->getPostInstrSymbol() == Sym2);
   ASSERT_FALSE(MI->getHeapAllocMarker());
-<<<<<<< HEAD
-  ASSERT_FALSE(MI->getPCSections());
-
-  MI->setHeapAllocMarker(*MF, HAM);
-  ASSERT_TRUE(MI->memoperands().size() == 1);
-  ASSERT_TRUE(MI->getPreInstrSymbol() == Sym1);
-  ASSERT_TRUE(MI->getPostInstrSymbol() == Sym2);
-  ASSERT_TRUE(MI->getHeapAllocMarker() == HAM);
-  ASSERT_FALSE(MI->getPCSections());
-
-  MI->setPCSections(*MF, PCS);
-  ASSERT_TRUE(MI->memoperands().size() == 1);
-  ASSERT_TRUE(MI->getPreInstrSymbol() == Sym1);
-  ASSERT_TRUE(MI->getPostInstrSymbol() == Sym2);
-  ASSERT_TRUE(MI->getHeapAllocMarker() == HAM);
-  ASSERT_TRUE(MI->getPCSections() == PCS);
-}
-
-TEST(MachineInstrExtraInfo, ChangeExtraInfo) {
-  LLVMContext Ctx;
-  Module Mod("Module", Ctx);
-  auto MF = createMachineFunction(Ctx, Mod);
-  MCInstrDesc MCID = {0, 0, 0, 0, 0, 0, 0, 0, 0, 0, 0};
-=======
 
   MI->setHeapAllocMarker(*MF, MDN);
   ASSERT_TRUE(MI->memoperands().size() == 1);
@@ -505,38 +420,23 @@
   auto MF = createMachineFunction();
   MCInstrDesc MCID = {0, 0,       0,       0,       0, 0,
                       0, nullptr, nullptr, nullptr, 0, nullptr};
->>>>>>> cb02aa7e
 
   auto MI = MF->CreateMachineInstr(MCID, DebugLoc());
   auto MAI = MCAsmInfo();
   auto MC = createMCContext(&MAI);
   auto MMO = MF->getMachineMemOperand(MachinePointerInfo(),
-<<<<<<< HEAD
-                                      MachineMemOperand::MOLoad, 8, Align(8));
-=======
                                       MachineMemOperand::MOLoad, 8, 8);
->>>>>>> cb02aa7e
   SmallVector<MachineMemOperand *, 2> MMOs;
   MMOs.push_back(MMO);
   MCSymbol *Sym1 = MC->createTempSymbol("pre_label", false);
   MCSymbol *Sym2 = MC->createTempSymbol("post_label", false);
-<<<<<<< HEAD
-  MDNode *HAM = MDNode::getDistinct(Ctx, std::nullopt);
-  MDNode *PCS = MDNode::getDistinct(Ctx, std::nullopt);
-=======
   LLVMContext Ctx;
   MDNode *MDN = MDNode::getDistinct(Ctx, None);
->>>>>>> cb02aa7e
 
   MI->setMemRefs(*MF, MMOs);
   MI->setPreInstrSymbol(*MF, Sym1);
   MI->setPostInstrSymbol(*MF, Sym2);
-<<<<<<< HEAD
-  MI->setHeapAllocMarker(*MF, HAM);
-  MI->setPCSections(*MF, PCS);
-=======
   MI->setHeapAllocMarker(*MF, MDN);
->>>>>>> cb02aa7e
 
   MMOs.push_back(MMO);
 
@@ -544,28 +444,12 @@
   ASSERT_TRUE(MI->memoperands().size() == 2);
   ASSERT_TRUE(MI->getPreInstrSymbol() == Sym1);
   ASSERT_TRUE(MI->getPostInstrSymbol() == Sym2);
-<<<<<<< HEAD
-  ASSERT_TRUE(MI->getHeapAllocMarker() == HAM);
-  ASSERT_TRUE(MI->getPCSections() == PCS);
-=======
   ASSERT_TRUE(MI->getHeapAllocMarker() == MDN);
->>>>>>> cb02aa7e
 
   MI->setPostInstrSymbol(*MF, Sym1);
   ASSERT_TRUE(MI->memoperands().size() == 2);
   ASSERT_TRUE(MI->getPreInstrSymbol() == Sym1);
   ASSERT_TRUE(MI->getPostInstrSymbol() == Sym1);
-<<<<<<< HEAD
-  ASSERT_TRUE(MI->getHeapAllocMarker() == HAM);
-  ASSERT_TRUE(MI->getPCSections() == PCS);
-}
-
-TEST(MachineInstrExtraInfo, RemoveExtraInfo) {
-  LLVMContext Ctx;
-  Module Mod("Module", Ctx);
-  auto MF = createMachineFunction(Ctx, Mod);
-  MCInstrDesc MCID = {0, 0, 0, 0, 0, 0, 0, 0, 0, 0, 0};
-=======
   ASSERT_TRUE(MI->getHeapAllocMarker() == MDN);
 }
 
@@ -573,145 +457,50 @@
   auto MF = createMachineFunction();
   MCInstrDesc MCID = {0, 0,       0,       0,       0, 0,
                       0, nullptr, nullptr, nullptr, 0, nullptr};
->>>>>>> cb02aa7e
 
   auto MI = MF->CreateMachineInstr(MCID, DebugLoc());
   auto MAI = MCAsmInfo();
   auto MC = createMCContext(&MAI);
   auto MMO = MF->getMachineMemOperand(MachinePointerInfo(),
-<<<<<<< HEAD
-                                      MachineMemOperand::MOLoad, 8, Align(8));
-=======
                                       MachineMemOperand::MOLoad, 8, 8);
->>>>>>> cb02aa7e
   SmallVector<MachineMemOperand *, 2> MMOs;
   MMOs.push_back(MMO);
   MMOs.push_back(MMO);
   MCSymbol *Sym1 = MC->createTempSymbol("pre_label", false);
   MCSymbol *Sym2 = MC->createTempSymbol("post_label", false);
-<<<<<<< HEAD
-  MDNode *HAM = MDNode::getDistinct(Ctx, std::nullopt);
-  MDNode *PCS = MDNode::getDistinct(Ctx, std::nullopt);
-=======
   LLVMContext Ctx;
   MDNode *MDN = MDNode::getDistinct(Ctx, None);
->>>>>>> cb02aa7e
 
   MI->setMemRefs(*MF, MMOs);
   MI->setPreInstrSymbol(*MF, Sym1);
   MI->setPostInstrSymbol(*MF, Sym2);
-<<<<<<< HEAD
-  MI->setHeapAllocMarker(*MF, HAM);
-  MI->setPCSections(*MF, PCS);
-=======
   MI->setHeapAllocMarker(*MF, MDN);
->>>>>>> cb02aa7e
 
   MI->setPostInstrSymbol(*MF, nullptr);
   ASSERT_TRUE(MI->memoperands().size() == 2);
   ASSERT_TRUE(MI->getPreInstrSymbol() == Sym1);
   ASSERT_FALSE(MI->getPostInstrSymbol());
-<<<<<<< HEAD
-  ASSERT_TRUE(MI->getHeapAllocMarker() == HAM);
-  ASSERT_TRUE(MI->getPCSections() == PCS);
-=======
   ASSERT_TRUE(MI->getHeapAllocMarker() == MDN);
->>>>>>> cb02aa7e
 
   MI->setHeapAllocMarker(*MF, nullptr);
   ASSERT_TRUE(MI->memoperands().size() == 2);
   ASSERT_TRUE(MI->getPreInstrSymbol() == Sym1);
   ASSERT_FALSE(MI->getPostInstrSymbol());
   ASSERT_FALSE(MI->getHeapAllocMarker());
-<<<<<<< HEAD
-  ASSERT_TRUE(MI->getPCSections() == PCS);
-
-  MI->setPCSections(*MF, nullptr);
-  ASSERT_TRUE(MI->memoperands().size() == 2);
-  ASSERT_TRUE(MI->getPreInstrSymbol() == Sym1);
-  ASSERT_FALSE(MI->getPostInstrSymbol());
-  ASSERT_FALSE(MI->getHeapAllocMarker());
-  ASSERT_FALSE(MI->getPCSections());
-=======
->>>>>>> cb02aa7e
 
   MI->setPreInstrSymbol(*MF, nullptr);
   ASSERT_TRUE(MI->memoperands().size() == 2);
   ASSERT_FALSE(MI->getPreInstrSymbol());
   ASSERT_FALSE(MI->getPostInstrSymbol());
   ASSERT_FALSE(MI->getHeapAllocMarker());
-<<<<<<< HEAD
-  ASSERT_FALSE(MI->getPCSections());
-=======
->>>>>>> cb02aa7e
 
   MI->setMemRefs(*MF, {});
   ASSERT_TRUE(MI->memoperands_empty());
   ASSERT_FALSE(MI->getPreInstrSymbol());
   ASSERT_FALSE(MI->getPostInstrSymbol());
   ASSERT_FALSE(MI->getHeapAllocMarker());
-<<<<<<< HEAD
-  ASSERT_FALSE(MI->getPCSections());
-}
-
-TEST(MachineInstrDebugValue, AddDebugValueOperand) {
-  LLVMContext Ctx;
-  Module Mod("Module", Ctx);
-  auto MF = createMachineFunction(Ctx, Mod);
-
-  for (const unsigned short Opcode :
-       {TargetOpcode::DBG_VALUE, TargetOpcode::DBG_VALUE_LIST,
-        TargetOpcode::DBG_INSTR_REF, TargetOpcode::DBG_PHI,
-        TargetOpcode::DBG_LABEL}) {
-    const MCInstrDesc MCID = {
-        Opcode, 0, 0, 0, 0,
-        0,      0, 0, 0, (1ULL << MCID::Pseudo) | (1ULL << MCID::Variadic),
-        0};
-
-    auto *MI = MF->CreateMachineInstr(MCID, DebugLoc());
-    MI->addOperand(*MF, MachineOperand::CreateReg(0, /*isDef*/ false));
-
-    MI->addOperand(*MF, MachineOperand::CreateImm(0));
-    MI->getOperand(1).ChangeToRegister(0, false);
-
-    ASSERT_TRUE(MI->getOperand(0).isDebug());
-    ASSERT_TRUE(MI->getOperand(1).isDebug());
-  }
-}
-
-MATCHER_P(HasMIMetadata, MIMD, "") {
-  return arg->getDebugLoc() == MIMD.getDL() &&
-         arg->getPCSections() == MIMD.getPCSections();
-}
-
-TEST(MachineInstrBuilder, BuildMI) {
-  LLVMContext Ctx;
-  MDNode *PCS = MDNode::getDistinct(Ctx, std::nullopt);
-  MDNode *DI = MDNode::getDistinct(Ctx, std::nullopt);
-  DebugLoc DL(DI);
-  MIMetadata MIMD(DL, PCS);
-  EXPECT_EQ(MIMD.getDL(), DL);
-  EXPECT_EQ(MIMD.getPCSections(), PCS);
-  // Check common BuildMI() overloads propagate MIMetadata.
-  Module Mod("Module", Ctx);
-  auto MF = createMachineFunction(Ctx, Mod);
-  auto MBB = MF->CreateMachineBasicBlock();
-  MCInstrDesc MCID = {0, 0, 0, 0, 0, 0, 0, 0, 0, 0, 0};
-  EXPECT_THAT(BuildMI(*MF, MIMD, MCID), HasMIMetadata(MIMD));
-  EXPECT_THAT(BuildMI(*MF, MIMD, MCID), HasMIMetadata(MIMD));
-  EXPECT_THAT(BuildMI(*MBB, MBB->end(), MIMD, MCID), HasMIMetadata(MIMD));
-  EXPECT_THAT(BuildMI(*MBB, MBB->end(), MIMD, MCID), HasMIMetadata(MIMD));
-  EXPECT_THAT(BuildMI(*MBB, MBB->instr_end(), MIMD, MCID), HasMIMetadata(MIMD));
-  EXPECT_THAT(BuildMI(*MBB, *MBB->begin(), MIMD, MCID), HasMIMetadata(MIMD));
-  EXPECT_THAT(BuildMI(*MBB, &*MBB->begin(), MIMD, MCID), HasMIMetadata(MIMD));
-  EXPECT_THAT(BuildMI(MBB, MIMD, MCID), HasMIMetadata(MIMD));
-}
-
-static_assert(std::is_trivially_copyable_v<MCOperand>, "trivially copyable");
-=======
 }
 
 static_assert(is_trivially_copyable<MCOperand>::value, "trivially copyable");
->>>>>>> cb02aa7e
 
 } // end namespace