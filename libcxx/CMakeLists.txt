# See https://libcxx.llvm.org/docs/BuildingLibcxx.html for instructions on how
# to build libcxx with CMake.

#===============================================================================
# Setup Project
#===============================================================================
cmake_minimum_required(VERSION 3.20.0)

set(LLVM_COMMON_CMAKE_UTILS "${CMAKE_CURRENT_SOURCE_DIR}/../cmake")

# Add path for custom modules
list(INSERT CMAKE_MODULE_PATH 0
  "${CMAKE_CURRENT_SOURCE_DIR}/cmake"
  "${CMAKE_CURRENT_SOURCE_DIR}/cmake/Modules"
  "${CMAKE_CURRENT_SOURCE_DIR}/../runtimes/cmake/Modules"
  "${LLVM_COMMON_CMAKE_UTILS}"
  "${LLVM_COMMON_CMAKE_UTILS}/Modules"
  )

set(CMAKE_FOLDER "libc++")

<<<<<<< HEAD
set(LIBCXX_SOURCE_DIR  ${CMAKE_CURRENT_SOURCE_DIR})
set(LIBCXX_BINARY_DIR  ${CMAKE_CURRENT_BINARY_DIR})
set(LIBCXX_BINARY_INCLUDE_DIR "${LIBCXX_BINARY_DIR}/include/c++build")
=======
  set(PACKAGE_NAME libcxx)
  set(PACKAGE_VERSION 9.0.1)
  set(PACKAGE_STRING "${PACKAGE_NAME} ${PACKAGE_VERSION}")
  set(PACKAGE_BUGREPORT "llvm-bugs@lists.llvm.org")

  # Find the LLVM sources and simulate LLVM CMake options.
  include(HandleOutOfTreeLLVM)
endif()
>>>>>>> cb02aa7e

include(GNUInstallDirs)
include(WarningFlags)

# Require out of source build.
include(MacroEnsureOutOfSourceBuild)
MACRO_ENSURE_OUT_OF_SOURCE_BUILD(
 "${PROJECT_NAME} requires an out of source build. Please create a separate
 build directory and run 'cmake /path/to/${PROJECT_NAME} [options]' there."
 )
if("${CMAKE_CXX_COMPILER_ID}" STREQUAL "Clang" AND "${CMAKE_CXX_SIMULATE_ID}" STREQUAL "MSVC")
  message(STATUS "Configuring for clang-cl")
  set(LIBCXX_TARGETING_CLANG_CL ON)
endif()

if (MSVC)
  message(STATUS "Configuring for MSVC")
endif()

#===============================================================================
# Setup CMake Options
#===============================================================================
include(CMakeDependentOption)
include(HandleCompilerRT)

# Basic options ---------------------------------------------------------------
option(LIBCXX_ENABLE_ASSERTIONS
  "Enable assertions inside the compiled library, and at the same time make it the
   default when compiling user code. Note that assertions can be enabled or disabled
   by users in their own code regardless of this option." OFF)
option(LIBCXX_ENABLE_SHARED "Build libc++ as a shared library." ON)
option(LIBCXX_ENABLE_STATIC "Build libc++ as a static library." ON)
option(LIBCXX_ENABLE_FILESYSTEM
  "Whether to include support for parts of the library that rely on a filesystem being
   available on the platform. This includes things like most parts of <filesystem> and
   others like <fstream>" ON)
option(LIBCXX_INCLUDE_TESTS "Build the libc++ tests." ${LLVM_INCLUDE_TESTS})
set(LIBCXX_SUPPORTED_HARDENING_MODES unchecked hardened debug)
set(LIBCXX_HARDENING_MODE "unchecked" CACHE STRING
  "Specify the default hardening mode to use. This mode will be used inside the
   compiled library and will be the default when compiling user code. Note that
   users can override this setting in their own code. This does not affect the
   ABI. Supported values are ${LIBCXX_SUPPORTED_HARDENING_MODES}.")
if (NOT "${LIBCXX_HARDENING_MODE}" IN_LIST LIBCXX_SUPPORTED_HARDENING_MODES)
  message(FATAL_ERROR
    "Unsupported hardening mode: '${LIBCXX_HARDENING_MODE}'. Supported values are ${LIBCXX_SUPPORTED_HARDENING_MODES}.")
endif()
option(LIBCXX_ENABLE_RANDOM_DEVICE
  "Whether to include support for std::random_device in the library. Disabling
   this can be useful when building the library for platforms that don't have
   a source of randomness, such as some embedded platforms. When this is not
   supported, most of <random> will still be available, but std::random_device
   will not." ON)
option(LIBCXX_ENABLE_LOCALIZATION
  "Whether to include support for localization in the library. Disabling
   localization can be useful when porting to platforms that don't support
   the C locale API (e.g. embedded). When localization is not supported,
   several parts of the library will be disabled: <iostream>, <regex>, <locale>
   will be completely unusable, and other parts may be only partly available." ON)
option(LIBCXX_ENABLE_UNICODE
  "Whether to include support for Unicode in the library. Disabling Unicode can
   be useful when porting to platforms that don't support UTF-8 encoding (e.g.
   embedded)." ON)
option(LIBCXX_ENABLE_WIDE_CHARACTERS
  "Whether to include support for wide characters in the library. Disabling
   wide character support can be useful when porting to platforms that don't
   support the C functionality for wide characters. When wide characters are
   not supported, several parts of the library will be disabled, notably the
   wide character specializations of std::basic_string." ON)
option(LIBCXX_ENABLE_VENDOR_AVAILABILITY_ANNOTATIONS
  "Whether to turn on vendor availability annotations on declarations that depend
   on definitions in a shared library. By default, we assume that we're not building
   libc++ for any specific vendor, and we disable those annotations. Vendors wishing
   to provide compile-time errors when using features unavailable on some version of
   the shared library they shipped should turn this on and see `include/__availability`
   for more details." OFF)
option(LIBCXX_ENABLE_CLANG_TIDY "Whether to compile and run clang-tidy checks" OFF)
# TODO MODULES Remove this option and test for the requirements (CMake/Clang) instead.
option(LIBCXX_ENABLE_STD_MODULES
   "Whether to enable the building the C++23 `std` module. This feature is
    experimental and has additional dependencies. Only enable this when
    interested in testing or developing this module. See
    https://libcxx.llvm.org/Modules.html for more information." OFF)

if (CMAKE_CXX_COMPILER_ID STREQUAL "GNU")
  set(LIBCXX_DEFAULT_TEST_CONFIG "llvm-libc++-shared-gcc.cfg.in")
elseif(MINGW)
  set(LIBCXX_DEFAULT_TEST_CONFIG "llvm-libc++-mingw.cfg.in")
elseif(WIN32) # clang-cl
  if (LIBCXX_ENABLE_SHARED)
    set(LIBCXX_DEFAULT_TEST_CONFIG "llvm-libc++-shared-clangcl.cfg.in")
  else()
    set(LIBCXX_DEFAULT_TEST_CONFIG "llvm-libc++-static-clangcl.cfg.in")
  endif()
else()
  if (LIBCXX_ENABLE_SHARED)
    set(LIBCXX_DEFAULT_TEST_CONFIG "llvm-libc++-shared.cfg.in")
  else()
    set(LIBCXX_DEFAULT_TEST_CONFIG "llvm-libc++-static.cfg.in")
  endif()
endif()
set(LIBCXX_TEST_CONFIG "${LIBCXX_DEFAULT_TEST_CONFIG}" CACHE STRING
    "The path to the Lit testing configuration to use when running the tests.
     If a relative path is provided, it is assumed to be relative to '<monorepo>/libcxx/test/configs'.")
if (NOT IS_ABSOLUTE "${LIBCXX_TEST_CONFIG}")
  set(LIBCXX_TEST_CONFIG "${CMAKE_CURRENT_SOURCE_DIR}/test/configs/${LIBCXX_TEST_CONFIG}")
endif()
message(STATUS "Using libc++ testing configuration: ${LIBCXX_TEST_CONFIG}")
set(LIBCXX_TEST_PARAMS "" CACHE STRING
    "A list of parameters to run the Lit test suite with.")

# Benchmark options -----------------------------------------------------------
option(LIBCXX_INCLUDE_BENCHMARKS "Build the libc++ benchmarks and their dependencies" ON)

set(LIBCXX_BENCHMARK_TEST_ARGS_DEFAULT --benchmark_min_time=0.01)
set(LIBCXX_BENCHMARK_TEST_ARGS "${LIBCXX_BENCHMARK_TEST_ARGS_DEFAULT}" CACHE STRING
    "Arguments to pass when running the benchmarks using check-cxx-benchmarks")

set(LIBCXX_BENCHMARK_NATIVE_STDLIB "" CACHE STRING
        "Build the benchmarks against the specified native STL.
         The value must be one of libc++/libstdc++")
set(LIBCXX_BENCHMARK_NATIVE_GCC_TOOLCHAIN "" CACHE STRING
    "Use alternate GCC toolchain when building the native benchmarks")

if (LIBCXX_BENCHMARK_NATIVE_STDLIB)
  if (NOT (LIBCXX_BENCHMARK_NATIVE_STDLIB STREQUAL "libc++"
        OR LIBCXX_BENCHMARK_NATIVE_STDLIB STREQUAL "libstdc++"))
    message(FATAL_ERROR "Invalid value for LIBCXX_BENCHMARK_NATIVE_STDLIB: "
            "'${LIBCXX_BENCHMARK_NATIVE_STDLIB}'")
  endif()
endif()

option(LIBCXX_INCLUDE_DOCS "Build the libc++ documentation." ${LLVM_INCLUDE_DOCS})
set(LIBCXX_LIBDIR_SUFFIX "${LLVM_LIBDIR_SUFFIX}" CACHE STRING
    "Define suffix of library directory name (32/64)")
option(LIBCXX_INSTALL_HEADERS "Install the libc++ headers." ON)
option(LIBCXX_INSTALL_LIBRARY "Install the libc++ library." ON)
cmake_dependent_option(LIBCXX_INSTALL_STATIC_LIBRARY
  "Install the static libc++ library." ON
  "LIBCXX_ENABLE_STATIC;LIBCXX_INSTALL_LIBRARY" OFF)
cmake_dependent_option(LIBCXX_INSTALL_SHARED_LIBRARY
  "Install the shared libc++ library." ON
  "LIBCXX_ENABLE_SHARED;LIBCXX_INSTALL_LIBRARY" OFF)

option(LIBCXX_ABI_UNSTABLE "Use the unstable ABI of libc++. This is equivalent to specifying LIBCXX_ABI_VERSION=n, where n is the not-yet-stable version." OFF)
if (LIBCXX_ABI_UNSTABLE)
  set(abi_version "2")
else()
  set(abi_version "1")
endif()
set(LIBCXX_ABI_VERSION "${abi_version}" CACHE STRING
  "ABI version of libc++. Can be either 1 or 2, where 2 is currently the unstable ABI.
   Defaults to 1 unless LIBCXX_ABI_UNSTABLE is specified, in which case this is 2.")
set(LIBCXX_LIBRARY_VERSION "${LIBCXX_ABI_VERSION}.0" CACHE STRING
  "Version of libc++. This will be reflected in the name of the shared library produced.
   For example, -DLIBCXX_LIBRARY_VERSION=x.y will result in the library being named
   libc++.x.y.dylib, along with the usual symlinks pointing to that. On Apple platforms,
   this also controls the linker's 'current_version' property.")
set(LIBCXX_ABI_NAMESPACE "__${LIBCXX_ABI_VERSION}" CACHE STRING "The inline ABI namespace used by libc++. It defaults to __n where `n` is the current ABI version.")
if (NOT LIBCXX_ABI_NAMESPACE MATCHES "__.*")
  message(FATAL_ERROR "LIBCXX_ABI_NAMESPACE must be a reserved identifier, got '${LIBCXX_ABI_NAMESPACE}'.")
endif()
option(LIBCXX_ABI_FORCE_ITANIUM "Ignore auto-detection and force use of the Itanium ABI.")
option(LIBCXX_ABI_FORCE_MICROSOFT "Ignore auto-detection and force use of the Microsoft ABI.")

set(LIBCXX_TYPEINFO_COMPARISON_IMPLEMENTATION "default" CACHE STRING
  "Override the implementation to use for comparing typeinfos. By default, this
   is detected automatically by the library, but this option allows overriding
   which implementation is used unconditionally.

   See the documentation in <libcxx/include/typeinfo> for details on what each
   value means.")
set(TYPEINFO_COMPARISON_VALUES "default;1;2;3")
if (NOT ("${LIBCXX_TYPEINFO_COMPARISON_IMPLEMENTATION}" IN_LIST TYPEINFO_COMPARISON_VALUES))
  message(FATAL_ERROR "Value '${LIBCXX_TYPEINFO_COMPARISON_IMPLEMENTATION}' is not a valid value for
                       LIBCXX_TYPEINFO_COMPARISON_IMPLEMENTATION")
endif()

set(LIBCXX_ABI_DEFINES "" CACHE STRING "A semicolon separated list of ABI macros to define in the site config header.")
set(LIBCXX_EXTRA_SITE_DEFINES "" CACHE STRING "Extra defines to add into __config_site")
option(LIBCXX_USE_COMPILER_RT "Use compiler-rt instead of libgcc" OFF)

# ABI Library options ---------------------------------------------------------
if (MSVC)
  set(LIBCXX_DEFAULT_ABI_LIBRARY "vcruntime")
elseif (${CMAKE_SYSTEM_NAME} MATCHES "FreeBSD")
  set(LIBCXX_DEFAULT_ABI_LIBRARY "libcxxrt")
else()
  set(LIBCXX_DEFAULT_ABI_LIBRARY "libcxxabi")
endif()

set(LIBCXX_SUPPORTED_ABI_LIBRARIES none libcxxabi system-libcxxabi libcxxrt libstdc++ libsupc++ vcruntime)
set(LIBCXX_CXX_ABI "${LIBCXX_DEFAULT_ABI_LIBRARY}" CACHE STRING "Specify C++ ABI library to use. Supported values are ${LIBCXX_SUPPORTED_ABI_LIBRARIES}.")
if (NOT "${LIBCXX_CXX_ABI}" IN_LIST LIBCXX_SUPPORTED_ABI_LIBRARIES)
  message(FATAL_ERROR "Unsupported C++ ABI library: '${LIBCXX_CXX_ABI}'. Supported values are ${LIBCXX_SUPPORTED_ABI_LIBRARIES}.")
endif()

option(LIBCXX_ENABLE_STATIC_ABI_LIBRARY
  "Use a static copy of the ABI library when linking libc++.
   This option cannot be used with LIBCXX_ENABLE_ABI_LINKER_SCRIPT." OFF)

option(LIBCXX_STATICALLY_LINK_ABI_IN_STATIC_LIBRARY
  "Statically link the ABI library to static library"
  ${LIBCXX_ENABLE_STATIC_ABI_LIBRARY})

option(LIBCXX_STATICALLY_LINK_ABI_IN_SHARED_LIBRARY
  "Statically link the ABI library to shared library"
  ${LIBCXX_ENABLE_STATIC_ABI_LIBRARY})

# Generate and install a linker script inplace of libc++.so. The linker script
# will link libc++ to the correct ABI library. This option is on by default
# on UNIX platforms other than Apple unless
# 'LIBCXX_STATICALLY_LINK_ABI_IN_SHARED_LIBRARY' is on. This option is also
# disabled when the ABI library is not specified or is specified to be "none".
set(ENABLE_LINKER_SCRIPT_DEFAULT_VALUE OFF)
if (LLVM_HAVE_LINK_VERSION_SCRIPT AND NOT LIBCXX_STATICALLY_LINK_ABI_IN_SHARED_LIBRARY
      AND NOT LIBCXX_CXX_ABI STREQUAL "none"
      AND Python3_EXECUTABLE
      AND LIBCXX_ENABLE_SHARED)
    set(ENABLE_LINKER_SCRIPT_DEFAULT_VALUE ON)
endif()

option(LIBCXX_ENABLE_ABI_LINKER_SCRIPT
      "Use and install a linker script for the given ABI library"
      ${ENABLE_LINKER_SCRIPT_DEFAULT_VALUE})

option(LIBCXX_ENABLE_NEW_DELETE_DEFINITIONS
  "Build libc++ with definitions for operator new/delete. These are normally
   defined in libc++abi, but this option can be used to define them in libc++
   instead. If you define them in libc++, make sure they are NOT defined in
   libc++abi. Doing otherwise is an ODR violation." OFF)
# Build libc++abi with libunwind. We need this option to determine whether to
# link with libunwind or libgcc_s while running the test cases.
option(LIBCXXABI_USE_LLVM_UNWINDER "Build and use the LLVM unwinder." OFF)

# Target options --------------------------------------------------------------
option(LIBCXX_BUILD_32_BITS "Build 32 bit multilib libc++. This option is not supported anymore when building the runtimes. Please specify a full triple instead." ${LLVM_BUILD_32_BITS})
if (LIBCXX_BUILD_32_BITS)
  message(FATAL_ERROR "LIBCXX_BUILD_32_BITS is not supported anymore when building the runtimes, please specify a full triple instead.")
endif()

# Feature options -------------------------------------------------------------
option(LIBCXX_ENABLE_EXCEPTIONS "Use exceptions." ON)
option(LIBCXX_ENABLE_RTTI "Use run time type information." ON)
option(LIBCXX_ENABLE_THREADS "Build libc++ with support for threads." ON)
option(LIBCXX_ENABLE_MONOTONIC_CLOCK
  "Build libc++ with support for a monotonic clock.
   This option may only be set to OFF when LIBCXX_ENABLE_THREADS=OFF." ON)
option(LIBCXX_HAS_MUSL_LIBC "Build libc++ with support for the Musl C library" OFF)
option(LIBCXX_HAS_PTHREAD_API "Ignore auto-detection and force use of pthread API" OFF)
option(LIBCXX_HAS_WIN32_THREAD_API "Ignore auto-detection and force use of win32 thread API" OFF)
option(LIBCXX_HAS_EXTERNAL_THREAD_API
  "Build libc++ with an externalized threading API.
   This option may only be set to ON when LIBCXX_ENABLE_THREADS=ON." OFF)

if (LIBCXX_ENABLE_THREADS)
  set(LIBCXX_PSTL_CPU_BACKEND "std_thread" CACHE STRING "Which PSTL CPU backend to use")
else()
  set(LIBCXX_PSTL_CPU_BACKEND "serial" CACHE STRING "Which PSTL CPU backend to use")
endif()

# Misc options ----------------------------------------------------------------
# FIXME: Turn -pedantic back ON. It is currently off because it warns
# about #include_next which is used everywhere.
option(LIBCXX_ENABLE_PEDANTIC "Compile with pedantic enabled." OFF)
option(LIBCXX_ENABLE_WERROR "Fail and stop if a warning is triggered." OFF)
option(LIBCXX_DISABLE_MACRO_CONFLICT_WARNINGS "Disable #warnings about conflicting macros." OFF)

option(LIBCXX_GENERATE_COVERAGE "Enable generating code coverage." OFF)
set(LIBCXX_COVERAGE_LIBRARY "" CACHE STRING
    "The Profile-rt library used to build with code coverage")

set(LIBCXX_CONFIGURE_IDE_DEFAULT OFF)
if (XCODE OR MSVC_IDE)
  set(LIBCXX_CONFIGURE_IDE_DEFAULT ON)
endif()
option(LIBCXX_CONFIGURE_IDE "Configure libcxx for use within an IDE"
      ${LIBCXX_CONFIGURE_IDE_DEFAULT})

set(LIBCXX_HERMETIC_STATIC_LIBRARY_DEFAULT OFF)
if (WIN32)
  set(LIBCXX_HERMETIC_STATIC_LIBRARY_DEFAULT ON)
endif()
option(LIBCXX_HERMETIC_STATIC_LIBRARY
  "Do not export any symbols from the static library." ${LIBCXX_HERMETIC_STATIC_LIBRARY_DEFAULT})

#===============================================================================
# Check option configurations
#===============================================================================

# Ensure LIBCXX_ENABLE_MONOTONIC_CLOCK is set to ON only when
# LIBCXX_ENABLE_THREADS is on.
if(LIBCXX_ENABLE_THREADS AND NOT LIBCXX_ENABLE_MONOTONIC_CLOCK)
  message(FATAL_ERROR "LIBCXX_ENABLE_MONOTONIC_CLOCK can only be set to OFF"
                      " when LIBCXX_ENABLE_THREADS is also set to OFF.")
endif()

if(NOT LIBCXX_ENABLE_THREADS)
  if(LIBCXX_HAS_PTHREAD_API)
    message(FATAL_ERROR "LIBCXX_HAS_PTHREAD_API can only be set to ON"
                        " when LIBCXX_ENABLE_THREADS is also set to ON.")
  endif()
  if(LIBCXX_HAS_EXTERNAL_THREAD_API)
    message(FATAL_ERROR "LIBCXX_HAS_EXTERNAL_THREAD_API can only be set to ON"
                        " when LIBCXX_ENABLE_THREADS is also set to ON.")
  endif()
  if (LIBCXX_HAS_WIN32_THREAD_API)
    message(FATAL_ERROR "LIBCXX_HAS_WIN32_THREAD_API can only be set to ON"
                        " when LIBCXX_ENABLE_THREADS is also set to ON.")
  endif()

endif()

if (LIBCXX_HAS_EXTERNAL_THREAD_API)
  if (LIBCXX_HAS_PTHREAD_API)
    message(FATAL_ERROR "The options LIBCXX_HAS_EXTERNAL_THREAD_API"
                        "and LIBCXX_HAS_PTHREAD_API cannot be both"
                        "set to ON at the same time.")
  endif()
  if (LIBCXX_HAS_WIN32_THREAD_API)
    message(FATAL_ERROR "The options LIBCXX_HAS_EXTERNAL_THREAD_API"
                        "and LIBCXX_HAS_WIN32_THREAD_API cannot be both"
                        "set to ON at the same time.")
  endif()
endif()

if (LIBCXX_HAS_PTHREAD_API)
  if (LIBCXX_HAS_WIN32_THREAD_API)
    message(FATAL_ERROR "The options LIBCXX_HAS_PTHREAD_API"
                        "and LIBCXX_HAS_WIN32_THREAD_API cannot be both"
                        "set to ON at the same time.")
  endif()
endif()

# Ensure LLVM_USE_SANITIZER is not specified when LIBCXX_GENERATE_COVERAGE
# is ON.
if (LLVM_USE_SANITIZER AND LIBCXX_GENERATE_COVERAGE)
  message(FATAL_ERROR "LLVM_USE_SANITIZER cannot be used with LIBCXX_GENERATE_COVERAGE")
endif()

if (LIBCXX_ENABLE_ABI_LINKER_SCRIPT)
    if (APPLE)
      message(FATAL_ERROR "LIBCXX_ENABLE_ABI_LINKER_SCRIPT cannot be used on APPLE targets")
    endif()
    if (NOT LIBCXX_ENABLE_SHARED)
      message(FATAL_ERROR "LIBCXX_ENABLE_ABI_LINKER_SCRIPT is only available for shared library builds.")
    endif()
endif()

if (LIBCXX_STATICALLY_LINK_ABI_IN_SHARED_LIBRARY AND LIBCXX_ENABLE_ABI_LINKER_SCRIPT)
    message(FATAL_ERROR "Conflicting options given.
        LIBCXX_STATICALLY_LINK_ABI_IN_SHARED_LIBRARY cannot be specified with
        LIBCXX_ENABLE_ABI_LINKER_SCRIPT")
endif()

if (LIBCXX_ABI_FORCE_ITANIUM AND LIBCXX_ABI_FORCE_MICROSOFT)
  message(FATAL_ERROR "Only one of LIBCXX_ABI_FORCE_ITANIUM and LIBCXX_ABI_FORCE_MICROSOFT can be specified.")
endif ()

#===============================================================================
# Configure System
#===============================================================================

# TODO: Projects that depend on libc++ should use LIBCXX_GENERATED_INCLUDE_DIR
# instead of hard-coding include/c++/v1.

set(LIBCXX_INSTALL_INCLUDE_DIR "${CMAKE_INSTALL_INCLUDEDIR}/c++/v1" CACHE STRING
    "Path where target-agnostic libc++ headers should be installed.")
set(LIBCXX_INSTALL_RUNTIME_DIR "${CMAKE_INSTALL_BINDIR}" CACHE STRING
    "Path where built libc++ runtime libraries should be installed.")

set(LIBCXX_SHARED_OUTPUT_NAME "c++" CACHE STRING "Output name for the shared libc++ runtime library.")
set(LIBCXX_STATIC_OUTPUT_NAME "c++" CACHE STRING "Output name for the static libc++ runtime library.")

if(LLVM_ENABLE_PER_TARGET_RUNTIME_DIR AND NOT APPLE)
  set(LIBCXX_LIBRARY_DIR ${LLVM_LIBRARY_OUTPUT_INTDIR}/${LLVM_DEFAULT_TARGET_TRIPLE})
  set(LIBCXX_GENERATED_INCLUDE_DIR "${LLVM_BINARY_DIR}/include/c++/v1")
  set(LIBCXX_GENERATED_MODULE_DIR "${LLVM_BINARY_DIR}/modules/c++/v1")
  set(LIBCXX_GENERATED_INCLUDE_TARGET_DIR "${LLVM_BINARY_DIR}/include/${LLVM_DEFAULT_TARGET_TRIPLE}/c++/v1")
  set(LIBCXX_INSTALL_LIBRARY_DIR lib${LLVM_LIBDIR_SUFFIX}/${LLVM_DEFAULT_TARGET_TRIPLE} CACHE STRING
      "Path where built libc++ libraries should be installed.")
  set(LIBCXX_INSTALL_INCLUDE_TARGET_DIR "${CMAKE_INSTALL_INCLUDEDIR}/${LLVM_DEFAULT_TARGET_TRIPLE}/c++/v1" CACHE STRING
      "Path where target-specific libc++ headers should be installed.")
  if(LIBCXX_LIBDIR_SUBDIR)
    string(APPEND LIBCXX_LIBRARY_DIR /${LIBCXX_LIBDIR_SUBDIR})
    string(APPEND LIBCXX_INSTALL_LIBRARY_DIR /${LIBCXX_LIBDIR_SUBDIR})
  endif()
else()
  if(LLVM_LIBRARY_OUTPUT_INTDIR)
    set(LIBCXX_LIBRARY_DIR ${LLVM_LIBRARY_OUTPUT_INTDIR})
    set(LIBCXX_GENERATED_INCLUDE_DIR "${LLVM_BINARY_DIR}/include/c++/v1")
    set(LIBCXX_GENERATED_MODULE_DIR "${LLVM_BINARY_DIR}/modules/c++/v1")
  else()
    set(LIBCXX_LIBRARY_DIR ${CMAKE_BINARY_DIR}/lib${LIBCXX_LIBDIR_SUFFIX})
    set(LIBCXX_GENERATED_INCLUDE_DIR "${CMAKE_BINARY_DIR}/include/c++/v1")
    set(LIBCXX_GENERATED_MODULE_DIR "${CMAKE_BINARY_DIR}/modules/c++/v1")
  endif()
  set(LIBCXX_GENERATED_INCLUDE_TARGET_DIR "${LIBCXX_GENERATED_INCLUDE_DIR}")
  set(LIBCXX_INSTALL_LIBRARY_DIR lib${LIBCXX_LIBDIR_SUFFIX} CACHE STRING
      "Path where built libc++ libraries should be installed.")
  set(LIBCXX_INSTALL_INCLUDE_TARGET_DIR "${LIBCXX_INSTALL_INCLUDE_DIR}" CACHE STRING
      "Path where target-specific libc++ headers should be installed.")
endif()

file(MAKE_DIRECTORY "${LIBCXX_BINARY_INCLUDE_DIR}")

set(CMAKE_ARCHIVE_OUTPUT_DIRECTORY ${LIBCXX_LIBRARY_DIR})
set(CMAKE_LIBRARY_OUTPUT_DIRECTORY ${LIBCXX_LIBRARY_DIR})
set(CMAKE_RUNTIME_OUTPUT_DIRECTORY ${LIBCXX_LIBRARY_DIR})

# Declare libc++ configuration variables.
# They are intended for use as follows:
# LIBCXX_CXX_FLAGS: General flags for both the compiler and linker.
# LIBCXX_COMPILE_FLAGS: Compile only flags.
# LIBCXX_LINK_FLAGS: Linker only flags.
# LIBCXX_LIBRARIES: libraries libc++ is linked to.
set(LIBCXX_COMPILE_FLAGS "")
set(LIBCXX_LINK_FLAGS "")
set(LIBCXX_LIBRARIES "")
set(LIBCXX_ADDITIONAL_COMPILE_FLAGS "" CACHE STRING
    "Additional Compile only flags which can be provided in cache")
set(LIBCXX_ADDITIONAL_LIBRARIES "" CACHE STRING
    "Additional libraries libc++ is linked to which can be provided in cache")

# Include macros for adding and removing libc++ flags.
include(HandleLibcxxFlags)

# Target flags ================================================================
# These flags get added to CMAKE_CXX_FLAGS and CMAKE_C_FLAGS so that
# 'config-ix' use them during feature checks. It also adds them to both
# 'LIBCXX_COMPILE_FLAGS' and 'LIBCXX_LINK_FLAGS'

if (${CMAKE_SYSTEM_NAME} MATCHES "AIX")
  add_flags_if_supported("-mdefault-visibility-export-mapping=explicit")
  set(CMAKE_AIX_EXPORT_ALL_SYMBOLS OFF)
endif()

# Configure compiler.
include(config-ix)

# Configure coverage options.
if (LIBCXX_GENERATE_COVERAGE)
  include(CodeCoverage)
  set(CMAKE_BUILD_TYPE "COVERAGE" CACHE STRING "" FORCE)
endif()

#===============================================================================
# Setup Compiler Flags
#===============================================================================

include(HandleLibCXXABI) # Setup the ABI library flags

# FIXME: Remove all debug flags and flags that change which Windows
# default libraries are linked. Currently we only support linking the
# non-debug DLLs
remove_flags("/D_DEBUG" "/MTd" "/MDd" "/MT" "/Md")

# FIXME(EricWF): See the FIXME on LIBCXX_ENABLE_PEDANTIC.
# Remove the -pedantic flag and -Wno-pedantic and -pedantic-errors
# so they don't get transformed into -Wno and -errors respectively.
remove_flags(-Wno-pedantic -pedantic-errors -pedantic)

# Required flags ==============================================================
function(cxx_add_basic_build_flags target)

  # Require C++20 for all targets. C++17 is needed to use aligned allocation
  # in the dylib. C++20 is needed to use char8_t.
  set_target_properties(${target} PROPERTIES
    CXX_STANDARD 20
    CXX_STANDARD_REQUIRED YES
    CXX_EXTENSIONS NO)

  # When building the dylib, don't warn for unavailable aligned allocation
  # functions based on the deployment target -- they are always available
  # because they are provided by the dylib itself with the exception of z/OS.
  if (ZOS)
    target_add_compile_flags_if_supported(${target} PRIVATE -fno-aligned-allocation)
  else()
    target_add_compile_flags_if_supported(${target} PRIVATE -faligned-allocation)
  endif()

  # On all systems the system c++ standard library headers need to be excluded.
  # MSVC only has -X, which disables all default includes; including the crt.
  # Thus, we do nothing and hope we don't accidentally include any of the C++
  # headers
  target_add_compile_flags_if_supported(${target} PUBLIC -nostdinc++)

  # Hide all inline function definitions which have not explicitly been marked
  # visible. This prevents new definitions for inline functions from appearing in
  # the dylib when get ODR used by another function.
  target_add_compile_flags_if_supported(${target} PRIVATE -fvisibility-inlines-hidden)

  # Our visibility annotations are not quite right for non-Clang compilers,
  # so we end up not exporting all the symbols we should. In the future, we
  # can improve the situation by providing an explicit list of exported
  # symbols on all compilers.
  if(CMAKE_CXX_COMPILER_ID MATCHES "Clang")
    target_add_compile_flags_if_supported(${target} PRIVATE -fvisibility=hidden)
  endif()

  # Let the library headers know they are currently being used to build the
  # library.
  target_compile_definitions(${target} PRIVATE -D_LIBCPP_BUILDING_LIBRARY)

  # Make sure the library can be build without transitive includes. This makes
  # it easier to upgrade the library to a newer language standard without build
  # errors.
  target_compile_definitions(${target} PRIVATE -D_LIBCPP_REMOVE_TRANSITIVE_INCLUDES)

  if (C_SUPPORTS_COMMENT_LIB_PRAGMA)
    if (LIBCXX_HAS_PTHREAD_LIB)
      target_compile_definitions(${target} PRIVATE -D_LIBCPP_LINK_PTHREAD_LIB)
    endif()
    if (LIBCXX_HAS_RT_LIB)
      target_compile_definitions(${target} PRIVATE -D_LIBCPP_LINK_RT_LIB)
    endif()
  endif()
  target_compile_options(${target} PUBLIC "${LIBCXX_ADDITIONAL_COMPILE_FLAGS}")
endfunction()

# Exception flags =============================================================
function(cxx_add_exception_flags target)
  if (LIBCXX_ENABLE_EXCEPTIONS)
    # Catches C++ exceptions only and tells the compiler to assume that extern C
    # functions never throw a C++ exception.
    target_add_compile_flags_if_supported(${target} PUBLIC -EHsc)
  else()
    target_add_compile_flags_if_supported(${target} PUBLIC -EHs- -EHa-)
    target_add_compile_flags_if_supported(${target} PUBLIC -fno-exceptions)
  endif()
endfunction()

# RTTI flags ==================================================================
function(cxx_add_rtti_flags target)
  if (NOT LIBCXX_ENABLE_RTTI)
    if (MSVC)
      target_add_compile_flags_if_supported(${target} PUBLIC -GR-)
    else()
      target_add_compile_flags_if_supported(${target} PUBLIC -fno-rtti)
    endif()
  endif()
endfunction()

# Modules flags ===============================================================
# FIXME The libc++ sources are fundamentally non-modular. They need special
# versions of the headers in order to provide C++03 and legacy ABI definitions.
# NOTE: The public headers can be used with modules in all other contexts.
function(cxx_add_module_flags target)
  if (LLVM_ENABLE_MODULES)
    # Ignore that the rest of the modules flags are now unused.
    target_add_compile_flags_if_supported(${target} PUBLIC -Wno-unused-command-line-argument)
    target_compile_options(${target} PUBLIC -fno-modules)
  endif()
endfunction()

string(TOUPPER "${CMAKE_BUILD_TYPE}" uppercase_CMAKE_BUILD_TYPE)

# Sanitizer flags =============================================================

function(get_sanitizer_flags OUT_VAR  USE_SANITIZER)
  set(SANITIZER_FLAGS)
  set(USE_SANITIZER "${USE_SANITIZER}")
  # NOTE: LLVM_USE_SANITIZER checks for a UNIX like system instead of MSVC.
  # But we don't have LLVM_ON_UNIX so checking for MSVC is the best we can do.
  if (USE_SANITIZER AND NOT MSVC)
    append_flags_if_supported(SANITIZER_FLAGS "-fno-omit-frame-pointer")
    append_flags_if_supported(SANITIZER_FLAGS "-gline-tables-only")

    if (NOT uppercase_CMAKE_BUILD_TYPE STREQUAL "DEBUG" AND
            NOT uppercase_CMAKE_BUILD_TYPE STREQUAL "RELWITHDEBINFO")
      append_flags_if_supported(SANITIZER_FLAGS "-gline-tables-only")
    endif()
    if (USE_SANITIZER STREQUAL "Address")
      append_flags(SANITIZER_FLAGS "-fsanitize=address")
    elseif (USE_SANITIZER STREQUAL "HWAddress")
      append_flags(SANITIZER_FLAGS "-fsanitize=hwaddress")
    elseif (USE_SANITIZER MATCHES "Memory(WithOrigins)?")
      append_flags(SANITIZER_FLAGS -fsanitize=memory)
      if (USE_SANITIZER STREQUAL "MemoryWithOrigins")
        append_flags(SANITIZER_FLAGS "-fsanitize-memory-track-origins")
      endif()
    elseif (USE_SANITIZER STREQUAL "Undefined")
      append_flags(SANITIZER_FLAGS "-fsanitize=undefined -fno-sanitize=vptr,function -fno-sanitize-recover=all")
    elseif (USE_SANITIZER STREQUAL "Address;Undefined" OR
            USE_SANITIZER STREQUAL "Undefined;Address")
      append_flags(SANITIZER_FLAGS "-fsanitize=address,undefined -fno-sanitize=vptr,function -fno-sanitize-recover=all")
    elseif (USE_SANITIZER STREQUAL "Thread")
      append_flags(SANITIZER_FLAGS -fsanitize=thread)
    elseif (USE_SANITIZER STREQUAL "DataFlow")
      append_flags(SANITIZER_FLAGS -fsanitize=dataflow)
    else()
      message(WARNING "Unsupported value of LLVM_USE_SANITIZER: ${USE_SANITIZER}")
    endif()
  elseif(USE_SANITIZER AND MSVC)
    message(WARNING "LLVM_USE_SANITIZER is not supported on this platform.")
  endif()
  set(${OUT_VAR} "${SANITIZER_FLAGS}" PARENT_SCOPE)
endfunction()

get_sanitizer_flags(SANITIZER_FLAGS "${LLVM_USE_SANITIZER}")

# Link system libraries =======================================================
function(cxx_link_system_libraries target)

# In order to remove just libc++ from the link step
# we need to use -nostdlib++ whenever it is supported.
# Unfortunately this cannot be used universally because for example g++ supports
# only -nodefaultlibs in which case all libraries will be removed and
# all libraries but c++ have to be added in manually.
  if (CXX_SUPPORTS_NOSTDLIBXX_FLAG)
    target_add_link_flags_if_supported(${target} PRIVATE "-nostdlib++")
  else()
    target_add_link_flags_if_supported(${target} PRIVATE "-nodefaultlibs")
    target_add_compile_flags_if_supported(${target} PRIVATE "/Zl")
    target_add_link_flags_if_supported(${target} PRIVATE "/nodefaultlib")
  endif()

  if (CXX_SUPPORTS_UNWINDLIB_EQ_NONE_FLAG AND LIBCXXABI_USE_LLVM_UNWINDER)
    # If we're linking directly against the libunwind that we're building
    # in the same invocation, don't try to link in the toolchain's
    # default libunwind (which may be missing still).
    target_add_link_flags_if_supported(${target} PRIVATE "--unwindlib=none")
  endif()

  if (LIBCXX_HAS_SYSTEM_LIB)
    target_link_libraries(${target} PRIVATE System)
  endif()

  if (LIBCXX_HAS_PTHREAD_LIB)
    target_link_libraries(${target} PRIVATE pthread)
  endif()

  if (LIBCXX_HAS_C_LIB)
    target_link_libraries(${target} PRIVATE c)
  endif()

  if (LIBCXX_HAS_M_LIB)
    target_link_libraries(${target} PRIVATE m)
  endif()

  if (LIBCXX_HAS_RT_LIB)
    target_link_libraries(${target} PRIVATE rt)
  endif()

  if (LIBCXX_USE_COMPILER_RT)
    find_compiler_rt_library(builtins LIBCXX_BUILTINS_LIBRARY)
    if (LIBCXX_BUILTINS_LIBRARY)
      target_link_libraries(${target} PRIVATE "${LIBCXX_BUILTINS_LIBRARY}")
    endif()
  elseif (LIBCXX_HAS_GCC_LIB)
    target_link_libraries(${target} PRIVATE gcc)
  elseif (LIBCXX_HAS_GCC_S_LIB)
    target_link_libraries(${target} PRIVATE gcc_s)
  endif()

  if (LIBCXX_HAS_ATOMIC_LIB)
    target_link_libraries(${target} PRIVATE atomic)
  endif()

  if (MINGW)
    target_link_libraries(${target} PRIVATE "${MINGW_LIBRARIES}")
  endif()

  if (MSVC)
    if (uppercase_CMAKE_BUILD_TYPE STREQUAL "DEBUG")
      set(LIB_SUFFIX "d")
    else()
      set(LIB_SUFFIX "")
    endif()

    target_link_libraries(${target} PRIVATE msvcrt${LIB_SUFFIX}) # C runtime startup files
    target_link_libraries(${target} PRIVATE msvcprt${LIB_SUFFIX}) # C++ standard library. Required for exception_ptr internals.
    # Required for standards-complaint wide character formatting functions
    # (e.g. `printfw`/`scanfw`)
    target_link_libraries(${target} PRIVATE iso_stdio_wide_specifiers)
  endif()

  if (ANDROID AND ANDROID_PLATFORM_LEVEL LESS 21)
    target_link_libraries(${target} PUBLIC android_support)
  endif()
  target_link_libraries(${target} PUBLIC "${LIBCXX_ADDITIONAL_LIBRARIES}")
endfunction()

# Windows-related flags =======================================================
function(cxx_add_windows_flags target)
  if(WIN32 AND NOT MINGW)
    target_compile_definitions(${target} PRIVATE
                                 # Ignore the -MSC_VER mismatch, as we may build
                                 # with a different compatibility version.
                                 _ALLOW_MSC_VER_MISMATCH
                                 # Don't check the msvcprt iterator debug levels
                                 # as we will define the iterator types; libc++
                                 # uses a different macro to identify the debug
                                 # level.
                                 _ALLOW_ITERATOR_DEBUG_LEVEL_MISMATCH
                                 # We are building the c++ runtime, don't pull in
                                 # msvcprt.
                                 _CRTBLD
                                 # Don't warn on the use of "deprecated"
                                 # "insecure" functions which are standards
                                 # specified.
                                 _CRT_SECURE_NO_WARNINGS
                                 # Use the ISO conforming behaviour for conversion
                                 # in printf, scanf.
                                 _CRT_STDIO_ISO_WIDE_SPECIFIERS)
  endif()
endfunction()

# Configuration file flags =====================================================
config_define(${LIBCXX_ABI_VERSION} _LIBCPP_ABI_VERSION)
config_define(${LIBCXX_ABI_NAMESPACE} _LIBCPP_ABI_NAMESPACE)
config_define_if(LIBCXX_ABI_FORCE_ITANIUM _LIBCPP_ABI_FORCE_ITANIUM)
config_define_if(LIBCXX_ABI_FORCE_MICROSOFT _LIBCPP_ABI_FORCE_MICROSOFT)
config_define_if_not(LIBCXX_ENABLE_THREADS _LIBCPP_HAS_NO_THREADS)
config_define_if_not(LIBCXX_ENABLE_MONOTONIC_CLOCK _LIBCPP_HAS_NO_MONOTONIC_CLOCK)
if (NOT LIBCXX_TYPEINFO_COMPARISON_IMPLEMENTATION STREQUAL "default")
  config_define("${LIBCXX_TYPEINFO_COMPARISON_IMPLEMENTATION}" _LIBCPP_TYPEINFO_COMPARISON_IMPLEMENTATION)
endif()
config_define_if(LIBCXX_HAS_PTHREAD_API _LIBCPP_HAS_THREAD_API_PTHREAD)
config_define_if(LIBCXX_HAS_EXTERNAL_THREAD_API _LIBCPP_HAS_THREAD_API_EXTERNAL)
config_define_if(LIBCXX_HAS_WIN32_THREAD_API _LIBCPP_HAS_THREAD_API_WIN32)
config_define_if(LIBCXX_HAS_MUSL_LIBC _LIBCPP_HAS_MUSL_LIBC)
config_define_if(LIBCXX_NO_VCRUNTIME _LIBCPP_NO_VCRUNTIME)
config_define_if_not(LIBCXX_ENABLE_FILESYSTEM _LIBCPP_HAS_NO_FILESYSTEM)
config_define_if_not(LIBCXX_ENABLE_RANDOM_DEVICE _LIBCPP_HAS_NO_RANDOM_DEVICE)
config_define_if_not(LIBCXX_ENABLE_LOCALIZATION _LIBCPP_HAS_NO_LOCALIZATION)
config_define_if_not(LIBCXX_ENABLE_UNICODE _LIBCPP_HAS_NO_UNICODE)
config_define_if_not(LIBCXX_ENABLE_WIDE_CHARACTERS _LIBCPP_HAS_NO_WIDE_CHARACTERS)
config_define_if_not(LIBCXX_ENABLE_VENDOR_AVAILABILITY_ANNOTATIONS _LIBCPP_HAS_NO_VENDOR_AVAILABILITY_ANNOTATIONS)
if (LIBCXX_ENABLE_ASSERTIONS)
  config_define(1 _LIBCPP_ENABLE_ASSERTIONS_DEFAULT)
else()
  config_define(0 _LIBCPP_ENABLE_ASSERTIONS_DEFAULT)
endif()
if (LIBCXX_HARDENING_MODE STREQUAL "hardened")
  config_define(1 _LIBCPP_ENABLE_HARDENED_MODE_DEFAULT)
  config_define(0 _LIBCPP_ENABLE_DEBUG_MODE_DEFAULT)
elseif (LIBCXX_HARDENING_MODE STREQUAL "debug")
  config_define(0 _LIBCPP_ENABLE_HARDENED_MODE_DEFAULT)
  config_define(1 _LIBCPP_ENABLE_DEBUG_MODE_DEFAULT)
elseif (LIBCXX_HARDENING_MODE STREQUAL "unchecked")
  config_define(0 _LIBCPP_ENABLE_HARDENED_MODE_DEFAULT)
  config_define(0 _LIBCPP_ENABLE_DEBUG_MODE_DEFAULT)
endif()

if (LIBCXX_PSTL_CPU_BACKEND STREQUAL "serial")
  config_define(1 _LIBCPP_PSTL_CPU_BACKEND_SERIAL)
elseif(LIBCXX_PSTL_CPU_BACKEND STREQUAL "std_thread")
  config_define(1 _LIBCPP_PSTL_CPU_BACKEND_THREAD)
elseif(LIBCXX_PSTL_CPU_BACKEND STREQUAL "libdispatch")
  config_define(1 _LIBCPP_PSTL_CPU_BACKEND_LIBDISPATCH)
else()
  message(FATAL_ERROR "LIBCXX_PSTL_CPU_BACKEND is set to ${LIBCXX_PSTL_CPU_BACKEND}, which is not a valid backend.
                       Valid backends are: serial, std_thread and libdispatch")
endif()

if (LIBCXX_ABI_DEFINES)
  set(abi_defines)
  foreach (abi_define ${LIBCXX_ABI_DEFINES})
    if (NOT abi_define MATCHES "^_LIBCPP_ABI_")
      message(SEND_ERROR "Invalid ABI macro ${abi_define} in LIBCXX_ABI_DEFINES")
    endif()
    list(APPEND abi_defines "#define ${abi_define}")
  endforeach()
  string(REPLACE ";" "\n" abi_defines "${abi_defines}")
  config_define(${abi_defines} _LIBCPP_ABI_DEFINES)
endif()

if (LIBCXX_EXTRA_SITE_DEFINES)
  set(extra_site_defines)
  foreach (extra_site_define ${LIBCXX_EXTRA_SITE_DEFINES})
    # Allow defines such as DEFINE=VAL, transformed into "#define DEFINE VAL".
    string(REPLACE "=" " " extra_site_define "${extra_site_define}")
    list(APPEND extra_site_defines "#define ${extra_site_define}")
  endforeach()
  string(REPLACE ";" "\n" extra_site_defines "${extra_site_defines}")
  config_define(${extra_site_defines} _LIBCPP_EXTRA_SITE_DEFINES)
endif()

# By default libc++ on Windows expects to use a shared library, which requires
# the headers to use DLL import/export semantics. However when building a
# static library only we modify the headers to disable DLL import/export.
if (DEFINED WIN32 AND LIBCXX_ENABLE_STATIC AND NOT LIBCXX_ENABLE_SHARED)
  message(STATUS "Generating custom __config for non-DLL Windows build")
  config_define(ON _LIBCPP_DISABLE_VISIBILITY_ANNOTATIONS)
endif()

if (WIN32 AND LIBCXX_ENABLE_STATIC_ABI_LIBRARY)
  # If linking libcxxabi statically into libcxx, skip the dllimport attributes
  # on symbols we refer to from libcxxabi.
  add_definitions(-D_LIBCXXABI_DISABLE_VISIBILITY_ANNOTATIONS)
endif()

# Setup all common build flags =================================================
function(cxx_add_common_build_flags target)
  cxx_add_basic_build_flags(${target})
  cxx_add_warning_flags(${target} ${LIBCXX_ENABLE_WERROR} ${LIBCXX_ENABLE_PEDANTIC})
  cxx_add_windows_flags(${target})
  cxx_add_exception_flags(${target})
  cxx_add_rtti_flags(${target})
  cxx_add_module_flags(${target})
  cxx_link_system_libraries(${target})
endfunction()

#===============================================================================
# Setup Source Code And Tests
#===============================================================================
add_subdirectory(include)
add_subdirectory(src)
add_subdirectory(utils)
if (LIBCXX_ENABLE_STD_MODULES)
  add_subdirectory(modules)
endif()

set(LIBCXX_TEST_DEPS "cxx_experimental")

if (LIBCXX_ENABLE_CLANG_TIDY)
  list(APPEND LIBCXX_TEST_DEPS cxx-tidy)
endif()

if (LIBCXX_ENABLE_STD_MODULES)
  list(APPEND LIBCXX_TEST_DEPS generate-cxx-modules generate-test-module-std)
endif()

if (LIBCXX_INCLUDE_BENCHMARKS)
  add_subdirectory(benchmarks)
endif()

if (LIBCXX_INCLUDE_TESTS)
  add_subdirectory(test)
  add_subdirectory(lib/abi)
endif()

if (LIBCXX_INCLUDE_DOCS)
  add_subdirectory(docs)
endif()<|MERGE_RESOLUTION|>--- conflicted
+++ resolved
@@ -1,29 +1,31 @@
-# See https://libcxx.llvm.org/docs/BuildingLibcxx.html for instructions on how
-# to build libcxx with CMake.
+# See www/CMake.html for instructions on how to build libcxx with CMake.
 
 #===============================================================================
 # Setup Project
 #===============================================================================
-cmake_minimum_required(VERSION 3.20.0)
-
-set(LLVM_COMMON_CMAKE_UTILS "${CMAKE_CURRENT_SOURCE_DIR}/../cmake")
+cmake_minimum_required(VERSION 3.4.3)
+
+if(POLICY CMP0042)
+  cmake_policy(SET CMP0042 NEW) # Set MACOSX_RPATH=YES by default
+endif()
+if(POLICY CMP0022)
+  cmake_policy(SET CMP0022 NEW) # Required when interacting with LLVM and Clang
+endif()
+if(POLICY CMP0068)
+  cmake_policy(SET CMP0068 NEW)
+  set(CMAKE_BUILD_WITH_INSTALL_NAME_DIR ON)
+endif()
 
 # Add path for custom modules
-list(INSERT CMAKE_MODULE_PATH 0
+set(CMAKE_MODULE_PATH
   "${CMAKE_CURRENT_SOURCE_DIR}/cmake"
   "${CMAKE_CURRENT_SOURCE_DIR}/cmake/Modules"
-  "${CMAKE_CURRENT_SOURCE_DIR}/../runtimes/cmake/Modules"
-  "${LLVM_COMMON_CMAKE_UTILS}"
-  "${LLVM_COMMON_CMAKE_UTILS}/Modules"
+  ${CMAKE_MODULE_PATH}
   )
 
-set(CMAKE_FOLDER "libc++")
-
-<<<<<<< HEAD
-set(LIBCXX_SOURCE_DIR  ${CMAKE_CURRENT_SOURCE_DIR})
-set(LIBCXX_BINARY_DIR  ${CMAKE_CURRENT_BINARY_DIR})
-set(LIBCXX_BINARY_INCLUDE_DIR "${LIBCXX_BINARY_DIR}/include/c++build")
-=======
+if (CMAKE_SOURCE_DIR STREQUAL CMAKE_CURRENT_SOURCE_DIR OR LIBCXX_STANDALONE_BUILD)
+  project(libcxx CXX C)
+
   set(PACKAGE_NAME libcxx)
   set(PACKAGE_VERSION 9.0.1)
   set(PACKAGE_STRING "${PACKAGE_NAME} ${PACKAGE_VERSION}")
@@ -32,10 +34,15 @@
   # Find the LLVM sources and simulate LLVM CMake options.
   include(HandleOutOfTreeLLVM)
 endif()
->>>>>>> cb02aa7e
-
-include(GNUInstallDirs)
-include(WarningFlags)
+
+if (LIBCXX_STANDALONE_BUILD)
+  include(FindPythonInterp)
+  if( NOT PYTHONINTERP_FOUND )
+    message(WARNING "Failed to find python interpreter. "
+                    "The libc++ test suite will be disabled.")
+    set(LLVM_INCLUDE_TESTS OFF)
+  endif()
+endif()
 
 # Require out of source build.
 include(MacroEnsureOutOfSourceBuild)
@@ -49,7 +56,10 @@
 endif()
 
 if (MSVC)
+  set(LIBCXX_TARGETING_MSVC ON)
   message(STATUS "Configuring for MSVC")
+else()
+  set(LIBCXX_TARGETING_MSVC OFF)
 endif()
 
 #===============================================================================
@@ -59,90 +69,17 @@
 include(HandleCompilerRT)
 
 # Basic options ---------------------------------------------------------------
-option(LIBCXX_ENABLE_ASSERTIONS
-  "Enable assertions inside the compiled library, and at the same time make it the
-   default when compiling user code. Note that assertions can be enabled or disabled
-   by users in their own code regardless of this option." OFF)
+option(LIBCXX_ENABLE_ASSERTIONS "Enable assertions independent of build mode." OFF)
 option(LIBCXX_ENABLE_SHARED "Build libc++ as a shared library." ON)
 option(LIBCXX_ENABLE_STATIC "Build libc++ as a static library." ON)
-option(LIBCXX_ENABLE_FILESYSTEM
-  "Whether to include support for parts of the library that rely on a filesystem being
-   available on the platform. This includes things like most parts of <filesystem> and
-   others like <fstream>" ON)
+option(LIBCXX_ENABLE_EXPERIMENTAL_LIBRARY "Build libc++experimental.a" ON)
+set(ENABLE_FILESYSTEM_DEFAULT ON)
+if (WIN32)
+  set(ENABLE_FILESYSTEM_DEFAULT OFF)
+endif()
+option(LIBCXX_ENABLE_FILESYSTEM "Build filesystem as part of the main libc++ library"
+    ${ENABLE_FILESYSTEM_DEFAULT})
 option(LIBCXX_INCLUDE_TESTS "Build the libc++ tests." ${LLVM_INCLUDE_TESTS})
-set(LIBCXX_SUPPORTED_HARDENING_MODES unchecked hardened debug)
-set(LIBCXX_HARDENING_MODE "unchecked" CACHE STRING
-  "Specify the default hardening mode to use. This mode will be used inside the
-   compiled library and will be the default when compiling user code. Note that
-   users can override this setting in their own code. This does not affect the
-   ABI. Supported values are ${LIBCXX_SUPPORTED_HARDENING_MODES}.")
-if (NOT "${LIBCXX_HARDENING_MODE}" IN_LIST LIBCXX_SUPPORTED_HARDENING_MODES)
-  message(FATAL_ERROR
-    "Unsupported hardening mode: '${LIBCXX_HARDENING_MODE}'. Supported values are ${LIBCXX_SUPPORTED_HARDENING_MODES}.")
-endif()
-option(LIBCXX_ENABLE_RANDOM_DEVICE
-  "Whether to include support for std::random_device in the library. Disabling
-   this can be useful when building the library for platforms that don't have
-   a source of randomness, such as some embedded platforms. When this is not
-   supported, most of <random> will still be available, but std::random_device
-   will not." ON)
-option(LIBCXX_ENABLE_LOCALIZATION
-  "Whether to include support for localization in the library. Disabling
-   localization can be useful when porting to platforms that don't support
-   the C locale API (e.g. embedded). When localization is not supported,
-   several parts of the library will be disabled: <iostream>, <regex>, <locale>
-   will be completely unusable, and other parts may be only partly available." ON)
-option(LIBCXX_ENABLE_UNICODE
-  "Whether to include support for Unicode in the library. Disabling Unicode can
-   be useful when porting to platforms that don't support UTF-8 encoding (e.g.
-   embedded)." ON)
-option(LIBCXX_ENABLE_WIDE_CHARACTERS
-  "Whether to include support for wide characters in the library. Disabling
-   wide character support can be useful when porting to platforms that don't
-   support the C functionality for wide characters. When wide characters are
-   not supported, several parts of the library will be disabled, notably the
-   wide character specializations of std::basic_string." ON)
-option(LIBCXX_ENABLE_VENDOR_AVAILABILITY_ANNOTATIONS
-  "Whether to turn on vendor availability annotations on declarations that depend
-   on definitions in a shared library. By default, we assume that we're not building
-   libc++ for any specific vendor, and we disable those annotations. Vendors wishing
-   to provide compile-time errors when using features unavailable on some version of
-   the shared library they shipped should turn this on and see `include/__availability`
-   for more details." OFF)
-option(LIBCXX_ENABLE_CLANG_TIDY "Whether to compile and run clang-tidy checks" OFF)
-# TODO MODULES Remove this option and test for the requirements (CMake/Clang) instead.
-option(LIBCXX_ENABLE_STD_MODULES
-   "Whether to enable the building the C++23 `std` module. This feature is
-    experimental and has additional dependencies. Only enable this when
-    interested in testing or developing this module. See
-    https://libcxx.llvm.org/Modules.html for more information." OFF)
-
-if (CMAKE_CXX_COMPILER_ID STREQUAL "GNU")
-  set(LIBCXX_DEFAULT_TEST_CONFIG "llvm-libc++-shared-gcc.cfg.in")
-elseif(MINGW)
-  set(LIBCXX_DEFAULT_TEST_CONFIG "llvm-libc++-mingw.cfg.in")
-elseif(WIN32) # clang-cl
-  if (LIBCXX_ENABLE_SHARED)
-    set(LIBCXX_DEFAULT_TEST_CONFIG "llvm-libc++-shared-clangcl.cfg.in")
-  else()
-    set(LIBCXX_DEFAULT_TEST_CONFIG "llvm-libc++-static-clangcl.cfg.in")
-  endif()
-else()
-  if (LIBCXX_ENABLE_SHARED)
-    set(LIBCXX_DEFAULT_TEST_CONFIG "llvm-libc++-shared.cfg.in")
-  else()
-    set(LIBCXX_DEFAULT_TEST_CONFIG "llvm-libc++-static.cfg.in")
-  endif()
-endif()
-set(LIBCXX_TEST_CONFIG "${LIBCXX_DEFAULT_TEST_CONFIG}" CACHE STRING
-    "The path to the Lit testing configuration to use when running the tests.
-     If a relative path is provided, it is assumed to be relative to '<monorepo>/libcxx/test/configs'.")
-if (NOT IS_ABSOLUTE "${LIBCXX_TEST_CONFIG}")
-  set(LIBCXX_TEST_CONFIG "${CMAKE_CURRENT_SOURCE_DIR}/test/configs/${LIBCXX_TEST_CONFIG}")
-endif()
-message(STATUS "Using libc++ testing configuration: ${LIBCXX_TEST_CONFIG}")
-set(LIBCXX_TEST_PARAMS "" CACHE STRING
-    "A list of parameters to run the Lit test suite with.")
 
 # Benchmark options -----------------------------------------------------------
 option(LIBCXX_INCLUDE_BENCHMARKS "Build the libc++ benchmarks and their dependencies" ON)
@@ -176,81 +113,103 @@
 cmake_dependent_option(LIBCXX_INSTALL_SHARED_LIBRARY
   "Install the shared libc++ library." ON
   "LIBCXX_ENABLE_SHARED;LIBCXX_INSTALL_LIBRARY" OFF)
-
-option(LIBCXX_ABI_UNSTABLE "Use the unstable ABI of libc++. This is equivalent to specifying LIBCXX_ABI_VERSION=n, where n is the not-yet-stable version." OFF)
-if (LIBCXX_ABI_UNSTABLE)
-  set(abi_version "2")
-else()
-  set(abi_version "1")
-endif()
-set(LIBCXX_ABI_VERSION "${abi_version}" CACHE STRING
-  "ABI version of libc++. Can be either 1 or 2, where 2 is currently the unstable ABI.
-   Defaults to 1 unless LIBCXX_ABI_UNSTABLE is specified, in which case this is 2.")
-set(LIBCXX_LIBRARY_VERSION "${LIBCXX_ABI_VERSION}.0" CACHE STRING
-  "Version of libc++. This will be reflected in the name of the shared library produced.
-   For example, -DLIBCXX_LIBRARY_VERSION=x.y will result in the library being named
-   libc++.x.y.dylib, along with the usual symlinks pointing to that. On Apple platforms,
-   this also controls the linker's 'current_version' property.")
-set(LIBCXX_ABI_NAMESPACE "__${LIBCXX_ABI_VERSION}" CACHE STRING "The inline ABI namespace used by libc++. It defaults to __n where `n` is the current ABI version.")
-if (NOT LIBCXX_ABI_NAMESPACE MATCHES "__.*")
-  message(FATAL_ERROR "LIBCXX_ABI_NAMESPACE must be a reserved identifier, got '${LIBCXX_ABI_NAMESPACE}'.")
-endif()
+option(LIBCXX_INSTALL_SUPPORT_HEADERS "Install libc++ support headers." ON)
+cmake_dependent_option(LIBCXX_INSTALL_EXPERIMENTAL_LIBRARY
+        "Install libc++experimental.a" ON
+        "LIBCXX_ENABLE_EXPERIMENTAL_LIBRARY;LIBCXX_INSTALL_LIBRARY" OFF)
+
+set(LIBCXX_ABI_VERSION "1" CACHE STRING "ABI version of libc++. Can be either 1 or 2, where 2 is currently not stable. Defaults to 1.")
+set(LIBCXX_ABI_NAMESPACE "" CACHE STRING "The inline ABI namespace used by libc++. It defaults to __n where `n` is the current ABI version.")
+option(LIBCXX_ABI_UNSTABLE "Unstable ABI of libc++." OFF)
 option(LIBCXX_ABI_FORCE_ITANIUM "Ignore auto-detection and force use of the Itanium ABI.")
 option(LIBCXX_ABI_FORCE_MICROSOFT "Ignore auto-detection and force use of the Microsoft ABI.")
 
-set(LIBCXX_TYPEINFO_COMPARISON_IMPLEMENTATION "default" CACHE STRING
-  "Override the implementation to use for comparing typeinfos. By default, this
-   is detected automatically by the library, but this option allows overriding
-   which implementation is used unconditionally.
-
-   See the documentation in <libcxx/include/typeinfo> for details on what each
-   value means.")
-set(TYPEINFO_COMPARISON_VALUES "default;1;2;3")
-if (NOT ("${LIBCXX_TYPEINFO_COMPARISON_IMPLEMENTATION}" IN_LIST TYPEINFO_COMPARISON_VALUES))
-  message(FATAL_ERROR "Value '${LIBCXX_TYPEINFO_COMPARISON_IMPLEMENTATION}' is not a valid value for
-                       LIBCXX_TYPEINFO_COMPARISON_IMPLEMENTATION")
-endif()
-
+
+set(LIBCXX_HAS_MERGED_TYPEINFO_NAMES_DEFAULT  "" CACHE STRING
+  "Whether typeinfo names are expected to be unique. Defining this option overrides the default configuration in the library.")
+set(MERGED_TYPEINFO_VALUES ";ON;OFF")
+set_property(CACHE LIBCXX_HAS_MERGED_TYPEINFO_NAMES_DEFAULT PROPERTY STRINGS ${MERGED_TYPEINFO_DEFAULTS})
+list(FIND MERGED_TYPEINFO_VALUES "${LIBCXX_HAS_MERGED_TYPEINFO_NAMES_DEFAULT}" IS_VALID_DEFAULT)
+if (${IS_VALID_DEFAULT} EQUAL -1)
+  message(FATAL_ERROR "Value '${LIBCXX_HAS_MERGED_TYPEINFO_NAMES_DEFAULT}' is not a valid value for
+          LIBCXX_HAS_MERGED_TYPEINFO_NAMES_DEFAULT")
+endif()
+
+option(LIBCXX_HIDE_FROM_ABI_PER_TU_BY_DEFAULT "Enable per TU ABI insulation by default. To be used by vendors." OFF)
 set(LIBCXX_ABI_DEFINES "" CACHE STRING "A semicolon separated list of ABI macros to define in the site config header.")
-set(LIBCXX_EXTRA_SITE_DEFINES "" CACHE STRING "Extra defines to add into __config_site")
 option(LIBCXX_USE_COMPILER_RT "Use compiler-rt instead of libgcc" OFF)
+set(LIBCXX_LIBCPPABI_VERSION "2" CACHE STRING "Version of libc++abi's ABI to re-export from libc++ when re-exporting is enabled.
+                                               Note that this is not related to the version of libc++'s ABI itself!")
 
 # ABI Library options ---------------------------------------------------------
-if (MSVC)
-  set(LIBCXX_DEFAULT_ABI_LIBRARY "vcruntime")
-elseif (${CMAKE_SYSTEM_NAME} MATCHES "FreeBSD")
-  set(LIBCXX_DEFAULT_ABI_LIBRARY "libcxxrt")
+set(LIBCXX_CXX_ABI "default" CACHE STRING
+    "Specify C++ ABI library to use.")
+set(CXXABIS none default libcxxabi libcxxrt libstdc++ libsupc++ vcruntime)
+set_property(CACHE LIBCXX_CXX_ABI PROPERTY STRINGS ;${CXXABIS})
+
+# FIXME: This is a temporary hack to get the buildbots working while D63883 is in flight.
+# Without this all the bots fail while building libc++
+if (DEFINED ENV{USER})
+  if (("$ENV{USER}" STREQUAL "buildbot") OR (("$ENV{USER}" STREQUAL "llvmbb") OR ("$ENV{USER}" STREQUAL "buildslave")))
+    if (LIBCXX_CXX_ABI STREQUAL "libcxxabi" AND NOT DEFINED LIBCXX_CXX_ABI_INCLUDE_PATHS)
+      message(WARNING "OVERRIDING BUILDBOT CONFIG")
+      set(LIBCXX_CXX_ABI "default" CACHE STRING "FIXME" FORCE)
+    endif()
+  endif()
+endif()
+# Setup the default options if LIBCXX_CXX_ABI is not specified.
+if (LIBCXX_CXX_ABI STREQUAL "default")
+  find_path(
+    LIBCXX_LIBCXXABI_INCLUDES_INTERNAL cxxabi.h
+    PATHS ${LLVM_MAIN_SRC_DIR}/projects/libcxxabi/include
+          ${LLVM_MAIN_SRC_DIR}/runtimes/libcxxabi/include
+          ${LLVM_MAIN_SRC_DIR}/../libcxxabi/include
+    NO_DEFAULT_PATH
+    NO_CMAKE_FIND_ROOT_PATH
+  )
+  if (LIBCXX_TARGETING_MSVC)
+    # FIXME: Figure out how to configure the ABI library on Windows.
+    set(LIBCXX_CXX_ABI_LIBNAME "vcruntime")
+  elseif ((NOT LIBCXX_STANDALONE_BUILD OR HAVE_LIBCXXABI) AND
+          IS_DIRECTORY "${LIBCXX_LIBCXXABI_INCLUDES_INTERNAL}")
+    set(LIBCXX_CXX_ABI_LIBNAME "libcxxabi")
+    set(LIBCXX_CXX_ABI_INCLUDE_PATHS "${LIBCXX_LIBCXXABI_INCLUDES_INTERNAL}")
+    set(LIBCXX_CXX_ABI_INTREE 1)
+  elseif (APPLE)
+    set(LIBCXX_CXX_ABI_LIBNAME "libcxxabi")
+    set(LIBCXX_CXX_ABI_SYSTEM 1)
+  elseif (${CMAKE_SYSTEM_NAME} MATCHES "FreeBSD")
+    set(LIBCXX_CXX_ABI_LIBNAME "libcxxrt")
+    set(LIBCXX_CXX_ABI_INCLUDE_PATHS "/usr/include/c++/v1")
+  else()
+    set(LIBCXX_CXX_ABI_LIBNAME "default")
+  endif()
 else()
-  set(LIBCXX_DEFAULT_ABI_LIBRARY "libcxxabi")
-endif()
-
-set(LIBCXX_SUPPORTED_ABI_LIBRARIES none libcxxabi system-libcxxabi libcxxrt libstdc++ libsupc++ vcruntime)
-set(LIBCXX_CXX_ABI "${LIBCXX_DEFAULT_ABI_LIBRARY}" CACHE STRING "Specify C++ ABI library to use. Supported values are ${LIBCXX_SUPPORTED_ABI_LIBRARIES}.")
-if (NOT "${LIBCXX_CXX_ABI}" IN_LIST LIBCXX_SUPPORTED_ABI_LIBRARIES)
-  message(FATAL_ERROR "Unsupported C++ ABI library: '${LIBCXX_CXX_ABI}'. Supported values are ${LIBCXX_SUPPORTED_ABI_LIBRARIES}.")
+  set(LIBCXX_CXX_ABI_LIBNAME "${LIBCXX_CXX_ABI}")
 endif()
 
 option(LIBCXX_ENABLE_STATIC_ABI_LIBRARY
   "Use a static copy of the ABI library when linking libc++.
    This option cannot be used with LIBCXX_ENABLE_ABI_LINKER_SCRIPT." OFF)
 
-option(LIBCXX_STATICALLY_LINK_ABI_IN_STATIC_LIBRARY
-  "Statically link the ABI library to static library"
-  ${LIBCXX_ENABLE_STATIC_ABI_LIBRARY})
-
-option(LIBCXX_STATICALLY_LINK_ABI_IN_SHARED_LIBRARY
-  "Statically link the ABI library to shared library"
-  ${LIBCXX_ENABLE_STATIC_ABI_LIBRARY})
+cmake_dependent_option(LIBCXX_STATICALLY_LINK_ABI_IN_STATIC_LIBRARY
+  "Statically link the ABI library to static library" ON
+  "LIBCXX_ENABLE_STATIC_ABI_LIBRARY;LIBCXX_ENABLE_STATIC" OFF)
+
+cmake_dependent_option(LIBCXX_STATICALLY_LINK_ABI_IN_SHARED_LIBRARY
+  "Statically link the ABI library to shared library" ON
+  "LIBCXX_ENABLE_STATIC_ABI_LIBRARY;LIBCXX_ENABLE_SHARED" OFF)
 
 # Generate and install a linker script inplace of libc++.so. The linker script
 # will link libc++ to the correct ABI library. This option is on by default
-# on UNIX platforms other than Apple unless
-# 'LIBCXX_STATICALLY_LINK_ABI_IN_SHARED_LIBRARY' is on. This option is also
-# disabled when the ABI library is not specified or is specified to be "none".
+# on UNIX platforms other than Apple unless 'LIBCXX_ENABLE_STATIC_ABI_LIBRARY'
+# is on. This option is also disabled when the ABI library is not specified
+# or is specified to be "none".
 set(ENABLE_LINKER_SCRIPT_DEFAULT_VALUE OFF)
 if (LLVM_HAVE_LINK_VERSION_SCRIPT AND NOT LIBCXX_STATICALLY_LINK_ABI_IN_SHARED_LIBRARY
-      AND NOT LIBCXX_CXX_ABI STREQUAL "none"
-      AND Python3_EXECUTABLE
+      AND NOT LIBCXX_CXX_ABI_LIBNAME STREQUAL "none"
+      AND NOT LIBCXX_CXX_ABI_LIBNAME STREQUAL "default"
+      AND PYTHONINTERP_FOUND
       AND LIBCXX_ENABLE_SHARED)
     set(ENABLE_LINKER_SCRIPT_DEFAULT_VALUE ON)
 endif()
@@ -260,24 +219,29 @@
       ${ENABLE_LINKER_SCRIPT_DEFAULT_VALUE})
 
 option(LIBCXX_ENABLE_NEW_DELETE_DEFINITIONS
-  "Build libc++ with definitions for operator new/delete. These are normally
-   defined in libc++abi, but this option can be used to define them in libc++
-   instead. If you define them in libc++, make sure they are NOT defined in
-   libc++abi. Doing otherwise is an ODR violation." OFF)
+    "Build libc++ with definitions for operator new/delete. This option can
+     be used to disable the definitions when libc++abi is expected to provide
+     them" ON)
+
 # Build libc++abi with libunwind. We need this option to determine whether to
 # link with libunwind or libgcc_s while running the test cases.
 option(LIBCXXABI_USE_LLVM_UNWINDER "Build and use the LLVM unwinder." OFF)
+option(LIBCXXABI_ENABLE_STATIC_UNWINDER "Statically link the LLVM unwinder." OFF)
 
 # Target options --------------------------------------------------------------
-option(LIBCXX_BUILD_32_BITS "Build 32 bit multilib libc++. This option is not supported anymore when building the runtimes. Please specify a full triple instead." ${LLVM_BUILD_32_BITS})
-if (LIBCXX_BUILD_32_BITS)
-  message(FATAL_ERROR "LIBCXX_BUILD_32_BITS is not supported anymore when building the runtimes, please specify a full triple instead.")
-endif()
+option(LIBCXX_BUILD_32_BITS "Build 32 bit libc++." ${LLVM_BUILD_32_BITS})
+set(LIBCXX_TARGET_TRIPLE "" CACHE STRING "Use alternate target triple.")
+set(LIBCXX_SYSROOT "" CACHE STRING "Use alternate sysroot.")
+set(LIBCXX_GCC_TOOLCHAIN "" CACHE STRING "Use alternate GCC toolchain.")
 
 # Feature options -------------------------------------------------------------
 option(LIBCXX_ENABLE_EXCEPTIONS "Use exceptions." ON)
 option(LIBCXX_ENABLE_RTTI "Use run time type information." ON)
+option(LIBCXX_ENABLE_GLOBAL_FILESYSTEM_NAMESPACE "Build libc++ with support for the global filesystem namespace." ON)
+option(LIBCXX_ENABLE_STDIN "Build libc++ with support for stdin/std::cin." ON)
+option(LIBCXX_ENABLE_STDOUT "Build libc++ with support for stdout/std::cout." ON)
 option(LIBCXX_ENABLE_THREADS "Build libc++ with support for threads." ON)
+option(LIBCXX_ENABLE_THREAD_UNSAFE_C_FUNCTIONS "Build libc++ with support for thread-unsafe C functions" ON)
 option(LIBCXX_ENABLE_MONOTONIC_CLOCK
   "Build libc++ with support for a monotonic clock.
    This option may only be set to OFF when LIBCXX_ENABLE_THREADS=OFF." ON)
@@ -287,12 +251,9 @@
 option(LIBCXX_HAS_EXTERNAL_THREAD_API
   "Build libc++ with an externalized threading API.
    This option may only be set to ON when LIBCXX_ENABLE_THREADS=ON." OFF)
-
-if (LIBCXX_ENABLE_THREADS)
-  set(LIBCXX_PSTL_CPU_BACKEND "std_thread" CACHE STRING "Which PSTL CPU backend to use")
-else()
-  set(LIBCXX_PSTL_CPU_BACKEND "serial" CACHE STRING "Which PSTL CPU backend to use")
-endif()
+option(LIBCXX_BUILD_EXTERNAL_THREAD_LIBRARY
+    "Build libc++ with an externalized threading library.
+     This option may only be set to ON when LIBCXX_ENABLE_THREADS=ON" OFF)
 
 # Misc options ----------------------------------------------------------------
 # FIXME: Turn -pedantic back ON. It is currently off because it warns
@@ -305,6 +266,23 @@
 set(LIBCXX_COVERAGE_LIBRARY "" CACHE STRING
     "The Profile-rt library used to build with code coverage")
 
+# Don't allow a user to accidentally overwrite the system libc++ installation on Darwin.
+# If the user specifies -DCMAKE_INSTALL_PREFIX=/usr the install rules for libc++
+# will not be generated and a warning will be issued.
+option(LIBCXX_OVERRIDE_DARWIN_INSTALL "Enable overwriting darwins libc++ installation." OFF)
+mark_as_advanced(LIBCXX_OVERRIDE_DARWIN_INSTALL) # Don't show this option by default.
+
+if (${CMAKE_SYSTEM_NAME} MATCHES "Darwin" AND NOT LIBCXX_OVERRIDE_DARWIN_INSTALL)
+  if ("${CMAKE_INSTALL_PREFIX}" STREQUAL "/usr")
+    message(WARNING "Disabling libc++ install rules because installation would "
+                    "overwrite the systems installation. Configure with "
+                    "-DLIBCXX_OVERRIDE_DARWIN_INSTALL=ON to suppress this behaviour.")
+    mark_as_advanced(CLEAR LIBCXX_OVERRIDE_DARWIN_INSTALL) # Show the override option.
+    set(LIBCXX_INSTALL_HEADERS OFF)
+    set(LIBCXX_INSTALL_LIBRARY OFF)
+  endif()
+endif()
+
 set(LIBCXX_CONFIGURE_IDE_DEFAULT OFF)
 if (XCODE OR MSVC_IDE)
   set(LIBCXX_CONFIGURE_IDE_DEFAULT ON)
@@ -312,12 +290,8 @@
 option(LIBCXX_CONFIGURE_IDE "Configure libcxx for use within an IDE"
       ${LIBCXX_CONFIGURE_IDE_DEFAULT})
 
-set(LIBCXX_HERMETIC_STATIC_LIBRARY_DEFAULT OFF)
-if (WIN32)
-  set(LIBCXX_HERMETIC_STATIC_LIBRARY_DEFAULT ON)
-endif()
 option(LIBCXX_HERMETIC_STATIC_LIBRARY
-  "Do not export any symbols from the static library." ${LIBCXX_HERMETIC_STATIC_LIBRARY_DEFAULT})
+  "Do not export any symbols from the static library." OFF)
 
 #===============================================================================
 # Check option configurations
@@ -339,6 +313,10 @@
     message(FATAL_ERROR "LIBCXX_HAS_EXTERNAL_THREAD_API can only be set to ON"
                         " when LIBCXX_ENABLE_THREADS is also set to ON.")
   endif()
+  if (LIBCXX_BUILD_EXTERNAL_THREAD_LIBRARY)
+    message(FATAL_ERROR "LIBCXX_BUILD_EXTERNAL_THREAD_LIBRARY can only be set "
+                        "to ON when LIBCXX_ENABLE_THREADS is also set to ON.")
+  endif()
   if (LIBCXX_HAS_WIN32_THREAD_API)
     message(FATAL_ERROR "LIBCXX_HAS_WIN32_THREAD_API can only be set to ON"
                         " when LIBCXX_ENABLE_THREADS is also set to ON.")
@@ -347,6 +325,11 @@
 endif()
 
 if (LIBCXX_HAS_EXTERNAL_THREAD_API)
+  if (LIBCXX_BUILD_EXTERNAL_THREAD_LIBRARY)
+    message(FATAL_ERROR "The options LIBCXX_BUILD_EXTERNAL_THREAD_LIBRARY and "
+                        "LIBCXX_HAS_EXTERNAL_THREAD_API cannot both be ON at "
+                        "the same time")
+  endif()
   if (LIBCXX_HAS_PTHREAD_API)
     message(FATAL_ERROR "The options LIBCXX_HAS_EXTERNAL_THREAD_API"
                         "and LIBCXX_HAS_PTHREAD_API cannot be both"
@@ -373,10 +356,31 @@
   message(FATAL_ERROR "LLVM_USE_SANITIZER cannot be used with LIBCXX_GENERATE_COVERAGE")
 endif()
 
+# Set LIBCXX_BUILD_32_BITS to (LIBCXX_BUILD_32_BITS OR LLVM_BUILD_32_BITS)
+# and check that we can build with 32 bits if requested.
+if (CMAKE_SIZEOF_VOID_P EQUAL 8 AND NOT WIN32)
+  if (LIBCXX_BUILD_32_BITS AND NOT LLVM_BUILD_32_BITS) # Don't duplicate the output from LLVM
+    message(STATUS "Building 32 bits executables and libraries.")
+  endif()
+elseif(LIBCXX_BUILD_32_BITS)
+  message(FATAL_ERROR "LIBCXX_BUILD_32_BITS=ON is not supported on this platform.")
+endif()
+
+# Warn users that LIBCXX_ENABLE_STATIC_ABI_LIBRARY is an experimental option.
+if (LIBCXX_ENABLE_STATIC_ABI_LIBRARY)
+  message(WARNING "LIBCXX_ENABLE_STATIC_ABI_LIBRARY is an experimental option")
+  if (LIBCXX_ENABLE_STATIC AND NOT PYTHONINTERP_FOUND)
+    message(FATAL_ERROR "LIBCXX_ENABLE_STATIC_ABI_LIBRARY requires python but it was not found.")
+  endif()
+endif()
+
 if (LIBCXX_ENABLE_ABI_LINKER_SCRIPT)
     if (APPLE)
       message(FATAL_ERROR "LIBCXX_ENABLE_ABI_LINKER_SCRIPT cannot be used on APPLE targets")
     endif()
+    if (NOT PYTHONINTERP_FOUND)
+      message(FATAL_ERROR "LIBCXX_ENABLE_ABI_LINKER_SCRIPT requires python but it was not found.")
+    endif()
     if (NOT LIBCXX_ENABLE_SHARED)
       message(FATAL_ERROR "LIBCXX_ENABLE_ABI_LINKER_SCRIPT is only available for shared library builds.")
     endif()
@@ -384,8 +388,13 @@
 
 if (LIBCXX_STATICALLY_LINK_ABI_IN_SHARED_LIBRARY AND LIBCXX_ENABLE_ABI_LINKER_SCRIPT)
     message(FATAL_ERROR "Conflicting options given.
-        LIBCXX_STATICALLY_LINK_ABI_IN_SHARED_LIBRARY cannot be specified with
+        LIBCXX_ENABLE_STATIC_ABI_LIBRARY cannot be specified with
         LIBCXX_ENABLE_ABI_LINKER_SCRIPT")
+endif()
+
+if (LIBCXX_HAS_MUSL_LIBC AND NOT LIBCXX_INSTALL_SUPPORT_HEADERS)
+  message(FATAL_ERROR "LIBCXX_INSTALL_SUPPORT_HEADERS can not be turned off"
+                      "when building for Musl with LIBCXX_HAS_MUSL_LIBC.")
 endif()
 
 if (LIBCXX_ABI_FORCE_ITANIUM AND LIBCXX_ABI_FORCE_MICROSOFT)
@@ -396,48 +405,35 @@
 # Configure System
 #===============================================================================
 
-# TODO: Projects that depend on libc++ should use LIBCXX_GENERATED_INCLUDE_DIR
-# instead of hard-coding include/c++/v1.
-
-set(LIBCXX_INSTALL_INCLUDE_DIR "${CMAKE_INSTALL_INCLUDEDIR}/c++/v1" CACHE STRING
-    "Path where target-agnostic libc++ headers should be installed.")
-set(LIBCXX_INSTALL_RUNTIME_DIR "${CMAKE_INSTALL_BINDIR}" CACHE STRING
-    "Path where built libc++ runtime libraries should be installed.")
-
-set(LIBCXX_SHARED_OUTPUT_NAME "c++" CACHE STRING "Output name for the shared libc++ runtime library.")
-set(LIBCXX_STATIC_OUTPUT_NAME "c++" CACHE STRING "Output name for the static libc++ runtime library.")
+set(LIBCXX_COMPILER    ${CMAKE_CXX_COMPILER})
+set(LIBCXX_SOURCE_DIR  ${CMAKE_CURRENT_SOURCE_DIR})
+set(LIBCXX_BINARY_DIR  ${CMAKE_CURRENT_BINARY_DIR})
+set(LIBCXX_BINARY_INCLUDE_DIR "${LIBCXX_BINARY_DIR}/include/c++build")
+
+string(REGEX MATCH "[0-9]+\\.[0-9]+(\\.[0-9]+)?" CLANG_VERSION
+       ${PACKAGE_VERSION})
 
 if(LLVM_ENABLE_PER_TARGET_RUNTIME_DIR AND NOT APPLE)
-  set(LIBCXX_LIBRARY_DIR ${LLVM_LIBRARY_OUTPUT_INTDIR}/${LLVM_DEFAULT_TARGET_TRIPLE})
-  set(LIBCXX_GENERATED_INCLUDE_DIR "${LLVM_BINARY_DIR}/include/c++/v1")
-  set(LIBCXX_GENERATED_MODULE_DIR "${LLVM_BINARY_DIR}/modules/c++/v1")
-  set(LIBCXX_GENERATED_INCLUDE_TARGET_DIR "${LLVM_BINARY_DIR}/include/${LLVM_DEFAULT_TARGET_TRIPLE}/c++/v1")
-  set(LIBCXX_INSTALL_LIBRARY_DIR lib${LLVM_LIBDIR_SUFFIX}/${LLVM_DEFAULT_TARGET_TRIPLE} CACHE STRING
-      "Path where built libc++ libraries should be installed.")
-  set(LIBCXX_INSTALL_INCLUDE_TARGET_DIR "${CMAKE_INSTALL_INCLUDEDIR}/${LLVM_DEFAULT_TARGET_TRIPLE}/c++/v1" CACHE STRING
-      "Path where target-specific libc++ headers should be installed.")
+  set(LIBCXX_LIBRARY_DIR ${LLVM_LIBRARY_OUTPUT_INTDIR}/${LLVM_DEFAULT_TARGET_TRIPLE}/c++)
+  set(LIBCXX_HEADER_DIR ${LLVM_BINARY_DIR})
+  set(LIBCXX_INSTALL_LIBRARY_DIR lib${LLVM_LIBDIR_SUFFIX}/${LLVM_DEFAULT_TARGET_TRIPLE}/c++)
   if(LIBCXX_LIBDIR_SUBDIR)
     string(APPEND LIBCXX_LIBRARY_DIR /${LIBCXX_LIBDIR_SUBDIR})
     string(APPEND LIBCXX_INSTALL_LIBRARY_DIR /${LIBCXX_LIBDIR_SUBDIR})
   endif()
+elseif(LLVM_LIBRARY_OUTPUT_INTDIR)
+  set(LIBCXX_LIBRARY_DIR ${LLVM_LIBRARY_OUTPUT_INTDIR})
+  set(LIBCXX_HEADER_DIR  ${LLVM_BINARY_DIR})
+  set(LIBCXX_INSTALL_LIBRARY_DIR lib${LIBCXX_LIBDIR_SUFFIX})
 else()
-  if(LLVM_LIBRARY_OUTPUT_INTDIR)
-    set(LIBCXX_LIBRARY_DIR ${LLVM_LIBRARY_OUTPUT_INTDIR})
-    set(LIBCXX_GENERATED_INCLUDE_DIR "${LLVM_BINARY_DIR}/include/c++/v1")
-    set(LIBCXX_GENERATED_MODULE_DIR "${LLVM_BINARY_DIR}/modules/c++/v1")
-  else()
-    set(LIBCXX_LIBRARY_DIR ${CMAKE_BINARY_DIR}/lib${LIBCXX_LIBDIR_SUFFIX})
-    set(LIBCXX_GENERATED_INCLUDE_DIR "${CMAKE_BINARY_DIR}/include/c++/v1")
-    set(LIBCXX_GENERATED_MODULE_DIR "${CMAKE_BINARY_DIR}/modules/c++/v1")
-  endif()
-  set(LIBCXX_GENERATED_INCLUDE_TARGET_DIR "${LIBCXX_GENERATED_INCLUDE_DIR}")
-  set(LIBCXX_INSTALL_LIBRARY_DIR lib${LIBCXX_LIBDIR_SUFFIX} CACHE STRING
-      "Path where built libc++ libraries should be installed.")
-  set(LIBCXX_INSTALL_INCLUDE_TARGET_DIR "${LIBCXX_INSTALL_INCLUDE_DIR}" CACHE STRING
-      "Path where target-specific libc++ headers should be installed.")
+  set(LIBCXX_LIBRARY_DIR ${CMAKE_BINARY_DIR}/lib${LIBCXX_LIBDIR_SUFFIX})
+  set(LIBCXX_INSTALL_LIBRARY_DIR lib${LIBCXX_LIBDIR_SUFFIX})
 endif()
 
 file(MAKE_DIRECTORY "${LIBCXX_BINARY_INCLUDE_DIR}")
+
+set(LIBCXX_INSTALL_PREFIX "" CACHE STRING "Define libc++ destination prefix.")
+set(LIBCXX_INSTALL_HEADER_PREFIX "" CACHE STRING "Define libc++ header destination prefix.")
 
 set(CMAKE_ARCHIVE_OUTPUT_DIRECTORY ${LIBCXX_LIBRARY_DIR})
 set(CMAKE_LIBRARY_OUTPUT_DIRECTORY ${LIBCXX_LIBRARY_DIR})
@@ -449,13 +445,12 @@
 # LIBCXX_COMPILE_FLAGS: Compile only flags.
 # LIBCXX_LINK_FLAGS: Linker only flags.
 # LIBCXX_LIBRARIES: libraries libc++ is linked to.
+# LIBCXX_INTERFACE_LIBRARIES: Libraries that must be linked when using libc++
+#                             These libraries are exposed in the linker script.
 set(LIBCXX_COMPILE_FLAGS "")
 set(LIBCXX_LINK_FLAGS "")
 set(LIBCXX_LIBRARIES "")
-set(LIBCXX_ADDITIONAL_COMPILE_FLAGS "" CACHE STRING
-    "Additional Compile only flags which can be provided in cache")
-set(LIBCXX_ADDITIONAL_LIBRARIES "" CACHE STRING
-    "Additional libraries libc++ is linked to which can be provided in cache")
+set(LIBCXX_INTERFACE_LIBRARIES "")
 
 # Include macros for adding and removing libc++ flags.
 include(HandleLibcxxFlags)
@@ -464,10 +459,26 @@
 # These flags get added to CMAKE_CXX_FLAGS and CMAKE_C_FLAGS so that
 # 'config-ix' use them during feature checks. It also adds them to both
 # 'LIBCXX_COMPILE_FLAGS' and 'LIBCXX_LINK_FLAGS'
-
-if (${CMAKE_SYSTEM_NAME} MATCHES "AIX")
-  add_flags_if_supported("-mdefault-visibility-export-mapping=explicit")
-  set(CMAKE_AIX_EXPORT_ALL_SYMBOLS OFF)
+add_target_flags_if(LIBCXX_BUILD_32_BITS "-m32")
+
+if(LIBCXX_TARGET_TRIPLE)
+  add_target_flags("--target=${LIBCXX_TARGET_TRIPLE}")
+elseif(CMAKE_CXX_COMPILER_TARGET)
+  set(LIBCXX_TARGET_TRIPLE "${CMAKE_CXX_COMPILER_TARGET}")
+endif()
+if(LIBCXX_SYSROOT)
+  add_target_flags("--sysroot=${LIBCXX_SYSROOT}")
+elseif(CMAKE_SYSROOT)
+  set(LIBCXX_SYSROOT "${CMAKE_SYSROOT}")
+endif()
+if(LIBCXX_GCC_TOOLCHAIN)
+  add_target_flags("--gcc-toolchain=${LIBCXX_GCC_TOOLCHAIN}")
+elseif(CMAKE_CXX_COMPILER_EXTERNAL_TOOLCHAIN)
+  set(LIBCXX_GCC_TOOLCHAIN "${CMAKE_CXX_COMPILER_EXTERNAL_TOOLCHAIN}")
+endif()
+
+if(LIBCXX_TARGET_TRIPLE)
+  set(TARGET_TRIPLE "${LIBCXX_TARGET_TRIPLE}")
 endif()
 
 # Configure compiler.
@@ -479,11 +490,25 @@
   set(CMAKE_BUILD_TYPE "COVERAGE" CACHE STRING "" FORCE)
 endif()
 
+string(TOUPPER "${CMAKE_BUILD_TYPE}" uppercase_CMAKE_BUILD_TYPE)
+if (uppercase_CMAKE_BUILD_TYPE STREQUAL "DEBUG")
+  set(LIBCXX_DEBUG_BUILD ON)
+else()
+  set(LIBCXX_DEBUG_BUILD OFF)
+endif()
+
 #===============================================================================
 # Setup Compiler Flags
 #===============================================================================
 
 include(HandleLibCXXABI) # Setup the ABI library flags
+
+if (NOT LIBCXX_STANDALONE_BUILD)
+  # Remove flags that may have snuck in.
+  remove_flags(-DNDEBUG -UNDEBUG -D_DEBUG
+               -lc++abi)
+endif()
+remove_flags(-stdlib=libc++ -stdlib=libstdc++)
 
 # FIXME: Remove all debug flags and flags that change which Windows
 # default libraries are linked. Currently we only support linking the
@@ -496,99 +521,150 @@
 remove_flags(-Wno-pedantic -pedantic-errors -pedantic)
 
 # Required flags ==============================================================
-function(cxx_add_basic_build_flags target)
-
-  # Require C++20 for all targets. C++17 is needed to use aligned allocation
-  # in the dylib. C++20 is needed to use char8_t.
-  set_target_properties(${target} PROPERTIES
-    CXX_STANDARD 20
-    CXX_STANDARD_REQUIRED YES
-    CXX_EXTENSIONS NO)
-
-  # When building the dylib, don't warn for unavailable aligned allocation
-  # functions based on the deployment target -- they are always available
-  # because they are provided by the dylib itself with the exception of z/OS.
-  if (ZOS)
-    target_add_compile_flags_if_supported(${target} PRIVATE -fno-aligned-allocation)
+if (LIBCXX_HAS_MUSL_LIBC OR LIBCXX_TARGETING_CLANG_CL)
+  # musl's pthread implementations uses volatile types in their structs which is
+  # not a constexpr in C++11 but is in C++14, so we use C++14 with musl.
+  set(LIBCXX_STANDARD_VER c++14 CACHE STRING "internal option to change build dialect")
+else()
+  set(LIBCXX_STANDARD_VER c++11 CACHE STRING "internal option to change build dialect")
+endif()
+add_compile_flags_if_supported(-std=${LIBCXX_STANDARD_VER})
+add_compile_flags_if_supported("/std:${LIBCXX_STANDARD_VER}")
+mangle_name("LIBCXX_SUPPORTS_STD_EQ_${LIBCXX_STANDARD_VER}_FLAG" SUPPORTS_DIALECT_NAME)
+mangle_name("LIBCXX_SUPPORTS_STD_COLON_${LIBCXX_STANDARD_VER}_FLAG" SUPPORTS_DIALECT_NAME_MSVC)
+if(NOT ${SUPPORTS_DIALECT_NAME} AND NOT ${SUPPORTS_DIALECT_NAME_MSVC})
+  if(NOT "${CMAKE_CXX_COMPILER_ID}" STREQUAL "MSVC" AND NOT "${CMAKE_CXX_SIMULATE_ID}" STREQUAL "MSVC")
+    message(FATAL_ERROR "C++11 or greater is required but the compiler does not support ${LIBCXX_STANDARD_VER}")
+  endif()
+endif()
+
+# On all systems the system c++ standard library headers need to be excluded.
+# MSVC only has -X, which disables all default includes; including the crt.
+# Thus, we do nothing and hope we don't accidentally include any of the C++
+# headers
+add_compile_flags_if_supported(-nostdinc++)
+
+# Hide all inline function definitions which have not explicitly been marked
+# visible. This prevents new definitions for inline functions from appearing in
+# the dylib when get ODR used by another function.
+add_compile_flags_if_supported(-fvisibility-inlines-hidden)
+
+if (LIBCXX_CONFIGURE_IDE)
+  # This simply allows IDE to process <experimental/coroutine>
+  add_compile_flags_if_supported(-fcoroutines-ts)
+endif()
+
+# Let the library headers know they are currently being used to build the
+# library.
+add_definitions(-D_LIBCPP_BUILDING_LIBRARY)
+
+if (NOT LIBCXX_ENABLE_NEW_DELETE_DEFINITIONS)
+  add_definitions(-D_LIBCPP_DISABLE_NEW_DELETE_DEFINITIONS)
+endif()
+
+if (LIBCXX_HAS_COMMENT_LIB_PRAGMA)
+  add_definitions(-D_LIBCPP_HAS_COMMENT_LIB_PRAGMA)
+endif()
+
+# Warning flags ===============================================================
+add_definitions(-D_LIBCPP_HAS_NO_PRAGMA_SYSTEM_HEADER)
+add_compile_flags_if_supported(
+    -Wall -Wextra -W -Wwrite-strings
+    -Wno-unused-parameter -Wno-long-long
+    -Werror=return-type -Wextra-semi)
+if ("${CMAKE_CXX_COMPILER_ID}" MATCHES "Clang")
+    add_compile_flags_if_supported(
+        -Wno-user-defined-literals
+        -Wno-covered-switch-default
+        -Wno-ignored-attributes # FIXME: Caused by _LIBCPP_NODEBUG_TYPE not being supported on older clangs
+        )
+    if (LIBCXX_TARGETING_CLANG_CL)
+      add_compile_flags_if_supported(
+        -Wno-c++98-compat
+        -Wno-c++98-compat-pedantic
+        -Wno-c++11-compat
+        -Wno-undef
+        -Wno-reserved-id-macro
+        -Wno-gnu-include-next
+        -Wno-gcc-compat # For ignoring "'diagnose_if' is a clang extension" warnings
+        -Wno-zero-as-null-pointer-constant # FIXME: Remove this and fix all occurrences.
+        -Wno-deprecated-dynamic-exception-spec # For auto_ptr
+        -Wno-sign-conversion
+        -Wno-old-style-cast
+        -Wno-deprecated # FIXME: Remove this and fix all occurrences.
+        -Wno-shift-sign-overflow # FIXME: Why do we need this with clang-cl but not clang?
+        -Wno-double-promotion # FIXME: remove me
+      )
+    endif()
+elseif("${CMAKE_CXX_COMPILER_ID}" MATCHES "GNU")
+    add_compile_flags_if_supported(
+        -Wno-literal-suffix
+        -Wno-c++14-compat
+        -Wno-noexcept-type)
+endif()
+if (LIBCXX_ENABLE_WERROR)
+  add_compile_flags_if_supported(-Werror)
+  add_compile_flags_if_supported(-WX)
+else()
+  # TODO(EricWF) Remove this. We shouldn't be suppressing errors when -Werror is
+  # added elsewhere.
+  add_compile_flags_if_supported(-Wno-error)
+endif()
+if (LIBCXX_ENABLE_PEDANTIC)
+  add_compile_flags_if_supported(-pedantic)
+endif()
+if (LIBCXX_DISABLE_MACRO_CONFLICT_WARNINGS)
+  add_definitions(-D_LIBCPP_DISABLE_MACRO_CONFLICT_WARNINGS)
+endif()
+
+# Exception flags =============================================================
+if (LIBCXX_ENABLE_EXCEPTIONS)
+  # Catches C++ exceptions only and tells the compiler to assume that extern C
+  # functions never throw a C++ exception.
+  add_compile_flags_if_supported(-EHsc)
+else()
+  add_definitions(-D_LIBCPP_NO_EXCEPTIONS)
+  add_compile_flags_if_supported(-EHs- -EHa-)
+  add_compile_flags_if_supported(-fno-exceptions)
+endif()
+
+# RTTI flags ==================================================================
+if (NOT LIBCXX_ENABLE_RTTI)
+  add_definitions(-D_LIBCPP_NO_RTTI)
+  add_compile_flags_if_supported(-GR-)
+  add_compile_flags_if_supported(-fno-rtti)
+endif()
+
+# Threading flags =============================================================
+if (LIBCXX_BUILD_EXTERNAL_THREAD_LIBRARY AND LIBCXX_ENABLE_SHARED)
+  # Need to allow unresolved symbols if this is to work with shared library builds
+  if (APPLE)
+    add_link_flags("-undefined dynamic_lookup")
   else()
-    target_add_compile_flags_if_supported(${target} PRIVATE -faligned-allocation)
-  endif()
-
-  # On all systems the system c++ standard library headers need to be excluded.
-  # MSVC only has -X, which disables all default includes; including the crt.
-  # Thus, we do nothing and hope we don't accidentally include any of the C++
-  # headers
-  target_add_compile_flags_if_supported(${target} PUBLIC -nostdinc++)
-
-  # Hide all inline function definitions which have not explicitly been marked
-  # visible. This prevents new definitions for inline functions from appearing in
-  # the dylib when get ODR used by another function.
-  target_add_compile_flags_if_supported(${target} PRIVATE -fvisibility-inlines-hidden)
-
-  # Our visibility annotations are not quite right for non-Clang compilers,
-  # so we end up not exporting all the symbols we should. In the future, we
-  # can improve the situation by providing an explicit list of exported
-  # symbols on all compilers.
-  if(CMAKE_CXX_COMPILER_ID MATCHES "Clang")
-    target_add_compile_flags_if_supported(${target} PRIVATE -fvisibility=hidden)
-  endif()
-
-  # Let the library headers know they are currently being used to build the
-  # library.
-  target_compile_definitions(${target} PRIVATE -D_LIBCPP_BUILDING_LIBRARY)
-
-  # Make sure the library can be build without transitive includes. This makes
-  # it easier to upgrade the library to a newer language standard without build
-  # errors.
-  target_compile_definitions(${target} PRIVATE -D_LIBCPP_REMOVE_TRANSITIVE_INCLUDES)
-
-  if (C_SUPPORTS_COMMENT_LIB_PRAGMA)
-    if (LIBCXX_HAS_PTHREAD_LIB)
-      target_compile_definitions(${target} PRIVATE -D_LIBCPP_LINK_PTHREAD_LIB)
-    endif()
-    if (LIBCXX_HAS_RT_LIB)
-      target_compile_definitions(${target} PRIVATE -D_LIBCPP_LINK_RT_LIB)
-    endif()
-  endif()
-  target_compile_options(${target} PUBLIC "${LIBCXX_ADDITIONAL_COMPILE_FLAGS}")
-endfunction()
-
-# Exception flags =============================================================
-function(cxx_add_exception_flags target)
-  if (LIBCXX_ENABLE_EXCEPTIONS)
-    # Catches C++ exceptions only and tells the compiler to assume that extern C
-    # functions never throw a C++ exception.
-    target_add_compile_flags_if_supported(${target} PUBLIC -EHsc)
-  else()
-    target_add_compile_flags_if_supported(${target} PUBLIC -EHs- -EHa-)
-    target_add_compile_flags_if_supported(${target} PUBLIC -fno-exceptions)
-  endif()
-endfunction()
-
-# RTTI flags ==================================================================
-function(cxx_add_rtti_flags target)
-  if (NOT LIBCXX_ENABLE_RTTI)
-    if (MSVC)
-      target_add_compile_flags_if_supported(${target} PUBLIC -GR-)
-    else()
-      target_add_compile_flags_if_supported(${target} PUBLIC -fno-rtti)
-    endif()
-  endif()
-endfunction()
+    # Relax this restriction from HandleLLVMOptions
+    string(REPLACE "-Wl,-z,defs" "" CMAKE_SHARED_LINKER_FLAGS "${CMAKE_SHARED_LINKER_FLAGS}")
+  endif()
+endif()
+
+# Assertion flags =============================================================
+define_if(LIBCXX_ENABLE_ASSERTIONS -UNDEBUG)
+define_if_not(LIBCXX_ENABLE_ASSERTIONS -DNDEBUG)
+define_if(LIBCXX_ENABLE_ASSERTIONS -D_LIBCPP_DEBUG=0)
+define_if(LIBCXX_DEBUG_BUILD -D_DEBUG)
+if (LIBCXX_ENABLE_ASSERTIONS AND NOT LIBCXX_DEBUG_BUILD)
+  # MSVC doesn't like _DEBUG on release builds. See PR 4379.
+  define_if_not(LIBCXX_TARGETING_MSVC -D_DEBUG)
+endif()
 
 # Modules flags ===============================================================
 # FIXME The libc++ sources are fundamentally non-modular. They need special
 # versions of the headers in order to provide C++03 and legacy ABI definitions.
 # NOTE: The public headers can be used with modules in all other contexts.
-function(cxx_add_module_flags target)
-  if (LLVM_ENABLE_MODULES)
-    # Ignore that the rest of the modules flags are now unused.
-    target_add_compile_flags_if_supported(${target} PUBLIC -Wno-unused-command-line-argument)
-    target_compile_options(${target} PUBLIC -fno-modules)
-  endif()
-endfunction()
-
-string(TOUPPER "${CMAKE_BUILD_TYPE}" uppercase_CMAKE_BUILD_TYPE)
+if (LLVM_ENABLE_MODULES)
+  # Ignore that the rest of the modules flags are now unused.
+  add_compile_flags_if_supported(-Wno-unused-command-line-argument)
+  add_compile_flags(-fno-modules)
+endif()
 
 # Sanitizer flags =============================================================
 
@@ -607,8 +683,6 @@
     endif()
     if (USE_SANITIZER STREQUAL "Address")
       append_flags(SANITIZER_FLAGS "-fsanitize=address")
-    elseif (USE_SANITIZER STREQUAL "HWAddress")
-      append_flags(SANITIZER_FLAGS "-fsanitize=hwaddress")
     elseif (USE_SANITIZER MATCHES "Memory(WithOrigins)?")
       append_flags(SANITIZER_FLAGS -fsanitize=memory)
       if (USE_SANITIZER STREQUAL "MemoryWithOrigins")
@@ -616,13 +690,8 @@
       endif()
     elseif (USE_SANITIZER STREQUAL "Undefined")
       append_flags(SANITIZER_FLAGS "-fsanitize=undefined -fno-sanitize=vptr,function -fno-sanitize-recover=all")
-    elseif (USE_SANITIZER STREQUAL "Address;Undefined" OR
-            USE_SANITIZER STREQUAL "Undefined;Address")
-      append_flags(SANITIZER_FLAGS "-fsanitize=address,undefined -fno-sanitize=vptr,function -fno-sanitize-recover=all")
     elseif (USE_SANITIZER STREQUAL "Thread")
       append_flags(SANITIZER_FLAGS -fsanitize=thread)
-    elseif (USE_SANITIZER STREQUAL "DataFlow")
-      append_flags(SANITIZER_FLAGS -fsanitize=dataflow)
     else()
       message(WARNING "Unsupported value of LLVM_USE_SANITIZER: ${USE_SANITIZER}")
     endif()
@@ -632,162 +701,50 @@
   set(${OUT_VAR} "${SANITIZER_FLAGS}" PARENT_SCOPE)
 endfunction()
 
+# Configure for sanitizers. If LIBCXX_STANDALONE_BUILD then we have to do
+# the flag translation ourselves. Othewise LLVM's CMakeList.txt will handle it.
+if (LIBCXX_STANDALONE_BUILD)
+  set(LLVM_USE_SANITIZER "" CACHE STRING
+      "Define the sanitizer used to build the library and tests")
+endif()
 get_sanitizer_flags(SANITIZER_FLAGS "${LLVM_USE_SANITIZER}")
-
-# Link system libraries =======================================================
-function(cxx_link_system_libraries target)
-
-# In order to remove just libc++ from the link step
-# we need to use -nostdlib++ whenever it is supported.
-# Unfortunately this cannot be used universally because for example g++ supports
-# only -nodefaultlibs in which case all libraries will be removed and
-# all libraries but c++ have to be added in manually.
-  if (CXX_SUPPORTS_NOSTDLIBXX_FLAG)
-    target_add_link_flags_if_supported(${target} PRIVATE "-nostdlib++")
-  else()
-    target_add_link_flags_if_supported(${target} PRIVATE "-nodefaultlibs")
-    target_add_compile_flags_if_supported(${target} PRIVATE "/Zl")
-    target_add_link_flags_if_supported(${target} PRIVATE "/nodefaultlib")
-  endif()
-
-  if (CXX_SUPPORTS_UNWINDLIB_EQ_NONE_FLAG AND LIBCXXABI_USE_LLVM_UNWINDER)
-    # If we're linking directly against the libunwind that we're building
-    # in the same invocation, don't try to link in the toolchain's
-    # default libunwind (which may be missing still).
-    target_add_link_flags_if_supported(${target} PRIVATE "--unwindlib=none")
-  endif()
-
-  if (LIBCXX_HAS_SYSTEM_LIB)
-    target_link_libraries(${target} PRIVATE System)
-  endif()
-
-  if (LIBCXX_HAS_PTHREAD_LIB)
-    target_link_libraries(${target} PRIVATE pthread)
-  endif()
-
-  if (LIBCXX_HAS_C_LIB)
-    target_link_libraries(${target} PRIVATE c)
-  endif()
-
-  if (LIBCXX_HAS_M_LIB)
-    target_link_libraries(${target} PRIVATE m)
-  endif()
-
-  if (LIBCXX_HAS_RT_LIB)
-    target_link_libraries(${target} PRIVATE rt)
-  endif()
-
-  if (LIBCXX_USE_COMPILER_RT)
-    find_compiler_rt_library(builtins LIBCXX_BUILTINS_LIBRARY)
-    if (LIBCXX_BUILTINS_LIBRARY)
-      target_link_libraries(${target} PRIVATE "${LIBCXX_BUILTINS_LIBRARY}")
-    endif()
-  elseif (LIBCXX_HAS_GCC_LIB)
-    target_link_libraries(${target} PRIVATE gcc)
-  elseif (LIBCXX_HAS_GCC_S_LIB)
-    target_link_libraries(${target} PRIVATE gcc_s)
-  endif()
-
-  if (LIBCXX_HAS_ATOMIC_LIB)
-    target_link_libraries(${target} PRIVATE atomic)
-  endif()
-
-  if (MINGW)
-    target_link_libraries(${target} PRIVATE "${MINGW_LIBRARIES}")
-  endif()
-
-  if (MSVC)
-    if (uppercase_CMAKE_BUILD_TYPE STREQUAL "DEBUG")
-      set(LIB_SUFFIX "d")
-    else()
-      set(LIB_SUFFIX "")
-    endif()
-
-    target_link_libraries(${target} PRIVATE msvcrt${LIB_SUFFIX}) # C runtime startup files
-    target_link_libraries(${target} PRIVATE msvcprt${LIB_SUFFIX}) # C++ standard library. Required for exception_ptr internals.
-    # Required for standards-complaint wide character formatting functions
-    # (e.g. `printfw`/`scanfw`)
-    target_link_libraries(${target} PRIVATE iso_stdio_wide_specifiers)
-  endif()
-
-  if (ANDROID AND ANDROID_PLATFORM_LEVEL LESS 21)
-    target_link_libraries(${target} PUBLIC android_support)
-  endif()
-  target_link_libraries(${target} PUBLIC "${LIBCXX_ADDITIONAL_LIBRARIES}")
-endfunction()
-
-# Windows-related flags =======================================================
-function(cxx_add_windows_flags target)
-  if(WIN32 AND NOT MINGW)
-    target_compile_definitions(${target} PRIVATE
-                                 # Ignore the -MSC_VER mismatch, as we may build
-                                 # with a different compatibility version.
-                                 _ALLOW_MSC_VER_MISMATCH
-                                 # Don't check the msvcprt iterator debug levels
-                                 # as we will define the iterator types; libc++
-                                 # uses a different macro to identify the debug
-                                 # level.
-                                 _ALLOW_ITERATOR_DEBUG_LEVEL_MISMATCH
-                                 # We are building the c++ runtime, don't pull in
-                                 # msvcprt.
-                                 _CRTBLD
-                                 # Don't warn on the use of "deprecated"
-                                 # "insecure" functions which are standards
-                                 # specified.
-                                 _CRT_SECURE_NO_WARNINGS
-                                 # Use the ISO conforming behaviour for conversion
-                                 # in printf, scanf.
-                                 _CRT_STDIO_ISO_WIDE_SPECIFIERS)
-  endif()
-endfunction()
+if (LIBCXX_STANDALONE_BUILD AND SANITIZER_FLAGS)
+  add_flags(${SANITIZER_FLAGS})
+endif()
 
 # Configuration file flags =====================================================
-config_define(${LIBCXX_ABI_VERSION} _LIBCPP_ABI_VERSION)
-config_define(${LIBCXX_ABI_NAMESPACE} _LIBCPP_ABI_NAMESPACE)
+if (NOT LIBCXX_ABI_VERSION EQUAL 1)
+  config_define(${LIBCXX_ABI_VERSION} _LIBCPP_ABI_VERSION)
+endif()
+if (NOT LIBCXX_ABI_NAMESPACE STREQUAL "")
+  if (NOT LIBCXX_ABI_NAMESPACE MATCHES "__.*")
+    message(WARNING "LIBCXX_ABI_NAMESPACE must be a reserved identifier.")
+  endif()
+  if (LIBCXX_ABI_NAMESPACE MATCHES "__[0-9]+$")
+    message(FATAL_ERROR "LIBCXX_ABI_NAMESPACE '${LIBCXX_ABI_NAMESPACE}' is reserved for use by libc++.")
+  endif()
+  config_define(${LIBCXX_ABI_NAMESPACE} _LIBCPP_ABI_NAMESPACE)
+endif()
+config_define_if(LIBCXX_ABI_UNSTABLE _LIBCPP_ABI_UNSTABLE)
 config_define_if(LIBCXX_ABI_FORCE_ITANIUM _LIBCPP_ABI_FORCE_ITANIUM)
 config_define_if(LIBCXX_ABI_FORCE_MICROSOFT _LIBCPP_ABI_FORCE_MICROSOFT)
+config_define_if(LIBCXX_HIDE_FROM_ABI_PER_TU_BY_DEFAULT _LIBCPP_HIDE_FROM_ABI_PER_TU_BY_DEFAULT)
+config_define_if_not(LIBCXX_ENABLE_GLOBAL_FILESYSTEM_NAMESPACE _LIBCPP_HAS_NO_GLOBAL_FILESYSTEM_NAMESPACE)
+config_define_if_not(LIBCXX_ENABLE_STDIN _LIBCPP_HAS_NO_STDIN)
+config_define_if_not(LIBCXX_ENABLE_STDOUT _LIBCPP_HAS_NO_STDOUT)
 config_define_if_not(LIBCXX_ENABLE_THREADS _LIBCPP_HAS_NO_THREADS)
 config_define_if_not(LIBCXX_ENABLE_MONOTONIC_CLOCK _LIBCPP_HAS_NO_MONOTONIC_CLOCK)
-if (NOT LIBCXX_TYPEINFO_COMPARISON_IMPLEMENTATION STREQUAL "default")
-  config_define("${LIBCXX_TYPEINFO_COMPARISON_IMPLEMENTATION}" _LIBCPP_TYPEINFO_COMPARISON_IMPLEMENTATION)
-endif()
+config_define_if_not(LIBCXX_ENABLE_THREAD_UNSAFE_C_FUNCTIONS _LIBCPP_HAS_NO_THREAD_UNSAFE_C_FUNCTIONS)
+if (NOT LIBCXX_HAS_MERGED_TYPEINFO_NAMES_DEFAULT STREQUAL "")
+  config_define("${LIBCXX_HAS_MERGED_TYPEINFO_NAMES_DEFAULT}" _LIBCPP_HAS_MERGED_TYPEINFO_NAMES_DEFAULT)
+endif()
+
 config_define_if(LIBCXX_HAS_PTHREAD_API _LIBCPP_HAS_THREAD_API_PTHREAD)
 config_define_if(LIBCXX_HAS_EXTERNAL_THREAD_API _LIBCPP_HAS_THREAD_API_EXTERNAL)
 config_define_if(LIBCXX_HAS_WIN32_THREAD_API _LIBCPP_HAS_THREAD_API_WIN32)
+config_define_if(LIBCXX_BUILD_EXTERNAL_THREAD_LIBRARY _LIBCPP_HAS_THREAD_LIBRARY_EXTERNAL)
 config_define_if(LIBCXX_HAS_MUSL_LIBC _LIBCPP_HAS_MUSL_LIBC)
 config_define_if(LIBCXX_NO_VCRUNTIME _LIBCPP_NO_VCRUNTIME)
-config_define_if_not(LIBCXX_ENABLE_FILESYSTEM _LIBCPP_HAS_NO_FILESYSTEM)
-config_define_if_not(LIBCXX_ENABLE_RANDOM_DEVICE _LIBCPP_HAS_NO_RANDOM_DEVICE)
-config_define_if_not(LIBCXX_ENABLE_LOCALIZATION _LIBCPP_HAS_NO_LOCALIZATION)
-config_define_if_not(LIBCXX_ENABLE_UNICODE _LIBCPP_HAS_NO_UNICODE)
-config_define_if_not(LIBCXX_ENABLE_WIDE_CHARACTERS _LIBCPP_HAS_NO_WIDE_CHARACTERS)
-config_define_if_not(LIBCXX_ENABLE_VENDOR_AVAILABILITY_ANNOTATIONS _LIBCPP_HAS_NO_VENDOR_AVAILABILITY_ANNOTATIONS)
-if (LIBCXX_ENABLE_ASSERTIONS)
-  config_define(1 _LIBCPP_ENABLE_ASSERTIONS_DEFAULT)
-else()
-  config_define(0 _LIBCPP_ENABLE_ASSERTIONS_DEFAULT)
-endif()
-if (LIBCXX_HARDENING_MODE STREQUAL "hardened")
-  config_define(1 _LIBCPP_ENABLE_HARDENED_MODE_DEFAULT)
-  config_define(0 _LIBCPP_ENABLE_DEBUG_MODE_DEFAULT)
-elseif (LIBCXX_HARDENING_MODE STREQUAL "debug")
-  config_define(0 _LIBCPP_ENABLE_HARDENED_MODE_DEFAULT)
-  config_define(1 _LIBCPP_ENABLE_DEBUG_MODE_DEFAULT)
-elseif (LIBCXX_HARDENING_MODE STREQUAL "unchecked")
-  config_define(0 _LIBCPP_ENABLE_HARDENED_MODE_DEFAULT)
-  config_define(0 _LIBCPP_ENABLE_DEBUG_MODE_DEFAULT)
-endif()
-
-if (LIBCXX_PSTL_CPU_BACKEND STREQUAL "serial")
-  config_define(1 _LIBCPP_PSTL_CPU_BACKEND_SERIAL)
-elseif(LIBCXX_PSTL_CPU_BACKEND STREQUAL "std_thread")
-  config_define(1 _LIBCPP_PSTL_CPU_BACKEND_THREAD)
-elseif(LIBCXX_PSTL_CPU_BACKEND STREQUAL "libdispatch")
-  config_define(1 _LIBCPP_PSTL_CPU_BACKEND_LIBDISPATCH)
-else()
-  message(FATAL_ERROR "LIBCXX_PSTL_CPU_BACKEND is set to ${LIBCXX_PSTL_CPU_BACKEND}, which is not a valid backend.
-                       Valid backends are: serial, std_thread and libdispatch")
-endif()
 
 if (LIBCXX_ABI_DEFINES)
   set(abi_defines)
@@ -801,17 +758,6 @@
   config_define(${abi_defines} _LIBCPP_ABI_DEFINES)
 endif()
 
-if (LIBCXX_EXTRA_SITE_DEFINES)
-  set(extra_site_defines)
-  foreach (extra_site_define ${LIBCXX_EXTRA_SITE_DEFINES})
-    # Allow defines such as DEFINE=VAL, transformed into "#define DEFINE VAL".
-    string(REPLACE "=" " " extra_site_define "${extra_site_define}")
-    list(APPEND extra_site_defines "#define ${extra_site_define}")
-  endforeach()
-  string(REPLACE ";" "\n" extra_site_defines "${extra_site_defines}")
-  config_define(${extra_site_defines} _LIBCPP_EXTRA_SITE_DEFINES)
-endif()
-
 # By default libc++ on Windows expects to use a shared library, which requires
 # the headers to use DLL import/export semantics. However when building a
 # static library only we modify the headers to disable DLL import/export.
@@ -820,50 +766,69 @@
   config_define(ON _LIBCPP_DISABLE_VISIBILITY_ANNOTATIONS)
 endif()
 
-if (WIN32 AND LIBCXX_ENABLE_STATIC_ABI_LIBRARY)
-  # If linking libcxxabi statically into libcxx, skip the dllimport attributes
-  # on symbols we refer to from libcxxabi.
-  add_definitions(-D_LIBCXXABI_DISABLE_VISIBILITY_ANNOTATIONS)
-endif()
-
-# Setup all common build flags =================================================
-function(cxx_add_common_build_flags target)
-  cxx_add_basic_build_flags(${target})
-  cxx_add_warning_flags(${target} ${LIBCXX_ENABLE_WERROR} ${LIBCXX_ENABLE_PEDANTIC})
-  cxx_add_windows_flags(${target})
-  cxx_add_exception_flags(${target})
-  cxx_add_rtti_flags(${target})
-  cxx_add_module_flags(${target})
-  cxx_link_system_libraries(${target})
-endfunction()
+set(site_config_path "${LIBCXX_BINARY_DIR}/__config_site")
+if (LIBCXX_NEEDS_SITE_CONFIG)
+  configure_file("include/__config_site.in"
+                 "${site_config_path}"
+                 @ONLY)
+
+  # Provide the config definitions by included the generated __config_site
+  # file at compile time.
+  if("${CMAKE_CXX_COMPILER_ID}" STREQUAL "MSVC" OR "${CMAKE_CXX_SIMULATE_ID}" STREQUAL "MSVC")
+    add_compile_flags("/FI\"${LIBCXX_BINARY_DIR}/__config_site\"")
+  else()
+    add_compile_flags("-include ${LIBCXX_BINARY_DIR}/__config_site")
+  endif()
+else()
+  if (EXISTS "${site_config_path}")
+    message(STATUS "Removing stale site configuration ${site_config_path}")
+    file(REMOVE "${site_config_path}")
+  endif()
+endif()
 
 #===============================================================================
 # Setup Source Code And Tests
 #===============================================================================
+include_directories(include)
 add_subdirectory(include)
 add_subdirectory(src)
-add_subdirectory(utils)
-if (LIBCXX_ENABLE_STD_MODULES)
-  add_subdirectory(modules)
-endif()
-
-set(LIBCXX_TEST_DEPS "cxx_experimental")
-
-if (LIBCXX_ENABLE_CLANG_TIDY)
-  list(APPEND LIBCXX_TEST_DEPS cxx-tidy)
-endif()
-
-if (LIBCXX_ENABLE_STD_MODULES)
-  list(APPEND LIBCXX_TEST_DEPS generate-cxx-modules generate-test-module-std)
+
+set(LIBCXX_TEST_DEPS "")
+
+if (LIBCXX_ENABLE_EXPERIMENTAL_LIBRARY)
+  list(APPEND LIBCXX_TEST_DEPS cxx_experimental)
+endif()
+
+if (LIBCXX_BUILD_EXTERNAL_THREAD_LIBRARY)
+  list(APPEND LIBCXX_TEST_DEPS cxx_external_threads)
 endif()
 
 if (LIBCXX_INCLUDE_BENCHMARKS)
   add_subdirectory(benchmarks)
 endif()
 
+# Create the lit.site.cfg file even when LIBCXX_INCLUDE_TESTS is OFF or
+# LLVM_FOUND is OFF. This allows users to run the tests manually using
+# LIT without requiring a full LLVM checkout.
+#
+# However, since some submission systems strip test/ subdirectories, check for
+# it before adding it.
+
+if(IS_DIRECTORY "${CMAKE_CURRENT_SOURCE_DIR}/test")
+  add_subdirectory(test)
+endif()
 if (LIBCXX_INCLUDE_TESTS)
-  add_subdirectory(test)
   add_subdirectory(lib/abi)
+endif()
+
+if (LIBCXX_STANDALONE_BUILD AND EXISTS "${LLVM_MAIN_SRC_DIR}/utils/llvm-lit")
+  include(AddLLVM) # for get_llvm_lit_path
+  # Make sure the llvm-lit script is generated into the bin directory, and do
+  # it after adding all tests, since the generated script will only work
+  # correctly discovered tests against test locations from the source tree that
+  # have already been discovered.
+  add_subdirectory(${LLVM_MAIN_SRC_DIR}/utils/llvm-lit
+                   ${CMAKE_CURRENT_BINARY_DIR}/llvm-lit)
 endif()
 
 if (LIBCXX_INCLUDE_DOCS)
