// -*- C++ -*-
//===----------------------------------------------------------------------===//
//
// Part of the LLVM Project, under the Apache License v2.0 with LLVM Exceptions.
// See https://llvm.org/LICENSE.txt for license information.
// SPDX-License-Identifier: Apache-2.0 WITH LLVM-exception
//
//===----------------------------------------------------------------------===//

#ifndef _LIBCPP___THREADING_SUPPORT
#define _LIBCPP___THREADING_SUPPORT

#include <__availability>
#include <__chrono/convert_to_timespec.h>
#include <__chrono/duration.h>
#include <__config>
<<<<<<< HEAD
#include <__thread/poll_with_backoff.h>
=======
#include <chrono>
#include <iosfwd>
>>>>>>> cb02aa7e
#include <errno.h>

#ifdef __MVS__
# include <__support/ibm/nanosleep.h>
#endif

#ifndef _LIBCPP_HAS_NO_PRAGMA_SYSTEM_HEADER
#  pragma GCC system_header
#endif

#if defined(_LIBCPP_HAS_THREAD_API_EXTERNAL)
# include <__external_threading>
#elif !defined(_LIBCPP_HAS_NO_THREADS)

#if defined(_LIBCPP_HAS_THREAD_API_PTHREAD)
// Some platforms require <bits/atomic_wide_counter.h> in order for
// PTHREAD_COND_INITIALIZER to be expanded. Normally that would come
// in via <pthread.h>, but it's a non-modular header on those platforms,
// so libc++'s <math.h> usually absorbs atomic_wide_counter.h into the
// module with <math.h> and makes atomic_wide_counter.h invisible.
// Include <math.h> here to work around that.
# include <math.h>

# include <pthread.h>
# include <sched.h>
#elif defined(_LIBCPP_HAS_THREAD_API_C11)
# include <threads.h>
#endif

<<<<<<< HEAD
#if defined(_LIBCPP_HAS_THREAD_API_WIN32)
#define _LIBCPP_THREAD_ABI_VISIBILITY _LIBCPP_EXPORTED_FROM_ABI
=======
#if defined(_LIBCPP_HAS_THREAD_LIBRARY_EXTERNAL) || \
    defined(_LIBCPP_BUILDING_THREAD_LIBRARY_EXTERNAL) || \
    defined(_LIBCPP_HAS_THREAD_API_WIN32)
#define _LIBCPP_THREAD_ABI_VISIBILITY _LIBCPP_FUNC_VIS
>>>>>>> cb02aa7e
#else
#define _LIBCPP_THREAD_ABI_VISIBILITY inline _LIBCPP_INLINE_VISIBILITY
#endif

typedef ::timespec __libcpp_timespec_t;
#endif // !defined(_LIBCPP_HAS_NO_THREADS)

typedef ::timespec __libcpp_timespec_t;
#endif // !defined(_LIBCPP_HAS_NO_THREADS)

_LIBCPP_PUSH_MACROS
#include <__undef_macros>

_LIBCPP_BEGIN_NAMESPACE_STD

#if !defined(_LIBCPP_HAS_NO_THREADS)

#if defined(_LIBCPP_HAS_THREAD_API_PTHREAD)
// Mutex
typedef pthread_mutex_t __libcpp_mutex_t;
#define _LIBCPP_MUTEX_INITIALIZER PTHREAD_MUTEX_INITIALIZER

typedef pthread_mutex_t __libcpp_recursive_mutex_t;

// Condition Variable
typedef pthread_cond_t __libcpp_condvar_t;
#define _LIBCPP_CONDVAR_INITIALIZER PTHREAD_COND_INITIALIZER

// Execute once
typedef pthread_once_t __libcpp_exec_once_flag;
#define _LIBCPP_EXEC_ONCE_INITIALIZER PTHREAD_ONCE_INIT

// Thread id
#if defined(__MVS__)
  typedef unsigned long long __libcpp_thread_id;
#else
  typedef pthread_t __libcpp_thread_id;
#endif

// Thread
#define _LIBCPP_NULL_THREAD ((__libcpp_thread_t()))
typedef pthread_t __libcpp_thread_t;

// Thread Local Storage
typedef pthread_key_t __libcpp_tls_key;

#define _LIBCPP_TLS_DESTRUCTOR_CC
<<<<<<< HEAD
#elif defined(_LIBCPP_HAS_THREAD_API_C11)
// Mutex
typedef mtx_t __libcpp_mutex_t;
// mtx_t is a struct so using {} for initialization is valid.
#define _LIBCPP_MUTEX_INITIALIZER {}

typedef mtx_t __libcpp_recursive_mutex_t;

// Condition Variable
typedef cnd_t __libcpp_condvar_t;
// cnd_t is a struct so using {} for initialization is valid.
#define _LIBCPP_CONDVAR_INITIALIZER {}

// Execute once
typedef once_flag __libcpp_exec_once_flag;
#define _LIBCPP_EXEC_ONCE_INITIALIZER ONCE_FLAG_INIT

// Thread id
typedef thrd_t __libcpp_thread_id;

// Thread
#define _LIBCPP_NULL_THREAD 0U

typedef thrd_t __libcpp_thread_t;

// Thread Local Storage
typedef tss_t __libcpp_tls_key;

#define _LIBCPP_TLS_DESTRUCTOR_CC
=======
>>>>>>> cb02aa7e
#elif !defined(_LIBCPP_HAS_THREAD_API_EXTERNAL)
// Mutex
typedef void* __libcpp_mutex_t;
#define _LIBCPP_MUTEX_INITIALIZER 0

#if defined(_M_IX86) || defined(__i386__) || defined(_M_ARM) || defined(__arm__)
typedef void* __libcpp_recursive_mutex_t[6];
#elif defined(_M_AMD64) || defined(__x86_64__) || defined(_M_ARM64) || defined(__aarch64__)
typedef void* __libcpp_recursive_mutex_t[5];
#else
# error Unsupported architecture
#endif

// Condition Variable
typedef void* __libcpp_condvar_t;
#define _LIBCPP_CONDVAR_INITIALIZER 0

// Execute Once
typedef void* __libcpp_exec_once_flag;
#define _LIBCPP_EXEC_ONCE_INITIALIZER 0

// Thread ID
typedef long __libcpp_thread_id;

// Thread
#define _LIBCPP_NULL_THREAD 0U

typedef void* __libcpp_thread_t;

// Thread Local Storage
typedef long __libcpp_tls_key;

#define _LIBCPP_TLS_DESTRUCTOR_CC __stdcall
#endif // !defined(_LIBCPP_HAS_THREAD_API_PTHREAD) && !defined(_LIBCPP_HAS_THREAD_API_EXTERNAL)

#if !defined(_LIBCPP_HAS_THREAD_API_EXTERNAL)
// Mutex
_LIBCPP_THREAD_ABI_VISIBILITY
int __libcpp_recursive_mutex_init(__libcpp_recursive_mutex_t *__m);

_LIBCPP_THREAD_ABI_VISIBILITY _LIBCPP_NO_THREAD_SAFETY_ANALYSIS
int __libcpp_recursive_mutex_lock(__libcpp_recursive_mutex_t *__m);

_LIBCPP_THREAD_ABI_VISIBILITY _LIBCPP_NO_THREAD_SAFETY_ANALYSIS
bool __libcpp_recursive_mutex_trylock(__libcpp_recursive_mutex_t *__m);

_LIBCPP_THREAD_ABI_VISIBILITY _LIBCPP_NO_THREAD_SAFETY_ANALYSIS
int __libcpp_recursive_mutex_unlock(__libcpp_recursive_mutex_t *__m);

_LIBCPP_THREAD_ABI_VISIBILITY
int __libcpp_recursive_mutex_destroy(__libcpp_recursive_mutex_t *__m);

_LIBCPP_THREAD_ABI_VISIBILITY _LIBCPP_NO_THREAD_SAFETY_ANALYSIS
int __libcpp_mutex_lock(__libcpp_mutex_t *__m);

_LIBCPP_THREAD_ABI_VISIBILITY _LIBCPP_NO_THREAD_SAFETY_ANALYSIS
bool __libcpp_mutex_trylock(__libcpp_mutex_t *__m);

_LIBCPP_THREAD_ABI_VISIBILITY _LIBCPP_NO_THREAD_SAFETY_ANALYSIS
int __libcpp_mutex_unlock(__libcpp_mutex_t *__m);

_LIBCPP_THREAD_ABI_VISIBILITY
int __libcpp_mutex_destroy(__libcpp_mutex_t *__m);

// Condition variable
_LIBCPP_THREAD_ABI_VISIBILITY
int __libcpp_condvar_signal(__libcpp_condvar_t* __cv);

_LIBCPP_THREAD_ABI_VISIBILITY
int __libcpp_condvar_broadcast(__libcpp_condvar_t* __cv);

_LIBCPP_THREAD_ABI_VISIBILITY _LIBCPP_NO_THREAD_SAFETY_ANALYSIS
int __libcpp_condvar_wait(__libcpp_condvar_t* __cv, __libcpp_mutex_t* __m);

_LIBCPP_THREAD_ABI_VISIBILITY _LIBCPP_NO_THREAD_SAFETY_ANALYSIS
int __libcpp_condvar_timedwait(__libcpp_condvar_t *__cv, __libcpp_mutex_t *__m,
                               __libcpp_timespec_t *__ts);

_LIBCPP_THREAD_ABI_VISIBILITY
int __libcpp_condvar_destroy(__libcpp_condvar_t* __cv);

// Execute once
_LIBCPP_THREAD_ABI_VISIBILITY
int __libcpp_execute_once(__libcpp_exec_once_flag *__flag,
                          void (*__init_routine)());

// Thread id
_LIBCPP_THREAD_ABI_VISIBILITY
bool __libcpp_thread_id_equal(__libcpp_thread_id __t1, __libcpp_thread_id __t2);

_LIBCPP_THREAD_ABI_VISIBILITY
bool __libcpp_thread_id_less(__libcpp_thread_id __t1, __libcpp_thread_id __t2);

// Thread
_LIBCPP_THREAD_ABI_VISIBILITY
bool __libcpp_thread_isnull(const __libcpp_thread_t *__t);

_LIBCPP_THREAD_ABI_VISIBILITY
int __libcpp_thread_create(__libcpp_thread_t *__t, void *(*__func)(void *),
                           void *__arg);

_LIBCPP_THREAD_ABI_VISIBILITY
__libcpp_thread_id __libcpp_thread_get_current_id();

_LIBCPP_THREAD_ABI_VISIBILITY
__libcpp_thread_id __libcpp_thread_get_id(const __libcpp_thread_t *__t);

_LIBCPP_THREAD_ABI_VISIBILITY
int __libcpp_thread_join(__libcpp_thread_t *__t);

_LIBCPP_THREAD_ABI_VISIBILITY
int __libcpp_thread_detach(__libcpp_thread_t *__t);

_LIBCPP_THREAD_ABI_VISIBILITY
void __libcpp_thread_yield();

_LIBCPP_THREAD_ABI_VISIBILITY
void __libcpp_thread_sleep_for(const chrono::nanoseconds& __ns);

// Thread local storage
_LIBCPP_THREAD_ABI_VISIBILITY
int __libcpp_tls_create(__libcpp_tls_key* __key,
                        void(_LIBCPP_TLS_DESTRUCTOR_CC* __at_exit)(void*));

_LIBCPP_THREAD_ABI_VISIBILITY
void *__libcpp_tls_get(__libcpp_tls_key __key);

_LIBCPP_THREAD_ABI_VISIBILITY
int __libcpp_tls_set(__libcpp_tls_key __key, void *__p);

#endif // !defined(_LIBCPP_HAS_THREAD_API_EXTERNAL)

<<<<<<< HEAD
#if defined(_LIBCPP_HAS_THREAD_API_PTHREAD)
=======
#if (!defined(_LIBCPP_HAS_THREAD_LIBRARY_EXTERNAL) || \
     defined(_LIBCPP_BUILDING_THREAD_LIBRARY_EXTERNAL)) && \
    defined(_LIBCPP_HAS_THREAD_API_PTHREAD)
>>>>>>> cb02aa7e

int __libcpp_recursive_mutex_init(__libcpp_recursive_mutex_t *__m)
{
  pthread_mutexattr_t __attr;
  int __ec = pthread_mutexattr_init(&__attr);
  if (__ec)
    return __ec;
  __ec = pthread_mutexattr_settype(&__attr, PTHREAD_MUTEX_RECURSIVE);
  if (__ec) {
    pthread_mutexattr_destroy(&__attr);
    return __ec;
  }
  __ec = pthread_mutex_init(__m, &__attr);
  if (__ec) {
    pthread_mutexattr_destroy(&__attr);
    return __ec;
  }
  __ec = pthread_mutexattr_destroy(&__attr);
  if (__ec) {
    pthread_mutex_destroy(__m);
    return __ec;
  }
  return 0;
}

int __libcpp_recursive_mutex_lock(__libcpp_recursive_mutex_t *__m)
{
  return pthread_mutex_lock(__m);
}

bool __libcpp_recursive_mutex_trylock(__libcpp_recursive_mutex_t *__m)
{
  return pthread_mutex_trylock(__m) == 0;
}

int __libcpp_recursive_mutex_unlock(__libcpp_recursive_mutex_t *__m)
{
  return pthread_mutex_unlock(__m);
}

int __libcpp_recursive_mutex_destroy(__libcpp_recursive_mutex_t *__m)
{
  return pthread_mutex_destroy(__m);
}

int __libcpp_mutex_lock(__libcpp_mutex_t *__m)
{
  return pthread_mutex_lock(__m);
}

bool __libcpp_mutex_trylock(__libcpp_mutex_t *__m)
{
  return pthread_mutex_trylock(__m) == 0;
}

int __libcpp_mutex_unlock(__libcpp_mutex_t *__m)
{
  return pthread_mutex_unlock(__m);
}

int __libcpp_mutex_destroy(__libcpp_mutex_t *__m)
{
  return pthread_mutex_destroy(__m);
}

// Condition Variable
int __libcpp_condvar_signal(__libcpp_condvar_t *__cv)
{
  return pthread_cond_signal(__cv);
}

int __libcpp_condvar_broadcast(__libcpp_condvar_t *__cv)
{
  return pthread_cond_broadcast(__cv);
}

int __libcpp_condvar_wait(__libcpp_condvar_t *__cv, __libcpp_mutex_t *__m)
{
  return pthread_cond_wait(__cv, __m);
}

int __libcpp_condvar_timedwait(__libcpp_condvar_t *__cv, __libcpp_mutex_t *__m,
                               __libcpp_timespec_t *__ts)
{
  return pthread_cond_timedwait(__cv, __m, __ts);
}

int __libcpp_condvar_destroy(__libcpp_condvar_t *__cv)
{
  return pthread_cond_destroy(__cv);
}

// Execute once
int __libcpp_execute_once(__libcpp_exec_once_flag *__flag,
                          void (*__init_routine)()) {
  return pthread_once(__flag, __init_routine);
}

// Thread id
// Returns non-zero if the thread ids are equal, otherwise 0
bool __libcpp_thread_id_equal(__libcpp_thread_id __t1, __libcpp_thread_id __t2)
{
  return __t1 == __t2;
}

// Returns non-zero if t1 < t2, otherwise 0
bool __libcpp_thread_id_less(__libcpp_thread_id __t1, __libcpp_thread_id __t2)
{
  return __t1 < __t2;
}

// Thread
bool __libcpp_thread_isnull(const __libcpp_thread_t *__t) {
  return __libcpp_thread_get_id(__t) == 0;
}

int __libcpp_thread_create(__libcpp_thread_t *__t, void *(*__func)(void *),
                           void *__arg)
{
  return pthread_create(__t, nullptr, __func, __arg);
}

__libcpp_thread_id __libcpp_thread_get_current_id()
{
  const __libcpp_thread_t __current_thread = pthread_self();
  return __libcpp_thread_get_id(&__current_thread);
}

__libcpp_thread_id __libcpp_thread_get_id(const __libcpp_thread_t *__t)
{
#if defined(__MVS__)
  return __t->__;
#else
  return *__t;
#endif
}

int __libcpp_thread_join(__libcpp_thread_t *__t)
{
  return pthread_join(*__t, nullptr);
}

int __libcpp_thread_detach(__libcpp_thread_t *__t)
{
  return pthread_detach(*__t);
}

void __libcpp_thread_yield()
{
  sched_yield();
}

void __libcpp_thread_sleep_for(const chrono::nanoseconds& __ns)
{
   __libcpp_timespec_t __ts = _VSTD::__convert_to_timespec<__libcpp_timespec_t>(__ns);
   while (nanosleep(&__ts, &__ts) == -1 && errno == EINTR);
}

// Thread local storage
int __libcpp_tls_create(__libcpp_tls_key *__key, void (*__at_exit)(void *))
{
  return pthread_key_create(__key, __at_exit);
}

void *__libcpp_tls_get(__libcpp_tls_key __key)
{
  return pthread_getspecific(__key);
}

int __libcpp_tls_set(__libcpp_tls_key __key, void *__p)
{
    return pthread_setspecific(__key, __p);
}

#elif defined(_LIBCPP_HAS_THREAD_API_C11)

<<<<<<< HEAD
int __libcpp_recursive_mutex_init(__libcpp_recursive_mutex_t *__m)
{
  return mtx_init(__m, mtx_plain | mtx_recursive) == thrd_success ? 0 : EINVAL;
}

int __libcpp_recursive_mutex_lock(__libcpp_recursive_mutex_t *__m)
{
  return mtx_lock(__m) == thrd_success ? 0 : EINVAL;
}

bool __libcpp_recursive_mutex_trylock(__libcpp_recursive_mutex_t *__m)
{
  return mtx_trylock(__m) == thrd_success;
}

int __libcpp_recursive_mutex_unlock(__libcpp_recursive_mutex_t *__m)
{
  return mtx_unlock(__m) == thrd_success ? 0 : EINVAL;
}

int __libcpp_recursive_mutex_destroy(__libcpp_recursive_mutex_t *__m)
{
  mtx_destroy(__m);
  return 0;
}

int __libcpp_mutex_lock(__libcpp_mutex_t *__m)
{
  return mtx_lock(__m) == thrd_success ? 0 : EINVAL;
}

bool __libcpp_mutex_trylock(__libcpp_mutex_t *__m)
{
  return mtx_trylock(__m) == thrd_success;
}

int __libcpp_mutex_unlock(__libcpp_mutex_t *__m)
{
  return mtx_unlock(__m) == thrd_success ? 0 : EINVAL;
}

int __libcpp_mutex_destroy(__libcpp_mutex_t *__m)
{
  mtx_destroy(__m);
  return 0;
}

// Condition Variable
int __libcpp_condvar_signal(__libcpp_condvar_t *__cv)
{
  return cnd_signal(__cv) == thrd_success ? 0 : EINVAL;
}

int __libcpp_condvar_broadcast(__libcpp_condvar_t *__cv)
{
  return cnd_broadcast(__cv) == thrd_success ? 0 : EINVAL;
}

int __libcpp_condvar_wait(__libcpp_condvar_t *__cv, __libcpp_mutex_t *__m)
{
  return cnd_wait(__cv, __m) == thrd_success ? 0 : EINVAL;
}

int __libcpp_condvar_timedwait(__libcpp_condvar_t *__cv, __libcpp_mutex_t *__m,
                               timespec *__ts)
{
  int __ec = cnd_timedwait(__cv, __m, __ts);
  return __ec == thrd_timedout ? ETIMEDOUT : __ec;
}

int __libcpp_condvar_destroy(__libcpp_condvar_t *__cv)
{
  cnd_destroy(__cv);
  return 0;
}

// Execute once
int __libcpp_execute_once(__libcpp_exec_once_flag *flag,
                          void (*init_routine)(void)) {
  ::call_once(flag, init_routine);
  return 0;
}

// Thread id
// Returns non-zero if the thread ids are equal, otherwise 0
bool __libcpp_thread_id_equal(__libcpp_thread_id t1, __libcpp_thread_id t2)
{
  return thrd_equal(t1, t2) != 0;
}

// Returns non-zero if t1 < t2, otherwise 0
bool __libcpp_thread_id_less(__libcpp_thread_id t1, __libcpp_thread_id t2)
{
  return t1 < t2;
}

// Thread
bool __libcpp_thread_isnull(const __libcpp_thread_t *__t) {
  return __libcpp_thread_get_id(__t) == 0;
}

int __libcpp_thread_create(__libcpp_thread_t *__t, void *(*__func)(void *),
                           void *__arg)
{
  int __ec = thrd_create(__t, reinterpret_cast<thrd_start_t>(__func), __arg);
  return __ec == thrd_nomem ? ENOMEM : __ec;
}

__libcpp_thread_id __libcpp_thread_get_current_id()
{
  return thrd_current();
}

__libcpp_thread_id __libcpp_thread_get_id(const __libcpp_thread_t *__t)
{
  return *__t;
}

int __libcpp_thread_join(__libcpp_thread_t *__t)
{
  return thrd_join(*__t, nullptr) == thrd_success ? 0 : EINVAL;
}

int __libcpp_thread_detach(__libcpp_thread_t *__t)
{
  return thrd_detach(*__t) == thrd_success ? 0 : EINVAL;
}

void __libcpp_thread_yield()
{
  thrd_yield();
}

void __libcpp_thread_sleep_for(const chrono::nanoseconds& __ns)
{
   __libcpp_timespec_t __ts = _VSTD::__convert_to_timespec<__libcpp_timespec_t>(__ns);
  thrd_sleep(&__ts, nullptr);
}

// Thread local storage
int __libcpp_tls_create(__libcpp_tls_key *__key, void (*__at_exit)(void *))
{
  return tss_create(__key, __at_exit) == thrd_success ? 0 : EINVAL;
}

void *__libcpp_tls_get(__libcpp_tls_key __key)
{
  return tss_get(__key);
}

int __libcpp_tls_set(__libcpp_tls_key __key, void *__p)
{
  return tss_set(__key, __p) == thrd_success ? 0 : EINVAL;
}

#endif
=======
class _LIBCPP_TYPE_VIS thread;
class _LIBCPP_TYPE_VIS __thread_id;

namespace this_thread
{

_LIBCPP_INLINE_VISIBILITY __thread_id get_id() _NOEXCEPT;

}  // this_thread

template<> struct hash<__thread_id>;

class _LIBCPP_TEMPLATE_VIS __thread_id
{
    // FIXME: pthread_t is a pointer on Darwin but a long on Linux.
    // NULL is the no-thread value on Darwin.  Someone needs to check
    // on other platforms.  We assume 0 works everywhere for now.
    __libcpp_thread_id __id_;

public:
    _LIBCPP_INLINE_VISIBILITY
    __thread_id() _NOEXCEPT : __id_(0) {}

    friend _LIBCPP_INLINE_VISIBILITY
        bool operator==(__thread_id __x, __thread_id __y) _NOEXCEPT
        { // don't pass id==0 to underlying routines
        if (__x.__id_ == 0) return __y.__id_ == 0;
        if (__y.__id_ == 0) return false;
        return __libcpp_thread_id_equal(__x.__id_, __y.__id_);
        }
    friend _LIBCPP_INLINE_VISIBILITY
        bool operator!=(__thread_id __x, __thread_id __y) _NOEXCEPT
        {return !(__x == __y);}
    friend _LIBCPP_INLINE_VISIBILITY
        bool operator< (__thread_id __x, __thread_id __y) _NOEXCEPT
        { // id==0 is always less than any other thread_id
        if (__x.__id_ == 0) return __y.__id_ != 0;
        if (__y.__id_ == 0) return false;
        return  __libcpp_thread_id_less(__x.__id_, __y.__id_);
        }
    friend _LIBCPP_INLINE_VISIBILITY
        bool operator<=(__thread_id __x, __thread_id __y) _NOEXCEPT
        {return !(__y < __x);}
    friend _LIBCPP_INLINE_VISIBILITY
        bool operator> (__thread_id __x, __thread_id __y) _NOEXCEPT
        {return   __y < __x ;}
    friend _LIBCPP_INLINE_VISIBILITY
        bool operator>=(__thread_id __x, __thread_id __y) _NOEXCEPT
        {return !(__x < __y);}

    _LIBCPP_INLINE_VISIBILITY
    void __reset() { __id_ = 0; }
    
    template<class _CharT, class _Traits>
    friend
    _LIBCPP_INLINE_VISIBILITY
    basic_ostream<_CharT, _Traits>&
    operator<<(basic_ostream<_CharT, _Traits>& __os, __thread_id __id);

private:
    _LIBCPP_INLINE_VISIBILITY
    __thread_id(__libcpp_thread_id __id) : __id_(__id) {}

    friend __thread_id this_thread::get_id() _NOEXCEPT;
    friend class _LIBCPP_TYPE_VIS thread;
    friend struct _LIBCPP_TEMPLATE_VIS hash<__thread_id>;
};

namespace this_thread
{

inline _LIBCPP_INLINE_VISIBILITY
__thread_id
get_id() _NOEXCEPT
{
    return __libcpp_thread_get_current_id();
}

}  // this_thread
>>>>>>> cb02aa7e

#endif // !_LIBCPP_HAS_NO_THREADS

_LIBCPP_END_NAMESPACE_STD

<<<<<<< HEAD
#endif // _LIBCPP___THREADING_SUPPORT
=======
_LIBCPP_POP_MACROS

#endif // _LIBCPP_THREADING_SUPPORT
>>>>>>> cb02aa7e
<|MERGE_RESOLUTION|>--- conflicted
+++ resolved
@@ -7,27 +7,16 @@
 //
 //===----------------------------------------------------------------------===//
 
-#ifndef _LIBCPP___THREADING_SUPPORT
-#define _LIBCPP___THREADING_SUPPORT
-
-#include <__availability>
-#include <__chrono/convert_to_timespec.h>
-#include <__chrono/duration.h>
+#ifndef _LIBCPP_THREADING_SUPPORT
+#define _LIBCPP_THREADING_SUPPORT
+
 #include <__config>
-<<<<<<< HEAD
-#include <__thread/poll_with_backoff.h>
-=======
 #include <chrono>
 #include <iosfwd>
->>>>>>> cb02aa7e
 #include <errno.h>
 
-#ifdef __MVS__
-# include <__support/ibm/nanosleep.h>
-#endif
-
 #ifndef _LIBCPP_HAS_NO_PRAGMA_SYSTEM_HEADER
-#  pragma GCC system_header
+#pragma GCC system_header
 #endif
 
 #if defined(_LIBCPP_HAS_THREAD_API_EXTERNAL)
@@ -35,35 +24,23 @@
 #elif !defined(_LIBCPP_HAS_NO_THREADS)
 
 #if defined(_LIBCPP_HAS_THREAD_API_PTHREAD)
-// Some platforms require <bits/atomic_wide_counter.h> in order for
-// PTHREAD_COND_INITIALIZER to be expanded. Normally that would come
-// in via <pthread.h>, but it's a non-modular header on those platforms,
-// so libc++'s <math.h> usually absorbs atomic_wide_counter.h into the
-// module with <math.h> and makes atomic_wide_counter.h invisible.
-// Include <math.h> here to work around that.
-# include <math.h>
-
 # include <pthread.h>
 # include <sched.h>
-#elif defined(_LIBCPP_HAS_THREAD_API_C11)
-# include <threads.h>
 #endif
 
-<<<<<<< HEAD
-#if defined(_LIBCPP_HAS_THREAD_API_WIN32)
-#define _LIBCPP_THREAD_ABI_VISIBILITY _LIBCPP_EXPORTED_FROM_ABI
-=======
 #if defined(_LIBCPP_HAS_THREAD_LIBRARY_EXTERNAL) || \
     defined(_LIBCPP_BUILDING_THREAD_LIBRARY_EXTERNAL) || \
     defined(_LIBCPP_HAS_THREAD_API_WIN32)
 #define _LIBCPP_THREAD_ABI_VISIBILITY _LIBCPP_FUNC_VIS
->>>>>>> cb02aa7e
 #else
 #define _LIBCPP_THREAD_ABI_VISIBILITY inline _LIBCPP_INLINE_VISIBILITY
 #endif
 
-typedef ::timespec __libcpp_timespec_t;
-#endif // !defined(_LIBCPP_HAS_NO_THREADS)
+#if defined(__FreeBSD__) && defined(__clang__) && __has_attribute(no_thread_safety_analysis)
+#define _LIBCPP_NO_THREAD_SAFETY_ANALYSIS __attribute__((no_thread_safety_analysis))
+#else
+#define _LIBCPP_NO_THREAD_SAFETY_ANALYSIS
+#endif
 
 typedef ::timespec __libcpp_timespec_t;
 #endif // !defined(_LIBCPP_HAS_NO_THREADS)
@@ -91,52 +68,17 @@
 #define _LIBCPP_EXEC_ONCE_INITIALIZER PTHREAD_ONCE_INIT
 
 // Thread id
-#if defined(__MVS__)
-  typedef unsigned long long __libcpp_thread_id;
-#else
-  typedef pthread_t __libcpp_thread_id;
-#endif
+typedef pthread_t __libcpp_thread_id;
 
 // Thread
-#define _LIBCPP_NULL_THREAD ((__libcpp_thread_t()))
+#define _LIBCPP_NULL_THREAD 0U
+
 typedef pthread_t __libcpp_thread_t;
 
 // Thread Local Storage
 typedef pthread_key_t __libcpp_tls_key;
 
 #define _LIBCPP_TLS_DESTRUCTOR_CC
-<<<<<<< HEAD
-#elif defined(_LIBCPP_HAS_THREAD_API_C11)
-// Mutex
-typedef mtx_t __libcpp_mutex_t;
-// mtx_t is a struct so using {} for initialization is valid.
-#define _LIBCPP_MUTEX_INITIALIZER {}
-
-typedef mtx_t __libcpp_recursive_mutex_t;
-
-// Condition Variable
-typedef cnd_t __libcpp_condvar_t;
-// cnd_t is a struct so using {} for initialization is valid.
-#define _LIBCPP_CONDVAR_INITIALIZER {}
-
-// Execute once
-typedef once_flag __libcpp_exec_once_flag;
-#define _LIBCPP_EXEC_ONCE_INITIALIZER ONCE_FLAG_INIT
-
-// Thread id
-typedef thrd_t __libcpp_thread_id;
-
-// Thread
-#define _LIBCPP_NULL_THREAD 0U
-
-typedef thrd_t __libcpp_thread_t;
-
-// Thread Local Storage
-typedef tss_t __libcpp_tls_key;
-
-#define _LIBCPP_TLS_DESTRUCTOR_CC
-=======
->>>>>>> cb02aa7e
 #elif !defined(_LIBCPP_HAS_THREAD_API_EXTERNAL)
 // Mutex
 typedef void* __libcpp_mutex_t;
@@ -220,15 +162,15 @@
 
 // Execute once
 _LIBCPP_THREAD_ABI_VISIBILITY
-int __libcpp_execute_once(__libcpp_exec_once_flag *__flag,
-                          void (*__init_routine)());
+int __libcpp_execute_once(__libcpp_exec_once_flag *flag,
+                          void (*init_routine)());
 
 // Thread id
 _LIBCPP_THREAD_ABI_VISIBILITY
-bool __libcpp_thread_id_equal(__libcpp_thread_id __t1, __libcpp_thread_id __t2);
-
-_LIBCPP_THREAD_ABI_VISIBILITY
-bool __libcpp_thread_id_less(__libcpp_thread_id __t1, __libcpp_thread_id __t2);
+bool __libcpp_thread_id_equal(__libcpp_thread_id t1, __libcpp_thread_id t2);
+
+_LIBCPP_THREAD_ABI_VISIBILITY
+bool __libcpp_thread_id_less(__libcpp_thread_id t1, __libcpp_thread_id t2);
 
 // Thread
 _LIBCPP_THREAD_ABI_VISIBILITY
@@ -269,31 +211,27 @@
 
 #endif // !defined(_LIBCPP_HAS_THREAD_API_EXTERNAL)
 
-<<<<<<< HEAD
-#if defined(_LIBCPP_HAS_THREAD_API_PTHREAD)
-=======
 #if (!defined(_LIBCPP_HAS_THREAD_LIBRARY_EXTERNAL) || \
      defined(_LIBCPP_BUILDING_THREAD_LIBRARY_EXTERNAL)) && \
     defined(_LIBCPP_HAS_THREAD_API_PTHREAD)
->>>>>>> cb02aa7e
 
 int __libcpp_recursive_mutex_init(__libcpp_recursive_mutex_t *__m)
 {
-  pthread_mutexattr_t __attr;
-  int __ec = pthread_mutexattr_init(&__attr);
+  pthread_mutexattr_t attr;
+  int __ec = pthread_mutexattr_init(&attr);
   if (__ec)
     return __ec;
-  __ec = pthread_mutexattr_settype(&__attr, PTHREAD_MUTEX_RECURSIVE);
+  __ec = pthread_mutexattr_settype(&attr, PTHREAD_MUTEX_RECURSIVE);
   if (__ec) {
-    pthread_mutexattr_destroy(&__attr);
+    pthread_mutexattr_destroy(&attr);
     return __ec;
   }
-  __ec = pthread_mutex_init(__m, &__attr);
+  __ec = pthread_mutex_init(__m, &attr);
   if (__ec) {
-    pthread_mutexattr_destroy(&__attr);
+    pthread_mutexattr_destroy(&attr);
     return __ec;
   }
-  __ec = pthread_mutexattr_destroy(&__attr);
+  __ec = pthread_mutexattr_destroy(&attr);
   if (__ec) {
     pthread_mutex_destroy(__m);
     return __ec;
@@ -311,7 +249,7 @@
   return pthread_mutex_trylock(__m) == 0;
 }
 
-int __libcpp_recursive_mutex_unlock(__libcpp_recursive_mutex_t *__m)
+int __libcpp_recursive_mutex_unlock(__libcpp_mutex_t *__m)
 {
   return pthread_mutex_unlock(__m);
 }
@@ -369,178 +307,16 @@
 }
 
 // Execute once
-int __libcpp_execute_once(__libcpp_exec_once_flag *__flag,
-                          void (*__init_routine)()) {
-  return pthread_once(__flag, __init_routine);
-}
-
-// Thread id
-// Returns non-zero if the thread ids are equal, otherwise 0
-bool __libcpp_thread_id_equal(__libcpp_thread_id __t1, __libcpp_thread_id __t2)
-{
-  return __t1 == __t2;
-}
-
-// Returns non-zero if t1 < t2, otherwise 0
-bool __libcpp_thread_id_less(__libcpp_thread_id __t1, __libcpp_thread_id __t2)
-{
-  return __t1 < __t2;
-}
-
-// Thread
-bool __libcpp_thread_isnull(const __libcpp_thread_t *__t) {
-  return __libcpp_thread_get_id(__t) == 0;
-}
-
-int __libcpp_thread_create(__libcpp_thread_t *__t, void *(*__func)(void *),
-                           void *__arg)
-{
-  return pthread_create(__t, nullptr, __func, __arg);
-}
-
-__libcpp_thread_id __libcpp_thread_get_current_id()
-{
-  const __libcpp_thread_t __current_thread = pthread_self();
-  return __libcpp_thread_get_id(&__current_thread);
-}
-
-__libcpp_thread_id __libcpp_thread_get_id(const __libcpp_thread_t *__t)
-{
-#if defined(__MVS__)
-  return __t->__;
-#else
-  return *__t;
-#endif
-}
-
-int __libcpp_thread_join(__libcpp_thread_t *__t)
-{
-  return pthread_join(*__t, nullptr);
-}
-
-int __libcpp_thread_detach(__libcpp_thread_t *__t)
-{
-  return pthread_detach(*__t);
-}
-
-void __libcpp_thread_yield()
-{
-  sched_yield();
-}
-
-void __libcpp_thread_sleep_for(const chrono::nanoseconds& __ns)
-{
-   __libcpp_timespec_t __ts = _VSTD::__convert_to_timespec<__libcpp_timespec_t>(__ns);
-   while (nanosleep(&__ts, &__ts) == -1 && errno == EINTR);
-}
-
-// Thread local storage
-int __libcpp_tls_create(__libcpp_tls_key *__key, void (*__at_exit)(void *))
-{
-  return pthread_key_create(__key, __at_exit);
-}
-
-void *__libcpp_tls_get(__libcpp_tls_key __key)
-{
-  return pthread_getspecific(__key);
-}
-
-int __libcpp_tls_set(__libcpp_tls_key __key, void *__p)
-{
-    return pthread_setspecific(__key, __p);
-}
-
-#elif defined(_LIBCPP_HAS_THREAD_API_C11)
-
-<<<<<<< HEAD
-int __libcpp_recursive_mutex_init(__libcpp_recursive_mutex_t *__m)
-{
-  return mtx_init(__m, mtx_plain | mtx_recursive) == thrd_success ? 0 : EINVAL;
-}
-
-int __libcpp_recursive_mutex_lock(__libcpp_recursive_mutex_t *__m)
-{
-  return mtx_lock(__m) == thrd_success ? 0 : EINVAL;
-}
-
-bool __libcpp_recursive_mutex_trylock(__libcpp_recursive_mutex_t *__m)
-{
-  return mtx_trylock(__m) == thrd_success;
-}
-
-int __libcpp_recursive_mutex_unlock(__libcpp_recursive_mutex_t *__m)
-{
-  return mtx_unlock(__m) == thrd_success ? 0 : EINVAL;
-}
-
-int __libcpp_recursive_mutex_destroy(__libcpp_recursive_mutex_t *__m)
-{
-  mtx_destroy(__m);
-  return 0;
-}
-
-int __libcpp_mutex_lock(__libcpp_mutex_t *__m)
-{
-  return mtx_lock(__m) == thrd_success ? 0 : EINVAL;
-}
-
-bool __libcpp_mutex_trylock(__libcpp_mutex_t *__m)
-{
-  return mtx_trylock(__m) == thrd_success;
-}
-
-int __libcpp_mutex_unlock(__libcpp_mutex_t *__m)
-{
-  return mtx_unlock(__m) == thrd_success ? 0 : EINVAL;
-}
-
-int __libcpp_mutex_destroy(__libcpp_mutex_t *__m)
-{
-  mtx_destroy(__m);
-  return 0;
-}
-
-// Condition Variable
-int __libcpp_condvar_signal(__libcpp_condvar_t *__cv)
-{
-  return cnd_signal(__cv) == thrd_success ? 0 : EINVAL;
-}
-
-int __libcpp_condvar_broadcast(__libcpp_condvar_t *__cv)
-{
-  return cnd_broadcast(__cv) == thrd_success ? 0 : EINVAL;
-}
-
-int __libcpp_condvar_wait(__libcpp_condvar_t *__cv, __libcpp_mutex_t *__m)
-{
-  return cnd_wait(__cv, __m) == thrd_success ? 0 : EINVAL;
-}
-
-int __libcpp_condvar_timedwait(__libcpp_condvar_t *__cv, __libcpp_mutex_t *__m,
-                               timespec *__ts)
-{
-  int __ec = cnd_timedwait(__cv, __m, __ts);
-  return __ec == thrd_timedout ? ETIMEDOUT : __ec;
-}
-
-int __libcpp_condvar_destroy(__libcpp_condvar_t *__cv)
-{
-  cnd_destroy(__cv);
-  return 0;
-}
-
-// Execute once
 int __libcpp_execute_once(__libcpp_exec_once_flag *flag,
-                          void (*init_routine)(void)) {
-  ::call_once(flag, init_routine);
-  return 0;
+                          void (*init_routine)()) {
+  return pthread_once(flag, init_routine);
 }
 
 // Thread id
 // Returns non-zero if the thread ids are equal, otherwise 0
 bool __libcpp_thread_id_equal(__libcpp_thread_id t1, __libcpp_thread_id t2)
 {
-  return thrd_equal(t1, t2) != 0;
+  return pthread_equal(t1, t2) != 0;
 }
 
 // Returns non-zero if t1 < t2, otherwise 0
@@ -551,19 +327,18 @@
 
 // Thread
 bool __libcpp_thread_isnull(const __libcpp_thread_t *__t) {
-  return __libcpp_thread_get_id(__t) == 0;
+  return *__t == 0;
 }
 
 int __libcpp_thread_create(__libcpp_thread_t *__t, void *(*__func)(void *),
                            void *__arg)
 {
-  int __ec = thrd_create(__t, reinterpret_cast<thrd_start_t>(__func), __arg);
-  return __ec == thrd_nomem ? ENOMEM : __ec;
+  return pthread_create(__t, 0, __func, __arg);
 }
 
 __libcpp_thread_id __libcpp_thread_get_current_id()
 {
-  return thrd_current();
+  return pthread_self();
 }
 
 __libcpp_thread_id __libcpp_thread_get_id(const __libcpp_thread_t *__t)
@@ -573,43 +348,59 @@
 
 int __libcpp_thread_join(__libcpp_thread_t *__t)
 {
-  return thrd_join(*__t, nullptr) == thrd_success ? 0 : EINVAL;
+  return pthread_join(*__t, 0);
 }
 
 int __libcpp_thread_detach(__libcpp_thread_t *__t)
 {
-  return thrd_detach(*__t) == thrd_success ? 0 : EINVAL;
+  return pthread_detach(*__t);
 }
 
 void __libcpp_thread_yield()
 {
-  thrd_yield();
+  sched_yield();
 }
 
 void __libcpp_thread_sleep_for(const chrono::nanoseconds& __ns)
 {
-   __libcpp_timespec_t __ts = _VSTD::__convert_to_timespec<__libcpp_timespec_t>(__ns);
-  thrd_sleep(&__ts, nullptr);
+   using namespace chrono;
+   seconds __s = duration_cast<seconds>(__ns);
+   __libcpp_timespec_t __ts;
+   typedef decltype(__ts.tv_sec) ts_sec;
+   _LIBCPP_CONSTEXPR ts_sec __ts_sec_max = numeric_limits<ts_sec>::max();
+
+   if (__s.count() < __ts_sec_max)
+   {
+     __ts.tv_sec = static_cast<ts_sec>(__s.count());
+     __ts.tv_nsec = static_cast<decltype(__ts.tv_nsec)>((__ns - __s).count());
+   }
+   else
+   {
+     __ts.tv_sec = __ts_sec_max;
+     __ts.tv_nsec = 999999999; // (10^9 - 1)
+   }
+
+   while (nanosleep(&__ts, &__ts) == -1 && errno == EINTR);
 }
 
 // Thread local storage
 int __libcpp_tls_create(__libcpp_tls_key *__key, void (*__at_exit)(void *))
 {
-  return tss_create(__key, __at_exit) == thrd_success ? 0 : EINVAL;
+  return pthread_key_create(__key, __at_exit);
 }
 
 void *__libcpp_tls_get(__libcpp_tls_key __key)
 {
-  return tss_get(__key);
+  return pthread_getspecific(__key);
 }
 
 int __libcpp_tls_set(__libcpp_tls_key __key, void *__p)
 {
-  return tss_set(__key, __p) == thrd_success ? 0 : EINVAL;
-}
-
-#endif
-=======
+    return pthread_setspecific(__key, __p);
+}
+
+#endif // !_LIBCPP_HAS_THREAD_LIBRARY_EXTERNAL || _LIBCPP_BUILDING_THREAD_LIBRARY_EXTERNAL
+
 class _LIBCPP_TYPE_VIS thread;
 class _LIBCPP_TYPE_VIS __thread_id;
 
@@ -689,16 +480,11 @@
 }
 
 }  // this_thread
->>>>>>> cb02aa7e
 
 #endif // !_LIBCPP_HAS_NO_THREADS
 
 _LIBCPP_END_NAMESPACE_STD
 
-<<<<<<< HEAD
-#endif // _LIBCPP___THREADING_SUPPORT
-=======
 _LIBCPP_POP_MACROS
 
-#endif // _LIBCPP_THREADING_SUPPORT
->>>>>>> cb02aa7e
+#endif // _LIBCPP_THREADING_SUPPORT