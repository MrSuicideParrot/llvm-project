--- conflicted
+++ resolved
@@ -1,44 +1,5 @@
 # The LLVM-Based Silhouette Compiler
 
-<<<<<<< HEAD
-Welcome to the LLVM project!
-
-This repository contains the source code for LLVM, a toolkit for the
-construction of highly optimized compilers, optimizers, and run-time
-environments.
-
-The LLVM project has multiple components. The core of the project is
-itself called "LLVM". This contains all of the tools, libraries, and header
-files needed to process intermediate representations and convert them into
-object files. Tools include an assembler, disassembler, bitcode analyzer, and
-bitcode optimizer.
-
-C-like languages use the [Clang](http://clang.llvm.org/) frontend. This
-component compiles C, C++, Objective-C, and Objective-C++ code into LLVM bitcode
--- and from there into object files, using LLVM.
-
-Other components include:
-the [libc++ C++ standard library](https://libcxx.llvm.org),
-the [LLD linker](https://lld.llvm.org), and more.
-
-## Getting the Source Code and Building LLVM
-
-Consult the
-[Getting Started with LLVM](https://llvm.org/docs/GettingStarted.html#getting-the-source-code-and-building-llvm)
-page for information on building and running LLVM.
-
-For information on how to contribute to the LLVM project, please take a look at
-the [Contributing to LLVM](https://llvm.org/docs/Contributing.html) guide.
-
-## Getting in touch
-
-Join the [LLVM Discourse forums](https://discourse.llvm.org/), [Discord
-chat](https://discord.gg/xS7Z362), or #llvm IRC channel on
-[OFTC](https://oftc.net/).
-
-The LLVM project has adopted a [code of conduct](https://llvm.org/docs/CodeOfConduct.html) for
-participants to all modes of communication within the project.
-=======
 This repository contains the source code of the LLVM-based Silhouette compiler.
 
 ## How to Compile Silhouette
@@ -68,5 +29,4 @@
 following option:
 ```shell
 -mllvm -arm-silhouette-shadowstack-offset=XXX # Set the shadow stack offset to XXX
-```
->>>>>>> cb02aa7e
+```