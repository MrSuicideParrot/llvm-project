//===-- runtime/io-stmt.h ---------------------------------------*- C++ -*-===//
//
// Part of the LLVM Project, under the Apache License v2.0 with LLVM Exceptions.
// See https://llvm.org/LICENSE.txt for license information.
// SPDX-License-Identifier: Apache-2.0 WITH LLVM-exception
//
//===----------------------------------------------------------------------===//

// Representations of the state of an I/O statement in progress

#ifndef FORTRAN_RUNTIME_IO_STMT_H_
#define FORTRAN_RUNTIME_IO_STMT_H_

#include "connection.h"
#include "file.h"
#include "format.h"
#include "internal-unit.h"
#include "io-error.h"
#include "flang/Common/idioms.h"
#include "flang/Common/optional.h"
#include "flang/Common/reference-wrapper.h"
<<<<<<< HEAD
=======
#include "flang/Common/visit.h"
>>>>>>> 037a32a9
#include "flang/Runtime/descriptor.h"
#include "flang/Runtime/io-api.h"
#include <functional>
#include <type_traits>
#include <variant>

// I/O statement state classes that may be instantiated during execution
// on an offload device have this trait:
CLASS_TRAIT(AvailableOnDevice)

namespace Fortran::runtime::io {

class ExternalFileUnit;
class ChildIo;

class OpenStatementState;
class InquireUnitState;
class InquireNoUnitState;
class InquireUnconnectedFileState;
class InquireIOLengthState;
class ExternalMiscIoStatementState;
class CloseStatementState;
class NoopStatementState; // CLOSE or FLUSH on unknown unit
class ErroneousIoStatementState;

template <Direction, typename CHAR = char>
class InternalFormattedIoStatementState;
template <Direction> class InternalListIoStatementState;
template <Direction, typename CHAR = char>
class ExternalFormattedIoStatementState;
template <Direction> class ExternalListIoStatementState;
template <Direction> class ExternalUnformattedIoStatementState;
template <Direction, typename CHAR = char> class ChildFormattedIoStatementState;
template <Direction> class ChildListIoStatementState;
template <Direction> class ChildUnformattedIoStatementState;

struct InputStatementState {};
struct OutputStatementState {
  using AvailableOnDevice = std::true_type;
};
template <Direction D>
using IoDirectionState = std::conditional_t<D == Direction::Input,
    InputStatementState, OutputStatementState>;

// Common state for all kinds of formatted I/O
template <Direction D> class FormattedIoStatementState {};
template <> class FormattedIoStatementState<Direction::Output> {
public:
  using AvailableOnDevice = std::true_type;
};

template <> class FormattedIoStatementState<Direction::Input> {
public:
  using AvailableOnDevice = std::true_type;
  std::size_t GetEditDescriptorChars() const;
  void GotChar(int);

private:
  // Account of characters read for edit descriptors (i.e., formatted I/O
  // with a FORMAT, not list-directed or NAMELIST), not including padding.
  std::size_t chars_{0}; // for READ(SIZE=)
};

// The Cookie type in the I/O API is a pointer (for C) to this class.
class IoStatementState {
public:
  template <typename A> explicit IoStatementState(A &x) : u_{x} {}

  // These member functions each project themselves into the active alternative.
  // They're used by per-data-item routines in the I/O API (e.g., OutputReal64)
  // to interact with the state of the I/O statement in progress.
  // This design avoids virtual member functions and function pointers,
  // which may not have good support in some runtime environments.

  // CompleteOperation() is the last opportunity to raise an I/O error.
  // It is called by EndIoStatement(), but it can be invoked earlier to
  // catch errors for (e.g.) GetIoMsg() and GetNewUnit().  If called
  // more than once, it is a no-op.
  void CompleteOperation();
  // Completes an I/O statement and reclaims storage.
  int EndIoStatement();

  bool Emit(const char *, std::size_t bytes, std::size_t elementBytes = 0);
  bool Receive(char *, std::size_t, std::size_t elementBytes = 0);
  std::size_t GetNextInputBytes(const char *&);
  bool AdvanceRecord(int = 1);
  void BackspaceRecord();
  void HandleRelativePosition(std::int64_t byteOffset);
  void HandleAbsolutePosition(std::int64_t byteOffset); // for r* in list I/O
  Fortran::common::optional<DataEdit> GetNextDataEdit(int maxRepeat = 1);
  ExternalFileUnit *GetExternalFileUnit() const; // null if internal unit
  bool BeginReadingRecord();
  void FinishReadingRecord();
  bool Inquire(InquiryKeywordHash, char *, std::size_t);
  bool Inquire(InquiryKeywordHash, bool &);
  bool Inquire(InquiryKeywordHash, std::int64_t, bool &); // PENDING=
  bool Inquire(InquiryKeywordHash, std::int64_t &);
  std::int64_t InquirePos();
  void GotChar(signed int = 1); // for READ(SIZE=); can be <0

  MutableModes &mutableModes();
  ConnectionState &GetConnectionState();
  IoErrorHandler &GetIoErrorHandler() const;

  // N.B.: this also works with base classes
  template <typename A> A *get_if() const {
    [[maybe_unused]] std::size_t index{u_.index()};
    return Fortran::common::visit(
        [=](auto &x) -> A * {
          if constexpr (std::is_convertible_v<decltype(x.get()), A &>) {
#if defined(RT_DEVICE_COMPILATION)
            if constexpr (!AvailableOnDevice<std::decay_t<A>>) {
              terminateOnDevice(__FILE__, __LINE__, index);
            } else {
#endif
              return &x.get();
#if defined(RT_DEVICE_COMPILATION)
            }
#endif
          }
          return nullptr;
        },
        u_);
  }

  // Vacant after the end of the current record
  Fortran::common::optional<char32_t> GetCurrentChar(std::size_t &byteCount);

  // The "remaining" arguments to CueUpInput(), SkipSpaces(), & NextInField()
  // are always in units of bytes, not characters; the distinction matters
  // for internal input from CHARACTER(KIND=2 and 4).

  // For fixed-width fields, return the number of remaining bytes.
  // Skip over leading blanks.
  Fortran::common::optional<int> CueUpInput(const DataEdit &edit) {
    Fortran::common::optional<int> remaining;
    if (edit.IsListDirected()) {
      std::size_t byteCount{0};
      GetNextNonBlank(byteCount);
    } else {
      if (edit.width.value_or(0) > 0) {
        remaining = *edit.width;
        if (int bytesPerChar{GetConnectionState().internalIoCharKind};
            bytesPerChar > 1) {
          *remaining *= bytesPerChar;
        }
      }
      SkipSpaces(remaining);
    }
    return remaining;
  }

  Fortran::common::optional<char32_t> SkipSpaces(
      Fortran::common::optional<int> &remaining) {
    while (!remaining || *remaining > 0) {
      std::size_t byteCount{0};
      if (auto ch{GetCurrentChar(byteCount)}) {
        if (*ch != ' ' && *ch != '\t') {
          return ch;
        }
        if (remaining) {
          if (static_cast<std::size_t>(*remaining) < byteCount) {
            break;
          }
          GotChar(byteCount);
          *remaining -= byteCount;
        }
        HandleRelativePosition(byteCount);
      } else {
        break;
      }
    }
    return Fortran::common::nullopt;
  }

  // Acquires the next input character, respecting any applicable field width
  // or separator character.
  Fortran::common::optional<char32_t> NextInField(
      Fortran::common::optional<int> &remaining, const DataEdit &);

  // Detect and signal any end-of-record condition after input.
  // Returns true if at EOR and remaining input should be padded with blanks.
  bool CheckForEndOfRecord(std::size_t afterReading);

  // Skips spaces, advances records, and ignores NAMELIST comments
  Fortran::common::optional<char32_t> GetNextNonBlank(std::size_t &byteCount) {
    auto ch{GetCurrentChar(byteCount)};
    bool inNamelist{mutableModes().inNamelist};
    while (!ch || *ch == ' ' || *ch == '\t' || (inNamelist && *ch == '!')) {
      if (ch && (*ch == ' ' || *ch == '\t')) {
        HandleRelativePosition(byteCount);
      } else if (!AdvanceRecord()) {
        return Fortran::common::nullopt;
      }
      ch = GetCurrentChar(byteCount);
    }
    return ch;
  }

  template <Direction D> bool CheckFormattedStmtType(const char *name) {
    if (get_if<FormattedIoStatementState<D>>()) {
      return true;
    } else {
      auto &handler{GetIoErrorHandler()};
      if (!handler.InError()) {
        handler.Crash("%s called for I/O statement that is not formatted %s",
            name, D == Direction::Output ? "output" : "input");
      }
      return false;
    }
  }

private:
<<<<<<< HEAD
#if RT_DEVICE_COMPILATION
  static RT_API_ATTRS void terminateOnDevice(
      const char *sourceFile, int sourceLine, std::size_t index) {
    // %zd is not supported by device printf.
    Terminator{sourceFile, sourceLine}.Crash(
        "Unexpected IO statement variant (index %d) during device execution",
        static_cast<int>(index));
  }
#endif

  // Define special visitor for the variants of IoStatementState.
  // During the device code compilation the visitor only allows
  // visiting those variants that have AvailableOnDevice trait
  // are supported on the device.
  template <typename VISITOR, typename VARIANT>
  static inline RT_API_ATTRS auto visitIo(VISITOR &&visitor, VARIANT &&u)
      -> decltype(visitor(std::get<0>(std::forward<VARIANT>(u)))) {
    using Result = decltype(visitor(std::get<0>(std::forward<VARIANT>(u))));
    [[maybe_unused]] std::size_t index{u.index()};
    return Fortran::common::visit(
        [&](auto &x) -> Result {
#if defined(RT_DEVICE_COMPILATION)
          if constexpr (!AvailableOnDevice<std::decay_t<decltype(x.get())>>) {
            terminateOnDevice(__FILE__, __LINE__, index);
          } else {
#endif
            return visitor(x);
#if defined(RT_DEVICE_COMPILATION)
          }
#endif
        },
        std::forward<VARIANT>(u));
  }

=======
>>>>>>> 037a32a9
  std::variant<Fortran::common::reference_wrapper<OpenStatementState>,
      Fortran::common::reference_wrapper<CloseStatementState>,
      Fortran::common::reference_wrapper<NoopStatementState>,
      Fortran::common::reference_wrapper<
          InternalFormattedIoStatementState<Direction::Output>>,
      Fortran::common::reference_wrapper<
          InternalFormattedIoStatementState<Direction::Input>>,
      Fortran::common::reference_wrapper<
          InternalListIoStatementState<Direction::Output>>,
      Fortran::common::reference_wrapper<
          InternalListIoStatementState<Direction::Input>>,
      Fortran::common::reference_wrapper<
          ExternalFormattedIoStatementState<Direction::Output>>,
      Fortran::common::reference_wrapper<
          ExternalFormattedIoStatementState<Direction::Input>>,
      Fortran::common::reference_wrapper<
          ExternalListIoStatementState<Direction::Output>>,
      Fortran::common::reference_wrapper<
          ExternalListIoStatementState<Direction::Input>>,
      Fortran::common::reference_wrapper<
          ExternalUnformattedIoStatementState<Direction::Output>>,
      Fortran::common::reference_wrapper<
          ExternalUnformattedIoStatementState<Direction::Input>>,
      Fortran::common::reference_wrapper<
          ChildFormattedIoStatementState<Direction::Output>>,
      Fortran::common::reference_wrapper<
          ChildFormattedIoStatementState<Direction::Input>>,
      Fortran::common::reference_wrapper<
          ChildListIoStatementState<Direction::Output>>,
      Fortran::common::reference_wrapper<
          ChildListIoStatementState<Direction::Input>>,
      Fortran::common::reference_wrapper<
          ChildUnformattedIoStatementState<Direction::Output>>,
      Fortran::common::reference_wrapper<
          ChildUnformattedIoStatementState<Direction::Input>>,
      Fortran::common::reference_wrapper<InquireUnitState>,
      Fortran::common::reference_wrapper<InquireNoUnitState>,
      Fortran::common::reference_wrapper<InquireUnconnectedFileState>,
      Fortran::common::reference_wrapper<InquireIOLengthState>,
      Fortran::common::reference_wrapper<ExternalMiscIoStatementState>,
      Fortran::common::reference_wrapper<ErroneousIoStatementState>>
      u_;
};

// Base class for all per-I/O statement state classes.
class IoStatementBase : public IoErrorHandler {
public:
  using IoErrorHandler::IoErrorHandler;

  bool completedOperation() const { return completedOperation_; }

  void CompleteOperation() { completedOperation_ = true; }
  int EndIoStatement() { return GetIoStat(); }

  // These are default no-op backstops that can be overridden by descendants.
  bool Emit(const char *, std::size_t bytes, std::size_t elementBytes = 0);
  bool Receive(char *, std::size_t bytes, std::size_t elementBytes = 0);
  std::size_t GetNextInputBytes(const char *&);
  bool AdvanceRecord(int);
  void BackspaceRecord();
  void HandleRelativePosition(std::int64_t);
  void HandleAbsolutePosition(std::int64_t);
  Fortran::common::optional<DataEdit> GetNextDataEdit(
      IoStatementState &, int maxRepeat = 1);
  ExternalFileUnit *GetExternalFileUnit() const;
  bool BeginReadingRecord();
  void FinishReadingRecord();
  bool Inquire(InquiryKeywordHash, char *, std::size_t);
  bool Inquire(InquiryKeywordHash, bool &);
  bool Inquire(InquiryKeywordHash, std::int64_t, bool &);
  bool Inquire(InquiryKeywordHash, std::int64_t &);
  std::int64_t InquirePos();

  void BadInquiryKeywordHashCrash(InquiryKeywordHash);

protected:
  bool completedOperation_{false};
};

// Common state for list-directed & NAMELIST I/O, both internal & external
template <Direction> class ListDirectedStatementState;
template <>
class ListDirectedStatementState<Direction::Output>
    : public FormattedIoStatementState<Direction::Output> {
public:
  using AvailableOnDevice = std::true_type;
  bool EmitLeadingSpaceOrAdvance(
      IoStatementState &, std::size_t = 1, bool isCharacter = false);
  Fortran::common::optional<DataEdit> GetNextDataEdit(
      IoStatementState &, int maxRepeat = 1);
  bool lastWasUndelimitedCharacter() const {
    return lastWasUndelimitedCharacter_;
  }
  void set_lastWasUndelimitedCharacter(bool yes = true) {
    lastWasUndelimitedCharacter_ = yes;
  }

private:
  bool lastWasUndelimitedCharacter_{false};
};
template <>
class ListDirectedStatementState<Direction::Input>
    : public FormattedIoStatementState<Direction::Input> {
public:
  using AvailableOnDevice = std::false_type;
  bool inNamelistSequence() const { return inNamelistSequence_; }
  int EndIoStatement();

  // Skips value separators, handles repetition and null values.
  // Vacant when '/' appears; present with descriptor == ListDirectedNullValue
  // when a null value appears.
  Fortran::common::optional<DataEdit> GetNextDataEdit(
      IoStatementState &, int maxRepeat = 1);

  // Each NAMELIST input item is treated like a distinct list-directed
  // input statement.  This member function resets some state so that
  // repetition and null values work correctly for each successive
  // NAMELIST input item.
  void ResetForNextNamelistItem(bool inNamelistSequence) {
    remaining_ = 0;
    if (repeatPosition_) {
      repeatPosition_->Cancel();
    }
    eatComma_ = false;
    realPart_ = imaginaryPart_ = false;
    inNamelistSequence_ = inNamelistSequence;
  }

private:
  int remaining_{0}; // for "r*" repetition
  Fortran::common::optional<SavedPosition> repeatPosition_;
  bool eatComma_{false}; // consume comma after previously read item
  bool hitSlash_{false}; // once '/' is seen, nullify further items
  bool realPart_{false};
  bool imaginaryPart_{false};
  bool inNamelistSequence_{false};
};

template <Direction DIR>
class InternalIoStatementState : public IoStatementBase,
                                 public IoDirectionState<DIR> {
public:
  using AvailableOnDevice = std::conditional_t<DIR == Direction::Output,
      std::true_type, std::false_type>;
  using Buffer =
      std::conditional_t<DIR == Direction::Input, const char *, char *>;
  InternalIoStatementState(Buffer, std::size_t,
      const char *sourceFile = nullptr, int sourceLine = 0);
  InternalIoStatementState(
      const Descriptor &, const char *sourceFile = nullptr, int sourceLine = 0);
  int EndIoStatement();

  bool Emit(const char *data, std::size_t bytes, std::size_t elementBytes = 0);
  std::size_t GetNextInputBytes(const char *&);
  bool AdvanceRecord(int = 1);
  void BackspaceRecord();
  ConnectionState &GetConnectionState() { return unit_; }
  MutableModes &mutableModes() { return unit_.modes; }
  void HandleRelativePosition(std::int64_t);
  void HandleAbsolutePosition(std::int64_t);
  std::int64_t InquirePos();

protected:
  bool free_{true};
  InternalDescriptorUnit<DIR> unit_;
};

template <Direction DIR, typename CHAR>
class InternalFormattedIoStatementState
    : public InternalIoStatementState<DIR>,
      public FormattedIoStatementState<DIR> {
public:
  using AvailableOnDevice = std::conditional_t<DIR == Direction::Output,
      std::true_type, std::false_type>;
  using CharType = CHAR;
  using typename InternalIoStatementState<DIR>::Buffer;
  InternalFormattedIoStatementState(Buffer internal, std::size_t internalLength,
      const CharType *format, std::size_t formatLength,
      const Descriptor *formatDescriptor = nullptr,
      const char *sourceFile = nullptr, int sourceLine = 0);
  InternalFormattedIoStatementState(const Descriptor &, const CharType *format,
      std::size_t formatLength, const Descriptor *formatDescriptor = nullptr,
      const char *sourceFile = nullptr, int sourceLine = 0);
  IoStatementState &ioStatementState() { return ioStatementState_; }
  void CompleteOperation();
  int EndIoStatement();
  Fortran::common::optional<DataEdit> GetNextDataEdit(
      IoStatementState &, int maxRepeat = 1) {
    return format_.GetNextDataEdit(*this, maxRepeat);
  }

private:
  IoStatementState ioStatementState_; // points to *this
  using InternalIoStatementState<DIR>::unit_;
  // format_ *must* be last; it may be partial someday
  FormatControl<InternalFormattedIoStatementState> format_;
};

template <Direction DIR>
class InternalListIoStatementState : public InternalIoStatementState<DIR>,
                                     public ListDirectedStatementState<DIR> {
public:
  using AvailableOnDevice = std::conditional_t<DIR == Direction::Output,
      std::true_type, std::false_type>;
  using typename InternalIoStatementState<DIR>::Buffer;
  InternalListIoStatementState(Buffer internal, std::size_t internalLength,
      const char *sourceFile = nullptr, int sourceLine = 0);
  InternalListIoStatementState(
      const Descriptor &, const char *sourceFile = nullptr, int sourceLine = 0);
  IoStatementState &ioStatementState() { return ioStatementState_; }
  using ListDirectedStatementState<DIR>::GetNextDataEdit;
  void CompleteOperation();
  int EndIoStatement();

private:
  IoStatementState ioStatementState_; // points to *this
  using InternalIoStatementState<DIR>::unit_;
};

class ExternalIoStatementBase : public IoStatementBase {
public:
  using AvailableOnDevice = std::false_type;
  ExternalIoStatementBase(
      ExternalFileUnit &, const char *sourceFile = nullptr, int sourceLine = 0);
  ExternalFileUnit &unit() { return unit_; }
  MutableModes &mutableModes();
  ConnectionState &GetConnectionState();
  int asynchronousID() const { return asynchronousID_; }
  int EndIoStatement();
  ExternalFileUnit *GetExternalFileUnit() const { return &unit_; }
  void SetAsynchronous();
  std::int64_t InquirePos();

private:
  ExternalFileUnit &unit_;
  int asynchronousID_{-1};
};

template <Direction DIR>
class ExternalIoStatementState : public ExternalIoStatementBase,
                                 public IoDirectionState<DIR> {
public:
  using AvailableOnDevice = std::false_type;
  ExternalIoStatementState(
      ExternalFileUnit &, const char *sourceFile = nullptr, int sourceLine = 0);
  MutableModes &mutableModes() { return mutableModes_; }
  void CompleteOperation();
  int EndIoStatement();
  bool Emit(const char *, std::size_t bytes, std::size_t elementBytes = 0);
  std::size_t GetNextInputBytes(const char *&);
  bool AdvanceRecord(int = 1);
  void BackspaceRecord();
  void HandleRelativePosition(std::int64_t);
  void HandleAbsolutePosition(std::int64_t);
  bool BeginReadingRecord();
  void FinishReadingRecord();

private:
  // These are forked from ConnectionState's modes at the beginning
  // of each formatted I/O statement so they may be overridden by control
  // edit descriptors during the statement.
  MutableModes mutableModes_;
};

template <Direction DIR, typename CHAR>
class ExternalFormattedIoStatementState
    : public ExternalIoStatementState<DIR>,
      public FormattedIoStatementState<DIR> {
public:
  using AvailableOnDevice = std::false_type;
  using CharType = CHAR;
  ExternalFormattedIoStatementState(ExternalFileUnit &, const CharType *format,
      std::size_t formatLength, const Descriptor *formatDescriptor = nullptr,
      const char *sourceFile = nullptr, int sourceLine = 0);
  void CompleteOperation();
  int EndIoStatement();
  Fortran::common::optional<DataEdit> GetNextDataEdit(
      IoStatementState &, int maxRepeat = 1) {
    return format_.GetNextDataEdit(*this, maxRepeat);
  }

private:
  FormatControl<ExternalFormattedIoStatementState> format_;
};

template <Direction DIR>
class ExternalListIoStatementState : public ExternalIoStatementState<DIR>,
                                     public ListDirectedStatementState<DIR> {
public:
  using AvailableOnDevice = std::false_type;
  using ExternalIoStatementState<DIR>::ExternalIoStatementState;
  using ListDirectedStatementState<DIR>::GetNextDataEdit;
  int EndIoStatement();
};

template <Direction DIR>
class ExternalUnformattedIoStatementState
    : public ExternalIoStatementState<DIR> {
public:
  using AvailableOnDevice = std::false_type;
  using ExternalIoStatementState<DIR>::ExternalIoStatementState;
  bool Receive(char *, std::size_t, std::size_t elementBytes = 0);
};

template <Direction DIR>
class ChildIoStatementState : public IoStatementBase,
                              public IoDirectionState<DIR> {
public:
  using AvailableOnDevice = std::false_type;
  ChildIoStatementState(
      ChildIo &, const char *sourceFile = nullptr, int sourceLine = 0);
  ChildIo &child() { return child_; }
  MutableModes &mutableModes();
  ConnectionState &GetConnectionState();
  ExternalFileUnit *GetExternalFileUnit() const;
  int EndIoStatement();
  bool Emit(const char *, std::size_t bytes, std::size_t elementBytes = 0);
  std::size_t GetNextInputBytes(const char *&);
  void HandleRelativePosition(std::int64_t);
  void HandleAbsolutePosition(std::int64_t);

private:
  ChildIo &child_;
};

template <Direction DIR, typename CHAR>
class ChildFormattedIoStatementState : public ChildIoStatementState<DIR>,
                                       public FormattedIoStatementState<DIR> {
public:
  using AvailableOnDevice = std::false_type;
  using CharType = CHAR;
  ChildFormattedIoStatementState(ChildIo &, const CharType *format,
      std::size_t formatLength, const Descriptor *formatDescriptor = nullptr,
      const char *sourceFile = nullptr, int sourceLine = 0);
  MutableModes &mutableModes() { return mutableModes_; }
  void CompleteOperation();
  int EndIoStatement();
  bool AdvanceRecord(int = 1);
  Fortran::common::optional<DataEdit> GetNextDataEdit(
      IoStatementState &, int maxRepeat = 1) {
    return format_.GetNextDataEdit(*this, maxRepeat);
  }

private:
  MutableModes mutableModes_;
  FormatControl<ChildFormattedIoStatementState> format_;
};

template <Direction DIR>
class ChildListIoStatementState : public ChildIoStatementState<DIR>,
                                  public ListDirectedStatementState<DIR> {
public:
  using AvailableOnDevice = std::false_type;
  using ChildIoStatementState<DIR>::ChildIoStatementState;
  using ListDirectedStatementState<DIR>::GetNextDataEdit;
  int EndIoStatement();
};

template <Direction DIR>
class ChildUnformattedIoStatementState : public ChildIoStatementState<DIR> {
public:
  using AvailableOnDevice = std::false_type;
  using ChildIoStatementState<DIR>::ChildIoStatementState;
  bool Receive(char *, std::size_t, std::size_t elementBytes = 0);
};

// OPEN
class OpenStatementState : public ExternalIoStatementBase {
public:
  using AvailableOnDevice = std::false_type;
  OpenStatementState(ExternalFileUnit &unit, bool wasExtant, bool isNewUnit,
      const char *sourceFile = nullptr, int sourceLine = 0)
      : ExternalIoStatementBase{unit, sourceFile, sourceLine},
        wasExtant_{wasExtant}, isNewUnit_{isNewUnit} {}
  bool wasExtant() const { return wasExtant_; }
  void set_status(OpenStatus status) { status_ = status; } // STATUS=
  void set_path(const char *, std::size_t); // FILE=
  void set_position(Position position) { position_ = position; } // POSITION=
  void set_action(Action action) { action_ = action; } // ACTION=
  void set_convert(Convert convert) { convert_ = convert; } // CONVERT=
  void set_access(Access access) { access_ = access; } // ACCESS=
  void set_isUnformatted(bool yes = true) { isUnformatted_ = yes; } // FORM=

  void CompleteOperation();
  int EndIoStatement();

private:
  bool wasExtant_;
  bool isNewUnit_;
  Fortran::common::optional<OpenStatus> status_;
  Fortran::common::optional<Position> position_;
  Fortran::common::optional<Action> action_;
  Convert convert_{Convert::Unknown};
  OwningPtr<char> path_;
  std::size_t pathLength_;
  Fortran::common::optional<bool> isUnformatted_;
  Fortran::common::optional<Access> access_;
};

class CloseStatementState : public ExternalIoStatementBase {
public:
  using AvailableOnDevice = std::false_type;
  CloseStatementState(ExternalFileUnit &unit, const char *sourceFile = nullptr,
      int sourceLine = 0)
      : ExternalIoStatementBase{unit, sourceFile, sourceLine} {}
  void set_status(CloseStatus status) { status_ = status; }
  int EndIoStatement();

private:
  CloseStatus status_{CloseStatus::Keep};
};

// For CLOSE(bad unit), WAIT(bad unit, ID=nonzero), INQUIRE(unconnected unit),
// and recoverable BACKSPACE(bad unit)
class NoUnitIoStatementState : public IoStatementBase {
public:
  using AvailableOnDevice = std::false_type;
  IoStatementState &ioStatementState() { return ioStatementState_; }
  MutableModes &mutableModes() { return connection_.modes; }
  ConnectionState &GetConnectionState() { return connection_; }
  int badUnitNumber() const { return badUnitNumber_; }
  void CompleteOperation();
  int EndIoStatement();

protected:
  template <typename A>
  NoUnitIoStatementState(A &stmt, const char *sourceFile = nullptr,
      int sourceLine = 0, int badUnitNumber = -1)
      : IoStatementBase{sourceFile, sourceLine}, ioStatementState_{stmt},
        badUnitNumber_{badUnitNumber} {}

private:
  IoStatementState ioStatementState_; // points to *this
  ConnectionState connection_;
  int badUnitNumber_;
};

class NoopStatementState : public NoUnitIoStatementState {
public:
  using AvailableOnDevice = std::false_type;
  NoopStatementState(
      const char *sourceFile = nullptr, int sourceLine = 0, int unitNumber = -1)
      : NoUnitIoStatementState{*this, sourceFile, sourceLine, unitNumber} {}
  void set_status(CloseStatus) {} // discards
};

extern template class InternalIoStatementState<Direction::Output>;
extern template class InternalIoStatementState<Direction::Input>;
extern template class InternalFormattedIoStatementState<Direction::Output>;
extern template class InternalFormattedIoStatementState<Direction::Input>;
extern template class InternalListIoStatementState<Direction::Output>;
extern template class InternalListIoStatementState<Direction::Input>;
extern template class ExternalIoStatementState<Direction::Output>;
extern template class ExternalIoStatementState<Direction::Input>;
extern template class ExternalFormattedIoStatementState<Direction::Output>;
extern template class ExternalFormattedIoStatementState<Direction::Input>;
extern template class ExternalListIoStatementState<Direction::Output>;
extern template class ExternalListIoStatementState<Direction::Input>;
extern template class ExternalUnformattedIoStatementState<Direction::Output>;
extern template class ExternalUnformattedIoStatementState<Direction::Input>;
extern template class ChildIoStatementState<Direction::Output>;
extern template class ChildIoStatementState<Direction::Input>;
extern template class ChildFormattedIoStatementState<Direction::Output>;
extern template class ChildFormattedIoStatementState<Direction::Input>;
extern template class ChildListIoStatementState<Direction::Output>;
extern template class ChildListIoStatementState<Direction::Input>;
extern template class ChildUnformattedIoStatementState<Direction::Output>;
extern template class ChildUnformattedIoStatementState<Direction::Input>;

extern template class FormatControl<
    InternalFormattedIoStatementState<Direction::Output>>;
extern template class FormatControl<
    InternalFormattedIoStatementState<Direction::Input>>;
extern template class FormatControl<
    ExternalFormattedIoStatementState<Direction::Output>>;
extern template class FormatControl<
    ExternalFormattedIoStatementState<Direction::Input>>;
extern template class FormatControl<
    ChildFormattedIoStatementState<Direction::Output>>;
extern template class FormatControl<
    ChildFormattedIoStatementState<Direction::Input>>;

class InquireUnitState : public ExternalIoStatementBase {
public:
  using AvailableOnDevice = std::false_type;
  InquireUnitState(ExternalFileUnit &unit, const char *sourceFile = nullptr,
      int sourceLine = 0);
  bool Inquire(InquiryKeywordHash, char *, std::size_t);
  bool Inquire(InquiryKeywordHash, bool &);
  bool Inquire(InquiryKeywordHash, std::int64_t, bool &);
  bool Inquire(InquiryKeywordHash, std::int64_t &);
};

class InquireNoUnitState : public NoUnitIoStatementState {
public:
  using AvailableOnDevice = std::false_type;
  InquireNoUnitState(const char *sourceFile = nullptr, int sourceLine = 0,
      int badUnitNumber = -1);
  bool Inquire(InquiryKeywordHash, char *, std::size_t);
  bool Inquire(InquiryKeywordHash, bool &);
  bool Inquire(InquiryKeywordHash, std::int64_t, bool &);
  bool Inquire(InquiryKeywordHash, std::int64_t &);
};

class InquireUnconnectedFileState : public NoUnitIoStatementState {
public:
  using AvailableOnDevice = std::false_type;
  InquireUnconnectedFileState(OwningPtr<char> &&path,
      const char *sourceFile = nullptr, int sourceLine = 0);
  bool Inquire(InquiryKeywordHash, char *, std::size_t);
  bool Inquire(InquiryKeywordHash, bool &);
  bool Inquire(InquiryKeywordHash, std::int64_t, bool &);
  bool Inquire(InquiryKeywordHash, std::int64_t &);

private:
  OwningPtr<char> path_; // trimmed and NUL terminated
};

class InquireIOLengthState : public NoUnitIoStatementState,
                             public OutputStatementState {
public:
  using AvailableOnDevice = std::false_type;
  InquireIOLengthState(const char *sourceFile = nullptr, int sourceLine = 0);
  std::size_t bytes() const { return bytes_; }
  bool Emit(const char *, std::size_t bytes, std::size_t elementBytes = 0);

private:
  std::size_t bytes_{0};
};

class ExternalMiscIoStatementState : public ExternalIoStatementBase {
public:
  using AvailableOnDevice = std::false_type;
  enum Which { Flush, Backspace, Endfile, Rewind, Wait };
  ExternalMiscIoStatementState(ExternalFileUnit &unit, Which which,
      const char *sourceFile = nullptr, int sourceLine = 0)
      : ExternalIoStatementBase{unit, sourceFile, sourceLine}, which_{which} {}
  void CompleteOperation();
  int EndIoStatement();

private:
  Which which_;
};

class ErroneousIoStatementState : public IoStatementBase {
public:
  using AvailableOnDevice = std::false_type;
  explicit ErroneousIoStatementState(Iostat iostat,
      ExternalFileUnit *unit = nullptr, const char *sourceFile = nullptr,
      int sourceLine = 0)
      : IoStatementBase{sourceFile, sourceLine}, unit_{unit} {
    SetPendingError(iostat);
  }
  int EndIoStatement();
  ConnectionState &GetConnectionState() { return connection_; }
  MutableModes &mutableModes() { return connection_.modes; }

private:
  ConnectionState connection_;
  ExternalFileUnit *unit_{nullptr};
};

} // namespace Fortran::runtime::io
#endif // FORTRAN_RUNTIME_IO_STMT_H_<|MERGE_RESOLUTION|>--- conflicted
+++ resolved
@@ -16,22 +16,14 @@
 #include "format.h"
 #include "internal-unit.h"
 #include "io-error.h"
-#include "flang/Common/idioms.h"
 #include "flang/Common/optional.h"
 #include "flang/Common/reference-wrapper.h"
-<<<<<<< HEAD
-=======
 #include "flang/Common/visit.h"
->>>>>>> 037a32a9
 #include "flang/Runtime/descriptor.h"
 #include "flang/Runtime/io-api.h"
 #include <functional>
 #include <type_traits>
 #include <variant>
-
-// I/O statement state classes that may be instantiated during execution
-// on an offload device have this trait:
-CLASS_TRAIT(AvailableOnDevice)
 
 namespace Fortran::runtime::io {
 
@@ -60,23 +52,15 @@
 template <Direction> class ChildUnformattedIoStatementState;
 
 struct InputStatementState {};
-struct OutputStatementState {
-  using AvailableOnDevice = std::true_type;
-};
+struct OutputStatementState {};
 template <Direction D>
 using IoDirectionState = std::conditional_t<D == Direction::Input,
     InputStatementState, OutputStatementState>;
 
 // Common state for all kinds of formatted I/O
 template <Direction D> class FormattedIoStatementState {};
-template <> class FormattedIoStatementState<Direction::Output> {
-public:
-  using AvailableOnDevice = std::true_type;
-};
-
 template <> class FormattedIoStatementState<Direction::Input> {
 public:
-  using AvailableOnDevice = std::true_type;
   std::size_t GetEditDescriptorChars() const;
   void GotChar(int);
 
@@ -129,19 +113,10 @@
 
   // N.B.: this also works with base classes
   template <typename A> A *get_if() const {
-    [[maybe_unused]] std::size_t index{u_.index()};
-    return Fortran::common::visit(
-        [=](auto &x) -> A * {
+    return common::visit(
+        [](auto &x) -> A * {
           if constexpr (std::is_convertible_v<decltype(x.get()), A &>) {
-#if defined(RT_DEVICE_COMPILATION)
-            if constexpr (!AvailableOnDevice<std::decay_t<A>>) {
-              terminateOnDevice(__FILE__, __LINE__, index);
-            } else {
-#endif
-              return &x.get();
-#if defined(RT_DEVICE_COMPILATION)
-            }
-#endif
+            return &x.get();
           }
           return nullptr;
         },
@@ -236,43 +211,6 @@
   }
 
 private:
-<<<<<<< HEAD
-#if RT_DEVICE_COMPILATION
-  static RT_API_ATTRS void terminateOnDevice(
-      const char *sourceFile, int sourceLine, std::size_t index) {
-    // %zd is not supported by device printf.
-    Terminator{sourceFile, sourceLine}.Crash(
-        "Unexpected IO statement variant (index %d) during device execution",
-        static_cast<int>(index));
-  }
-#endif
-
-  // Define special visitor for the variants of IoStatementState.
-  // During the device code compilation the visitor only allows
-  // visiting those variants that have AvailableOnDevice trait
-  // are supported on the device.
-  template <typename VISITOR, typename VARIANT>
-  static inline RT_API_ATTRS auto visitIo(VISITOR &&visitor, VARIANT &&u)
-      -> decltype(visitor(std::get<0>(std::forward<VARIANT>(u)))) {
-    using Result = decltype(visitor(std::get<0>(std::forward<VARIANT>(u))));
-    [[maybe_unused]] std::size_t index{u.index()};
-    return Fortran::common::visit(
-        [&](auto &x) -> Result {
-#if defined(RT_DEVICE_COMPILATION)
-          if constexpr (!AvailableOnDevice<std::decay_t<decltype(x.get())>>) {
-            terminateOnDevice(__FILE__, __LINE__, index);
-          } else {
-#endif
-            return visitor(x);
-#if defined(RT_DEVICE_COMPILATION)
-          }
-#endif
-        },
-        std::forward<VARIANT>(u));
-  }
-
-=======
->>>>>>> 037a32a9
   std::variant<Fortran::common::reference_wrapper<OpenStatementState>,
       Fortran::common::reference_wrapper<CloseStatementState>,
       Fortran::common::reference_wrapper<NoopStatementState>,
@@ -358,7 +296,6 @@
 class ListDirectedStatementState<Direction::Output>
     : public FormattedIoStatementState<Direction::Output> {
 public:
-  using AvailableOnDevice = std::true_type;
   bool EmitLeadingSpaceOrAdvance(
       IoStatementState &, std::size_t = 1, bool isCharacter = false);
   Fortran::common::optional<DataEdit> GetNextDataEdit(
@@ -377,7 +314,6 @@
 class ListDirectedStatementState<Direction::Input>
     : public FormattedIoStatementState<Direction::Input> {
 public:
-  using AvailableOnDevice = std::false_type;
   bool inNamelistSequence() const { return inNamelistSequence_; }
   int EndIoStatement();
 
@@ -415,8 +351,6 @@
 class InternalIoStatementState : public IoStatementBase,
                                  public IoDirectionState<DIR> {
 public:
-  using AvailableOnDevice = std::conditional_t<DIR == Direction::Output,
-      std::true_type, std::false_type>;
   using Buffer =
       std::conditional_t<DIR == Direction::Input, const char *, char *>;
   InternalIoStatementState(Buffer, std::size_t,
@@ -445,8 +379,6 @@
     : public InternalIoStatementState<DIR>,
       public FormattedIoStatementState<DIR> {
 public:
-  using AvailableOnDevice = std::conditional_t<DIR == Direction::Output,
-      std::true_type, std::false_type>;
   using CharType = CHAR;
   using typename InternalIoStatementState<DIR>::Buffer;
   InternalFormattedIoStatementState(Buffer internal, std::size_t internalLength,
@@ -475,8 +407,6 @@
 class InternalListIoStatementState : public InternalIoStatementState<DIR>,
                                      public ListDirectedStatementState<DIR> {
 public:
-  using AvailableOnDevice = std::conditional_t<DIR == Direction::Output,
-      std::true_type, std::false_type>;
   using typename InternalIoStatementState<DIR>::Buffer;
   InternalListIoStatementState(Buffer internal, std::size_t internalLength,
       const char *sourceFile = nullptr, int sourceLine = 0);
@@ -494,7 +424,6 @@
 
 class ExternalIoStatementBase : public IoStatementBase {
 public:
-  using AvailableOnDevice = std::false_type;
   ExternalIoStatementBase(
       ExternalFileUnit &, const char *sourceFile = nullptr, int sourceLine = 0);
   ExternalFileUnit &unit() { return unit_; }
@@ -515,7 +444,6 @@
 class ExternalIoStatementState : public ExternalIoStatementBase,
                                  public IoDirectionState<DIR> {
 public:
-  using AvailableOnDevice = std::false_type;
   ExternalIoStatementState(
       ExternalFileUnit &, const char *sourceFile = nullptr, int sourceLine = 0);
   MutableModes &mutableModes() { return mutableModes_; }
@@ -542,7 +470,6 @@
     : public ExternalIoStatementState<DIR>,
       public FormattedIoStatementState<DIR> {
 public:
-  using AvailableOnDevice = std::false_type;
   using CharType = CHAR;
   ExternalFormattedIoStatementState(ExternalFileUnit &, const CharType *format,
       std::size_t formatLength, const Descriptor *formatDescriptor = nullptr,
@@ -562,7 +489,6 @@
 class ExternalListIoStatementState : public ExternalIoStatementState<DIR>,
                                      public ListDirectedStatementState<DIR> {
 public:
-  using AvailableOnDevice = std::false_type;
   using ExternalIoStatementState<DIR>::ExternalIoStatementState;
   using ListDirectedStatementState<DIR>::GetNextDataEdit;
   int EndIoStatement();
@@ -572,7 +498,6 @@
 class ExternalUnformattedIoStatementState
     : public ExternalIoStatementState<DIR> {
 public:
-  using AvailableOnDevice = std::false_type;
   using ExternalIoStatementState<DIR>::ExternalIoStatementState;
   bool Receive(char *, std::size_t, std::size_t elementBytes = 0);
 };
@@ -581,7 +506,6 @@
 class ChildIoStatementState : public IoStatementBase,
                               public IoDirectionState<DIR> {
 public:
-  using AvailableOnDevice = std::false_type;
   ChildIoStatementState(
       ChildIo &, const char *sourceFile = nullptr, int sourceLine = 0);
   ChildIo &child() { return child_; }
@@ -602,7 +526,6 @@
 class ChildFormattedIoStatementState : public ChildIoStatementState<DIR>,
                                        public FormattedIoStatementState<DIR> {
 public:
-  using AvailableOnDevice = std::false_type;
   using CharType = CHAR;
   ChildFormattedIoStatementState(ChildIo &, const CharType *format,
       std::size_t formatLength, const Descriptor *formatDescriptor = nullptr,
@@ -625,7 +548,6 @@
 class ChildListIoStatementState : public ChildIoStatementState<DIR>,
                                   public ListDirectedStatementState<DIR> {
 public:
-  using AvailableOnDevice = std::false_type;
   using ChildIoStatementState<DIR>::ChildIoStatementState;
   using ListDirectedStatementState<DIR>::GetNextDataEdit;
   int EndIoStatement();
@@ -634,7 +556,6 @@
 template <Direction DIR>
 class ChildUnformattedIoStatementState : public ChildIoStatementState<DIR> {
 public:
-  using AvailableOnDevice = std::false_type;
   using ChildIoStatementState<DIR>::ChildIoStatementState;
   bool Receive(char *, std::size_t, std::size_t elementBytes = 0);
 };
@@ -642,7 +563,6 @@
 // OPEN
 class OpenStatementState : public ExternalIoStatementBase {
 public:
-  using AvailableOnDevice = std::false_type;
   OpenStatementState(ExternalFileUnit &unit, bool wasExtant, bool isNewUnit,
       const char *sourceFile = nullptr, int sourceLine = 0)
       : ExternalIoStatementBase{unit, sourceFile, sourceLine},
@@ -674,7 +594,6 @@
 
 class CloseStatementState : public ExternalIoStatementBase {
 public:
-  using AvailableOnDevice = std::false_type;
   CloseStatementState(ExternalFileUnit &unit, const char *sourceFile = nullptr,
       int sourceLine = 0)
       : ExternalIoStatementBase{unit, sourceFile, sourceLine} {}
@@ -689,7 +608,6 @@
 // and recoverable BACKSPACE(bad unit)
 class NoUnitIoStatementState : public IoStatementBase {
 public:
-  using AvailableOnDevice = std::false_type;
   IoStatementState &ioStatementState() { return ioStatementState_; }
   MutableModes &mutableModes() { return connection_.modes; }
   ConnectionState &GetConnectionState() { return connection_; }
@@ -712,7 +630,6 @@
 
 class NoopStatementState : public NoUnitIoStatementState {
 public:
-  using AvailableOnDevice = std::false_type;
   NoopStatementState(
       const char *sourceFile = nullptr, int sourceLine = 0, int unitNumber = -1)
       : NoUnitIoStatementState{*this, sourceFile, sourceLine, unitNumber} {}
@@ -757,7 +674,6 @@
 
 class InquireUnitState : public ExternalIoStatementBase {
 public:
-  using AvailableOnDevice = std::false_type;
   InquireUnitState(ExternalFileUnit &unit, const char *sourceFile = nullptr,
       int sourceLine = 0);
   bool Inquire(InquiryKeywordHash, char *, std::size_t);
@@ -768,7 +684,6 @@
 
 class InquireNoUnitState : public NoUnitIoStatementState {
 public:
-  using AvailableOnDevice = std::false_type;
   InquireNoUnitState(const char *sourceFile = nullptr, int sourceLine = 0,
       int badUnitNumber = -1);
   bool Inquire(InquiryKeywordHash, char *, std::size_t);
@@ -779,7 +694,6 @@
 
 class InquireUnconnectedFileState : public NoUnitIoStatementState {
 public:
-  using AvailableOnDevice = std::false_type;
   InquireUnconnectedFileState(OwningPtr<char> &&path,
       const char *sourceFile = nullptr, int sourceLine = 0);
   bool Inquire(InquiryKeywordHash, char *, std::size_t);
@@ -794,7 +708,6 @@
 class InquireIOLengthState : public NoUnitIoStatementState,
                              public OutputStatementState {
 public:
-  using AvailableOnDevice = std::false_type;
   InquireIOLengthState(const char *sourceFile = nullptr, int sourceLine = 0);
   std::size_t bytes() const { return bytes_; }
   bool Emit(const char *, std::size_t bytes, std::size_t elementBytes = 0);
@@ -805,7 +718,6 @@
 
 class ExternalMiscIoStatementState : public ExternalIoStatementBase {
 public:
-  using AvailableOnDevice = std::false_type;
   enum Which { Flush, Backspace, Endfile, Rewind, Wait };
   ExternalMiscIoStatementState(ExternalFileUnit &unit, Which which,
       const char *sourceFile = nullptr, int sourceLine = 0)
@@ -819,7 +731,6 @@
 
 class ErroneousIoStatementState : public IoStatementBase {
 public:
-  using AvailableOnDevice = std::false_type;
   explicit ErroneousIoStatementState(Iostat iostat,
       ExternalFileUnit *unit = nullptr, const char *sourceFile = nullptr,
       int sourceLine = 0)
