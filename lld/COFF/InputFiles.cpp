//===- InputFiles.cpp -----------------------------------------------------===//
//
// Part of the LLVM Project, under the Apache License v2.0 with LLVM Exceptions.
// See https://llvm.org/LICENSE.txt for license information.
// SPDX-License-Identifier: Apache-2.0 WITH LLVM-exception
//
//===----------------------------------------------------------------------===//

#include "InputFiles.h"
#include "COFFLinkerContext.h"
#include "Chunks.h"
#include "Config.h"
#include "DebugTypes.h"
#include "Driver.h"
#include "SymbolTable.h"
#include "Symbols.h"
#include "lld/Common/DWARF.h"
#include "llvm-c/lto.h"
#include "llvm/ADT/SmallVector.h"
#include "llvm/ADT/Twine.h"
#include "llvm/BinaryFormat/COFF.h"
#include "llvm/DebugInfo/CodeView/DebugSubsectionRecord.h"
#include "llvm/DebugInfo/CodeView/SymbolDeserializer.h"
#include "llvm/DebugInfo/CodeView/SymbolRecord.h"
#include "llvm/DebugInfo/CodeView/TypeDeserializer.h"
#include "llvm/DebugInfo/PDB/Native/NativeSession.h"
#include "llvm/DebugInfo/PDB/Native/PDBFile.h"
#include "llvm/LTO/LTO.h"
#include "llvm/Object/Binary.h"
#include "llvm/Object/COFF.h"
#include "llvm/Support/Casting.h"
#include "llvm/Support/Endian.h"
#include "llvm/Support/Error.h"
#include "llvm/Support/ErrorOr.h"
#include "llvm/Support/FileSystem.h"
#include "llvm/Support/Path.h"
#include "llvm/Target/TargetOptions.h"
#include "llvm/TargetParser/Triple.h"
#include <cstring>
#include <optional>
#include <system_error>
#include <utility>

using namespace llvm;
using namespace llvm::COFF;
using namespace llvm::codeview;
using namespace llvm::object;
using namespace llvm::support::endian;
using namespace lld;
using namespace lld::coff;

using llvm::Triple;
using llvm::support::ulittle32_t;

// Returns the last element of a path, which is supposed to be a filename.
static StringRef getBasename(StringRef path) {
  return sys::path::filename(path, sys::path::Style::windows);
}

// Returns a string in the format of "foo.obj" or "foo.obj(bar.lib)".
std::string lld::toString(const coff::InputFile *file) {
  if (!file)
    return "<internal>";
  if (file->parentName.empty() || file->kind() == coff::InputFile::ImportKind)
    return std::string(file->getName());

  return (getBasename(file->parentName) + "(" + getBasename(file->getName()) +
          ")")
      .str();
}

/// Checks that Source is compatible with being a weak alias to Target.
/// If Source is Undefined and has no weak alias set, makes it a weak
/// alias to Target.
static void checkAndSetWeakAlias(COFFLinkerContext &ctx, InputFile *f,
                                 Symbol *source, Symbol *target) {
  if (auto *u = dyn_cast<Undefined>(source)) {
    if (u->weakAlias && u->weakAlias != target) {
      // Weak aliases as produced by GCC are named in the form
      // .weak.<weaksymbol>.<othersymbol>, where <othersymbol> is the name
      // of another symbol emitted near the weak symbol.
      // Just use the definition from the first object file that defined
      // this weak symbol.
      if (ctx.config.mingw)
        return;
      ctx.symtab.reportDuplicate(source, f);
    }
    u->weakAlias = target;
  }
}

static bool ignoredSymbolName(StringRef name) {
  return name == "@feat.00" || name == "@comp.id";
}

ArchiveFile::ArchiveFile(COFFLinkerContext &ctx, MemoryBufferRef m)
    : InputFile(ctx, ArchiveKind, m) {}

void ArchiveFile::parse() {
  // Parse a MemoryBufferRef as an archive file.
  file = CHECK(Archive::create(mb), this);

  // Read the symbol table to construct Lazy objects.
  for (const Archive::Symbol &sym : file->symbols())
    ctx.symtab.addLazyArchive(this, sym);
}

// Returns a buffer pointing to a member file containing a given symbol.
void ArchiveFile::addMember(const Archive::Symbol &sym) {
  const Archive::Child &c =
      CHECK(sym.getMember(),
<<<<<<< HEAD
            "could not get the member for symbol " + toCOFFString(ctx, sym));
=======
            "could not get the member for symbol " + toCOFFString(sym));
>>>>>>> cb02aa7e

  // Return an empty buffer if we have already returned the same buffer.
  if (!seen.insert(c.getChildOffset()).second)
    return;

<<<<<<< HEAD
  ctx.driver.enqueueArchiveMember(c, sym, getName());
=======
  driver->enqueueArchiveMember(c, sym, getName());
>>>>>>> cb02aa7e
}

std::vector<MemoryBufferRef> lld::coff::getArchiveMembers(Archive *file) {
  std::vector<MemoryBufferRef> v;
  Error err = Error::success();
  for (const Archive::Child &c : file->children(err)) {
    MemoryBufferRef mbref =
        CHECK(c.getMemoryBufferRef(),
              file->getFileName() +
                  ": could not get the buffer for a child of the archive");
    v.push_back(mbref);
  }
  if (err)
    fatal(file->getFileName() +
          ": Archive::children failed: " + toString(std::move(err)));
  return v;
}

void ObjFile::parseLazy() {
  // Native object file.
  std::unique_ptr<Binary> coffObjPtr = CHECK(createBinary(mb), this);
  COFFObjectFile *coffObj = cast<COFFObjectFile>(coffObjPtr.get());
  uint32_t numSymbols = coffObj->getNumberOfSymbols();
  for (uint32_t i = 0; i < numSymbols; ++i) {
    COFFSymbolRef coffSym = check(coffObj->getSymbol(i));
    if (coffSym.isUndefined() || !coffSym.isExternal() ||
        coffSym.isWeakExternal())
      continue;
    StringRef name = check(coffObj->getSymbolName(coffSym));
    if (coffSym.isAbsolute() && ignoredSymbolName(name))
      continue;
    ctx.symtab.addLazyObject(this, name);
    i += coffSym.getNumberOfAuxSymbols();
  }
}

void ObjFile::parse() {
  // Parse a memory buffer as a COFF file.
  std::unique_ptr<Binary> bin = CHECK(createBinary(mb), this);

  if (auto *obj = dyn_cast<COFFObjectFile>(bin.get())) {
    bin.release();
    coffObj.reset(obj);
  } else {
    fatal(toString(this) + " is not a COFF file");
  }

  // Read section and symbol tables.
  initializeChunks();
  initializeSymbols();
  initializeFlags();
  initializeDependencies();
}

const coff_section *ObjFile::getSection(uint32_t i) {
  auto sec = coffObj->getSection(i);
  if (!sec)
    fatal("getSection failed: #" + Twine(i) + ": " + toString(sec.takeError()));
  return *sec;
}

// We set SectionChunk pointers in the SparseChunks vector to this value
// temporarily to mark comdat sections as having an unknown resolution. As we
// walk the object file's symbol table, once we visit either a leader symbol or
// an associative section definition together with the parent comdat's leader,
// we set the pointer to either nullptr (to mark the section as discarded) or a
// valid SectionChunk for that section.
static SectionChunk *const pendingComdat = reinterpret_cast<SectionChunk *>(1);

void ObjFile::initializeChunks() {
  uint32_t numSections = coffObj->getNumberOfSections();
  sparseChunks.resize(numSections + 1);
  for (uint32_t i = 1; i < numSections + 1; ++i) {
    const coff_section *sec = getSection(i);
    if (sec->Characteristics & IMAGE_SCN_LNK_COMDAT)
      sparseChunks[i] = pendingComdat;
    else
      sparseChunks[i] = readSection(i, nullptr, "");
  }
}

SectionChunk *ObjFile::readSection(uint32_t sectionNumber,
                                   const coff_aux_section_definition *def,
                                   StringRef leaderName) {
  const coff_section *sec = getSection(sectionNumber);

  StringRef name;
  if (Expected<StringRef> e = coffObj->getSectionName(sec))
    name = *e;
  else
    fatal("getSectionName failed: #" + Twine(sectionNumber) + ": " +
          toString(e.takeError()));

  if (name == ".drectve") {
    ArrayRef<uint8_t> data;
    cantFail(coffObj->getSectionContents(sec, data));
    directives = StringRef((const char *)data.data(), data.size());
    return nullptr;
  }

  if (name == ".llvm_addrsig") {
    addrsigSec = sec;
    return nullptr;
  }

  if (name == ".llvm.call-graph-profile") {
    callgraphSec = sec;
    return nullptr;
  }

  // Object files may have DWARF debug info or MS CodeView debug info
  // (or both).
  //
  // DWARF sections don't need any special handling from the perspective
  // of the linker; they are just a data section containing relocations.
  // We can just link them to complete debug info.
  //
  // CodeView needs linker support. We need to interpret debug info,
  // and then write it to a separate .pdb file.

  // Ignore DWARF debug info unless /debug is given.
  if (!ctx.config.debug && name.starts_with(".debug_"))
    return nullptr;

  if (sec->Characteristics & llvm::COFF::IMAGE_SCN_LNK_REMOVE)
    return nullptr;
  auto *c = make<SectionChunk>(this, sec);
  if (def)
    c->checksum = def->CheckSum;

  // CodeView sections are stored to a different vector because they are not
  // linked in the regular manner.
  if (c->isCodeView())
    debugChunks.push_back(c);
  else if (name == ".gfids$y")
    guardFidChunks.push_back(c);
  else if (name == ".giats$y")
    guardIATChunks.push_back(c);
  else if (name == ".gljmp$y")
    guardLJmpChunks.push_back(c);
  else if (name == ".gehcont$y")
    guardEHContChunks.push_back(c);
  else if (name == ".sxdata")
    sxDataChunks.push_back(c);
  else if (ctx.config.tailMerge && sec->NumberOfRelocations == 0 &&
           name == ".rdata" && leaderName.starts_with("??_C@"))
    // COFF sections that look like string literal sections (i.e. no
    // relocations, in .rdata, leader symbol name matches the MSVC name mangling
    // for string literals) are subject to string tail merging.
    MergeChunk::addSection(ctx, c);
  else if (name == ".rsrc" || name.starts_with(".rsrc$"))
    resourceChunks.push_back(c);
  else
    chunks.push_back(c);

  return c;
}

void ObjFile::includeResourceChunks() {
  chunks.insert(chunks.end(), resourceChunks.begin(), resourceChunks.end());
}

void ObjFile::readAssociativeDefinition(
    COFFSymbolRef sym, const coff_aux_section_definition *def) {
  readAssociativeDefinition(sym, def, def->getNumber(sym.isBigObj()));
}

void ObjFile::readAssociativeDefinition(COFFSymbolRef sym,
                                        const coff_aux_section_definition *def,
                                        uint32_t parentIndex) {
  SectionChunk *parent = sparseChunks[parentIndex];
  int32_t sectionNumber = sym.getSectionNumber();

  auto diag = [&]() {
    StringRef name = check(coffObj->getSymbolName(sym));

    StringRef parentName;
    const coff_section *parentSec = getSection(parentIndex);
    if (Expected<StringRef> e = coffObj->getSectionName(parentSec))
      parentName = *e;
    error(toString(this) + ": associative comdat " + name + " (sec " +
          Twine(sectionNumber) + ") has invalid reference to section " +
          parentName + " (sec " + Twine(parentIndex) + ")");
  };

  if (parent == pendingComdat) {
    // This can happen if an associative comdat refers to another associative
    // comdat that appears after it (invalid per COFF spec) or to a section
    // without any symbols.
    diag();
    return;
  }

  // Check whether the parent is prevailing. If it is, so are we, and we read
  // the section; otherwise mark it as discarded.
  if (parent) {
    SectionChunk *c = readSection(sectionNumber, def, "");
    sparseChunks[sectionNumber] = c;
    if (c) {
      c->selection = IMAGE_COMDAT_SELECT_ASSOCIATIVE;
      parent->addAssociative(c);
    }
  } else {
    sparseChunks[sectionNumber] = nullptr;
  }
}

void ObjFile::recordPrevailingSymbolForMingw(
    COFFSymbolRef sym, DenseMap<StringRef, uint32_t> &prevailingSectionMap) {
  // For comdat symbols in executable sections, where this is the copy
  // of the section chunk we actually include instead of discarding it,
  // add the symbol to a map to allow using it for implicitly
  // associating .[px]data$<func> sections to it.
  // Use the suffix from the .text$<func> instead of the leader symbol
  // name, for cases where the names differ (i386 mangling/decorations,
  // cases where the leader is a weak symbol named .weak.func.default*).
  int32_t sectionNumber = sym.getSectionNumber();
  SectionChunk *sc = sparseChunks[sectionNumber];
  if (sc && sc->getOutputCharacteristics() & IMAGE_SCN_MEM_EXECUTE) {
    StringRef name = sc->getSectionName().split('$').second;
    prevailingSectionMap[name] = sectionNumber;
  }
}

void ObjFile::maybeAssociateSEHForMingw(
    COFFSymbolRef sym, const coff_aux_section_definition *def,
    const DenseMap<StringRef, uint32_t> &prevailingSectionMap) {
  StringRef name = check(coffObj->getSymbolName(sym));
  if (name.consume_front(".pdata$") || name.consume_front(".xdata$") ||
      name.consume_front(".eh_frame$")) {
    // For MinGW, treat .[px]data$<func> and .eh_frame$<func> as implicitly
    // associative to the symbol <func>.
    auto parentSym = prevailingSectionMap.find(name);
    if (parentSym != prevailingSectionMap.end())
      readAssociativeDefinition(sym, def, parentSym->second);
  }
}

Symbol *ObjFile::createRegular(COFFSymbolRef sym) {
  SectionChunk *sc = sparseChunks[sym.getSectionNumber()];
  if (sym.isExternal()) {
    StringRef name = check(coffObj->getSymbolName(sym));
    if (sc)
      return ctx.symtab.addRegular(this, name, sym.getGeneric(), sc,
                                   sym.getValue());
    // For MinGW symbols named .weak.* that point to a discarded section,
    // don't create an Undefined symbol. If nothing ever refers to the symbol,
    // everything should be fine. If something actually refers to the symbol
    // (e.g. the undefined weak alias), linking will fail due to undefined
    // references at the end.
    if (ctx.config.mingw && name.starts_with(".weak."))
      return nullptr;
    return ctx.symtab.addUndefined(name, this, false);
  }
  if (sc)
    return make<DefinedRegular>(this, /*Name*/ "", /*IsCOMDAT*/ false,
                                /*IsExternal*/ false, sym.getGeneric(), sc);
  return nullptr;
}

void ObjFile::initializeSymbols() {
  uint32_t numSymbols = coffObj->getNumberOfSymbols();
  symbols.resize(numSymbols);

  SmallVector<std::pair<Symbol *, uint32_t>, 8> weakAliases;
  std::vector<uint32_t> pendingIndexes;
  pendingIndexes.reserve(numSymbols);

  DenseMap<StringRef, uint32_t> prevailingSectionMap;
  std::vector<const coff_aux_section_definition *> comdatDefs(
      coffObj->getNumberOfSections() + 1);

  for (uint32_t i = 0; i < numSymbols; ++i) {
    COFFSymbolRef coffSym = check(coffObj->getSymbol(i));
    bool prevailingComdat;
    if (coffSym.isUndefined()) {
      symbols[i] = createUndefined(coffSym);
    } else if (coffSym.isWeakExternal()) {
      symbols[i] = createUndefined(coffSym);
      uint32_t tagIndex = coffSym.getAux<coff_aux_weak_external>()->TagIndex;
      weakAliases.emplace_back(symbols[i], tagIndex);
    } else if (std::optional<Symbol *> optSym =
                   createDefined(coffSym, comdatDefs, prevailingComdat)) {
      symbols[i] = *optSym;
      if (ctx.config.mingw && prevailingComdat)
        recordPrevailingSymbolForMingw(coffSym, prevailingSectionMap);
    } else {
      // createDefined() returns std::nullopt if a symbol belongs to a section
      // that was pending at the point when the symbol was read. This can happen
      // in two cases:
      // 1) section definition symbol for a comdat leader;
      // 2) symbol belongs to a comdat section associated with another section.
      // In both of these cases, we can expect the section to be resolved by
      // the time we finish visiting the remaining symbols in the symbol
      // table. So we postpone the handling of this symbol until that time.
      pendingIndexes.push_back(i);
    }
    i += coffSym.getNumberOfAuxSymbols();
  }

  for (uint32_t i : pendingIndexes) {
    COFFSymbolRef sym = check(coffObj->getSymbol(i));
    if (const coff_aux_section_definition *def = sym.getSectionDefinition()) {
      if (def->Selection == IMAGE_COMDAT_SELECT_ASSOCIATIVE)
        readAssociativeDefinition(sym, def);
      else if (ctx.config.mingw)
        maybeAssociateSEHForMingw(sym, def, prevailingSectionMap);
    }
    if (sparseChunks[sym.getSectionNumber()] == pendingComdat) {
      StringRef name = check(coffObj->getSymbolName(sym));
      log("comdat section " + name +
          " without leader and unassociated, discarding");
      continue;
    }
    symbols[i] = createRegular(sym);
  }

  for (auto &kv : weakAliases) {
    Symbol *sym = kv.first;
    uint32_t idx = kv.second;
    checkAndSetWeakAlias(ctx, this, sym, symbols[idx]);
  }

  // Free the memory used by sparseChunks now that symbol loading is finished.
  decltype(sparseChunks)().swap(sparseChunks);
}

Symbol *ObjFile::createUndefined(COFFSymbolRef sym) {
  StringRef name = check(coffObj->getSymbolName(sym));
  return ctx.symtab.addUndefined(name, this, sym.isWeakExternal());
}

static const coff_aux_section_definition *findSectionDef(COFFObjectFile *obj,
                                                         int32_t section) {
  uint32_t numSymbols = obj->getNumberOfSymbols();
  for (uint32_t i = 0; i < numSymbols; ++i) {
    COFFSymbolRef sym = check(obj->getSymbol(i));
    if (sym.getSectionNumber() != section)
      continue;
    if (const coff_aux_section_definition *def = sym.getSectionDefinition())
      return def;
  }
  return nullptr;
}

void ObjFile::handleComdatSelection(
    COFFSymbolRef sym, COMDATType &selection, bool &prevailing,
    DefinedRegular *leader,
    const llvm::object::coff_aux_section_definition *def) {
  if (prevailing)
    return;
  // There's already an existing comdat for this symbol: `Leader`.
  // Use the comdats's selection field to determine if the new
  // symbol in `Sym` should be discarded, produce a duplicate symbol
  // error, etc.

  SectionChunk *leaderChunk = leader->getChunk();
  COMDATType leaderSelection = leaderChunk->selection;

  assert(leader->data && "Comdat leader without SectionChunk?");
  if (isa<BitcodeFile>(leader->file)) {
    // If the leader is only a LTO symbol, we don't know e.g. its final size
    // yet, so we can't do the full strict comdat selection checking yet.
    selection = leaderSelection = IMAGE_COMDAT_SELECT_ANY;
  }

  if ((selection == IMAGE_COMDAT_SELECT_ANY &&
       leaderSelection == IMAGE_COMDAT_SELECT_LARGEST) ||
      (selection == IMAGE_COMDAT_SELECT_LARGEST &&
       leaderSelection == IMAGE_COMDAT_SELECT_ANY)) {
    // cl.exe picks "any" for vftables when building with /GR- and
    // "largest" when building with /GR. To be able to link object files
    // compiled with each flag, "any" and "largest" are merged as "largest".
    leaderSelection = selection = IMAGE_COMDAT_SELECT_LARGEST;
  }

  // GCCs __declspec(selectany) doesn't actually pick "any" but "same size as".
  // Clang on the other hand picks "any". To be able to link two object files
  // with a __declspec(selectany) declaration, one compiled with gcc and the
  // other with clang, we merge them as proper "same size as"
  if (ctx.config.mingw && ((selection == IMAGE_COMDAT_SELECT_ANY &&
                            leaderSelection == IMAGE_COMDAT_SELECT_SAME_SIZE) ||
                           (selection == IMAGE_COMDAT_SELECT_SAME_SIZE &&
                            leaderSelection == IMAGE_COMDAT_SELECT_ANY))) {
    leaderSelection = selection = IMAGE_COMDAT_SELECT_SAME_SIZE;
  }

  // Other than that, comdat selections must match.  This is a bit more
  // strict than link.exe which allows merging "any" and "largest" if "any"
  // is the first symbol the linker sees, and it allows merging "largest"
  // with everything (!) if "largest" is the first symbol the linker sees.
  // Making this symmetric independent of which selection is seen first
  // seems better though.
  // (This behavior matches ModuleLinker::getComdatResult().)
  if (selection != leaderSelection) {
    log(("conflicting comdat type for " + toString(ctx, *leader) + ": " +
         Twine((int)leaderSelection) + " in " + toString(leader->getFile()) +
         " and " + Twine((int)selection) + " in " + toString(this))
            .str());
    ctx.symtab.reportDuplicate(leader, this);
    return;
  }

  switch (selection) {
  case IMAGE_COMDAT_SELECT_NODUPLICATES:
    ctx.symtab.reportDuplicate(leader, this);
    break;

  case IMAGE_COMDAT_SELECT_ANY:
    // Nothing to do.
    break;

  case IMAGE_COMDAT_SELECT_SAME_SIZE:
    if (leaderChunk->getSize() != getSection(sym)->SizeOfRawData) {
      if (!ctx.config.mingw) {
        ctx.symtab.reportDuplicate(leader, this);
      } else {
        const coff_aux_section_definition *leaderDef = nullptr;
        if (leaderChunk->file)
          leaderDef = findSectionDef(leaderChunk->file->getCOFFObj(),
                                     leaderChunk->getSectionNumber());
        if (!leaderDef || leaderDef->Length != def->Length)
          ctx.symtab.reportDuplicate(leader, this);
      }
    }
    break;

  case IMAGE_COMDAT_SELECT_EXACT_MATCH: {
    SectionChunk newChunk(this, getSection(sym));
    // link.exe only compares section contents here and doesn't complain
    // if the two comdat sections have e.g. different alignment.
    // Match that.
    if (leaderChunk->getContents() != newChunk.getContents())
      ctx.symtab.reportDuplicate(leader, this, &newChunk, sym.getValue());
    break;
  }

  case IMAGE_COMDAT_SELECT_ASSOCIATIVE:
    // createDefined() is never called for IMAGE_COMDAT_SELECT_ASSOCIATIVE.
    // (This means lld-link doesn't produce duplicate symbol errors for
    // associative comdats while link.exe does, but associate comdats
    // are never extern in practice.)
    llvm_unreachable("createDefined not called for associative comdats");

  case IMAGE_COMDAT_SELECT_LARGEST:
    if (leaderChunk->getSize() < getSection(sym)->SizeOfRawData) {
      // Replace the existing comdat symbol with the new one.
      StringRef name = check(coffObj->getSymbolName(sym));
      // FIXME: This is incorrect: With /opt:noref, the previous sections
      // make it into the final executable as well. Correct handling would
      // be to undo reading of the whole old section that's being replaced,
      // or doing one pass that determines what the final largest comdat
      // is for all IMAGE_COMDAT_SELECT_LARGEST comdats and then reading
      // only the largest one.
      replaceSymbol<DefinedRegular>(leader, this, name, /*IsCOMDAT*/ true,
                                    /*IsExternal*/ true, sym.getGeneric(),
                                    nullptr);
      prevailing = true;
    }
    break;

  case IMAGE_COMDAT_SELECT_NEWEST:
    llvm_unreachable("should have been rejected earlier");
  }
}

std::optional<Symbol *> ObjFile::createDefined(
    COFFSymbolRef sym,
    std::vector<const coff_aux_section_definition *> &comdatDefs,
    bool &prevailing) {
  prevailing = false;
  auto getName = [&]() { return check(coffObj->getSymbolName(sym)); };

  if (sym.isCommon()) {
    auto *c = make<CommonChunk>(sym);
    chunks.push_back(c);
    return ctx.symtab.addCommon(this, getName(), sym.getValue(),
                                sym.getGeneric(), c);
  }

  if (sym.isAbsolute()) {
    StringRef name = getName();

    if (name == "@feat.00")
      feat00Flags = sym.getValue();
    // Skip special symbols.
    if (ignoredSymbolName(name))
      return nullptr;

    if (sym.isExternal())
      return ctx.symtab.addAbsolute(name, sym);
    return make<DefinedAbsolute>(ctx, name, sym);
  }

  int32_t sectionNumber = sym.getSectionNumber();
  if (sectionNumber == llvm::COFF::IMAGE_SYM_DEBUG)
    return nullptr;

  if (llvm::COFF::isReservedSectionNumber(sectionNumber))
    fatal(toString(this) + ": " + getName() +
          " should not refer to special section " + Twine(sectionNumber));

  if ((uint32_t)sectionNumber >= sparseChunks.size())
    fatal(toString(this) + ": " + getName() +
          " should not refer to non-existent section " + Twine(sectionNumber));

  // Comdat handling.
  // A comdat symbol consists of two symbol table entries.
  // The first symbol entry has the name of the section (e.g. .text), fixed
  // values for the other fields, and one auxiliary record.
  // The second symbol entry has the name of the comdat symbol, called the
  // "comdat leader".
  // When this function is called for the first symbol entry of a comdat,
  // it sets comdatDefs and returns std::nullopt, and when it's called for the
  // second symbol entry it reads comdatDefs and then sets it back to nullptr.

  // Handle comdat leader.
  if (const coff_aux_section_definition *def = comdatDefs[sectionNumber]) {
    comdatDefs[sectionNumber] = nullptr;
    DefinedRegular *leader;

    if (sym.isExternal()) {
      std::tie(leader, prevailing) =
          ctx.symtab.addComdat(this, getName(), sym.getGeneric());
    } else {
      leader = make<DefinedRegular>(this, /*Name*/ "", /*IsCOMDAT*/ false,
                                    /*IsExternal*/ false, sym.getGeneric());
      prevailing = true;
    }

    if (def->Selection < (int)IMAGE_COMDAT_SELECT_NODUPLICATES ||
        // Intentionally ends at IMAGE_COMDAT_SELECT_LARGEST: link.exe
        // doesn't understand IMAGE_COMDAT_SELECT_NEWEST either.
        def->Selection > (int)IMAGE_COMDAT_SELECT_LARGEST) {
      fatal("unknown comdat type " + std::to_string((int)def->Selection) +
            " for " + getName() + " in " + toString(this));
    }
    COMDATType selection = (COMDATType)def->Selection;

    if (leader->isCOMDAT)
      handleComdatSelection(sym, selection, prevailing, leader, def);

    if (prevailing) {
      SectionChunk *c = readSection(sectionNumber, def, getName());
      sparseChunks[sectionNumber] = c;
      if (!c)
        return nullptr;
      c->sym = cast<DefinedRegular>(leader);
      c->selection = selection;
      cast<DefinedRegular>(leader)->data = &c->repl;
    } else {
      sparseChunks[sectionNumber] = nullptr;
    }
    return leader;
  }

  // Prepare to handle the comdat leader symbol by setting the section's
  // ComdatDefs pointer if we encounter a non-associative comdat.
  if (sparseChunks[sectionNumber] == pendingComdat) {
    if (const coff_aux_section_definition *def = sym.getSectionDefinition()) {
      if (def->Selection != IMAGE_COMDAT_SELECT_ASSOCIATIVE)
        comdatDefs[sectionNumber] = def;
    }
    return std::nullopt;
  }

  return createRegular(sym);
}

MachineTypes ObjFile::getMachineType() {
  if (coffObj)
    return static_cast<MachineTypes>(coffObj->getMachine());
  return IMAGE_FILE_MACHINE_UNKNOWN;
}

ArrayRef<uint8_t> ObjFile::getDebugSection(StringRef secName) {
  if (SectionChunk *sec = SectionChunk::findByName(debugChunks, secName))
    return sec->consumeDebugMagic();
  return {};
}

// OBJ files systematically store critical information in a .debug$S stream,
// even if the TU was compiled with no debug info. At least two records are
// always there. S_OBJNAME stores a 32-bit signature, which is loaded into the
// PCHSignature member. S_COMPILE3 stores compile-time cmd-line flags. This is
// currently used to initialize the hotPatchable member.
void ObjFile::initializeFlags() {
  ArrayRef<uint8_t> data = getDebugSection(".debug$S");
  if (data.empty())
    return;

  DebugSubsectionArray subsections;

  BinaryStreamReader reader(data, support::little);
  ExitOnError exitOnErr;
  exitOnErr(reader.readArray(subsections, data.size()));

  for (const DebugSubsectionRecord &ss : subsections) {
    if (ss.kind() != DebugSubsectionKind::Symbols)
      continue;

    unsigned offset = 0;

    // Only parse the first two records. We are only looking for S_OBJNAME
    // and S_COMPILE3, and they usually appear at the beginning of the
    // stream.
    for (unsigned i = 0; i < 2; ++i) {
      Expected<CVSymbol> sym = readSymbolFromStream(ss.getRecordData(), offset);
      if (!sym) {
        consumeError(sym.takeError());
        return;
      }
      if (sym->kind() == SymbolKind::S_COMPILE3) {
        auto cs =
            cantFail(SymbolDeserializer::deserializeAs<Compile3Sym>(sym.get()));
        hotPatchable =
            (cs.Flags & CompileSym3Flags::HotPatch) != CompileSym3Flags::None;
      }
      if (sym->kind() == SymbolKind::S_OBJNAME) {
        auto objName = cantFail(SymbolDeserializer::deserializeAs<ObjNameSym>(
            sym.get()));
        if (objName.Signature)
          pchSignature = objName.Signature;
      }
      offset += sym->length();
    }
  }
}

// Depending on the compilation flags, OBJs can refer to external files,
// necessary to merge this OBJ into the final PDB. We currently support two
// types of external files: Precomp/PCH OBJs, when compiling with /Yc and /Yu.
// And PDB type servers, when compiling with /Zi. This function extracts these
// dependencies and makes them available as a TpiSource interface (see
// DebugTypes.h). Both cases only happen with cl.exe: clang-cl produces regular
// output even with /Yc and /Yu and with /Zi.
void ObjFile::initializeDependencies() {
  if (!ctx.config.debug)
    return;

  bool isPCH = false;

  ArrayRef<uint8_t> data = getDebugSection(".debug$P");
  if (!data.empty())
    isPCH = true;
  else
    data = getDebugSection(".debug$T");

  // symbols but no types, make a plain, empty TpiSource anyway, because it
  // simplifies adding the symbols later.
  if (data.empty()) {
    if (!debugChunks.empty())
      debugTypesObj = makeTpiSource(ctx, this);
    return;
  }

  // Get the first type record. It will indicate if this object uses a type
  // server (/Zi) or a PCH file (/Yu).
  CVTypeArray types;
  BinaryStreamReader reader(data, support::little);
  cantFail(reader.readArray(types, reader.getLength()));
  CVTypeArray::Iterator firstType = types.begin();
  if (firstType == types.end())
    return;

  // Remember the .debug$T or .debug$P section.
  debugTypes = data;

  // This object file is a PCH file that others will depend on.
  if (isPCH) {
    debugTypesObj = makePrecompSource(ctx, this);
    return;
  }

  // This object file was compiled with /Zi. Enqueue the PDB dependency.
  if (firstType->kind() == LF_TYPESERVER2) {
    TypeServer2Record ts = cantFail(
        TypeDeserializer::deserializeAs<TypeServer2Record>(firstType->data()));
    debugTypesObj = makeUseTypeServerSource(ctx, this, ts);
    enqueuePdbFile(ts.getName(), this);
    return;
  }

  // This object was compiled with /Yu. It uses types from another object file
  // with a matching signature.
  if (firstType->kind() == LF_PRECOMP) {
    PrecompRecord precomp = cantFail(
        TypeDeserializer::deserializeAs<PrecompRecord>(firstType->data()));
    // We're better off trusting the LF_PRECOMP signature. In some cases the
    // S_OBJNAME record doesn't contain a valid PCH signature.
    if (precomp.Signature)
      pchSignature = precomp.Signature;
    debugTypesObj = makeUsePrecompSource(ctx, this, precomp);
    // Drop the LF_PRECOMP record from the input stream.
    debugTypes = debugTypes.drop_front(firstType->RecordData.size());
    return;
  }

  // This is a plain old object file.
  debugTypesObj = makeTpiSource(ctx, this);
}

// Make a PDB path assuming the PDB is in the same folder as the OBJ
static std::string getPdbBaseName(ObjFile *file, StringRef tSPath) {
  StringRef localPath =
      !file->parentName.empty() ? file->parentName : file->getName();
  SmallString<128> path = sys::path::parent_path(localPath);

  // Currently, type server PDBs are only created by MSVC cl, which only runs
  // on Windows, so we can assume type server paths are Windows style.
  sys::path::append(path,
                    sys::path::filename(tSPath, sys::path::Style::windows));
  return std::string(path.str());
}

// The casing of the PDB path stamped in the OBJ can differ from the actual path
// on disk. With this, we ensure to always use lowercase as a key for the
// pdbInputFileInstances map, at least on Windows.
static std::string normalizePdbPath(StringRef path) {
#if defined(_WIN32)
  return path.lower();
#else // LINUX
  return std::string(path);
#endif
}

// If existing, return the actual PDB path on disk.
static std::optional<std::string> findPdbPath(StringRef pdbPath,
                                              ObjFile *dependentFile) {
  // Ensure the file exists before anything else. In some cases, if the path
  // points to a removable device, Driver::enqueuePath() would fail with an
  // error (EAGAIN, "resource unavailable try again") which we want to skip
  // silently.
  if (llvm::sys::fs::exists(pdbPath))
    return normalizePdbPath(pdbPath);
  std::string ret = getPdbBaseName(dependentFile, pdbPath);
  if (llvm::sys::fs::exists(ret))
    return normalizePdbPath(ret);
  return std::nullopt;
}

PDBInputFile::PDBInputFile(COFFLinkerContext &ctx, MemoryBufferRef m)
    : InputFile(ctx, PDBKind, m) {}

PDBInputFile::~PDBInputFile() = default;

PDBInputFile *PDBInputFile::findFromRecordPath(const COFFLinkerContext &ctx,
                                               StringRef path,
                                               ObjFile *fromFile) {
  auto p = findPdbPath(path.str(), fromFile);
  if (!p)
    return nullptr;
  auto it = ctx.pdbInputFileInstances.find(*p);
  if (it != ctx.pdbInputFileInstances.end())
    return it->second;
  return nullptr;
}

void PDBInputFile::parse() {
  ctx.pdbInputFileInstances[mb.getBufferIdentifier().str()] = this;

  std::unique_ptr<pdb::IPDBSession> thisSession;
  Error E = pdb::NativeSession::createFromPdb(
      MemoryBuffer::getMemBuffer(mb, false), thisSession);
  if (E) {
    loadErrorStr.emplace(toString(std::move(E)));
    return; // fail silently at this point - the error will be handled later,
            // when merging the debug type stream
  }

  session.reset(static_cast<pdb::NativeSession *>(thisSession.release()));

  pdb::PDBFile &pdbFile = session->getPDBFile();
  auto expectedInfo = pdbFile.getPDBInfoStream();
  // All PDB Files should have an Info stream.
  if (!expectedInfo) {
    loadErrorStr.emplace(toString(expectedInfo.takeError()));
    return;
  }
  debugTypesObj = makeTypeServerSource(ctx, this);
}

// Used only for DWARF debug info, which is not common (except in MinGW
// environments). This returns an optional pair of file name and line
// number for where the variable was defined.
std::optional<std::pair<StringRef, uint32_t>>
ObjFile::getVariableLocation(StringRef var) {
  if (!dwarf) {
    dwarf = make<DWARFCache>(DWARFContext::create(*getCOFFObj()));
    if (!dwarf)
      return std::nullopt;
  }
  if (ctx.config.machine == I386)
    var.consume_front("_");
  std::optional<std::pair<std::string, unsigned>> ret =
      dwarf->getVariableLoc(var);
  if (!ret)
    return std::nullopt;
  return std::make_pair(saver().save(ret->first), ret->second);
}

// Used only for DWARF debug info, which is not common (except in MinGW
// environments).
std::optional<DILineInfo> ObjFile::getDILineInfo(uint32_t offset,
                                                 uint32_t sectionIndex) {
  if (!dwarf) {
    dwarf = make<DWARFCache>(DWARFContext::create(*getCOFFObj()));
    if (!dwarf)
      return std::nullopt;
  }

  return dwarf->getDILineInfo(offset, sectionIndex);
}

void ObjFile::enqueuePdbFile(StringRef path, ObjFile *fromFile) {
  auto p = findPdbPath(path.str(), fromFile);
  if (!p)
    return;
  auto it = ctx.pdbInputFileInstances.emplace(*p, nullptr);
  if (!it.second)
    return; // already scheduled for load
  ctx.driver.enqueuePDB(*p);
}

ImportFile::ImportFile(COFFLinkerContext &ctx, MemoryBufferRef m)
    : InputFile(ctx, ImportKind, m), live(!ctx.config.doGC), thunkLive(live) {}

void ImportFile::parse() {
  const char *buf = mb.getBufferStart();
  const auto *hdr = reinterpret_cast<const coff_import_header *>(buf);

  // Check if the total size is valid.
  if (mb.getBufferSize() != sizeof(*hdr) + hdr->SizeOfData)
    fatal("broken import library");

  // Read names and create an __imp_ symbol.
  StringRef name = saver().save(StringRef(buf + sizeof(*hdr)));
  StringRef impName = saver().save("__imp_" + name);
  const char *nameStart = buf + sizeof(coff_import_header) + name.size() + 1;
  dllName = std::string(StringRef(nameStart));
  StringRef extName;
  switch (hdr->getNameType()) {
  case IMPORT_ORDINAL:
    extName = "";
    break;
  case IMPORT_NAME:
    extName = name;
    break;
  case IMPORT_NAME_NOPREFIX:
    extName = ltrim1(name, "?@_");
    break;
  case IMPORT_NAME_UNDECORATE:
    extName = ltrim1(name, "?@_");
    extName = extName.substr(0, extName.find('@'));
    break;
  }

  this->hdr = hdr;
  externalName = extName;

  impSym = ctx.symtab.addImportData(impName, this);
  // If this was a duplicate, we logged an error but may continue;
  // in this case, impSym is nullptr.
  if (!impSym)
    return;

  if (hdr->getType() == llvm::COFF::IMPORT_CONST)
    static_cast<void>(ctx.symtab.addImportData(name, this));

  // If type is function, we need to create a thunk which jump to an
  // address pointed by the __imp_ symbol. (This allows you to call
  // DLL functions just like regular non-DLL functions.)
  if (hdr->getType() == llvm::COFF::IMPORT_CODE)
    thunkSym = ctx.symtab.addImportThunk(
        name, cast_or_null<DefinedImportData>(impSym), hdr->Machine);
}

BitcodeFile::BitcodeFile(COFFLinkerContext &ctx, MemoryBufferRef mb,
                         StringRef archiveName, uint64_t offsetInArchive,
                         bool lazy)
    : InputFile(ctx, BitcodeKind, mb, lazy) {
  std::string path = mb.getBufferIdentifier().str();
  if (ctx.config.thinLTOIndexOnly)
    path = replaceThinLTOSuffix(mb.getBufferIdentifier(),
                                ctx.config.thinLTOObjectSuffixReplace.first,
                                ctx.config.thinLTOObjectSuffixReplace.second);

  // ThinLTO assumes that all MemoryBufferRefs given to it have a unique
  // name. If two archives define two members with the same name, this
  // causes a collision which result in only one of the objects being taken
  // into consideration at LTO time (which very likely causes undefined
  // symbols later in the link stage). So we append file offset to make
  // filename unique.
  MemoryBufferRef mbref(mb.getBuffer(),
                        saver().save(archiveName.empty()
                                         ? path
                                         : archiveName +
                                               sys::path::filename(path) +
                                               utostr(offsetInArchive)));

  obj = check(lto::InputFile::create(mbref));
}

BitcodeFile::~BitcodeFile() = default;

void BitcodeFile::parse() {
  llvm::StringSaver &saver = lld::saver();

  std::vector<std::pair<Symbol *, bool>> comdat(obj->getComdatTable().size());
  for (size_t i = 0; i != obj->getComdatTable().size(); ++i)
    // FIXME: Check nodeduplicate
    comdat[i] =
        ctx.symtab.addComdat(this, saver.save(obj->getComdatTable()[i].first));
  for (const lto::InputFile::Symbol &objSym : obj->symbols()) {
    StringRef symName = saver.save(objSym.getName());
    int comdatIndex = objSym.getComdatIndex();
    Symbol *sym;
    SectionChunk *fakeSC = nullptr;
    if (objSym.isExecutable())
      fakeSC = &ctx.ltoTextSectionChunk.chunk;
    else
      fakeSC = &ctx.ltoDataSectionChunk.chunk;
    if (objSym.isUndefined()) {
      sym = ctx.symtab.addUndefined(symName, this, false);
    } else if (objSym.isCommon()) {
      sym = ctx.symtab.addCommon(this, symName, objSym.getCommonSize());
    } else if (objSym.isWeak() && objSym.isIndirect()) {
      // Weak external.
      sym = ctx.symtab.addUndefined(symName, this, true);
      std::string fallback = std::string(objSym.getCOFFWeakExternalFallback());
      Symbol *alias = ctx.symtab.addUndefined(saver.save(fallback));
      checkAndSetWeakAlias(ctx, this, sym, alias);
    } else if (comdatIndex != -1) {
      if (symName == obj->getComdatTable()[comdatIndex].first) {
        sym = comdat[comdatIndex].first;
        if (cast<DefinedRegular>(sym)->data == nullptr)
          cast<DefinedRegular>(sym)->data = &fakeSC->repl;
      } else if (comdat[comdatIndex].second) {
        sym = ctx.symtab.addRegular(this, symName, nullptr, fakeSC);
      } else {
        sym = ctx.symtab.addUndefined(symName, this, false);
      }
    } else {
      sym = ctx.symtab.addRegular(this, symName, nullptr, fakeSC, 0,
                                  objSym.isWeak());
    }
    symbols.push_back(sym);
    if (objSym.isUsed())
      ctx.config.gcroot.push_back(sym);
  }
  directives = obj->getCOFFLinkerOpts();
}

void BitcodeFile::parseLazy() {
  for (const lto::InputFile::Symbol &sym : obj->symbols())
    if (!sym.isUndefined())
      ctx.symtab.addLazyObject(this, sym.getName());
}

MachineTypes BitcodeFile::getMachineType() {
  switch (Triple(obj->getTargetTriple()).getArch()) {
  case Triple::x86_64:
    return AMD64;
  case Triple::x86:
    return I386;
  case Triple::arm:
    return ARMNT;
  case Triple::aarch64:
    return ARM64;
  default:
    return IMAGE_FILE_MACHINE_UNKNOWN;
  }
}

std::string lld::coff::replaceThinLTOSuffix(StringRef path, StringRef suffix,
                                            StringRef repl) {
  if (path.consume_back(suffix))
    return (path + repl).str();
  return std::string(path);
}

static bool isRVACode(COFFObjectFile *coffObj, uint64_t rva, InputFile *file) {
  for (size_t i = 1, e = coffObj->getNumberOfSections(); i <= e; i++) {
    const coff_section *sec = CHECK(coffObj->getSection(i), file);
    if (rva >= sec->VirtualAddress &&
        rva <= sec->VirtualAddress + sec->VirtualSize) {
      return (sec->Characteristics & COFF::IMAGE_SCN_CNT_CODE) != 0;
    }
  }
  return false;
}

void DLLFile::parse() {
  // Parse a memory buffer as a PE-COFF executable.
  std::unique_ptr<Binary> bin = CHECK(createBinary(mb), this);

  if (auto *obj = dyn_cast<COFFObjectFile>(bin.get())) {
    bin.release();
    coffObj.reset(obj);
  } else {
    error(toString(this) + " is not a COFF file");
    return;
  }

  if (!coffObj->getPE32Header() && !coffObj->getPE32PlusHeader()) {
    error(toString(this) + " is not a PE-COFF executable");
    return;
  }

  for (const auto &exp : coffObj->export_directories()) {
    StringRef dllName, symbolName;
    uint32_t exportRVA;
    checkError(exp.getDllName(dllName));
    checkError(exp.getSymbolName(symbolName));
    checkError(exp.getExportRVA(exportRVA));

    if (symbolName.empty())
      continue;

    bool code = isRVACode(coffObj.get(), exportRVA, this);

    Symbol *s = make<Symbol>();
    s->dllName = dllName;
    s->symbolName = symbolName;
    s->importType = code ? ImportType::IMPORT_CODE : ImportType::IMPORT_DATA;
    s->nameType = ImportNameType::IMPORT_NAME;

    if (coffObj->getMachine() == I386) {
      s->symbolName = symbolName = saver().save("_" + symbolName);
      s->nameType = ImportNameType::IMPORT_NAME_NOPREFIX;
    }

    StringRef impName = saver().save("__imp_" + symbolName);
    ctx.symtab.addLazyDLLSymbol(this, s, impName);
    if (code)
      ctx.symtab.addLazyDLLSymbol(this, s, symbolName);
  }
}

MachineTypes DLLFile::getMachineType() {
  if (coffObj)
    return static_cast<MachineTypes>(coffObj->getMachine());
  return IMAGE_FILE_MACHINE_UNKNOWN;
}

void DLLFile::makeImport(DLLFile::Symbol *s) {
  if (!seen.insert(s->symbolName).second)
    return;

  size_t impSize = s->dllName.size() + s->symbolName.size() + 2; // +2 for NULs
  size_t size = sizeof(coff_import_header) + impSize;
  char *buf = bAlloc().Allocate<char>(size);
  memset(buf, 0, size);
  char *p = buf;
  auto *imp = reinterpret_cast<coff_import_header *>(p);
  p += sizeof(*imp);
  imp->Sig2 = 0xFFFF;
  imp->Machine = coffObj->getMachine();
  imp->SizeOfData = impSize;
  imp->OrdinalHint = 0; // Only linking by name
  imp->TypeInfo = (s->nameType << 2) | s->importType;

  // Write symbol name and DLL name.
  memcpy(p, s->symbolName.data(), s->symbolName.size());
  p += s->symbolName.size() + 1;
  memcpy(p, s->dllName.data(), s->dllName.size());
  MemoryBufferRef mbref = MemoryBufferRef(StringRef(buf, size), s->dllName);
  ImportFile *impFile = make<ImportFile>(ctx, mbref);
  ctx.symtab.addFile(impFile);
}<|MERGE_RESOLUTION|>--- conflicted
+++ resolved
@@ -7,25 +7,23 @@
 //===----------------------------------------------------------------------===//
 
 #include "InputFiles.h"
-#include "COFFLinkerContext.h"
 #include "Chunks.h"
 #include "Config.h"
 #include "DebugTypes.h"
 #include "Driver.h"
 #include "SymbolTable.h"
 #include "Symbols.h"
-#include "lld/Common/DWARF.h"
+#include "lld/Common/ErrorHandler.h"
+#include "lld/Common/Memory.h"
 #include "llvm-c/lto.h"
 #include "llvm/ADT/SmallVector.h"
+#include "llvm/ADT/Triple.h"
 #include "llvm/ADT/Twine.h"
 #include "llvm/BinaryFormat/COFF.h"
 #include "llvm/DebugInfo/CodeView/DebugSubsectionRecord.h"
 #include "llvm/DebugInfo/CodeView/SymbolDeserializer.h"
 #include "llvm/DebugInfo/CodeView/SymbolRecord.h"
 #include "llvm/DebugInfo/CodeView/TypeDeserializer.h"
-#include "llvm/DebugInfo/PDB/Native/NativeSession.h"
-#include "llvm/DebugInfo/PDB/Native/PDBFile.h"
-#include "llvm/LTO/LTO.h"
 #include "llvm/Object/Binary.h"
 #include "llvm/Object/COFF.h"
 #include "llvm/Support/Casting.h"
@@ -35,9 +33,7 @@
 #include "llvm/Support/FileSystem.h"
 #include "llvm/Support/Path.h"
 #include "llvm/Target/TargetOptions.h"
-#include "llvm/TargetParser/Triple.h"
 #include <cstring>
-#include <optional>
 #include <system_error>
 #include <utility>
 
@@ -46,33 +42,21 @@
 using namespace llvm::codeview;
 using namespace llvm::object;
 using namespace llvm::support::endian;
-using namespace lld;
-using namespace lld::coff;
 
 using llvm::Triple;
 using llvm::support::ulittle32_t;
 
-// Returns the last element of a path, which is supposed to be a filename.
-static StringRef getBasename(StringRef path) {
-  return sys::path::filename(path, sys::path::Style::windows);
-}
-
-// Returns a string in the format of "foo.obj" or "foo.obj(bar.lib)".
-std::string lld::toString(const coff::InputFile *file) {
-  if (!file)
-    return "<internal>";
-  if (file->parentName.empty() || file->kind() == coff::InputFile::ImportKind)
-    return std::string(file->getName());
-
-  return (getBasename(file->parentName) + "(" + getBasename(file->getName()) +
-          ")")
-      .str();
-}
+namespace lld {
+namespace coff {
+
+std::vector<ObjFile *> ObjFile::instances;
+std::vector<ImportFile *> ImportFile::instances;
+std::vector<BitcodeFile *> BitcodeFile::instances;
 
 /// Checks that Source is compatible with being a weak alias to Target.
 /// If Source is Undefined and has no weak alias set, makes it a weak
 /// alias to Target.
-static void checkAndSetWeakAlias(COFFLinkerContext &ctx, InputFile *f,
+static void checkAndSetWeakAlias(SymbolTable *symtab, InputFile *f,
                                  Symbol *source, Symbol *target) {
   if (auto *u = dyn_cast<Undefined>(source)) {
     if (u->weakAlias && u->weakAlias != target) {
@@ -81,20 +65,15 @@
       // of another symbol emitted near the weak symbol.
       // Just use the definition from the first object file that defined
       // this weak symbol.
-      if (ctx.config.mingw)
+      if (config->mingw)
         return;
-      ctx.symtab.reportDuplicate(source, f);
+      symtab->reportDuplicate(source, f);
     }
     u->weakAlias = target;
   }
 }
 
-static bool ignoredSymbolName(StringRef name) {
-  return name == "@feat.00" || name == "@comp.id";
-}
-
-ArchiveFile::ArchiveFile(COFFLinkerContext &ctx, MemoryBufferRef m)
-    : InputFile(ctx, ArchiveKind, m) {}
+ArchiveFile::ArchiveFile(MemoryBufferRef m) : InputFile(ArchiveKind, m) {}
 
 void ArchiveFile::parse() {
   // Parse a MemoryBufferRef as an archive file.
@@ -102,34 +81,29 @@
 
   // Read the symbol table to construct Lazy objects.
   for (const Archive::Symbol &sym : file->symbols())
-    ctx.symtab.addLazyArchive(this, sym);
+    symtab->addLazy(this, sym);
 }
 
 // Returns a buffer pointing to a member file containing a given symbol.
 void ArchiveFile::addMember(const Archive::Symbol &sym) {
   const Archive::Child &c =
       CHECK(sym.getMember(),
-<<<<<<< HEAD
-            "could not get the member for symbol " + toCOFFString(ctx, sym));
-=======
             "could not get the member for symbol " + toCOFFString(sym));
->>>>>>> cb02aa7e
 
   // Return an empty buffer if we have already returned the same buffer.
   if (!seen.insert(c.getChildOffset()).second)
     return;
 
-<<<<<<< HEAD
-  ctx.driver.enqueueArchiveMember(c, sym, getName());
-=======
   driver->enqueueArchiveMember(c, sym, getName());
->>>>>>> cb02aa7e
-}
-
-std::vector<MemoryBufferRef> lld::coff::getArchiveMembers(Archive *file) {
+}
+
+std::vector<MemoryBufferRef> getArchiveMembers(Archive *file) {
   std::vector<MemoryBufferRef> v;
   Error err = Error::success();
-  for (const Archive::Child &c : file->children(err)) {
+  for (const ErrorOr<Archive::Child> &cOrErr : file->children(err)) {
+    Archive::Child c =
+        CHECK(cOrErr,
+              file->getFileName() + ": could not get the child of the archive");
     MemoryBufferRef mbref =
         CHECK(c.getMemoryBufferRef(),
               file->getFileName() +
@@ -142,24 +116,6 @@
   return v;
 }
 
-void ObjFile::parseLazy() {
-  // Native object file.
-  std::unique_ptr<Binary> coffObjPtr = CHECK(createBinary(mb), this);
-  COFFObjectFile *coffObj = cast<COFFObjectFile>(coffObjPtr.get());
-  uint32_t numSymbols = coffObj->getNumberOfSymbols();
-  for (uint32_t i = 0; i < numSymbols; ++i) {
-    COFFSymbolRef coffSym = check(coffObj->getSymbol(i));
-    if (coffSym.isUndefined() || !coffSym.isExternal() ||
-        coffSym.isWeakExternal())
-      continue;
-    StringRef name = check(coffObj->getSymbolName(coffSym));
-    if (coffSym.isAbsolute() && ignoredSymbolName(name))
-      continue;
-    ctx.symtab.addLazyObject(this, name);
-    i += coffSym.getNumberOfAuxSymbols();
-  }
-}
-
 void ObjFile::parse() {
   // Parse a memory buffer as a COFF file.
   std::unique_ptr<Binary> bin = CHECK(createBinary(mb), this);
@@ -178,11 +134,11 @@
   initializeDependencies();
 }
 
-const coff_section *ObjFile::getSection(uint32_t i) {
-  auto sec = coffObj->getSection(i);
-  if (!sec)
-    fatal("getSection failed: #" + Twine(i) + ": " + toString(sec.takeError()));
-  return *sec;
+const coff_section* ObjFile::getSection(uint32_t i) {
+  const coff_section *sec;
+  if (auto ec = coffObj->getSection(i, sec))
+    fatal("getSection failed: #" + Twine(i) + ": " + ec.message());
+  return sec;
 }
 
 // We set SectionChunk pointers in the SparseChunks vector to this value
@@ -195,6 +151,7 @@
 
 void ObjFile::initializeChunks() {
   uint32_t numSections = coffObj->getNumberOfSections();
+  chunks.reserve(numSections);
   sparseChunks.resize(numSections + 1);
   for (uint32_t i = 1; i < numSections + 1; ++i) {
     const coff_section *sec = getSection(i);
@@ -226,11 +183,6 @@
 
   if (name == ".llvm_addrsig") {
     addrsigSec = sec;
-    return nullptr;
-  }
-
-  if (name == ".llvm.call-graph-profile") {
-    callgraphSec = sec;
     return nullptr;
   }
 
@@ -245,7 +197,7 @@
   // and then write it to a separate .pdb file.
 
   // Ignore DWARF debug info unless /debug is given.
-  if (!ctx.config.debug && name.starts_with(".debug_"))
+  if (!config->debug && name.startswith(".debug_"))
     return nullptr;
 
   if (sec->Characteristics & llvm::COFF::IMAGE_SCN_LNK_REMOVE)
@@ -253,6 +205,10 @@
   auto *c = make<SectionChunk>(this, sec);
   if (def)
     c->checksum = def->CheckSum;
+
+  // link.exe uses the presence of .rsrc$01 for LNK4078, so match that.
+  if (name == ".rsrc$01")
+    isResourceObjFile = true;
 
   // CodeView sections are stored to a different vector because they are not
   // linked in the regular manner.
@@ -260,30 +216,20 @@
     debugChunks.push_back(c);
   else if (name == ".gfids$y")
     guardFidChunks.push_back(c);
-  else if (name == ".giats$y")
-    guardIATChunks.push_back(c);
   else if (name == ".gljmp$y")
     guardLJmpChunks.push_back(c);
-  else if (name == ".gehcont$y")
-    guardEHContChunks.push_back(c);
   else if (name == ".sxdata")
-    sxDataChunks.push_back(c);
-  else if (ctx.config.tailMerge && sec->NumberOfRelocations == 0 &&
-           name == ".rdata" && leaderName.starts_with("??_C@"))
+    sXDataChunks.push_back(c);
+  else if (config->tailMerge && sec->NumberOfRelocations == 0 &&
+           name == ".rdata" && leaderName.startswith("??_C@"))
     // COFF sections that look like string literal sections (i.e. no
     // relocations, in .rdata, leader symbol name matches the MSVC name mangling
     // for string literals) are subject to string tail merging.
-    MergeChunk::addSection(ctx, c);
-  else if (name == ".rsrc" || name.starts_with(".rsrc$"))
-    resourceChunks.push_back(c);
+    MergeChunk::addSection(c);
   else
     chunks.push_back(c);
 
   return c;
-}
-
-void ObjFile::includeResourceChunks() {
-  chunks.insert(chunks.end(), resourceChunks.begin(), resourceChunks.end());
 }
 
 void ObjFile::readAssociativeDefinition(
@@ -298,9 +244,9 @@
   int32_t sectionNumber = sym.getSectionNumber();
 
   auto diag = [&]() {
-    StringRef name = check(coffObj->getSymbolName(sym));
-
-    StringRef parentName;
+    StringRef name, parentName;
+    coffObj->getSymbolName(sym, name);
+
     const coff_section *parentSec = getSection(parentIndex);
     if (Expected<StringRef> e = coffObj->getSectionName(parentSec))
       parentName = *e;
@@ -337,13 +283,13 @@
   // of the section chunk we actually include instead of discarding it,
   // add the symbol to a map to allow using it for implicitly
   // associating .[px]data$<func> sections to it.
-  // Use the suffix from the .text$<func> instead of the leader symbol
-  // name, for cases where the names differ (i386 mangling/decorations,
-  // cases where the leader is a weak symbol named .weak.func.default*).
   int32_t sectionNumber = sym.getSectionNumber();
   SectionChunk *sc = sparseChunks[sectionNumber];
   if (sc && sc->getOutputCharacteristics() & IMAGE_SCN_MEM_EXECUTE) {
-    StringRef name = sc->getSectionName().split('$').second;
+    StringRef name;
+    coffObj->getSymbolName(sym, name);
+    if (getMachineType() == I386)
+      name.consume_front("_");
     prevailingSectionMap[name] = sectionNumber;
   }
 }
@@ -351,7 +297,8 @@
 void ObjFile::maybeAssociateSEHForMingw(
     COFFSymbolRef sym, const coff_aux_section_definition *def,
     const DenseMap<StringRef, uint32_t> &prevailingSectionMap) {
-  StringRef name = check(coffObj->getSymbolName(sym));
+  StringRef name;
+  coffObj->getSymbolName(sym, name);
   if (name.consume_front(".pdata$") || name.consume_front(".xdata$") ||
       name.consume_front(".eh_frame$")) {
     // For MinGW, treat .[px]data$<func> and .eh_frame$<func> as implicitly
@@ -365,18 +312,18 @@
 Symbol *ObjFile::createRegular(COFFSymbolRef sym) {
   SectionChunk *sc = sparseChunks[sym.getSectionNumber()];
   if (sym.isExternal()) {
-    StringRef name = check(coffObj->getSymbolName(sym));
+    StringRef name;
+    coffObj->getSymbolName(sym, name);
     if (sc)
-      return ctx.symtab.addRegular(this, name, sym.getGeneric(), sc,
-                                   sym.getValue());
+      return symtab->addRegular(this, name, sym.getGeneric(), sc);
     // For MinGW symbols named .weak.* that point to a discarded section,
     // don't create an Undefined symbol. If nothing ever refers to the symbol,
     // everything should be fine. If something actually refers to the symbol
     // (e.g. the undefined weak alias), linking will fail due to undefined
     // references at the end.
-    if (ctx.config.mingw && name.starts_with(".weak."))
+    if (config->mingw && name.startswith(".weak."))
       return nullptr;
-    return ctx.symtab.addUndefined(name, this, false);
+    return symtab->addUndefined(name, this, false);
   }
   if (sc)
     return make<DefinedRegular>(this, /*Name*/ "", /*IsCOMDAT*/ false,
@@ -405,15 +352,15 @@
       symbols[i] = createUndefined(coffSym);
       uint32_t tagIndex = coffSym.getAux<coff_aux_weak_external>()->TagIndex;
       weakAliases.emplace_back(symbols[i], tagIndex);
-    } else if (std::optional<Symbol *> optSym =
+    } else if (Optional<Symbol *> optSym =
                    createDefined(coffSym, comdatDefs, prevailingComdat)) {
       symbols[i] = *optSym;
-      if (ctx.config.mingw && prevailingComdat)
+      if (config->mingw && prevailingComdat)
         recordPrevailingSymbolForMingw(coffSym, prevailingSectionMap);
     } else {
-      // createDefined() returns std::nullopt if a symbol belongs to a section
-      // that was pending at the point when the symbol was read. This can happen
-      // in two cases:
+      // createDefined() returns None if a symbol belongs to a section that
+      // was pending at the point when the symbol was read. This can happen in
+      // two cases:
       // 1) section definition symbol for a comdat leader;
       // 2) symbol belongs to a comdat section associated with another section.
       // In both of these cases, we can expect the section to be resolved by
@@ -429,11 +376,12 @@
     if (const coff_aux_section_definition *def = sym.getSectionDefinition()) {
       if (def->Selection == IMAGE_COMDAT_SELECT_ASSOCIATIVE)
         readAssociativeDefinition(sym, def);
-      else if (ctx.config.mingw)
+      else if (config->mingw)
         maybeAssociateSEHForMingw(sym, def, prevailingSectionMap);
     }
     if (sparseChunks[sym.getSectionNumber()] == pendingComdat) {
-      StringRef name = check(coffObj->getSymbolName(sym));
+      StringRef name;
+      coffObj->getSymbolName(sym, name);
       log("comdat section " + name +
           " without leader and unassociated, discarding");
       continue;
@@ -444,35 +392,18 @@
   for (auto &kv : weakAliases) {
     Symbol *sym = kv.first;
     uint32_t idx = kv.second;
-    checkAndSetWeakAlias(ctx, this, sym, symbols[idx]);
-  }
-
-  // Free the memory used by sparseChunks now that symbol loading is finished.
-  decltype(sparseChunks)().swap(sparseChunks);
+    checkAndSetWeakAlias(symtab, this, sym, symbols[idx]);
+  }
 }
 
 Symbol *ObjFile::createUndefined(COFFSymbolRef sym) {
-  StringRef name = check(coffObj->getSymbolName(sym));
-  return ctx.symtab.addUndefined(name, this, sym.isWeakExternal());
-}
-
-static const coff_aux_section_definition *findSectionDef(COFFObjectFile *obj,
-                                                         int32_t section) {
-  uint32_t numSymbols = obj->getNumberOfSymbols();
-  for (uint32_t i = 0; i < numSymbols; ++i) {
-    COFFSymbolRef sym = check(obj->getSymbol(i));
-    if (sym.getSectionNumber() != section)
-      continue;
-    if (const coff_aux_section_definition *def = sym.getSectionDefinition())
-      return def;
-  }
-  return nullptr;
-}
-
-void ObjFile::handleComdatSelection(
-    COFFSymbolRef sym, COMDATType &selection, bool &prevailing,
-    DefinedRegular *leader,
-    const llvm::object::coff_aux_section_definition *def) {
+  StringRef name;
+  coffObj->getSymbolName(sym, name);
+  return symtab->addUndefined(name, this, sym.isWeakExternal());
+}
+
+void ObjFile::handleComdatSelection(COFFSymbolRef sym, COMDATType &selection,
+                                    bool &prevailing, DefinedRegular *leader) {
   if (prevailing)
     return;
   // There's already an existing comdat for this symbol: `Leader`.
@@ -480,14 +411,16 @@
   // symbol in `Sym` should be discarded, produce a duplicate symbol
   // error, etc.
 
-  SectionChunk *leaderChunk = leader->getChunk();
-  COMDATType leaderSelection = leaderChunk->selection;
-
-  assert(leader->data && "Comdat leader without SectionChunk?");
-  if (isa<BitcodeFile>(leader->file)) {
-    // If the leader is only a LTO symbol, we don't know e.g. its final size
-    // yet, so we can't do the full strict comdat selection checking yet.
-    selection = leaderSelection = IMAGE_COMDAT_SELECT_ANY;
+  SectionChunk *leaderChunk = nullptr;
+  COMDATType leaderSelection = IMAGE_COMDAT_SELECT_ANY;
+
+  if (leader->data) {
+    leaderChunk = leader->getChunk();
+    leaderSelection = leaderChunk->selection;
+  } else {
+    // FIXME: comdats from LTO files don't know their selection; treat them
+    // as "any".
+    selection = leaderSelection;
   }
 
   if ((selection == IMAGE_COMDAT_SELECT_ANY &&
@@ -500,17 +433,6 @@
     leaderSelection = selection = IMAGE_COMDAT_SELECT_LARGEST;
   }
 
-  // GCCs __declspec(selectany) doesn't actually pick "any" but "same size as".
-  // Clang on the other hand picks "any". To be able to link two object files
-  // with a __declspec(selectany) declaration, one compiled with gcc and the
-  // other with clang, we merge them as proper "same size as"
-  if (ctx.config.mingw && ((selection == IMAGE_COMDAT_SELECT_ANY &&
-                            leaderSelection == IMAGE_COMDAT_SELECT_SAME_SIZE) ||
-                           (selection == IMAGE_COMDAT_SELECT_SAME_SIZE &&
-                            leaderSelection == IMAGE_COMDAT_SELECT_ANY))) {
-    leaderSelection = selection = IMAGE_COMDAT_SELECT_SAME_SIZE;
-  }
-
   // Other than that, comdat selections must match.  This is a bit more
   // strict than link.exe which allows merging "any" and "largest" if "any"
   // is the first symbol the linker sees, and it allows merging "largest"
@@ -519,17 +441,17 @@
   // seems better though.
   // (This behavior matches ModuleLinker::getComdatResult().)
   if (selection != leaderSelection) {
-    log(("conflicting comdat type for " + toString(ctx, *leader) + ": " +
+    log(("conflicting comdat type for " + toString(*leader) + ": " +
          Twine((int)leaderSelection) + " in " + toString(leader->getFile()) +
          " and " + Twine((int)selection) + " in " + toString(this))
             .str());
-    ctx.symtab.reportDuplicate(leader, this);
+    symtab->reportDuplicate(leader, this);
     return;
   }
 
   switch (selection) {
   case IMAGE_COMDAT_SELECT_NODUPLICATES:
-    ctx.symtab.reportDuplicate(leader, this);
+    symtab->reportDuplicate(leader, this);
     break;
 
   case IMAGE_COMDAT_SELECT_ANY:
@@ -537,18 +459,8 @@
     break;
 
   case IMAGE_COMDAT_SELECT_SAME_SIZE:
-    if (leaderChunk->getSize() != getSection(sym)->SizeOfRawData) {
-      if (!ctx.config.mingw) {
-        ctx.symtab.reportDuplicate(leader, this);
-      } else {
-        const coff_aux_section_definition *leaderDef = nullptr;
-        if (leaderChunk->file)
-          leaderDef = findSectionDef(leaderChunk->file->getCOFFObj(),
-                                     leaderChunk->getSectionNumber());
-        if (!leaderDef || leaderDef->Length != def->Length)
-          ctx.symtab.reportDuplicate(leader, this);
-      }
-    }
+    if (leaderChunk->getSize() != getSection(sym)->SizeOfRawData)
+      symtab->reportDuplicate(leader, this);
     break;
 
   case IMAGE_COMDAT_SELECT_EXACT_MATCH: {
@@ -557,7 +469,7 @@
     // if the two comdat sections have e.g. different alignment.
     // Match that.
     if (leaderChunk->getContents() != newChunk.getContents())
-      ctx.symtab.reportDuplicate(leader, this, &newChunk, sym.getValue());
+      symtab->reportDuplicate(leader, this);
     break;
   }
 
@@ -571,7 +483,8 @@
   case IMAGE_COMDAT_SELECT_LARGEST:
     if (leaderChunk->getSize() < getSection(sym)->SizeOfRawData) {
       // Replace the existing comdat symbol with the new one.
-      StringRef name = check(coffObj->getSymbolName(sym));
+      StringRef name;
+      coffObj->getSymbolName(sym, name);
       // FIXME: This is incorrect: With /opt:noref, the previous sections
       // make it into the final executable as well. Correct handling would
       // be to undo reading of the whole old section that's being replaced,
@@ -590,32 +503,38 @@
   }
 }
 
-std::optional<Symbol *> ObjFile::createDefined(
+Optional<Symbol *> ObjFile::createDefined(
     COFFSymbolRef sym,
     std::vector<const coff_aux_section_definition *> &comdatDefs,
     bool &prevailing) {
   prevailing = false;
-  auto getName = [&]() { return check(coffObj->getSymbolName(sym)); };
+  auto getName = [&]() {
+    StringRef s;
+    coffObj->getSymbolName(sym, s);
+    return s;
+  };
 
   if (sym.isCommon()) {
     auto *c = make<CommonChunk>(sym);
     chunks.push_back(c);
-    return ctx.symtab.addCommon(this, getName(), sym.getValue(),
-                                sym.getGeneric(), c);
+    return symtab->addCommon(this, getName(), sym.getValue(), sym.getGeneric(),
+                             c);
   }
 
   if (sym.isAbsolute()) {
     StringRef name = getName();
 
-    if (name == "@feat.00")
+    // Skip special symbols.
+    if (name == "@comp.id")
+      return nullptr;
+    if (name == "@feat.00") {
       feat00Flags = sym.getValue();
-    // Skip special symbols.
-    if (ignoredSymbolName(name))
       return nullptr;
+    }
 
     if (sym.isExternal())
-      return ctx.symtab.addAbsolute(name, sym);
-    return make<DefinedAbsolute>(ctx, name, sym);
+      return symtab->addAbsolute(name, sym);
+    return make<DefinedAbsolute>(name, sym);
   }
 
   int32_t sectionNumber = sym.getSectionNumber();
@@ -633,12 +552,12 @@
   // Comdat handling.
   // A comdat symbol consists of two symbol table entries.
   // The first symbol entry has the name of the section (e.g. .text), fixed
-  // values for the other fields, and one auxiliary record.
+  // values for the other fields, and one auxilliary record.
   // The second symbol entry has the name of the comdat symbol, called the
   // "comdat leader".
   // When this function is called for the first symbol entry of a comdat,
-  // it sets comdatDefs and returns std::nullopt, and when it's called for the
-  // second symbol entry it reads comdatDefs and then sets it back to nullptr.
+  // it sets comdatDefs and returns None, and when it's called for the second
+  // symbol entry it reads comdatDefs and then sets it back to nullptr.
 
   // Handle comdat leader.
   if (const coff_aux_section_definition *def = comdatDefs[sectionNumber]) {
@@ -647,7 +566,7 @@
 
     if (sym.isExternal()) {
       std::tie(leader, prevailing) =
-          ctx.symtab.addComdat(this, getName(), sym.getGeneric());
+          symtab->addComdat(this, getName(), sym.getGeneric());
     } else {
       leader = make<DefinedRegular>(this, /*Name*/ "", /*IsCOMDAT*/ false,
                                     /*IsExternal*/ false, sym.getGeneric());
@@ -664,13 +583,11 @@
     COMDATType selection = (COMDATType)def->Selection;
 
     if (leader->isCOMDAT)
-      handleComdatSelection(sym, selection, prevailing, leader, def);
+      handleComdatSelection(sym, selection, prevailing, leader);
 
     if (prevailing) {
       SectionChunk *c = readSection(sectionNumber, def, getName());
       sparseChunks[sectionNumber] = c;
-      if (!c)
-        return nullptr;
       c->sym = cast<DefinedRegular>(leader);
       c->selection = selection;
       cast<DefinedRegular>(leader)->data = &c->repl;
@@ -687,7 +604,7 @@
       if (def->Selection != IMAGE_COMDAT_SELECT_ASSOCIATIVE)
         comdatDefs[sectionNumber] = def;
     }
-    return std::nullopt;
+    return None;
   }
 
   return createRegular(sym);
@@ -705,7 +622,7 @@
   return {};
 }
 
-// OBJ files systematically store critical information in a .debug$S stream,
+// OBJ files systematically store critical informations in a .debug$S stream,
 // even if the TU was compiled with no debug info. At least two records are
 // always there. S_OBJNAME stores a 32-bit signature, which is loaded into the
 // PCHSignature member. S_COMPILE3 stores compile-time cmd-line flags. This is
@@ -745,8 +662,7 @@
       if (sym->kind() == SymbolKind::S_OBJNAME) {
         auto objName = cantFail(SymbolDeserializer::deserializeAs<ObjNameSym>(
             sym.get()));
-        if (objName.Signature)
-          pchSignature = objName.Signature;
+        pchSignature = objName.Signature;
       }
       offset += sym->length();
     }
@@ -761,7 +677,7 @@
 // DebugTypes.h). Both cases only happen with cl.exe: clang-cl produces regular
 // output even with /Yc and /Yu and with /Zi.
 void ObjFile::initializeDependencies() {
-  if (!ctx.config.debug)
+  if (!config->debug)
     return;
 
   bool isPCH = false;
@@ -772,184 +688,46 @@
   else
     data = getDebugSection(".debug$T");
 
-  // symbols but no types, make a plain, empty TpiSource anyway, because it
-  // simplifies adding the symbols later.
-  if (data.empty()) {
-    if (!debugChunks.empty())
-      debugTypesObj = makeTpiSource(ctx, this);
-    return;
-  }
-
-  // Get the first type record. It will indicate if this object uses a type
-  // server (/Zi) or a PCH file (/Yu).
+  if (data.empty())
+    return;
+
   CVTypeArray types;
   BinaryStreamReader reader(data, support::little);
   cantFail(reader.readArray(types, reader.getLength()));
+
   CVTypeArray::Iterator firstType = types.begin();
   if (firstType == types.end())
     return;
 
-  // Remember the .debug$T or .debug$P section.
-  debugTypes = data;
-
-  // This object file is a PCH file that others will depend on.
+  debugTypes.emplace(types);
+
   if (isPCH) {
-    debugTypesObj = makePrecompSource(ctx, this);
-    return;
-  }
-
-  // This object file was compiled with /Zi. Enqueue the PDB dependency.
+    debugTypesObj = makePrecompSource(this);
+    return;
+  }
+
   if (firstType->kind() == LF_TYPESERVER2) {
     TypeServer2Record ts = cantFail(
         TypeDeserializer::deserializeAs<TypeServer2Record>(firstType->data()));
-    debugTypesObj = makeUseTypeServerSource(ctx, this, ts);
-    enqueuePdbFile(ts.getName(), this);
-    return;
-  }
-
-  // This object was compiled with /Yu. It uses types from another object file
-  // with a matching signature.
+    debugTypesObj = makeUseTypeServerSource(this, &ts);
+    return;
+  }
+
   if (firstType->kind() == LF_PRECOMP) {
     PrecompRecord precomp = cantFail(
         TypeDeserializer::deserializeAs<PrecompRecord>(firstType->data()));
-    // We're better off trusting the LF_PRECOMP signature. In some cases the
-    // S_OBJNAME record doesn't contain a valid PCH signature.
-    if (precomp.Signature)
-      pchSignature = precomp.Signature;
-    debugTypesObj = makeUsePrecompSource(ctx, this, precomp);
-    // Drop the LF_PRECOMP record from the input stream.
-    debugTypes = debugTypes.drop_front(firstType->RecordData.size());
-    return;
-  }
-
-  // This is a plain old object file.
-  debugTypesObj = makeTpiSource(ctx, this);
-}
-
-// Make a PDB path assuming the PDB is in the same folder as the OBJ
-static std::string getPdbBaseName(ObjFile *file, StringRef tSPath) {
-  StringRef localPath =
-      !file->parentName.empty() ? file->parentName : file->getName();
-  SmallString<128> path = sys::path::parent_path(localPath);
-
-  // Currently, type server PDBs are only created by MSVC cl, which only runs
-  // on Windows, so we can assume type server paths are Windows style.
-  sys::path::append(path,
-                    sys::path::filename(tSPath, sys::path::Style::windows));
-  return std::string(path.str());
-}
-
-// The casing of the PDB path stamped in the OBJ can differ from the actual path
-// on disk. With this, we ensure to always use lowercase as a key for the
-// pdbInputFileInstances map, at least on Windows.
-static std::string normalizePdbPath(StringRef path) {
-#if defined(_WIN32)
-  return path.lower();
-#else // LINUX
-  return std::string(path);
-#endif
-}
-
-// If existing, return the actual PDB path on disk.
-static std::optional<std::string> findPdbPath(StringRef pdbPath,
-                                              ObjFile *dependentFile) {
-  // Ensure the file exists before anything else. In some cases, if the path
-  // points to a removable device, Driver::enqueuePath() would fail with an
-  // error (EAGAIN, "resource unavailable try again") which we want to skip
-  // silently.
-  if (llvm::sys::fs::exists(pdbPath))
-    return normalizePdbPath(pdbPath);
-  std::string ret = getPdbBaseName(dependentFile, pdbPath);
-  if (llvm::sys::fs::exists(ret))
-    return normalizePdbPath(ret);
-  return std::nullopt;
-}
-
-PDBInputFile::PDBInputFile(COFFLinkerContext &ctx, MemoryBufferRef m)
-    : InputFile(ctx, PDBKind, m) {}
-
-PDBInputFile::~PDBInputFile() = default;
-
-PDBInputFile *PDBInputFile::findFromRecordPath(const COFFLinkerContext &ctx,
-                                               StringRef path,
-                                               ObjFile *fromFile) {
-  auto p = findPdbPath(path.str(), fromFile);
-  if (!p)
-    return nullptr;
-  auto it = ctx.pdbInputFileInstances.find(*p);
-  if (it != ctx.pdbInputFileInstances.end())
-    return it->second;
-  return nullptr;
-}
-
-void PDBInputFile::parse() {
-  ctx.pdbInputFileInstances[mb.getBufferIdentifier().str()] = this;
-
-  std::unique_ptr<pdb::IPDBSession> thisSession;
-  Error E = pdb::NativeSession::createFromPdb(
-      MemoryBuffer::getMemBuffer(mb, false), thisSession);
-  if (E) {
-    loadErrorStr.emplace(toString(std::move(E)));
-    return; // fail silently at this point - the error will be handled later,
-            // when merging the debug type stream
-  }
-
-  session.reset(static_cast<pdb::NativeSession *>(thisSession.release()));
-
-  pdb::PDBFile &pdbFile = session->getPDBFile();
-  auto expectedInfo = pdbFile.getPDBInfoStream();
-  // All PDB Files should have an Info stream.
-  if (!expectedInfo) {
-    loadErrorStr.emplace(toString(expectedInfo.takeError()));
-    return;
-  }
-  debugTypesObj = makeTypeServerSource(ctx, this);
-}
-
-// Used only for DWARF debug info, which is not common (except in MinGW
-// environments). This returns an optional pair of file name and line
-// number for where the variable was defined.
-std::optional<std::pair<StringRef, uint32_t>>
-ObjFile::getVariableLocation(StringRef var) {
-  if (!dwarf) {
-    dwarf = make<DWARFCache>(DWARFContext::create(*getCOFFObj()));
-    if (!dwarf)
-      return std::nullopt;
-  }
-  if (ctx.config.machine == I386)
-    var.consume_front("_");
-  std::optional<std::pair<std::string, unsigned>> ret =
-      dwarf->getVariableLoc(var);
-  if (!ret)
-    return std::nullopt;
-  return std::make_pair(saver().save(ret->first), ret->second);
-}
-
-// Used only for DWARF debug info, which is not common (except in MinGW
-// environments).
-std::optional<DILineInfo> ObjFile::getDILineInfo(uint32_t offset,
-                                                 uint32_t sectionIndex) {
-  if (!dwarf) {
-    dwarf = make<DWARFCache>(DWARFContext::create(*getCOFFObj()));
-    if (!dwarf)
-      return std::nullopt;
-  }
-
-  return dwarf->getDILineInfo(offset, sectionIndex);
-}
-
-void ObjFile::enqueuePdbFile(StringRef path, ObjFile *fromFile) {
-  auto p = findPdbPath(path.str(), fromFile);
-  if (!p)
-    return;
-  auto it = ctx.pdbInputFileInstances.emplace(*p, nullptr);
-  if (!it.second)
-    return; // already scheduled for load
-  ctx.driver.enqueuePDB(*p);
-}
-
-ImportFile::ImportFile(COFFLinkerContext &ctx, MemoryBufferRef m)
-    : InputFile(ctx, ImportKind, m), live(!ctx.config.doGC), thunkLive(live) {}
+    debugTypesObj = makeUsePrecompSource(this, &precomp);
+    return;
+  }
+
+  debugTypesObj = makeTpiSource(this);
+}
+
+StringRef ltrim1(StringRef s, const char *chars) {
+  if (!s.empty() && strchr(chars, s[0]))
+    return s.substr(1);
+  return s;
+}
 
 void ImportFile::parse() {
   const char *buf = mb.getBufferStart();
@@ -960,10 +738,10 @@
     fatal("broken import library");
 
   // Read names and create an __imp_ symbol.
-  StringRef name = saver().save(StringRef(buf + sizeof(*hdr)));
-  StringRef impName = saver().save("__imp_" + name);
+  StringRef name = saver.save(StringRef(buf + sizeof(*hdr)));
+  StringRef impName = saver.save("__imp_" + name);
   const char *nameStart = buf + sizeof(coff_import_header) + name.size() + 1;
-  dllName = std::string(StringRef(nameStart));
+  dllName = StringRef(nameStart);
   StringRef extName;
   switch (hdr->getNameType()) {
   case IMPORT_ORDINAL:
@@ -984,32 +762,29 @@
   this->hdr = hdr;
   externalName = extName;
 
-  impSym = ctx.symtab.addImportData(impName, this);
+  impSym = symtab->addImportData(impName, this);
   // If this was a duplicate, we logged an error but may continue;
   // in this case, impSym is nullptr.
   if (!impSym)
     return;
 
   if (hdr->getType() == llvm::COFF::IMPORT_CONST)
-    static_cast<void>(ctx.symtab.addImportData(name, this));
+    static_cast<void>(symtab->addImportData(name, this));
 
   // If type is function, we need to create a thunk which jump to an
   // address pointed by the __imp_ symbol. (This allows you to call
   // DLL functions just like regular non-DLL functions.)
   if (hdr->getType() == llvm::COFF::IMPORT_CODE)
-    thunkSym = ctx.symtab.addImportThunk(
+    thunkSym = symtab->addImportThunk(
         name, cast_or_null<DefinedImportData>(impSym), hdr->Machine);
 }
 
-BitcodeFile::BitcodeFile(COFFLinkerContext &ctx, MemoryBufferRef mb,
-                         StringRef archiveName, uint64_t offsetInArchive,
-                         bool lazy)
-    : InputFile(ctx, BitcodeKind, mb, lazy) {
+BitcodeFile::BitcodeFile(MemoryBufferRef mb, StringRef archiveName,
+                         uint64_t offsetInArchive)
+    : InputFile(BitcodeKind, mb) {
   std::string path = mb.getBufferIdentifier().str();
-  if (ctx.config.thinLTOIndexOnly)
-    path = replaceThinLTOSuffix(mb.getBufferIdentifier(),
-                                ctx.config.thinLTOObjectSuffixReplace.first,
-                                ctx.config.thinLTOObjectSuffixReplace.second);
+  if (config->thinLTOIndexOnly)
+    path = replaceThinLTOSuffix(mb.getBufferIdentifier());
 
   // ThinLTO assumes that all MemoryBufferRefs given to it have a unique
   // name. If two archives define two members with the same name, this
@@ -1017,70 +792,49 @@
   // into consideration at LTO time (which very likely causes undefined
   // symbols later in the link stage). So we append file offset to make
   // filename unique.
-  MemoryBufferRef mbref(mb.getBuffer(),
-                        saver().save(archiveName.empty()
-                                         ? path
-                                         : archiveName +
-                                               sys::path::filename(path) +
-                                               utostr(offsetInArchive)));
+  MemoryBufferRef mbref(
+      mb.getBuffer(),
+      saver.save(archiveName + path +
+                 (archiveName.empty() ? "" : utostr(offsetInArchive))));
 
   obj = check(lto::InputFile::create(mbref));
 }
 
-BitcodeFile::~BitcodeFile() = default;
-
 void BitcodeFile::parse() {
-  llvm::StringSaver &saver = lld::saver();
-
   std::vector<std::pair<Symbol *, bool>> comdat(obj->getComdatTable().size());
   for (size_t i = 0; i != obj->getComdatTable().size(); ++i)
-    // FIXME: Check nodeduplicate
-    comdat[i] =
-        ctx.symtab.addComdat(this, saver.save(obj->getComdatTable()[i].first));
+    // FIXME: lto::InputFile doesn't keep enough data to do correct comdat
+    // selection handling.
+    comdat[i] = symtab->addComdat(this, saver.save(obj->getComdatTable()[i]));
   for (const lto::InputFile::Symbol &objSym : obj->symbols()) {
     StringRef symName = saver.save(objSym.getName());
     int comdatIndex = objSym.getComdatIndex();
     Symbol *sym;
-    SectionChunk *fakeSC = nullptr;
-    if (objSym.isExecutable())
-      fakeSC = &ctx.ltoTextSectionChunk.chunk;
-    else
-      fakeSC = &ctx.ltoDataSectionChunk.chunk;
     if (objSym.isUndefined()) {
-      sym = ctx.symtab.addUndefined(symName, this, false);
+      sym = symtab->addUndefined(symName, this, false);
     } else if (objSym.isCommon()) {
-      sym = ctx.symtab.addCommon(this, symName, objSym.getCommonSize());
+      sym = symtab->addCommon(this, symName, objSym.getCommonSize());
     } else if (objSym.isWeak() && objSym.isIndirect()) {
       // Weak external.
-      sym = ctx.symtab.addUndefined(symName, this, true);
-      std::string fallback = std::string(objSym.getCOFFWeakExternalFallback());
-      Symbol *alias = ctx.symtab.addUndefined(saver.save(fallback));
-      checkAndSetWeakAlias(ctx, this, sym, alias);
+      sym = symtab->addUndefined(symName, this, true);
+      std::string fallback = objSym.getCOFFWeakExternalFallback();
+      Symbol *alias = symtab->addUndefined(saver.save(fallback));
+      checkAndSetWeakAlias(symtab, this, sym, alias);
     } else if (comdatIndex != -1) {
-      if (symName == obj->getComdatTable()[comdatIndex].first) {
+      if (symName == obj->getComdatTable()[comdatIndex])
         sym = comdat[comdatIndex].first;
-        if (cast<DefinedRegular>(sym)->data == nullptr)
-          cast<DefinedRegular>(sym)->data = &fakeSC->repl;
-      } else if (comdat[comdatIndex].second) {
-        sym = ctx.symtab.addRegular(this, symName, nullptr, fakeSC);
-      } else {
-        sym = ctx.symtab.addUndefined(symName, this, false);
-      }
+      else if (comdat[comdatIndex].second)
+        sym = symtab->addRegular(this, symName);
+      else
+        sym = symtab->addUndefined(symName, this, false);
     } else {
-      sym = ctx.symtab.addRegular(this, symName, nullptr, fakeSC, 0,
-                                  objSym.isWeak());
+      sym = symtab->addRegular(this, symName);
     }
     symbols.push_back(sym);
     if (objSym.isUsed())
-      ctx.config.gcroot.push_back(sym);
+      config->gcroot.push_back(sym);
   }
   directives = obj->getCOFFLinkerOpts();
-}
-
-void BitcodeFile::parseLazy() {
-  for (const lto::InputFile::Symbol &sym : obj->symbols())
-    if (!sym.isUndefined())
-      ctx.symtab.addLazyObject(this, sym.getName());
 }
 
 MachineTypes BitcodeFile::getMachineType() {
@@ -1098,99 +852,30 @@
   }
 }
 
-std::string lld::coff::replaceThinLTOSuffix(StringRef path, StringRef suffix,
-                                            StringRef repl) {
+std::string replaceThinLTOSuffix(StringRef path) {
+  StringRef suffix = config->thinLTOObjectSuffixReplace.first;
+  StringRef repl = config->thinLTOObjectSuffixReplace.second;
+
   if (path.consume_back(suffix))
     return (path + repl).str();
-  return std::string(path);
-}
-
-static bool isRVACode(COFFObjectFile *coffObj, uint64_t rva, InputFile *file) {
-  for (size_t i = 1, e = coffObj->getNumberOfSections(); i <= e; i++) {
-    const coff_section *sec = CHECK(coffObj->getSection(i), file);
-    if (rva >= sec->VirtualAddress &&
-        rva <= sec->VirtualAddress + sec->VirtualSize) {
-      return (sec->Characteristics & COFF::IMAGE_SCN_CNT_CODE) != 0;
-    }
-  }
-  return false;
-}
-
-void DLLFile::parse() {
-  // Parse a memory buffer as a PE-COFF executable.
-  std::unique_ptr<Binary> bin = CHECK(createBinary(mb), this);
-
-  if (auto *obj = dyn_cast<COFFObjectFile>(bin.get())) {
-    bin.release();
-    coffObj.reset(obj);
-  } else {
-    error(toString(this) + " is not a COFF file");
-    return;
-  }
-
-  if (!coffObj->getPE32Header() && !coffObj->getPE32PlusHeader()) {
-    error(toString(this) + " is not a PE-COFF executable");
-    return;
-  }
-
-  for (const auto &exp : coffObj->export_directories()) {
-    StringRef dllName, symbolName;
-    uint32_t exportRVA;
-    checkError(exp.getDllName(dllName));
-    checkError(exp.getSymbolName(symbolName));
-    checkError(exp.getExportRVA(exportRVA));
-
-    if (symbolName.empty())
-      continue;
-
-    bool code = isRVACode(coffObj.get(), exportRVA, this);
-
-    Symbol *s = make<Symbol>();
-    s->dllName = dllName;
-    s->symbolName = symbolName;
-    s->importType = code ? ImportType::IMPORT_CODE : ImportType::IMPORT_DATA;
-    s->nameType = ImportNameType::IMPORT_NAME;
-
-    if (coffObj->getMachine() == I386) {
-      s->symbolName = symbolName = saver().save("_" + symbolName);
-      s->nameType = ImportNameType::IMPORT_NAME_NOPREFIX;
-    }
-
-    StringRef impName = saver().save("__imp_" + symbolName);
-    ctx.symtab.addLazyDLLSymbol(this, s, impName);
-    if (code)
-      ctx.symtab.addLazyDLLSymbol(this, s, symbolName);
-  }
-}
-
-MachineTypes DLLFile::getMachineType() {
-  if (coffObj)
-    return static_cast<MachineTypes>(coffObj->getMachine());
-  return IMAGE_FILE_MACHINE_UNKNOWN;
-}
-
-void DLLFile::makeImport(DLLFile::Symbol *s) {
-  if (!seen.insert(s->symbolName).second)
-    return;
-
-  size_t impSize = s->dllName.size() + s->symbolName.size() + 2; // +2 for NULs
-  size_t size = sizeof(coff_import_header) + impSize;
-  char *buf = bAlloc().Allocate<char>(size);
-  memset(buf, 0, size);
-  char *p = buf;
-  auto *imp = reinterpret_cast<coff_import_header *>(p);
-  p += sizeof(*imp);
-  imp->Sig2 = 0xFFFF;
-  imp->Machine = coffObj->getMachine();
-  imp->SizeOfData = impSize;
-  imp->OrdinalHint = 0; // Only linking by name
-  imp->TypeInfo = (s->nameType << 2) | s->importType;
-
-  // Write symbol name and DLL name.
-  memcpy(p, s->symbolName.data(), s->symbolName.size());
-  p += s->symbolName.size() + 1;
-  memcpy(p, s->dllName.data(), s->dllName.size());
-  MemoryBufferRef mbref = MemoryBufferRef(StringRef(buf, size), s->dllName);
-  ImportFile *impFile = make<ImportFile>(ctx, mbref);
-  ctx.symtab.addFile(impFile);
+  return path;
+}
+} // namespace coff
+} // namespace lld
+
+// Returns the last element of a path, which is supposed to be a filename.
+static StringRef getBasename(StringRef path) {
+  return sys::path::filename(path, sys::path::Style::windows);
+}
+
+// Returns a string in the format of "foo.obj" or "foo.obj(bar.lib)".
+std::string lld::toString(const coff::InputFile *file) {
+  if (!file)
+    return "<internal>";
+  if (file->parentName.empty() || file->kind() == coff::InputFile::ImportKind)
+    return file->getName();
+
+  return (getBasename(file->parentName) + "(" + getBasename(file->getName()) +
+          ")")
+      .str();
 }