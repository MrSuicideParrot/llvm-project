--- conflicted
+++ resolved
@@ -9,50 +9,37 @@
 #ifndef LLD_COFF_CONFIG_H
 #define LLD_COFF_CONFIG_H
 
-#include "llvm/ADT/MapVector.h"
-#include "llvm/ADT/SetVector.h"
-#include "llvm/ADT/SmallVector.h"
 #include "llvm/ADT/StringMap.h"
 #include "llvm/ADT/StringRef.h"
 #include "llvm/Object/COFF.h"
 #include "llvm/Support/CachePruning.h"
-#include "llvm/Support/VirtualFileSystem.h"
 #include <cstdint>
 #include <map>
 #include <set>
 #include <string>
 
-namespace lld::coff {
+namespace lld {
+namespace coff {
 
 using llvm::COFF::IMAGE_FILE_MACHINE_UNKNOWN;
 using llvm::COFF::WindowsSubsystem;
 using llvm::StringRef;
 class DefinedAbsolute;
+class DefinedRelative;
 class StringChunk;
 class Symbol;
 class InputFile;
-class SectionChunk;
 
 // Short aliases.
 static const auto AMD64 = llvm::COFF::IMAGE_FILE_MACHINE_AMD64;
 static const auto ARM64 = llvm::COFF::IMAGE_FILE_MACHINE_ARM64;
-static const auto ARM64EC = llvm::COFF::IMAGE_FILE_MACHINE_ARM64EC;
-static const auto ARM64X = llvm::COFF::IMAGE_FILE_MACHINE_ARM64X;
 static const auto ARMNT = llvm::COFF::IMAGE_FILE_MACHINE_ARMNT;
 static const auto I386 = llvm::COFF::IMAGE_FILE_MACHINE_I386;
-
-enum class ExportSource {
-  Unset,
-  Directives,
-  Export,
-  ModuleDefinition,
-};
 
 // Represents an /export option.
 struct Export {
   StringRef name;       // N in /export:N or /export:E=N
   StringRef extName;    // E in /export:E=N
-  StringRef aliasTarget; // GNU specific: N in "alias == N"
   Symbol *sym = nullptr;
   uint16_t ordinal = 0;
   bool noname = false;
@@ -66,13 +53,13 @@
   StringRef forwardTo;
   StringChunk *forwardChunk = nullptr;
 
-  ExportSource source = ExportSource::Unset;
+  // True if this /export option was in .drectves section.
+  bool directives = false;
   StringRef symbolName;
   StringRef exportName; // Name in DLL
 
   bool operator==(const Export &e) {
     return (name == e.name && extName == e.extName &&
-            aliasTarget == e.aliasTarget &&
             ordinal == e.ordinal && noname == e.noname &&
             data == e.data && isPrivate == e.isPrivate);
   }
@@ -85,27 +72,16 @@
   Fixup = 0x4,  /// Relocation Table
 };
 
-enum GuardCFLevel {
-  Off     = 0x0,
-  CF      = 0x1, /// Emit gfids tables
-  LongJmp = 0x2, /// Emit longjmp tables
-  EHCont  = 0x4, /// Emit ehcont tables
-  All     = 0x7  /// Enable all protections
-};
-
-enum class ICFLevel {
-  None,
-  Safe, // Safe ICF for all sections.
-  All,  // Aggressive ICF for code, but safe ICF for data, similar to MSVC's
-        // behavior.
+enum class GuardCFLevel {
+  Off,
+  NoLongJmp, // Emit gfids but no longjmp tables
+  Full,      // Enable all protections.
 };
 
 // Global configuration.
 struct Configuration {
-  enum ManifestKind { Default, SideBySide, Embed, No };
-  bool is64() const {
-    return machine == AMD64 || llvm::COFF::isAnyArm64(machine);
-  }
+  enum ManifestKind { SideBySide, Embed, No };
+  bool is64() { return machine == AMD64 || machine == ARM64; }
 
   llvm::COFF::MachineTypes machine = IMAGE_FILE_MACHINE_UNKNOWN;
   size_t wordsize;
@@ -117,7 +93,7 @@
   std::string importName;
   bool demangle = true;
   bool doGC = true;
-  ICFLevel doICF = ICFLevel::None;
+  bool doICF = true;
   bool tailMerge;
   bool relocatable = true;
   bool forceMultiple = false;
@@ -127,18 +103,11 @@
   bool debugDwarf = false;
   bool debugGHashes = false;
   bool debugSymtab = false;
-  bool driver = false;
-  bool driverUponly = false;
-  bool driverWdm = false;
   bool showTiming = false;
   bool showSummary = false;
-  bool printSearchPaths = false;
   unsigned debugTypes = static_cast<unsigned>(DebugType::None);
-  llvm::SmallVector<llvm::StringRef, 0> mllvmOpts;
   std::vector<std::string> natvisFiles;
-  llvm::StringMap<std::string> namedStreams;
   llvm::SmallString<128> pdbAltPath;
-  int pdbPageSize = 4096;
   llvm::SmallString<128> pdbPath;
   llvm::SmallString<128> pdbSourcePath;
   std::vector<llvm::StringRef> argv;
@@ -152,9 +121,7 @@
   // True if we are creating a DLL.
   bool dll = false;
   StringRef implib;
-  bool noimplib = false;
   std::vector<Export> exports;
-  bool hadExplicitExports;
   std::set<std::string> delayLoads;
   std::map<std::string, int> dllOrder;
   Symbol *delayLoadHelper = nullptr;
@@ -162,21 +129,18 @@
   bool saveTemps = false;
 
   // /guard:cf
-  int guardCF = GuardCFLevel::Off;
+  GuardCFLevel guardCF = GuardCFLevel::Off;
 
   // Used for SafeSEH.
   bool safeSEH = false;
   Symbol *sehTable = nullptr;
   Symbol *sehCount = nullptr;
-  bool noSEH = false;
 
   // Used for /opt:lldlto=N
   unsigned ltoo = 2;
-  // Used for /opt:lldltocgo=N
-  std::optional<unsigned> ltoCgo;
 
   // Used for /opt:lldltojobs=N
-  std::string thinLTOJobs;
+  unsigned thinLTOJobs = 0;
   // Used for /opt:lldltopartitions=N
   unsigned ltoPartitions = 1;
 
@@ -185,9 +149,6 @@
   // Used for /opt:lldltocachepolicy=policy
   llvm::CachePruningPolicy ltoCachePolicy;
 
-  // Used for /opt:[no]ltodebugpassmanager
-  bool ltoDebugPassManager = false;
-
   // Used for /merge:from=to (e.g. /merge:.rdata=.text)
   std::map<StringRef, StringRef> merge;
 
@@ -195,18 +156,15 @@
   std::map<StringRef, uint32_t> section;
 
   // Options for manifest files.
-  ManifestKind manifest = Default;
+  ManifestKind manifest = No;
   int manifestID = 1;
-  llvm::SetVector<StringRef> manifestDependencies;
+  StringRef manifestDependency;
   bool manifestUAC = true;
   std::vector<std::string> manifestInput;
   StringRef manifestLevel = "'asInvoker'";
   StringRef manifestUIAccess = "'false'";
   StringRef manifestFile;
 
-  // used for /dwodir
-  StringRef dwoDir;
-
   // Used for /aligncomm.
   std::map<std::string, int> alignComm;
 
@@ -220,58 +178,17 @@
   llvm::StringMap<int> order;
 
   // Used for /lldmap.
-  std::string lldmapFile;
-
-  // Used for /map.
   std::string mapFile;
-
-  // Used for /mapinfo.
-  bool mapInfo = false;
 
   // Used for /thinlto-index-only:
   llvm::StringRef thinLTOIndexOnlyArg;
 
-  // Used for /thinlto-prefix-replace:
-  // Replace the prefix in paths generated for ThinLTO, replacing
-  // thinLTOPrefixReplaceOld with thinLTOPrefixReplaceNew. If
-  // thinLTOPrefixReplaceNativeObject is defined, replace the prefix of object
-  // file paths written to the response file given in the
-  // --thinlto-index-only=${response} option with
-  // thinLTOPrefixReplaceNativeObject, instead of thinLTOPrefixReplaceNew.
-  llvm::StringRef thinLTOPrefixReplaceOld;
-  llvm::StringRef thinLTOPrefixReplaceNew;
-  llvm::StringRef thinLTOPrefixReplaceNativeObject;
+  // Used for /thinlto-object-prefix-replace:
+  std::pair<llvm::StringRef, llvm::StringRef> thinLTOPrefixReplace;
 
   // Used for /thinlto-object-suffix-replace:
   std::pair<llvm::StringRef, llvm::StringRef> thinLTOObjectSuffixReplace;
 
-<<<<<<< HEAD
-  // Used for /lto-obj-path:
-  llvm::StringRef ltoObjPath;
-
-  // Used for /lto-cs-profile-generate:
-  bool ltoCSProfileGenerate = false;
-
-  // Used for /lto-cs-profile-path
-  llvm::StringRef ltoCSProfileFile;
-
-  // Used for /lto-pgo-warn-mismatch:
-  bool ltoPGOWarnMismatch = true;
-
-  // Used for /call-graph-ordering-file:
-  llvm::MapVector<std::pair<const SectionChunk *, const SectionChunk *>,
-                  uint64_t>
-      callGraphProfile;
-  bool callGraphProfileSort = false;
-
-  // Used for /print-symbol-order:
-  StringRef printSymbolOrder;
-
-  // Used for /vfsoverlay:
-  std::unique_ptr<llvm::vfs::FileSystem> vfs;
-
-=======
->>>>>>> cb02aa7e
   uint64_t align = 4096;
   uint64_t imageBase = -1;
   uint64_t fileAlign = 512;
@@ -281,17 +198,12 @@
   uint64_t heapCommit = 4096;
   uint32_t majorImageVersion = 0;
   uint32_t minorImageVersion = 0;
-  // If changing the default os/subsys version here, update the default in
-  // the MinGW driver accordingly.
   uint32_t majorOSVersion = 6;
   uint32_t minorOSVersion = 0;
-  uint32_t majorSubsystemVersion = 6;
-  uint32_t minorSubsystemVersion = 0;
   uint32_t timestamp = 0;
   uint32_t functionPadMin = 0;
   bool dynamicBase = true;
   bool allowBind = true;
-  bool cetCompat = false;
   bool nxCompat = true;
   bool allowIsolation = true;
   bool terminalServerAware = true;
@@ -302,8 +214,6 @@
   bool warnMissingOrderSymbol = true;
   bool warnLocallyDefinedImported = true;
   bool warnDebugInfoUnusable = true;
-  bool warnLongSectionNames = true;
-  bool warnStdcallFixup = true;
   bool incremental = true;
   bool integrityCheck = false;
   bool killAt = false;
@@ -312,12 +222,11 @@
   bool swaprunNet = false;
   bool thinLTOEmitImportsFiles;
   bool thinLTOIndexOnly;
-  bool autoImport = false;
-  bool pseudoRelocs = false;
-  bool stdcallFixup = false;
-  bool writeCheckSum = false;
-};
-
-} // namespace lld::coff
+};
+
+extern Configuration *config;
+
+} // namespace coff
+} // namespace lld
 
 #endif