//===- Symbols.cpp --------------------------------------------------------===//
//
// Part of the LLVM Project, under the Apache License v2.0 with LLVM Exceptions.
// See https://llvm.org/LICENSE.txt for license information.
// SPDX-License-Identifier: Apache-2.0 WITH LLVM-exception
//
//===----------------------------------------------------------------------===//

#include "Symbols.h"
#include "COFFLinkerContext.h"
#include "InputFiles.h"
#include "lld/Common/ErrorHandler.h"
#include "lld/Common/Memory.h"
#include "lld/Common/Strings.h"
#include "llvm/ADT/STLExtras.h"
#include "llvm/Demangle/Demangle.h"
#include "llvm/Support/Debug.h"
#include "llvm/Support/raw_ostream.h"

using namespace llvm;
using namespace llvm::object;

using namespace lld::coff;

namespace lld {

static_assert(sizeof(SymbolUnion) <= 48,
              "symbols should be optimized for memory usage");

// Returns a symbol name for an error message.
<<<<<<< HEAD
static std::string maybeDemangleSymbol(const COFFLinkerContext &ctx,
                                       StringRef symName) {
  if (ctx.config.demangle) {
    std::string prefix;
    StringRef prefixless = symName;
    if (prefixless.consume_front("__imp_"))
      prefix = "__declspec(dllimport) ";
    StringRef demangleInput = prefixless;
    if (ctx.config.machine == I386)
      demangleInput.consume_front("_");
    std::string demangled = demangle(demangleInput);
    if (demangled != demangleInput)
      return prefix + demangled;
    return (prefix + prefixless).str();
  }
  return std::string(symName);
}
std::string toString(const COFFLinkerContext &ctx, coff::Symbol &b) {
  return maybeDemangleSymbol(ctx, b.getName());
}
std::string toCOFFString(const COFFLinkerContext &ctx,
                         const Archive::Symbol &b) {
  return maybeDemangleSymbol(ctx, b.getName());
=======
static std::string demangle(StringRef symName) {
  if (config->demangle)
    if (Optional<std::string> s = demangleMSVC(symName))
      return *s;
  return symName;
}
std::string toString(coff::Symbol &b) { return demangle(b.getName()); }
std::string toCOFFString(const Archive::Symbol &b) {
  return demangle(b.getName());
>>>>>>> cb02aa7e
}

namespace coff {

void Symbol::computeName() {
  assert(nameData == nullptr &&
         "should only compute the name once for DefinedCOFF symbols");
  auto *d = cast<DefinedCOFF>(this);
  StringRef nameStr =
      check(cast<ObjFile>(d->file)->getCOFFObj()->getSymbolName(d->sym));
  nameData = nameStr.data();
  nameSize = nameStr.size();
  assert(nameSize == nameStr.size() && "name length truncated");
}

InputFile *Symbol::getFile() {
  if (auto *sym = dyn_cast<DefinedCOFF>(this))
    return sym->file;
  if (auto *sym = dyn_cast<LazyArchive>(this))
    return sym->file;
  if (auto *sym = dyn_cast<LazyObject>(this))
    return sym->file;
  if (auto *sym = dyn_cast<LazyDLLSymbol>(this))
    return sym->file;
  return nullptr;
}

bool Symbol::isLive() const {
  if (auto *r = dyn_cast<DefinedRegular>(this))
    return r->getChunk()->live;
  if (auto *imp = dyn_cast<DefinedImportData>(this))
    return imp->file->live;
  if (auto *imp = dyn_cast<DefinedImportThunk>(this))
    return imp->wrappedSym->file->thunkLive;
  // Assume any other kind of symbol is live.
  return true;
}

// MinGW specific.
void Symbol::replaceKeepingName(Symbol *other, size_t size) {
  StringRef origName = getName();
  memcpy(this, other, size);
  nameData = origName.data();
  nameSize = origName.size();
}

COFFSymbolRef DefinedCOFF::getCOFFSymbol() {
  size_t symSize = cast<ObjFile>(file)->getCOFFObj()->getSymbolTableEntrySize();
  if (symSize == sizeof(coff_symbol16))
    return COFFSymbolRef(reinterpret_cast<const coff_symbol16 *>(sym));
  assert(symSize == sizeof(coff_symbol32));
  return COFFSymbolRef(reinterpret_cast<const coff_symbol32 *>(sym));
}

uint64_t DefinedAbsolute::getRVA() { return va - ctx.config.imageBase; }

static Chunk *makeImportThunk(COFFLinkerContext &ctx, DefinedImportData *s,
                              uint16_t machine) {
  if (machine == AMD64)
    return make<ImportThunkChunkX64>(ctx, s);
  if (machine == I386)
    return make<ImportThunkChunkX86>(ctx, s);
  if (machine == ARM64)
    return make<ImportThunkChunkARM64>(ctx, s);
  assert(machine == ARMNT);
  return make<ImportThunkChunkARM>(ctx, s);
}

DefinedImportThunk::DefinedImportThunk(COFFLinkerContext &ctx, StringRef name,
                                       DefinedImportData *s, uint16_t machine)
    : Defined(DefinedImportThunkKind, name), wrappedSym(s),
      data(makeImportThunk(ctx, s, machine)) {}

Defined *Undefined::getWeakAlias() {
  // A weak alias may be a weak alias to another symbol, so check recursively.
  for (Symbol *a = weakAlias; a; a = cast<Undefined>(a)->weakAlias)
    if (auto *d = dyn_cast<Defined>(a))
      return d;
  return nullptr;
}

<<<<<<< HEAD
MemoryBufferRef LazyArchive::getMemberBuffer() {
  Archive::Child c =
      CHECK(sym.getMember(), "could not get the member for symbol " +
                                 toCOFFString(file->ctx, sym));
  return CHECK(c.getMemoryBufferRef(),
               "could not get the buffer for the member defining symbol " +
                   toCOFFString(file->ctx, sym));
=======
MemoryBufferRef Lazy::getMemberBuffer() {
  Archive::Child c =
    CHECK(sym.getMember(),
          "could not get the member for symbol " + toCOFFString(sym));
  return CHECK(c.getMemoryBufferRef(),
      "could not get the buffer for the member defining symbol " +
      toCOFFString(sym));
>>>>>>> cb02aa7e
}
} // namespace coff
} // namespace lld<|MERGE_RESOLUTION|>--- conflicted
+++ resolved
@@ -7,13 +7,11 @@
 //===----------------------------------------------------------------------===//
 
 #include "Symbols.h"
-#include "COFFLinkerContext.h"
 #include "InputFiles.h"
 #include "lld/Common/ErrorHandler.h"
 #include "lld/Common/Memory.h"
 #include "lld/Common/Strings.h"
 #include "llvm/ADT/STLExtras.h"
-#include "llvm/Demangle/Demangle.h"
 #include "llvm/Support/Debug.h"
 #include "llvm/Support/raw_ostream.h"
 
@@ -28,31 +26,6 @@
               "symbols should be optimized for memory usage");
 
 // Returns a symbol name for an error message.
-<<<<<<< HEAD
-static std::string maybeDemangleSymbol(const COFFLinkerContext &ctx,
-                                       StringRef symName) {
-  if (ctx.config.demangle) {
-    std::string prefix;
-    StringRef prefixless = symName;
-    if (prefixless.consume_front("__imp_"))
-      prefix = "__declspec(dllimport) ";
-    StringRef demangleInput = prefixless;
-    if (ctx.config.machine == I386)
-      demangleInput.consume_front("_");
-    std::string demangled = demangle(demangleInput);
-    if (demangled != demangleInput)
-      return prefix + demangled;
-    return (prefix + prefixless).str();
-  }
-  return std::string(symName);
-}
-std::string toString(const COFFLinkerContext &ctx, coff::Symbol &b) {
-  return maybeDemangleSymbol(ctx, b.getName());
-}
-std::string toCOFFString(const COFFLinkerContext &ctx,
-                         const Archive::Symbol &b) {
-  return maybeDemangleSymbol(ctx, b.getName());
-=======
 static std::string demangle(StringRef symName) {
   if (config->demangle)
     if (Optional<std::string> s = demangleMSVC(symName))
@@ -62,30 +35,33 @@
 std::string toString(coff::Symbol &b) { return demangle(b.getName()); }
 std::string toCOFFString(const Archive::Symbol &b) {
   return demangle(b.getName());
->>>>>>> cb02aa7e
 }
 
 namespace coff {
 
-void Symbol::computeName() {
-  assert(nameData == nullptr &&
-         "should only compute the name once for DefinedCOFF symbols");
-  auto *d = cast<DefinedCOFF>(this);
-  StringRef nameStr =
-      check(cast<ObjFile>(d->file)->getCOFFObj()->getSymbolName(d->sym));
-  nameData = nameStr.data();
-  nameSize = nameStr.size();
-  assert(nameSize == nameStr.size() && "name length truncated");
+StringRef Symbol::getName() {
+  // COFF symbol names are read lazily for a performance reason.
+  // Non-external symbol names are never used by the linker except for logging
+  // or debugging. Their internal references are resolved not by name but by
+  // symbol index. And because they are not external, no one can refer them by
+  // name. Object files contain lots of non-external symbols, and creating
+  // StringRefs for them (which involves lots of strlen() on the string table)
+  // is a waste of time.
+  if (nameData == nullptr) {
+    auto *d = cast<DefinedCOFF>(this);
+    StringRef nameStr;
+    cast<ObjFile>(d->file)->getCOFFObj()->getSymbolName(d->sym, nameStr);
+    nameData = nameStr.data();
+    nameSize = nameStr.size();
+    assert(nameSize == nameStr.size() && "name length truncated");
+  }
+  return StringRef(nameData, nameSize);
 }
 
 InputFile *Symbol::getFile() {
   if (auto *sym = dyn_cast<DefinedCOFF>(this))
     return sym->file;
-  if (auto *sym = dyn_cast<LazyArchive>(this))
-    return sym->file;
-  if (auto *sym = dyn_cast<LazyObject>(this))
-    return sym->file;
-  if (auto *sym = dyn_cast<LazyDLLSymbol>(this))
+  if (auto *sym = dyn_cast<Lazy>(this))
     return sym->file;
   return nullptr;
 }
@@ -117,24 +93,23 @@
   return COFFSymbolRef(reinterpret_cast<const coff_symbol32 *>(sym));
 }
 
-uint64_t DefinedAbsolute::getRVA() { return va - ctx.config.imageBase; }
+uint16_t DefinedAbsolute::numOutputSections;
 
-static Chunk *makeImportThunk(COFFLinkerContext &ctx, DefinedImportData *s,
-                              uint16_t machine) {
+static Chunk *makeImportThunk(DefinedImportData *s, uint16_t machine) {
   if (machine == AMD64)
-    return make<ImportThunkChunkX64>(ctx, s);
+    return make<ImportThunkChunkX64>(s);
   if (machine == I386)
-    return make<ImportThunkChunkX86>(ctx, s);
+    return make<ImportThunkChunkX86>(s);
   if (machine == ARM64)
-    return make<ImportThunkChunkARM64>(ctx, s);
+    return make<ImportThunkChunkARM64>(s);
   assert(machine == ARMNT);
-  return make<ImportThunkChunkARM>(ctx, s);
+  return make<ImportThunkChunkARM>(s);
 }
 
-DefinedImportThunk::DefinedImportThunk(COFFLinkerContext &ctx, StringRef name,
-                                       DefinedImportData *s, uint16_t machine)
+DefinedImportThunk::DefinedImportThunk(StringRef name, DefinedImportData *s,
+                                       uint16_t machine)
     : Defined(DefinedImportThunkKind, name), wrappedSym(s),
-      data(makeImportThunk(ctx, s, machine)) {}
+      data(makeImportThunk(s, machine)) {}
 
 Defined *Undefined::getWeakAlias() {
   // A weak alias may be a weak alias to another symbol, so check recursively.
@@ -144,15 +119,6 @@
   return nullptr;
 }
 
-<<<<<<< HEAD
-MemoryBufferRef LazyArchive::getMemberBuffer() {
-  Archive::Child c =
-      CHECK(sym.getMember(), "could not get the member for symbol " +
-                                 toCOFFString(file->ctx, sym));
-  return CHECK(c.getMemoryBufferRef(),
-               "could not get the buffer for the member defining symbol " +
-                   toCOFFString(file->ctx, sym));
-=======
 MemoryBufferRef Lazy::getMemberBuffer() {
   Archive::Child c =
     CHECK(sym.getMember(),
@@ -160,7 +126,6 @@
   return CHECK(c.getMemoryBufferRef(),
       "could not get the buffer for the member defining symbol " +
       toCOFFString(sym));
->>>>>>> cb02aa7e
 }
 } // namespace coff
 } // namespace lld