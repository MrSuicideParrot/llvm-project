--- conflicted
+++ resolved
@@ -7,7 +7,6 @@
 //===----------------------------------------------------------------------===//
 
 #include "SymbolTable.h"
-#include "COFFLinkerContext.h"
 #include "Config.h"
 #include "Driver.h"
 #include "LTO.h"
@@ -16,9 +15,7 @@
 #include "lld/Common/ErrorHandler.h"
 #include "lld/Common/Memory.h"
 #include "lld/Common/Timer.h"
-#include "llvm/DebugInfo/DIContext.h"
 #include "llvm/IR/LLVMContext.h"
-#include "llvm/LTO/LTO.h"
 #include "llvm/Object/WindowsMachineFlag.h"
 #include "llvm/Support/Debug.h"
 #include "llvm/Support/raw_ostream.h"
@@ -26,90 +23,42 @@
 
 using namespace llvm;
 
-namespace lld::coff {
-
-StringRef ltrim1(StringRef s, const char *chars) {
-  if (!s.empty() && strchr(chars, s[0]))
-    return s.substr(1);
-  return s;
-}
-
-static bool compatibleMachineType(COFFLinkerContext &ctx, MachineTypes mt) {
-  if (mt == IMAGE_FILE_MACHINE_UNKNOWN)
-    return true;
-  switch (ctx.config.machine) {
-  case ARM64:
-    return mt == ARM64 || mt == ARM64X;
-  case ARM64EC:
-    return COFF::isArm64EC(mt) || mt == AMD64;
-  case ARM64X:
-    return COFF::isAnyArm64(mt) || mt == AMD64;
-  default:
-    return ctx.config.machine == mt;
-  }
-}
+namespace lld {
+namespace coff {
+
+static Timer ltoTimer("LTO", Timer::root());
+
+SymbolTable *symtab;
 
 void SymbolTable::addFile(InputFile *file) {
   log("Reading " + toString(file));
-  if (file->lazy) {
-    if (auto *f = dyn_cast<BitcodeFile>(file))
-      f->parseLazy();
-    else
-      cast<ObjFile>(file)->parseLazy();
-  } else {
-    file->parse();
-    if (auto *f = dyn_cast<ObjFile>(file)) {
-      ctx.objFileInstances.push_back(f);
-    } else if (auto *f = dyn_cast<BitcodeFile>(file)) {
-      ctx.bitcodeFileInstances.push_back(f);
-    } else if (auto *f = dyn_cast<ImportFile>(file)) {
-      ctx.importFileInstances.push_back(f);
-    }
-  }
+  file->parse();
 
   MachineTypes mt = file->getMachineType();
-  if (ctx.config.machine == IMAGE_FILE_MACHINE_UNKNOWN) {
-    ctx.config.machine = mt;
-    ctx.driver.addWinSysRootLibSearchPaths();
-  } else if (!compatibleMachineType(ctx, mt)) {
+  if (config->machine == IMAGE_FILE_MACHINE_UNKNOWN) {
+    config->machine = mt;
+  } else if (mt != IMAGE_FILE_MACHINE_UNKNOWN && config->machine != mt) {
     error(toString(file) + ": machine type " + machineToStr(mt) +
-          " conflicts with " + machineToStr(ctx.config.machine));
+          " conflicts with " + machineToStr(config->machine));
     return;
   }
 
-  ctx.driver.parseDirectives(file);
-}
-
-static void errorOrWarn(const Twine &s, bool forceUnresolved) {
-  if (forceUnresolved)
+  if (auto *f = dyn_cast<ObjFile>(file)) {
+    ObjFile::instances.push_back(f);
+  } else if (auto *f = dyn_cast<BitcodeFile>(file)) {
+    BitcodeFile::instances.push_back(f);
+  } else if (auto *f = dyn_cast<ImportFile>(file)) {
+    ImportFile::instances.push_back(f);
+  }
+
+  driver->parseDirectives(file);
+}
+
+static void errorOrWarn(const Twine &s) {
+  if (config->forceUnresolved)
     warn(s);
   else
     error(s);
-}
-
-// Causes the file associated with a lazy symbol to be linked in.
-static void forceLazy(Symbol *s) {
-  s->pendingArchiveLoad = true;
-  switch (s->kind()) {
-  case Symbol::Kind::LazyArchiveKind: {
-    auto *l = cast<LazyArchive>(s);
-    l->file->addMember(l->sym);
-    break;
-  }
-  case Symbol::Kind::LazyObjectKind: {
-    InputFile *file = cast<LazyObject>(s)->file;
-    file->ctx.symtab.addFile(file);
-    break;
-  }
-  case Symbol::Kind::LazyDLLSymbolKind: {
-    auto *l = cast<LazyDLLSymbol>(s);
-    l->file->makeImport(l->sym);
-    break;
-  }
-  default:
-    llvm_unreachable(
-        "symbol passed to forceLazy is not a LazyArchive or LazyObject");
-  }
 }
 
 // Returns the symbol in SC whose value is <= Addr that is closest to Addr.
@@ -120,8 +69,7 @@
 
   for (Symbol *s : sc->file->getSymbols()) {
     auto *d = dyn_cast_or_null<DefinedRegular>(s);
-    if (!d || !d->data || d->file != sc->file || d->getChunk() != sc ||
-        d->getValue() > addr ||
+    if (!d || !d->data || d->getChunk() != sc || d->getValue() > addr ||
         (candidate && d->getValue() < candidate->getValue()))
       continue;
 
@@ -129,54 +77,18 @@
   }
 
   return candidate;
-}
-
-static std::vector<std::string> getSymbolLocations(BitcodeFile *file) {
-  std::string res("\n>>> referenced by ");
-  StringRef source = file->obj->getSourceFileName();
-  if (!source.empty())
-    res += source.str() + "\n>>>               ";
-  res += toString(file);
-  return {res};
-}
-
-static std::optional<std::pair<StringRef, uint32_t>>
-getFileLineDwarf(const SectionChunk *c, uint32_t addr) {
-  std::optional<DILineInfo> optionalLineInfo =
-      c->file->getDILineInfo(addr, c->getSectionNumber() - 1);
-  if (!optionalLineInfo)
-    return std::nullopt;
-  const DILineInfo &lineInfo = *optionalLineInfo;
-  if (lineInfo.FileName == DILineInfo::BadString)
-    return std::nullopt;
-  return std::make_pair(saver().save(lineInfo.FileName), lineInfo.Line);
-}
-
-static std::optional<std::pair<StringRef, uint32_t>>
-getFileLine(const SectionChunk *c, uint32_t addr) {
-  // MinGW can optionally use codeview, even if the default is dwarf.
-  std::optional<std::pair<StringRef, uint32_t>> fileLine =
-      getFileLineCodeView(c, addr);
-  // If codeview didn't yield any result, check dwarf in MinGW mode.
-  if (!fileLine && c->file->ctx.config.mingw)
-    fileLine = getFileLineDwarf(c, addr);
-  return fileLine;
 }
 
 // Given a file and the index of a symbol in that file, returns a description
 // of all references to that symbol from that file. If no debug information is
 // available, returns just the name of the file, else one string per actual
 // reference as described in the debug info.
-// Returns up to maxStrings string descriptions, along with the total number of
-// locations found.
-static std::pair<std::vector<std::string>, size_t>
-getSymbolLocations(ObjFile *file, uint32_t symIndex, size_t maxStrings) {
+std::vector<std::string> getSymbolLocations(ObjFile *file, uint32_t symIndex) {
   struct Location {
     Symbol *sym;
     std::pair<StringRef, uint32_t> fileLine;
   };
   std::vector<Location> locations;
-  size_t numLocations = 0;
 
   for (Chunk *c : file->getChunks()) {
     auto *sc = dyn_cast<SectionChunk>(c);
@@ -185,26 +97,16 @@
     for (const coff_relocation &r : sc->getRelocs()) {
       if (r.SymbolTableIndex != symIndex)
         continue;
-      numLocations++;
-      if (locations.size() >= maxStrings)
-        continue;
-
-      std::optional<std::pair<StringRef, uint32_t>> fileLine =
+      std::pair<StringRef, uint32_t> fileLine =
           getFileLine(sc, r.VirtualAddress);
       Symbol *sym = getSymbol(sc, r.VirtualAddress);
-      if (fileLine)
-        locations.push_back({sym, *fileLine});
-      else if (sym)
-        locations.push_back({sym, {"", 0}});
-    }
-  }
-
-  if (maxStrings == 0)
-    return std::make_pair(std::vector<std::string>(), numLocations);
-
-  if (numLocations == 0)
-    return std::make_pair(
-        std::vector<std::string>{"\n>>> referenced by " + toString(file)}, 1);
+      if (!fileLine.first.empty() || sym)
+        locations.push_back({sym, fileLine});
+    }
+  }
+
+  if (locations.empty())
+    return std::vector<std::string>({"\n>>> referenced by " + toString(file)});
 
   std::vector<std::string> symbolLocations(locations.size());
   size_t i = 0;
@@ -216,28 +118,9 @@
          << "\n>>>               ";
     os << toString(file);
     if (loc.sym)
-      os << ":(" << toString(file->ctx, *loc.sym) << ')';
-  }
-  return std::make_pair(symbolLocations, numLocations);
-}
-
-std::vector<std::string> getSymbolLocations(ObjFile *file, uint32_t symIndex) {
-  return getSymbolLocations(file, symIndex, SIZE_MAX).first;
-}
-
-static std::pair<std::vector<std::string>, size_t>
-getSymbolLocations(InputFile *file, uint32_t symIndex, size_t maxStrings) {
-  if (auto *o = dyn_cast<ObjFile>(file))
-    return getSymbolLocations(o, symIndex, maxStrings);
-  if (auto *b = dyn_cast<BitcodeFile>(file)) {
-    std::vector<std::string> symbolLocations = getSymbolLocations(b);
-    size_t numLocations = symbolLocations.size();
-    if (symbolLocations.size() > maxStrings)
-      symbolLocations.resize(maxStrings);
-    return std::make_pair(symbolLocations, numLocations);
-  }
-  llvm_unreachable("unsupported file type passed to getSymbolLocations");
-  return std::make_pair(std::vector<std::string>(), (size_t)0);
+      os << ":(" << toString(*loc.sym) << ')';
+  }
+  return symbolLocations;
 }
 
 // For an undefined symbol, stores all files referencing it and the index of
@@ -245,108 +128,65 @@
 struct UndefinedDiag {
   Symbol *sym;
   struct File {
-    InputFile *file;
-    uint32_t symIndex;
+    ObjFile *oFile;
+    uint64_t symIndex;
   };
   std::vector<File> files;
 };
 
-static void reportUndefinedSymbol(const COFFLinkerContext &ctx,
-                                  const UndefinedDiag &undefDiag) {
+static void reportUndefinedSymbol(const UndefinedDiag &undefDiag) {
   std::string out;
   llvm::raw_string_ostream os(out);
-  os << "undefined symbol: " << toString(ctx, *undefDiag.sym);
-
-  const size_t maxUndefReferences = 3;
-  size_t numDisplayedRefs = 0, numRefs = 0;
+  os << "undefined symbol: " << toString(*undefDiag.sym);
+
+  const size_t maxUndefReferences = 10;
+  size_t i = 0, numRefs = 0;
   for (const UndefinedDiag::File &ref : undefDiag.files) {
-    auto [symbolLocations, totalLocations] = getSymbolLocations(
-        ref.file, ref.symIndex, maxUndefReferences - numDisplayedRefs);
-
-    numRefs += totalLocations;
-    numDisplayedRefs += symbolLocations.size();
+    std::vector<std::string> symbolLocations =
+        getSymbolLocations(ref.oFile, ref.symIndex);
+    numRefs += symbolLocations.size();
     for (const std::string &s : symbolLocations) {
+      if (i >= maxUndefReferences)
+        break;
       os << s;
-    }
-  }
-  if (numDisplayedRefs < numRefs)
-    os << "\n>>> referenced " << numRefs - numDisplayedRefs << " more times";
-  errorOrWarn(os.str(), ctx.config.forceUnresolved);
-}
-
-void SymbolTable::loadMinGWSymbols() {
+      i++;
+    }
+  }
+  if (i < numRefs)
+    os << "\n>>> referenced " << numRefs - i << " more times";
+  errorOrWarn(os.str());
+}
+
+void SymbolTable::loadMinGWAutomaticImports() {
   for (auto &i : symMap) {
     Symbol *sym = i.second;
     auto *undef = dyn_cast<Undefined>(sym);
     if (!undef)
       continue;
-    if (undef->getWeakAlias())
+    if (!sym->isUsedInRegularObj)
       continue;
 
     StringRef name = undef->getName();
 
-    if (ctx.config.machine == I386 && ctx.config.stdcallFixup) {
-      // Check if we can resolve an undefined decorated symbol by finding
-      // the intended target as an undecorated symbol (only with a leading
-      // underscore).
-      StringRef origName = name;
-      StringRef baseName = name;
-      // Trim down stdcall/fastcall/vectorcall symbols to the base name.
-      baseName = ltrim1(baseName, "_@");
-      baseName = baseName.substr(0, baseName.find('@'));
-      // Add a leading underscore, as it would be in cdecl form.
-      std::string newName = ("_" + baseName).str();
-      Symbol *l;
-      if (newName != origName && (l = find(newName)) != nullptr) {
-        // If we found a symbol and it is lazy; load it.
-        if (l->isLazy() && !l->pendingArchiveLoad) {
-          log("Loading lazy " + l->getName() + " from " +
-              l->getFile()->getName() + " for stdcall fixup");
-          forceLazy(l);
-        }
-        // If it's lazy or already defined, hook it up as weak alias.
-        if (l->isLazy() || isa<Defined>(l)) {
-          if (ctx.config.warnStdcallFixup)
-            warn("Resolving " + origName + " by linking to " + newName);
-          else
-            log("Resolving " + origName + " by linking to " + newName);
-          undef->weakAlias = l;
-          continue;
-        }
-      }
-    }
-
-    if (ctx.config.autoImport) {
-      if (name.starts_with("__imp_"))
-        continue;
-      // If we have an undefined symbol, but we have a lazy symbol we could
-      // load, load it.
-      Symbol *l = find(("__imp_" + name).str());
-      if (!l || l->pendingArchiveLoad || !l->isLazy())
-        continue;
-
-<<<<<<< HEAD
-      log("Loading lazy " + l->getName() + " from " + l->getFile()->getName() +
-          " for automatic import");
-      forceLazy(l);
-    }
-=======
+    if (name.startswith("__imp_"))
+      continue;
+    // If we have an undefined symbol, but we have a Lazy representing a
+    // symbol we could load from file, make sure to load that.
+    Lazy *l = dyn_cast_or_null<Lazy>(find(("__imp_" + name).str()));
+    if (!l || l->pendingArchiveLoad)
+      continue;
+
     log("Loading lazy " + l->getName() + " from " + l->file->getName() +
         " for automatic import");
     l->pendingArchiveLoad = true;
     l->file->addMember(l->sym);
->>>>>>> cb02aa7e
-  }
-}
-
-Defined *SymbolTable::impSymbol(StringRef name) {
-  if (name.starts_with("__imp_"))
-    return nullptr;
-  return dyn_cast_or_null<Defined>(find(("__imp_" + name).str()));
+  }
 }
 
 bool SymbolTable::handleMinGWAutomaticImport(Symbol *sym, StringRef name) {
-  Defined *imp = impSymbol(name);
+  if (name.startswith("__imp_"))
+    return false;
+  Defined *imp = dyn_cast_or_null<Defined>(find(("__imp_" + name).str()));
   if (!imp)
     return false;
 
@@ -381,7 +221,7 @@
   // for __imp_<name> instead, and drop the whole .refptr.<name> chunk.
   DefinedRegular *refptr =
       dyn_cast_or_null<DefinedRegular>(find((".refptr." + name).str()));
-  if (refptr && refptr->getChunk()->getSize() == ctx.config.wordsize) {
+  if (refptr && refptr->getChunk()->getSize() == config->wordsize) {
     SectionChunk *sc = dyn_cast_or_null<SectionChunk>(refptr->getChunk());
     if (sc && sc->getRelocs().size() == 1 && *sc->symbols().begin() == sym) {
       log("Replacing .refptr." + name + " with " + imp->getName());
@@ -392,94 +232,7 @@
   return true;
 }
 
-/// Helper function for reportUnresolvable and resolveRemainingUndefines.
-/// This function emits an "undefined symbol" diagnostic for each symbol in
-/// undefs. If localImports is not nullptr, it also emits a "locally
-/// defined symbol imported" diagnostic for symbols in localImports.
-/// objFiles and bitcodeFiles (if not nullptr) are used to report where
-/// undefined symbols are referenced.
-static void reportProblemSymbols(
-    const COFFLinkerContext &ctx, const SmallPtrSetImpl<Symbol *> &undefs,
-    const DenseMap<Symbol *, Symbol *> *localImports, bool needBitcodeFiles) {
-  // Return early if there is nothing to report (which should be
-  // the common case).
-  if (undefs.empty() && (!localImports || localImports->empty()))
-    return;
-
-  for (Symbol *b : ctx.config.gcroot) {
-    if (undefs.count(b))
-      errorOrWarn("<root>: undefined symbol: " + toString(ctx, *b),
-                  ctx.config.forceUnresolved);
-    if (localImports)
-      if (Symbol *imp = localImports->lookup(b))
-        warn("<root>: locally defined symbol imported: " + toString(ctx, *imp) +
-             " (defined in " + toString(imp->getFile()) + ") [LNK4217]");
-  }
-
-  std::vector<UndefinedDiag> undefDiags;
-  DenseMap<Symbol *, int> firstDiag;
-
-  auto processFile = [&](InputFile *file, ArrayRef<Symbol *> symbols) {
-    uint32_t symIndex = (uint32_t)-1;
-    for (Symbol *sym : symbols) {
-      ++symIndex;
-      if (!sym)
-        continue;
-      if (undefs.count(sym)) {
-        auto it = firstDiag.find(sym);
-        if (it == firstDiag.end()) {
-          firstDiag[sym] = undefDiags.size();
-          undefDiags.push_back({sym, {{file, symIndex}}});
-        } else {
-          undefDiags[it->second].files.push_back({file, symIndex});
-        }
-      }
-      if (localImports)
-        if (Symbol *imp = localImports->lookup(sym))
-          warn(toString(file) +
-               ": locally defined symbol imported: " + toString(ctx, *imp) +
-               " (defined in " + toString(imp->getFile()) + ") [LNK4217]");
-    }
-  };
-
-  for (ObjFile *file : ctx.objFileInstances)
-    processFile(file, file->getSymbols());
-
-  if (needBitcodeFiles)
-    for (BitcodeFile *file : ctx.bitcodeFileInstances)
-      processFile(file, file->getSymbols());
-
-  for (const UndefinedDiag &undefDiag : undefDiags)
-    reportUndefinedSymbol(ctx, undefDiag);
-}
-
-void SymbolTable::reportUnresolvable() {
-  SmallPtrSet<Symbol *, 8> undefs;
-  for (auto &i : symMap) {
-    Symbol *sym = i.second;
-    auto *undef = dyn_cast<Undefined>(sym);
-    if (!undef || sym->deferUndefined)
-      continue;
-    if (undef->getWeakAlias())
-      continue;
-    StringRef name = undef->getName();
-    if (name.starts_with("__imp_")) {
-      Symbol *imp = find(name.substr(strlen("__imp_")));
-      if (imp && isa<Defined>(imp))
-        continue;
-    }
-    if (name.contains("_PchSym_"))
-      continue;
-    if (ctx.config.autoImport && impSymbol(name))
-      continue;
-    undefs.insert(sym);
-  }
-
-  reportProblemSymbols(ctx, undefs,
-                       /* localImports */ nullptr, true);
-}
-
-void SymbolTable::resolveRemainingUndefines() {
+void SymbolTable::reportRemainingUndefines() {
   SmallPtrSet<Symbol *, 8> undefs;
   DenseMap<Symbol *, Symbol *> localImports;
 
@@ -511,11 +264,11 @@
 
     // If we can resolve a symbol by removing __imp_ prefix, do that.
     // This odd rule is for compatibility with MSVC linker.
-    if (name.starts_with("__imp_")) {
+    if (name.startswith("__imp_")) {
       Symbol *imp = find(name.substr(strlen("__imp_")));
       if (imp && isa<Defined>(imp)) {
         auto *d = cast<Defined>(imp);
-        replaceSymbol<DefinedLocalImport>(sym, ctx, name, d);
+        replaceSymbol<DefinedLocalImport>(sym, name, d);
         localImportChunks.push_back(cast<DefinedLocalImport>(sym)->getChunk());
         localImports[sym] = d;
         continue;
@@ -527,19 +280,56 @@
     if (name.contains("_PchSym_"))
       continue;
 
-    if (ctx.config.autoImport && handleMinGWAutomaticImport(sym, name))
+    if (config->mingw && handleMinGWAutomaticImport(sym, name))
       continue;
 
     // Remaining undefined symbols are not fatal if /force is specified.
     // They are replaced with dummy defined symbols.
-    if (ctx.config.forceUnresolved)
-      replaceSymbol<DefinedAbsolute>(sym, ctx, name, 0);
+    if (config->forceUnresolved)
+      replaceSymbol<DefinedAbsolute>(sym, name, 0);
     undefs.insert(sym);
   }
 
-  reportProblemSymbols(
-      ctx, undefs,
-      ctx.config.warnLocallyDefinedImported ? &localImports : nullptr, false);
+  if (undefs.empty() && localImports.empty())
+    return;
+
+  for (Symbol *b : config->gcroot) {
+    if (undefs.count(b))
+      errorOrWarn("<root>: undefined symbol: " + toString(*b));
+    if (config->warnLocallyDefinedImported)
+      if (Symbol *imp = localImports.lookup(b))
+        warn("<root>: locally defined symbol imported: " + toString(*imp) +
+             " (defined in " + toString(imp->getFile()) + ") [LNK4217]");
+  }
+
+  std::vector<UndefinedDiag> undefDiags;
+  DenseMap<Symbol *, int> firstDiag;
+
+  for (ObjFile *file : ObjFile::instances) {
+    size_t symIndex = (size_t)-1;
+    for (Symbol *sym : file->getSymbols()) {
+      ++symIndex;
+      if (!sym)
+        continue;
+      if (undefs.count(sym)) {
+        auto it = firstDiag.find(sym);
+        if (it == firstDiag.end()) {
+          firstDiag[sym] = undefDiags.size();
+          undefDiags.push_back({sym, {{file, symIndex}}});
+        } else {
+          undefDiags[it->second].files.push_back({file, symIndex});
+        }
+      }
+      if (config->warnLocallyDefinedImported)
+        if (Symbol *imp = localImports.lookup(sym))
+          warn(toString(file) +
+               ": locally defined symbol imported: " + toString(*imp) +
+               " (defined in " + toString(imp->getFile()) + ") [LNK4217]");
+    }
+  }
+
+  for (const UndefinedDiag& undefDiag : undefDiags)
+    reportUndefinedSymbol(undefDiag);
 }
 
 std::pair<Symbol *, bool> SymbolTable::insert(StringRef name) {
@@ -549,7 +339,6 @@
     sym = reinterpret_cast<Symbol *>(make<SymbolUnion>());
     sym->isUsedInRegularObj = false;
     sym->pendingArchiveLoad = false;
-    sym->canInline = true;
     inserted = true;
   }
   return {sym, inserted};
@@ -564,19 +353,13 @@
 
 Symbol *SymbolTable::addUndefined(StringRef name, InputFile *f,
                                   bool isWeakAlias) {
-  auto [s, wasInserted] = insert(name, f);
-  if (wasInserted || (s->isLazy() && isWeakAlias)) {
+  Symbol *s;
+  bool wasInserted;
+  std::tie(s, wasInserted) = insert(name, f);
+  if (wasInserted || (isa<Lazy>(s) && isWeakAlias)) {
     replaceSymbol<Undefined>(s, name);
     return s;
   }
-<<<<<<< HEAD
-  if (s->isLazy())
-    forceLazy(s);
-  return s;
-}
-
-void SymbolTable::addLazyArchive(ArchiveFile *f, const Archive::Symbol &sym) {
-=======
   if (auto *l = dyn_cast<Lazy>(s)) {
     if (!s->pendingArchiveLoad) {
       s->pendingArchiveLoad = true;
@@ -587,11 +370,12 @@
 }
 
 void SymbolTable::addLazy(ArchiveFile *f, const Archive::Symbol &sym) {
->>>>>>> cb02aa7e
   StringRef name = sym.getName();
-  auto [s, wasInserted] = insert(name);
+  Symbol *s;
+  bool wasInserted;
+  std::tie(s, wasInserted) = insert(name);
   if (wasInserted) {
-    replaceSymbol<LazyArchive>(s, f, sym);
+    replaceSymbol<Lazy>(s, f, sym);
     return;
   }
   auto *u = dyn_cast<Undefined>(s);
@@ -601,132 +385,47 @@
   f->addMember(sym);
 }
 
-void SymbolTable::addLazyObject(InputFile *f, StringRef n) {
-  assert(f->lazy);
-  auto [s, wasInserted] = insert(n, f);
-  if (wasInserted) {
-    replaceSymbol<LazyObject>(s, f, n);
-    return;
-  }
-  auto *u = dyn_cast<Undefined>(s);
-  if (!u || u->weakAlias || s->pendingArchiveLoad)
-    return;
-  s->pendingArchiveLoad = true;
-  f->lazy = false;
-  addFile(f);
-}
-
-void SymbolTable::addLazyDLLSymbol(DLLFile *f, DLLFile::Symbol *sym,
-                                   StringRef n) {
-  auto [s, wasInserted] = insert(n);
-  if (wasInserted) {
-    replaceSymbol<LazyDLLSymbol>(s, f, sym, n);
-    return;
-  }
-  auto *u = dyn_cast<Undefined>(s);
-  if (!u || u->weakAlias || s->pendingArchiveLoad)
-    return;
-  s->pendingArchiveLoad = true;
-  f->makeImport(sym);
-}
-
-static std::string getSourceLocationBitcode(BitcodeFile *file) {
-  std::string res("\n>>> defined at ");
-  StringRef source = file->obj->getSourceFileName();
-  if (!source.empty())
-    res += source.str() + "\n>>>            ";
-  res += toString(file);
-  return res;
-}
-
-static std::string getSourceLocationObj(ObjFile *file, SectionChunk *sc,
-                                        uint32_t offset, StringRef name) {
-  std::optional<std::pair<StringRef, uint32_t>> fileLine;
-  if (sc)
-    fileLine = getFileLine(sc, offset);
-  if (!fileLine)
-    fileLine = file->getVariableLocation(name);
-
-  std::string res;
-  llvm::raw_string_ostream os(res);
-  os << "\n>>> defined at ";
-  if (fileLine)
-    os << fileLine->first << ":" << fileLine->second << "\n>>>            ";
-  os << toString(file);
-  return os.str();
-}
-
-static std::string getSourceLocation(InputFile *file, SectionChunk *sc,
-                                     uint32_t offset, StringRef name) {
-  if (!file)
-    return "";
-  if (auto *o = dyn_cast<ObjFile>(file))
-    return getSourceLocationObj(o, sc, offset, name);
-  if (auto *b = dyn_cast<BitcodeFile>(file))
-    return getSourceLocationBitcode(b);
-  return "\n>>> defined at " + toString(file);
-}
-
-// Construct and print an error message in the form of:
-//
-//   lld-link: error: duplicate symbol: foo
-//   >>> defined at bar.c:30
-//   >>>            bar.o
-//   >>> defined at baz.c:563
-//   >>>            baz.o
-void SymbolTable::reportDuplicate(Symbol *existing, InputFile *newFile,
-                                  SectionChunk *newSc,
-                                  uint32_t newSectionOffset) {
-  std::string msg;
-  llvm::raw_string_ostream os(msg);
-  os << "duplicate symbol: " << toString(ctx, *existing);
-
-  DefinedRegular *d = dyn_cast<DefinedRegular>(existing);
-  if (d && isa<ObjFile>(d->getFile())) {
-    os << getSourceLocation(d->getFile(), d->getChunk(), d->getValue(),
-                            existing->getName());
-  } else {
-    os << getSourceLocation(existing->getFile(), nullptr, 0, "");
-  }
-  os << getSourceLocation(newFile, newSc, newSectionOffset,
-                          existing->getName());
-
-  if (ctx.config.forceMultiple)
-    warn(os.str());
+void SymbolTable::reportDuplicate(Symbol *existing, InputFile *newFile) {
+  std::string msg = "duplicate symbol: " + toString(*existing) + " in " +
+                    toString(existing->getFile()) + " and in " +
+                    toString(newFile);
+
+  if (config->forceMultiple)
+    warn(msg);
   else
-    error(os.str());
+    error(msg);
 }
 
 Symbol *SymbolTable::addAbsolute(StringRef n, COFFSymbolRef sym) {
-  auto [s, wasInserted] = insert(n, nullptr);
+  Symbol *s;
+  bool wasInserted;
+  std::tie(s, wasInserted) = insert(n, nullptr);
   s->isUsedInRegularObj = true;
-  if (wasInserted || isa<Undefined>(s) || s->isLazy())
-    replaceSymbol<DefinedAbsolute>(s, ctx, n, sym);
-  else if (auto *da = dyn_cast<DefinedAbsolute>(s)) {
-    if (da->getVA() != sym.getValue())
-      reportDuplicate(s, nullptr);
-  } else if (!isa<DefinedCOFF>(s))
+  if (wasInserted || isa<Undefined>(s) || isa<Lazy>(s))
+    replaceSymbol<DefinedAbsolute>(s, n, sym);
+  else if (!isa<DefinedCOFF>(s))
     reportDuplicate(s, nullptr);
   return s;
 }
 
 Symbol *SymbolTable::addAbsolute(StringRef n, uint64_t va) {
-  auto [s, wasInserted] = insert(n, nullptr);
+  Symbol *s;
+  bool wasInserted;
+  std::tie(s, wasInserted) = insert(n, nullptr);
   s->isUsedInRegularObj = true;
-  if (wasInserted || isa<Undefined>(s) || s->isLazy())
-    replaceSymbol<DefinedAbsolute>(s, ctx, n, va);
-  else if (auto *da = dyn_cast<DefinedAbsolute>(s)) {
-    if (da->getVA() != va)
-      reportDuplicate(s, nullptr);
-  } else if (!isa<DefinedCOFF>(s))
+  if (wasInserted || isa<Undefined>(s) || isa<Lazy>(s))
+    replaceSymbol<DefinedAbsolute>(s, n, va);
+  else if (!isa<DefinedCOFF>(s))
     reportDuplicate(s, nullptr);
   return s;
 }
 
 Symbol *SymbolTable::addSynthetic(StringRef n, Chunk *c) {
-  auto [s, wasInserted] = insert(n, nullptr);
+  Symbol *s;
+  bool wasInserted;
+  std::tie(s, wasInserted) = insert(n, nullptr);
   s->isUsedInRegularObj = true;
-  if (wasInserted || isa<Undefined>(s) || s->isLazy())
+  if (wasInserted || isa<Undefined>(s) || isa<Lazy>(s))
     replaceSymbol<DefinedSynthetic>(s, n, c);
   else if (!isa<DefinedCOFF>(s))
     reportDuplicate(s, nullptr);
@@ -734,21 +433,25 @@
 }
 
 Symbol *SymbolTable::addRegular(InputFile *f, StringRef n,
-                                const coff_symbol_generic *sym, SectionChunk *c,
-                                uint32_t sectionOffset, bool isWeak) {
-  auto [s, wasInserted] = insert(n, f);
-  if (wasInserted || !isa<DefinedRegular>(s) || s->isWeak)
+                                const coff_symbol_generic *sym,
+                                SectionChunk *c) {
+  Symbol *s;
+  bool wasInserted;
+  std::tie(s, wasInserted) = insert(n, f);
+  if (wasInserted || !isa<DefinedRegular>(s))
     replaceSymbol<DefinedRegular>(s, f, n, /*IsCOMDAT*/ false,
-                                  /*IsExternal*/ true, sym, c, isWeak);
-  else if (!isWeak)
-    reportDuplicate(s, f, c, sectionOffset);
+                                  /*IsExternal*/ true, sym, c);
+  else
+    reportDuplicate(s, f);
   return s;
 }
 
 std::pair<DefinedRegular *, bool>
 SymbolTable::addComdat(InputFile *f, StringRef n,
                        const coff_symbol_generic *sym) {
-  auto [s, wasInserted] = insert(n, f);
+  Symbol *s;
+  bool wasInserted;
+  std::tie(s, wasInserted) = insert(n, f);
   if (wasInserted || !isa<DefinedRegular>(s)) {
     replaceSymbol<DefinedRegular>(s, f, n, /*IsCOMDAT*/ true,
                                   /*IsExternal*/ true, sym, nullptr);
@@ -762,7 +465,9 @@
 
 Symbol *SymbolTable::addCommon(InputFile *f, StringRef n, uint64_t size,
                                const coff_symbol_generic *sym, CommonChunk *c) {
-  auto [s, wasInserted] = insert(n, f);
+  Symbol *s;
+  bool wasInserted;
+  std::tie(s, wasInserted) = insert(n, f);
   if (wasInserted || !isa<DefinedCOFF>(s))
     replaceSymbol<DefinedCommon>(s, f, n, size, sym, c);
   else if (auto *dc = dyn_cast<DefinedCommon>(s))
@@ -772,9 +477,11 @@
 }
 
 Symbol *SymbolTable::addImportData(StringRef n, ImportFile *f) {
-  auto [s, wasInserted] = insert(n, nullptr);
+  Symbol *s;
+  bool wasInserted;
+  std::tie(s, wasInserted) = insert(n, nullptr);
   s->isUsedInRegularObj = true;
-  if (wasInserted || isa<Undefined>(s) || s->isLazy()) {
+  if (wasInserted || isa<Undefined>(s) || isa<Lazy>(s)) {
     replaceSymbol<DefinedImportData>(s, n, f);
     return s;
   }
@@ -785,10 +492,12 @@
 
 Symbol *SymbolTable::addImportThunk(StringRef name, DefinedImportData *id,
                                     uint16_t machine) {
-  auto [s, wasInserted] = insert(name, nullptr);
+  Symbol *s;
+  bool wasInserted;
+  std::tie(s, wasInserted) = insert(name, nullptr);
   s->isUsedInRegularObj = true;
-  if (wasInserted || isa<Undefined>(s) || s->isLazy()) {
-    replaceSymbol<DefinedImportThunk>(s, ctx, name, id, machine);
+  if (wasInserted || isa<Undefined>(s) || isa<Lazy>(s)) {
+    replaceSymbol<DefinedImportThunk>(s, name, id, machine);
     return s;
   }
 
@@ -801,41 +510,28 @@
   if (!sym)
     return;
 
-<<<<<<< HEAD
-  if (auto *l = dyn_cast<LazyArchive>(sym)) {
-    MemoryBufferRef mb = l->getMemberBuffer();
-    if (isBitcode(mb))
-      addUndefined(sym->getName());
-  } else if (LazyObject *o = dyn_cast<LazyObject>(sym)) {
-    if (isBitcode(o->file->mb))
-=======
   if (Lazy *l = dyn_cast<Lazy>(sym)) {
     MemoryBufferRef mb = l->getMemberBuffer();
     if (identify_magic(mb.getBuffer()) == llvm::file_magic::bitcode)
->>>>>>> cb02aa7e
       addUndefined(sym->getName());
   }
 }
 
-<<<<<<< HEAD
-std::vector<Chunk *> SymbolTable::getChunks() const {
-=======
 std::vector<Chunk *> SymbolTable::getChunks() {
->>>>>>> cb02aa7e
   std::vector<Chunk *> res;
-  for (ObjFile *file : ctx.objFileInstances) {
+  for (ObjFile *file : ObjFile::instances) {
     ArrayRef<Chunk *> v = file->getChunks();
     res.insert(res.end(), v.begin(), v.end());
   }
   return res;
 }
 
-Symbol *SymbolTable::find(StringRef name) const {
+Symbol *SymbolTable::find(StringRef name) {
   return symMap.lookup(CachedHashStringRef(name));
 }
 
-Symbol *SymbolTable::findUnderscore(StringRef name) const {
-  if (ctx.config.machine == I386)
+Symbol *SymbolTable::findUnderscore(StringRef name) {
+  if (config->machine == I386)
     return find(("_" + name).str());
   return find(name);
 }
@@ -846,9 +542,9 @@
   std::vector<Symbol *> syms;
   for (auto pair : symMap) {
     StringRef name = pair.first.val();
-    if (name.starts_with(prefix) || name.starts_with(prefix.drop_front()) ||
-        name.drop_front().starts_with(prefix) ||
-        name.drop_front().starts_with(prefix.drop_front())) {
+    if (name.startswith(prefix) || name.startswith(prefix.drop_front()) ||
+        name.drop_front().startswith(prefix) ||
+        name.drop_front().startswith(prefix.drop_front())) {
       syms.push_back(pair.second);
     }
   }
@@ -856,17 +552,9 @@
 }
 
 Symbol *SymbolTable::findMangle(StringRef name) {
-  if (Symbol *sym = find(name)) {
-    if (auto *u = dyn_cast<Undefined>(sym)) {
-      // We're specifically looking for weak aliases that ultimately resolve to
-      // defined symbols, hence the call to getWeakAlias() instead of just using
-      // the weakAlias member variable. This matches link.exe's behavior.
-      if (Symbol *weakAlias = u->getWeakAlias())
-        return weakAlias;
-    } else {
+  if (Symbol *sym = find(name))
+    if (!isa<Undefined>(sym))
       return sym;
-    }
-  }
 
   // Efficient fuzzy string lookup is impossible with a hash table, so iterate
   // the symbol table once and collect all possibly matching symbols into this
@@ -876,16 +564,16 @@
   auto findByPrefix = [&syms](const Twine &t) -> Symbol * {
     std::string prefix = t.str();
     for (auto *s : syms)
-      if (s->getName().starts_with(prefix))
+      if (s->getName().startswith(prefix))
         return s;
     return nullptr;
   };
 
   // For non-x86, just look for C++ functions.
-  if (ctx.config.machine != I386)
+  if (config->machine != I386)
     return findByPrefix("?" + name + "@@Y");
 
-  if (!name.starts_with("_"))
+  if (!name.startswith("_"))
     return nullptr;
   // Search for x86 stdcall function.
   if (Symbol *s = findByPrefix(name + "@"))
@@ -904,19 +592,24 @@
   return addUndefined(name, nullptr, false);
 }
 
-void SymbolTable::compileBitcodeFiles() {
-  if (ctx.bitcodeFileInstances.empty())
+std::vector<StringRef> SymbolTable::compileBitcodeFiles() {
+  lto.reset(new BitcodeCompiler);
+  for (BitcodeFile *f : BitcodeFile::instances)
+    lto->add(*f);
+  return lto->compile();
+}
+
+void SymbolTable::addCombinedLTOObjects() {
+  if (BitcodeFile::instances.empty())
     return;
 
-  ScopedTimer t(ctx.ltoTimer);
-  lto.reset(new BitcodeCompiler(ctx));
-  for (BitcodeFile *f : ctx.bitcodeFileInstances)
-    lto->add(*f);
-  for (InputFile *newObj : lto->compile()) {
-    ObjFile *obj = cast<ObjFile>(newObj);
+  ScopedTimer t(ltoTimer);
+  for (StringRef object : compileBitcodeFiles()) {
+    auto *obj = make<ObjFile>(MemoryBufferRef(object, "lto.tmp"));
     obj->parse();
-    ctx.objFileInstances.push_back(obj);
-  }
-}
-
-} // namespace lld::coff+    ObjFile::instances.push_back(obj);
+  }
+}
+
+} // namespace coff
+} // namespace lld