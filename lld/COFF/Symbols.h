--- conflicted
+++ resolved
@@ -22,8 +22,6 @@
 
 namespace lld {
 
-<<<<<<< HEAD
-=======
 std::string toString(coff::Symbol &b);
 
 // There are two different ways to convert an Archive::Symbol to a string:
@@ -31,7 +29,6 @@
 // Call the functions toCOFFString and toELFString, not just toString.
 std::string toCOFFString(const coff::Archive::Symbol &b);
 
->>>>>>> cb02aa7e
 namespace coff {
 
 using llvm::object::Archive;
@@ -40,7 +37,6 @@
 using llvm::object::coff_symbol_generic;
 
 class ArchiveFile;
-class COFFLinkerContext;
 class InputFile;
 class ObjFile;
 class SymbolTable;
@@ -63,9 +59,7 @@
     DefinedSyntheticKind,
 
     UndefinedKind,
-    LazyArchiveKind,
-    LazyObjectKind,
-    LazyDLLSymbolKind,
+    LazyKind,
 
     LastDefinedCOFFKind = DefinedCommonKind,
     LastDefinedKind = DefinedSyntheticKind,
@@ -74,18 +68,7 @@
   Kind kind() const { return static_cast<Kind>(symbolKind); }
 
   // Returns the symbol name.
-  StringRef getName() {
-    // COFF symbol names are read lazily for a performance reason.
-    // Non-external symbol names are never used by the linker except for logging
-    // or debugging. Their internal references are resolved not by name but by
-    // symbol index. And because they are not external, no one can refer them by
-    // name. Object files contain lots of non-external symbols, and creating
-    // StringRefs for them (which involves lots of strlen() on the string table)
-    // is a waste of time.
-    if (nameData == nullptr)
-      computeName();
-    return StringRef(nameData, nameSize);
-  }
+  StringRef getName();
 
   void replaceKeepingName(Symbol *other, size_t size);
 
@@ -95,26 +78,14 @@
   // Indicates that this symbol will be included in the final image. Only valid
   // after calling markLive.
   bool isLive() const;
-
-  bool isLazy() const {
-    return symbolKind == LazyArchiveKind || symbolKind == LazyObjectKind ||
-           symbolKind == LazyDLLSymbolKind;
-  }
-
-private:
-  void computeName();
 
 protected:
   friend SymbolTable;
   explicit Symbol(Kind k, StringRef n = "")
       : symbolKind(k), isExternal(true), isCOMDAT(false),
         writtenToSymtab(false), pendingArchiveLoad(false), isGCRoot(false),
-        isRuntimePseudoReloc(false), deferUndefined(false), canInline(true),
-        isWeak(false), nameSize(n.size()),
-        nameData(n.empty() ? nullptr : n.data()) {
-    assert((!n.empty() || k <= LastDefinedCOFFKind) &&
-           "If the name is empty, the Symbol must be a DefinedCOFF.");
-  }
+        isRuntimePseudoReloc(false), nameSize(n.size()),
+        nameData(n.empty() ? nullptr : n.data()) {}
 
   const unsigned symbolKind : 8;
   unsigned isExternal : 1;
@@ -139,21 +110,6 @@
   unsigned isGCRoot : 1;
 
   unsigned isRuntimePseudoReloc : 1;
-
-  // True if we want to allow this symbol to be undefined in the early
-  // undefined check pass in SymbolTable::reportUnresolvable(), as it
-  // might be fixed up later.
-  unsigned deferUndefined : 1;
-
-  // False if LTO shouldn't inline whatever this symbol points to. If a symbol
-  // is overwritten after LTO, LTO shouldn't inline the symbol because it
-  // doesn't know the final contents of the symbol.
-  unsigned canInline : 1;
-
-  // True if the symbol is weak. This is only tracked for bitcode/LTO symbols.
-  // This information isn't written to the output; rather, it's used for
-  // managing weak symbol overrides.
-  unsigned isWeak : 1;
 
 protected:
   // Symbol name length. Assume symbol lengths fit in a 32-bit integer.
@@ -210,11 +166,10 @@
   DefinedRegular(InputFile *f, StringRef n, bool isCOMDAT,
                  bool isExternal = false,
                  const coff_symbol_generic *s = nullptr,
-                 SectionChunk *c = nullptr, bool isWeak = false)
+                 SectionChunk *c = nullptr)
       : DefinedCOFF(DefinedRegularKind, f, n, s), data(c ? &c->repl : nullptr) {
     this->isExternal = isExternal;
     this->isCOMDAT = isCOMDAT;
-    this->isWeak = isWeak;
   }
 
   static bool classof(const Symbol *s) {
@@ -254,25 +209,28 @@
 // Absolute symbols.
 class DefinedAbsolute : public Defined {
 public:
-  DefinedAbsolute(const COFFLinkerContext &c, StringRef n, COFFSymbolRef s)
-      : Defined(DefinedAbsoluteKind, n), va(s.getValue()), ctx(c) {
+  DefinedAbsolute(StringRef n, COFFSymbolRef s)
+      : Defined(DefinedAbsoluteKind, n), va(s.getValue()) {
     isExternal = s.isExternal();
   }
 
-  DefinedAbsolute(const COFFLinkerContext &c, StringRef n, uint64_t v)
-      : Defined(DefinedAbsoluteKind, n), va(v), ctx(c) {}
+  DefinedAbsolute(StringRef n, uint64_t v)
+      : Defined(DefinedAbsoluteKind, n), va(v) {}
 
   static bool classof(const Symbol *s) {
     return s->kind() == DefinedAbsoluteKind;
   }
 
-  uint64_t getRVA();
+  uint64_t getRVA() { return va - config->imageBase; }
   void setVA(uint64_t v) { va = v; }
-  uint64_t getVA() const { return va; }
+
+  // Section index relocations against absolute symbols resolve to
+  // this 16 bit number, and it is the largest valid section index
+  // plus one. This variable keeps it.
+  static uint16_t numOutputSections;
 
 private:
   uint64_t va;
-  const COFFLinkerContext &ctx;
 };
 
 // This symbol is used for linker-synthesized symbols like __ImageBase and
@@ -298,41 +256,24 @@
 // This class represents a symbol defined in an archive file. It is
 // created from an archive file header, and it knows how to load an
 // object file from an archive to replace itself with a defined
-// symbol. If the resolver finds both Undefined and LazyArchive for
-// the same name, it will ask the LazyArchive to load a file.
-class LazyArchive : public Symbol {
-public:
-  LazyArchive(ArchiveFile *f, const Archive::Symbol s)
-      : Symbol(LazyArchiveKind, s.getName()), file(f), sym(s) {}
-
-  static bool classof(const Symbol *s) { return s->kind() == LazyArchiveKind; }
+// symbol. If the resolver finds both Undefined and Lazy for
+// the same name, it will ask the Lazy to load a file.
+class Lazy : public Symbol {
+public:
+  Lazy(ArchiveFile *f, const Archive::Symbol s)
+      : Symbol(LazyKind, s.getName()), file(f), sym(s) {}
+
+  static bool classof(const Symbol *s) { return s->kind() == LazyKind; }
 
   MemoryBufferRef getMemberBuffer();
 
-  MemoryBufferRef getMemberBuffer();
-
   ArchiveFile *file;
+
+private:
+  friend SymbolTable;
+
+private:
   const Archive::Symbol sym;
-};
-
-class LazyObject : public Symbol {
-public:
-  LazyObject(InputFile *f, StringRef n) : Symbol(LazyObjectKind, n), file(f) {}
-  static bool classof(const Symbol *s) { return s->kind() == LazyObjectKind; }
-  InputFile *file;
-};
-
-// MinGW only.
-class LazyDLLSymbol : public Symbol {
-public:
-  LazyDLLSymbol(DLLFile *f, DLLFile::Symbol *s, StringRef n)
-      : Symbol(LazyDLLSymbolKind, n), file(f), sym(s) {}
-  static bool classof(const Symbol *s) {
-    return s->kind() == LazyDLLSymbolKind;
-  }
-
-  DLLFile *file;
-  DLLFile::Symbol *sym;
 };
 
 // Undefined symbols.
@@ -379,13 +320,6 @@
   uint16_t getOrdinal() { return file->hdr->OrdinalHint; }
 
   ImportFile *file;
-
-  // This is a pointer to the synthetic symbol associated with the load thunk
-  // for this symbol that will be called if the DLL is delay-loaded. This is
-  // needed for Control Flow Guard because if this DefinedImportData symbol is a
-  // valid call target, the corresponding load thunk must also be marked as a
-  // valid call target.
-  DefinedSynthetic *loadThunkSym = nullptr;
 };
 
 // This class represents a symbol for a jump table entry which jumps
@@ -395,8 +329,7 @@
 // a regular name. A function pointer is given as a DefinedImportData.
 class DefinedImportThunk : public Defined {
 public:
-  DefinedImportThunk(COFFLinkerContext &ctx, StringRef name,
-                     DefinedImportData *s, uint16_t machine);
+  DefinedImportThunk(StringRef name, DefinedImportData *s, uint16_t machine);
 
   static bool classof(const Symbol *s) {
     return s->kind() == DefinedImportThunkKind;
@@ -418,9 +351,8 @@
 // This is here just for compatibility with MSVC.
 class DefinedLocalImport : public Defined {
 public:
-  DefinedLocalImport(COFFLinkerContext &ctx, StringRef n, Defined *s)
-      : Defined(DefinedLocalImportKind, n),
-        data(make<LocalImportChunk>(ctx, s)) {}
+  DefinedLocalImport(StringRef n, Defined *s)
+      : Defined(DefinedLocalImportKind, n), data(make<LocalImportChunk>(s)) {}
 
   static bool classof(const Symbol *s) {
     return s->kind() == DefinedLocalImportKind;
@@ -449,9 +381,7 @@
     return cast<DefinedCommon>(this)->getRVA();
   case DefinedRegularKind:
     return cast<DefinedRegular>(this)->getRVA();
-  case LazyArchiveKind:
-  case LazyObjectKind:
-  case LazyDLLSymbolKind:
+  case LazyKind:
   case UndefinedKind:
     llvm_unreachable("Cannot get the address for an undefined symbol.");
   }
@@ -474,9 +404,7 @@
     return cast<DefinedLocalImport>(this)->getChunk();
   case DefinedCommonKind:
     return cast<DefinedCommon>(this)->getChunk();
-  case LazyArchiveKind:
-  case LazyObjectKind:
-  case LazyDLLSymbolKind:
+  case LazyKind:
   case UndefinedKind:
     llvm_unreachable("Cannot get the chunk of an undefined symbol.");
   }
@@ -491,13 +419,11 @@
   alignas(DefinedCommon) char b[sizeof(DefinedCommon)];
   alignas(DefinedAbsolute) char c[sizeof(DefinedAbsolute)];
   alignas(DefinedSynthetic) char d[sizeof(DefinedSynthetic)];
-  alignas(LazyArchive) char e[sizeof(LazyArchive)];
+  alignas(Lazy) char e[sizeof(Lazy)];
   alignas(Undefined) char f[sizeof(Undefined)];
   alignas(DefinedImportData) char g[sizeof(DefinedImportData)];
   alignas(DefinedImportThunk) char h[sizeof(DefinedImportThunk)];
   alignas(DefinedLocalImport) char i[sizeof(DefinedLocalImport)];
-  alignas(LazyObject) char j[sizeof(LazyObject)];
-  alignas(LazyDLLSymbol) char k[sizeof(LazyDLLSymbol)];
 };
 
 template <typename T, typename... ArgT>
@@ -509,19 +435,10 @@
                 "SymbolUnion not aligned enough");
   assert(static_cast<Symbol *>(static_cast<T *>(nullptr)) == nullptr &&
          "Not a Symbol");
-  bool canInline = s->canInline;
   new (s) T(std::forward<ArgT>(arg)...);
-  s->canInline = canInline;
 }
 } // namespace coff
 
-<<<<<<< HEAD
-std::string toString(const coff::COFFLinkerContext &ctx, coff::Symbol &b);
-std::string toCOFFString(const coff::COFFLinkerContext &ctx,
-                         const llvm::object::Archive::Symbol &b);
-
-=======
->>>>>>> cb02aa7e
 } // namespace lld
 
 #endif