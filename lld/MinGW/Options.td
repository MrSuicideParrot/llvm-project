include "llvm/Option/OptParser.td"

class F<string name>: Flag<["--", "-"], name>;
class J<string name>: Joined<["--", "-"], name>;
class S<string name>: Separate<["--", "-"], name>;

multiclass Eq<string name, string help> {
  def NAME: Separate<["--", "-"], name>;
  def NAME # _eq: Joined<["--", "-"], name # "=">, Alias<!cast<Separate>(NAME)>,
    HelpText<help>;
}

multiclass EqLong<string name, string help> {
  def NAME: Separate<["--"], name>;
  def NAME # _eq: Joined<["--"], name # "=">, Alias<!cast<Separate>(NAME)>,
    HelpText<help>;
}

multiclass EqNoHelp<string name> {
  def NAME: Separate<["--", "-"], name>;
  def NAME # _eq: Joined<["--", "-"], name # "=">, Alias<!cast<Separate>(NAME)>;
}

multiclass B<string name, string help1, string help2> {
  def NAME: Flag<["--", "-"], name>, HelpText<help1>;
  def no_ # NAME: Flag<["--", "-"], "no-" # name>, HelpText<help2>;
}

multiclass B_disable<string name, string help1, string help2> {
  def NAME: Flag<["--", "-"], name>, HelpText<help1>;
  def disable_ # NAME: Flag<["--", "-"], "disable-" # name>, HelpText<help2>;
}

multiclass B_enable_disable<string name, string help1, string help2> {
  def enable_ # NAME: Flag<["--", "-"], "enable-" # name>, HelpText<help1>;
  def disable_ # NAME: Flag<["--", "-"], "disable-" # name>, HelpText<help2>;
}

def L: JoinedOrSeparate<["-"], "L">, MetaVarName<"<dir>">,
  HelpText<"Add a directory to the library search path">;
defm allow_multiple_definition: B<"allow-multiple-definition",
    "Allow multiple definitions",
    "Do not allow multiple definitions (default)">;
def Bdynamic: F<"Bdynamic">, HelpText<"Link against shared libraries">;
def Bstatic: F<"Bstatic">, HelpText<"Do not link against shared libraries">;
defm demangle: B<"demangle",
    "Demangle symbol names (default)",
    "Do not demangle symbol names">;
def disable_auto_import: F<"disable-auto-import">,
    HelpText<"Don't automatically import data symbols from other DLLs without dllimport">;
def disable_runtime_pseudo_reloc: F<"disable-runtime-pseudo-reloc">,
    HelpText<"Don't do automatic imports that require runtime fixups">;
def disable_stdcall_fixup: F<"disable-stdcall-fixup">,
    HelpText<"Don't resolve stdcall/fastcall/vectorcall to undecorated symbols">;
defm dynamicbase: B_disable<"dynamicbase", "Enable ASLR", "Disable ASLR">;
def enable_auto_import: F<"enable-auto-import">,
    HelpText<"Automatically import data symbols from other DLLs where needed">;
def enable_runtime_pseudo_reloc: F<"enable-runtime-pseudo-reloc">,
    HelpText<"Allow automatic imports that require runtime fixups">;
def enable_stdcall_fixup: F<"enable-stdcall-fixup">,
    HelpText<"Resolve stdcall/fastcall/vectorcall to undecorated symbols without warnings">;
defm entry: Eq<"entry", "Name of entry point symbol">, MetaVarName<"<entry>">;
def exclude_all_symbols: F<"exclude-all-symbols">,
    HelpText<"Don't automatically export any symbols">;
defm exclude_symbols: Eq<"exclude-symbols",
    "Exclude symbols from automatic export">, MetaVarName<"<symbol[,symbol,...]>">;
def export_all_symbols: F<"export-all-symbols">,
    HelpText<"Export all symbols even if a def file or dllexport attributes are used">;
defm fatal_warnings: B<"fatal-warnings",
    "Treat warnings as errors",
    "Do not treat warnings as errors (default)">;
defm file_alignment: Eq<"file-alignment", "Set file alignment">;
defm gc_sections: B<"gc-sections",
    "Remove unused sections",
    "Don't remove unused sections">;
defm heap: Eq<"heap", "Set size of the initial heap">;
def help: F<"help">, HelpText<"Print option help">;
defm high_entropy_va: B_disable<"high-entropy-va",
    "Set the 'high entropy VA' flag", "Don't set the 'high entropy VA' flag">;
defm icf: Eq<"icf", "Identical code folding">;
defm image_base: Eq<"image-base", "Base address of the program">;
defm insert_timestamp: B<"insert-timestamp",
    "Include PE header timestamp",
    "Don't include PE header timestamp">;
def kill_at: F<"kill-at">, HelpText<"Remove @n from exported symbols">;
def l: JoinedOrSeparate<["-"], "l">, MetaVarName<"<libName>">,
  HelpText<"Root name of library to use">;
def m: JoinedOrSeparate<["-"], "m">, HelpText<"Set target emulation">;
defm major_os_version: EqLong<"major-os-version",
     "Set the OS and subsystem major version">;
defm major_subsystem_version: EqLong<"major-subsystem-version",
     "Set the OS and subsystem major version">;
defm map: Eq<"Map", "Output a linker map">;
defm minor_os_version: EqLong<"minor-os-version",
     "Set the OS and subsystem minor version">;
defm minor_subsystem_version: EqLong<"minor-subsystem-version",
     "Set the OS and subsystem minor version">;
defm no_seh: B_disable<"no-seh",
     "Set the 'no SEH' flag in the executable", "Don't set the 'no SEH' flag">;
defm nxcompat: B_disable<"nxcompat",
    "Set the 'nxcompat' flag in the executable", "Don't set the 'nxcompat' flag">;
def large_address_aware: Flag<["--"], "large-address-aware">,
    HelpText<"Enable large addresses">;
def o: JoinedOrSeparate<["-"], "o">, MetaVarName<"<path>">,
  HelpText<"Path to file to write output">;
defm out_implib: Eq<"out-implib", "Import library name">;
defm output_def: Eq<"output-def", "Output def file">;
defm reloc_section: B_enable_disable<"reloc-section",
     "Enable base relocations", "Disable base relocations">;
defm section_alignment: Eq<"section-alignment", "Set section alignment">;
def shared: F<"shared">, HelpText<"Build a shared object">;
defm subs: Eq<"subsystem", "Specify subsystem">;
defm stack: Eq<"stack", "Set size of the initial stack">;
def strip_all: F<"strip-all">,
    HelpText<"Omit all symbol information from the output binary">;
def strip_debug: F<"strip-debug">,
    HelpText<"Omit all debug information, but keep symbol information">;
defm reproduce: Eq<"reproduce",
     "Write a tar file containing input files and command line options to reproduce link">;
defm require_defined: Eq<"require-defined",
     "Force symbol to be added to symbol table as an undefined one">;
defm tsaware: B_disable<"tsaware",
    "Set the 'Terminal Server aware' flag", "Don't set the 'Terminal Server aware' flag">;
defm undefined: Eq<"undefined", "Include symbol in the link, if available">;
defm whole_archive: B<"whole-archive",
    "Include all object files for following archives",
    "No longer include all object files for following archives">;
def v: Flag<["-"], "v">, HelpText<"Display the version number">;
def verbose: F<"verbose">, HelpText<"Verbose mode">;
def version: F<"version">, HelpText<"Display the version number and exit">;
defm wrap: Eq<"wrap", "Use wrapper functions for symbol">,
     MetaVarName<"<symbol>">;

// LLD specific options
def _HASH_HASH_HASH : Flag<["-"], "###">,
    HelpText<"Print (but do not run) the commands to run for this compilation">;
def appcontainer: F<"appcontainer">, HelpText<"Set the appcontainer flag in the executable">;
<<<<<<< HEAD
defm delayload: Eq<"delayload", "DLL to load only on demand">;
defm mllvm: EqNoHelp<"mllvm">;
defm pdb: Eq<"pdb", "Output PDB debug info file, chosen implicitly if the argument is empty">;
defm thinlto_cache_dir: EqLong<"thinlto-cache-dir",
  "Path to ThinLTO cached object file directory">;
defm Xlink : Eq<"Xlink", "Pass <arg> to the COFF linker">, MetaVarName<"<arg>">;
defm guard_cf : B<"guard-cf", "Enable Control Flow Guard" ,
  "Do not enable Control Flow Guard (default)">;
defm guard_longjmp : B<"guard-longjmp",
  "Enable Control Flow Guard long jump hardening (default for --guard-cf)" ,
  "Do not enable Control Flow Guard long jump hardening">;
defm error_limit:
  EqLong<"error-limit", "Maximum number of errors to emit before stopping (0 = no limit)">;
=======
def delayload: S<"delayload">, HelpText<"DLL to load only on demand">;
def delayload_eq: J<"delayload=">, Alias<delayload>;
def mllvm: S<"mllvm">;
def pdb: S<"pdb">, HelpText<"Output PDB debug info file, chosen implicitly if the argument is empty">;
def pdb_eq: J<"pdb=">, Alias<pdb>;
def Xlink : J<"Xlink=">, MetaVarName<"<arg>">,
    HelpText<"Pass <arg> to the COFF linker">;
>>>>>>> cb02aa7e

// Alias
def alias_Bdynamic_call_shared: Flag<["-"], "call_shared">, Alias<Bdynamic>;
def alias_Bdynamic_dy: Flag<["-"], "dy">, Alias<Bdynamic>;
def alias_Bstatic_dn: Flag<["-"], "dn">, Alias<Bstatic>;
def alias_Bstatic_non_shared: Flag<["-"], "non_shared">, Alias<Bstatic>;
def alias_Bstatic_static: Flag<["-"], "static">, Alias<Bstatic>;
def alias_entry_e: JoinedOrSeparate<["-"], "e">, Alias<entry>;
def alias_no_dynamicbase: F<"no-dynamicbase">, Alias<disable_dynamicbase>;
def alias_strip_s: Flag<["-"], "s">, Alias<strip_all>;
def alias_strip_S: Flag<["-"], "S">, Alias<strip_debug>;
def alias_undefined_u: JoinedOrSeparate<["-"], "u">, Alias<undefined>;

// Ignored options
def: Joined<["-"], "O">;
def: F<"as-needed">;
def: F<"build-id">;
def: F<"disable-auto-image-base">;
def: F<"enable-auto-image-base">;
def: F<"end-group">;
def: Flag<["--"], "full-shutdown">;
defm: EqNoHelp<"major-image-version">;
defm: EqNoHelp<"minor-image-version">;
def: F<"no-undefined">;
def: F<"pic-executable">;
defm: EqNoHelp<"plugin">;
defm: EqNoHelp<"plugin-opt">;
defm: EqNoHelp<"sysroot">;
def: F<"start-group">;<|MERGE_RESOLUTION|>--- conflicted
+++ resolved
@@ -4,152 +4,82 @@
 class J<string name>: Joined<["--", "-"], name>;
 class S<string name>: Separate<["--", "-"], name>;
 
-multiclass Eq<string name, string help> {
-  def NAME: Separate<["--", "-"], name>;
-  def NAME # _eq: Joined<["--", "-"], name # "=">, Alias<!cast<Separate>(NAME)>,
-    HelpText<help>;
-}
-
-multiclass EqLong<string name, string help> {
-  def NAME: Separate<["--"], name>;
-  def NAME # _eq: Joined<["--"], name # "=">, Alias<!cast<Separate>(NAME)>,
-    HelpText<help>;
-}
-
-multiclass EqNoHelp<string name> {
-  def NAME: Separate<["--", "-"], name>;
-  def NAME # _eq: Joined<["--", "-"], name # "=">, Alias<!cast<Separate>(NAME)>;
-}
-
-multiclass B<string name, string help1, string help2> {
-  def NAME: Flag<["--", "-"], name>, HelpText<help1>;
-  def no_ # NAME: Flag<["--", "-"], "no-" # name>, HelpText<help2>;
-}
-
-multiclass B_disable<string name, string help1, string help2> {
-  def NAME: Flag<["--", "-"], name>, HelpText<help1>;
-  def disable_ # NAME: Flag<["--", "-"], "disable-" # name>, HelpText<help2>;
-}
-
-multiclass B_enable_disable<string name, string help1, string help2> {
-  def enable_ # NAME: Flag<["--", "-"], "enable-" # name>, HelpText<help1>;
-  def disable_ # NAME: Flag<["--", "-"], "disable-" # name>, HelpText<help2>;
-}
-
 def L: JoinedOrSeparate<["-"], "L">, MetaVarName<"<dir>">,
   HelpText<"Add a directory to the library search path">;
-defm allow_multiple_definition: B<"allow-multiple-definition",
-    "Allow multiple definitions",
-    "Do not allow multiple definitions (default)">;
 def Bdynamic: F<"Bdynamic">, HelpText<"Link against shared libraries">;
 def Bstatic: F<"Bstatic">, HelpText<"Do not link against shared libraries">;
-defm demangle: B<"demangle",
-    "Demangle symbol names (default)",
-    "Do not demangle symbol names">;
-def disable_auto_import: F<"disable-auto-import">,
-    HelpText<"Don't automatically import data symbols from other DLLs without dllimport">;
-def disable_runtime_pseudo_reloc: F<"disable-runtime-pseudo-reloc">,
-    HelpText<"Don't do automatic imports that require runtime fixups">;
-def disable_stdcall_fixup: F<"disable-stdcall-fixup">,
-    HelpText<"Don't resolve stdcall/fastcall/vectorcall to undecorated symbols">;
-defm dynamicbase: B_disable<"dynamicbase", "Enable ASLR", "Disable ASLR">;
-def enable_auto_import: F<"enable-auto-import">,
-    HelpText<"Automatically import data symbols from other DLLs where needed">;
-def enable_runtime_pseudo_reloc: F<"enable-runtime-pseudo-reloc">,
-    HelpText<"Allow automatic imports that require runtime fixups">;
-def enable_stdcall_fixup: F<"enable-stdcall-fixup">,
-    HelpText<"Resolve stdcall/fastcall/vectorcall to undecorated symbols without warnings">;
-defm entry: Eq<"entry", "Name of entry point symbol">, MetaVarName<"<entry>">;
+def dynamicbase: F<"dynamicbase">, HelpText<"Enable ASLR">;
+def entry: S<"entry">, MetaVarName<"<entry>">,
+  HelpText<"Name of entry point symbol">;
 def exclude_all_symbols: F<"exclude-all-symbols">,
     HelpText<"Don't automatically export any symbols">;
-defm exclude_symbols: Eq<"exclude-symbols",
-    "Exclude symbols from automatic export">, MetaVarName<"<symbol[,symbol,...]>">;
 def export_all_symbols: F<"export-all-symbols">,
     HelpText<"Export all symbols even if a def file or dllexport attributes are used">;
-defm fatal_warnings: B<"fatal-warnings",
-    "Treat warnings as errors",
-    "Do not treat warnings as errors (default)">;
-defm file_alignment: Eq<"file-alignment", "Set file alignment">;
-defm gc_sections: B<"gc-sections",
-    "Remove unused sections",
-    "Don't remove unused sections">;
-defm heap: Eq<"heap", "Set size of the initial heap">;
+def gc_sections: F<"gc-sections">, HelpText<"Remove unused sections">;
 def help: F<"help">, HelpText<"Print option help">;
-defm high_entropy_va: B_disable<"high-entropy-va",
-    "Set the 'high entropy VA' flag", "Don't set the 'high entropy VA' flag">;
-defm icf: Eq<"icf", "Identical code folding">;
-defm image_base: Eq<"image-base", "Base address of the program">;
-defm insert_timestamp: B<"insert-timestamp",
-    "Include PE header timestamp",
-    "Don't include PE header timestamp">;
+def icf: J<"icf=">, HelpText<"Identical code folding">;
+def image_base: S<"image-base">, HelpText<"Base address of the program">;
+def insert_timestamp: F<"insert-timestamp">,
+    HelpText<"Include PE header timestamp">;
 def kill_at: F<"kill-at">, HelpText<"Remove @n from exported symbols">;
 def l: JoinedOrSeparate<["-"], "l">, MetaVarName<"<libName>">,
   HelpText<"Root name of library to use">;
 def m: JoinedOrSeparate<["-"], "m">, HelpText<"Set target emulation">;
-defm major_os_version: EqLong<"major-os-version",
-     "Set the OS and subsystem major version">;
-defm major_subsystem_version: EqLong<"major-subsystem-version",
-     "Set the OS and subsystem major version">;
-defm map: Eq<"Map", "Output a linker map">;
-defm minor_os_version: EqLong<"minor-os-version",
-     "Set the OS and subsystem minor version">;
-defm minor_subsystem_version: EqLong<"minor-subsystem-version",
-     "Set the OS and subsystem minor version">;
-defm no_seh: B_disable<"no-seh",
-     "Set the 'no SEH' flag in the executable", "Don't set the 'no SEH' flag">;
-defm nxcompat: B_disable<"nxcompat",
-    "Set the 'nxcompat' flag in the executable", "Don't set the 'nxcompat' flag">;
+def major_os_version: Separate<["--"], "major-os-version">,
+    HelpText<"Set the OS and subsystem major version">;
+def major_os_version_eq: Joined<["--"], "major-os-version=">,
+    Alias<major_os_version>;
+def major_subsystem_version: Separate<["--"], "major-subsystem-version">,
+    HelpText<"Set the OS and subsystem major version">;
+def major_subsystem_version_eq: Joined<["--"], "major-subsystem-version=">,
+    Alias<major_subsystem_version>;
+def map: S<"Map">, HelpText<"Output a linker map">;
+def map_eq: J<"Map=">, Alias<map>;
+def minor_os_version: Separate<["--"], "minor-os-version">,
+    HelpText<"Set the OS and subsystem minor version">;
+def minor_os_version_eq: Joined<["--"], "minor-os-version=">,
+    Alias<minor_os_version>;
+def minor_subsystem_version: Separate<["--"], "minor-subsystem-version">,
+    HelpText<"Set the OS and subsystem minor version">;
+def minor_subsystem_version_eq: Joined<["--"], "minor-subsystem-version=">,
+    Alias<minor_subsystem_version>;
+def no_insert_timestamp: F<"no-insert-timestamp">,
+    HelpText<"Don't include PE header timestamp">;
+def no_whole_archive: F<"no-whole-archive">,
+    HelpText<"No longer include all object files for following archives">;
 def large_address_aware: Flag<["--"], "large-address-aware">,
     HelpText<"Enable large addresses">;
+def no_gc_sections: F<"no-gc-sections">, HelpText<"Don't remove unused sections">;
 def o: JoinedOrSeparate<["-"], "o">, MetaVarName<"<path>">,
   HelpText<"Path to file to write output">;
-defm out_implib: Eq<"out-implib", "Import library name">;
-defm output_def: Eq<"output-def", "Output def file">;
-defm reloc_section: B_enable_disable<"reloc-section",
-     "Enable base relocations", "Disable base relocations">;
-defm section_alignment: Eq<"section-alignment", "Set section alignment">;
+def out_implib: Separate<["--"], "out-implib">, HelpText<"Import library name">;
+def out_implib_eq: Joined<["--"], "out-implib=">, Alias<out_implib>;
+def output_def: S<"output-def">, HelpText<"Output def file">;
 def shared: F<"shared">, HelpText<"Build a shared object">;
-defm subs: Eq<"subsystem", "Specify subsystem">;
-defm stack: Eq<"stack", "Set size of the initial stack">;
+def subs: S<"subsystem">, HelpText<"Specify subsystem">;
+def subs_eq: J<"subsystem=">, Alias<subs>;
+def stack: S<"stack">;
 def strip_all: F<"strip-all">,
     HelpText<"Omit all symbol information from the output binary">;
 def strip_debug: F<"strip-debug">,
     HelpText<"Omit all debug information, but keep symbol information">;
-defm reproduce: Eq<"reproduce",
-     "Write a tar file containing input files and command line options to reproduce link">;
-defm require_defined: Eq<"require-defined",
-     "Force symbol to be added to symbol table as an undefined one">;
-defm tsaware: B_disable<"tsaware",
-    "Set the 'Terminal Server aware' flag", "Don't set the 'Terminal Server aware' flag">;
-defm undefined: Eq<"undefined", "Include symbol in the link, if available">;
-defm whole_archive: B<"whole-archive",
-    "Include all object files for following archives",
-    "No longer include all object files for following archives">;
+def undefined: S<"u">,
+    HelpText<"Include symbol in the link, if available">;
+def undefined_long: S<"undefined">, Alias<undefined>;
+def undefined_eq: J<"undefined=">, Alias<undefined>;
+def whole_archive: F<"whole-archive">,
+    HelpText<"Include all object files for following archives">;
 def v: Flag<["-"], "v">, HelpText<"Display the version number">;
 def verbose: F<"verbose">, HelpText<"Verbose mode">;
 def version: F<"version">, HelpText<"Display the version number and exit">;
-defm wrap: Eq<"wrap", "Use wrapper functions for symbol">,
-     MetaVarName<"<symbol>">;
+def require_defined: S<"require-defined">,
+    HelpText<"Force symbol to be added to symbol table as an undefined one">;
+def require_defined_eq: J<"require-defined=">, Alias<require_defined>;
 
 // LLD specific options
 def _HASH_HASH_HASH : Flag<["-"], "###">,
     HelpText<"Print (but do not run) the commands to run for this compilation">;
 def appcontainer: F<"appcontainer">, HelpText<"Set the appcontainer flag in the executable">;
-<<<<<<< HEAD
-defm delayload: Eq<"delayload", "DLL to load only on demand">;
-defm mllvm: EqNoHelp<"mllvm">;
-defm pdb: Eq<"pdb", "Output PDB debug info file, chosen implicitly if the argument is empty">;
-defm thinlto_cache_dir: EqLong<"thinlto-cache-dir",
-  "Path to ThinLTO cached object file directory">;
-defm Xlink : Eq<"Xlink", "Pass <arg> to the COFF linker">, MetaVarName<"<arg>">;
-defm guard_cf : B<"guard-cf", "Enable Control Flow Guard" ,
-  "Do not enable Control Flow Guard (default)">;
-defm guard_longjmp : B<"guard-longjmp",
-  "Enable Control Flow Guard long jump hardening (default for --guard-cf)" ,
-  "Do not enable Control Flow Guard long jump hardening">;
-defm error_limit:
-  EqLong<"error-limit", "Maximum number of errors to emit before stopping (0 = no limit)">;
-=======
 def delayload: S<"delayload">, HelpText<"DLL to load only on demand">;
 def delayload_eq: J<"delayload=">, Alias<delayload>;
 def mllvm: S<"mllvm">;
@@ -157,33 +87,30 @@
 def pdb_eq: J<"pdb=">, Alias<pdb>;
 def Xlink : J<"Xlink=">, MetaVarName<"<arg>">,
     HelpText<"Pass <arg> to the COFF linker">;
->>>>>>> cb02aa7e
 
 // Alias
-def alias_Bdynamic_call_shared: Flag<["-"], "call_shared">, Alias<Bdynamic>;
-def alias_Bdynamic_dy: Flag<["-"], "dy">, Alias<Bdynamic>;
-def alias_Bstatic_dn: Flag<["-"], "dn">, Alias<Bstatic>;
-def alias_Bstatic_non_shared: Flag<["-"], "non_shared">, Alias<Bstatic>;
-def alias_Bstatic_static: Flag<["-"], "static">, Alias<Bstatic>;
 def alias_entry_e: JoinedOrSeparate<["-"], "e">, Alias<entry>;
-def alias_no_dynamicbase: F<"no-dynamicbase">, Alias<disable_dynamicbase>;
 def alias_strip_s: Flag<["-"], "s">, Alias<strip_all>;
 def alias_strip_S: Flag<["-"], "S">, Alias<strip_debug>;
-def alias_undefined_u: JoinedOrSeparate<["-"], "u">, Alias<undefined>;
 
 // Ignored options
 def: Joined<["-"], "O">;
-def: F<"as-needed">;
 def: F<"build-id">;
 def: F<"disable-auto-image-base">;
 def: F<"enable-auto-image-base">;
+def: F<"enable-auto-import">, HelpText<"Ignored; listed for libtool compatibility">;
 def: F<"end-group">;
 def: Flag<["--"], "full-shutdown">;
-defm: EqNoHelp<"major-image-version">;
-defm: EqNoHelp<"minor-image-version">;
-def: F<"no-undefined">;
+def: F<"high-entropy-va">;
+def: S<"major-image-version">;
+def: S<"minor-image-version">;
+def: F<"no-seh">;
+def: F<"nxcompat">;
 def: F<"pic-executable">;
-defm: EqNoHelp<"plugin">;
-defm: EqNoHelp<"plugin-opt">;
-defm: EqNoHelp<"sysroot">;
-def: F<"start-group">;+def: S<"plugin">;
+def: J<"plugin=">;
+def: S<"plugin-opt">;
+def: J<"plugin-opt=">;
+def: J<"sysroot">;
+def: F<"start-group">;
+def: F<"tsaware">;