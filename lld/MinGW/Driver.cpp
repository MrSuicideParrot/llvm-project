//===- MinGW/Driver.cpp ---------------------------------------------------===//
//
// Part of the LLVM Project, under the Apache License v2.0 with LLVM Exceptions.
// See https://llvm.org/LICENSE.txt for license information.
// SPDX-License-Identifier: Apache-2.0 WITH LLVM-exception
//
//===----------------------------------------------------------------------===//
//
// MinGW is a GNU development environment for Windows. It consists of GNU
// tools such as GCC and GNU ld. Unlike Cygwin, there's no POSIX-compatible
// layer, as it aims to be a native development toolchain.
//
// lld/MinGW is a drop-in replacement for GNU ld/MinGW.
//
// Being a native development tool, a MinGW linker is not very different from
// Microsoft link.exe, so a MinGW linker can be implemented as a thin wrapper
// for lld/COFF. This driver takes Unix-ish command line options, translates
// them to Windows-ish ones, and then passes them to lld/COFF.
//
// When this driver calls the lld/COFF driver, it passes a hidden option
// "-lldmingw" along with other user-supplied options, to run the lld/COFF
// linker in "MinGW mode".
//
// There are subtle differences between MS link.exe and GNU ld/MinGW, and GNU
// ld/MinGW implements a few GNU-specific features. Such features are directly
// implemented in lld/COFF and enabled only when the linker is running in MinGW
// mode.
//
//===----------------------------------------------------------------------===//

#include "lld/Common/Driver.h"
#include "lld/Common/CommonLinkerContext.h"
#include "lld/Common/ErrorHandler.h"
#include "lld/Common/Memory.h"
#include "lld/Common/Version.h"
#include "llvm/ADT/ArrayRef.h"
#include "llvm/ADT/StringExtras.h"
#include "llvm/ADT/StringRef.h"
#include "llvm/Option/Arg.h"
#include "llvm/Option/ArgList.h"
#include "llvm/Option/Option.h"
#include "llvm/Support/CommandLine.h"
#include "llvm/Support/FileSystem.h"
#include "llvm/Support/Path.h"
#include "llvm/TargetParser/Host.h"
#include "llvm/TargetParser/Triple.h"
#include <optional>

#if !defined(_MSC_VER) && !defined(__MINGW32__)
#include <unistd.h>
#endif

using namespace lld;
using namespace llvm;

// Create OptTable
enum {
  OPT_INVALID = 0,
#define OPTION(_1, _2, ID, _4, _5, _6, _7, _8, _9, _10, _11, _12) OPT_##ID,
#include "Options.inc"
#undef OPTION
};

// Create prefix string literals used in Options.td
#define PREFIX(NAME, VALUE)                                                    \
  static constexpr llvm::StringLiteral NAME##_init[] = VALUE;                  \
  static constexpr llvm::ArrayRef<llvm::StringLiteral> NAME(                   \
      NAME##_init, std::size(NAME##_init) - 1);
#include "Options.inc"
#undef PREFIX

// Create table mapping all options defined in Options.td
static constexpr opt::OptTable::Info infoTable[] = {
#define OPTION(X1, X2, ID, KIND, GROUP, ALIAS, X7, X8, X9, X10, X11, X12)      \
  {X1, X2, X10,         X11,         OPT_##ID, opt::Option::KIND##Class,       \
   X9, X8, OPT_##GROUP, OPT_##ALIAS, X7,       X12},
#include "Options.inc"
#undef OPTION
};

namespace {
class MinGWOptTable : public opt::GenericOptTable {
public:
  MinGWOptTable() : opt::GenericOptTable(infoTable, false) {}
  opt::InputArgList parse(ArrayRef<const char *> argv);
};
} // namespace

static void printHelp(const char *argv0) {
  MinGWOptTable().printHelp(
      lld::outs(), (std::string(argv0) + " [options] file...").c_str(), "lld",
      false /*ShowHidden*/, true /*ShowAllAliases*/);
  lld::outs() << "\n";
}

static cl::TokenizerCallback getQuotingStyle() {
  if (Triple(sys::getProcessTriple()).getOS() == Triple::Win32)
    return cl::TokenizeWindowsCommandLine;
  return cl::TokenizeGNUCommandLine;
}

opt::InputArgList MinGWOptTable::parse(ArrayRef<const char *> argv) {
  unsigned missingIndex;
  unsigned missingCount;

  SmallVector<const char *, 256> vec(argv.data(), argv.data() + argv.size());
  cl::ExpandResponseFiles(saver(), getQuotingStyle(), vec);
  opt::InputArgList args = this->ParseArgs(vec, missingIndex, missingCount);

  if (missingCount)
    error(StringRef(args.getArgString(missingIndex)) + ": missing argument");
  for (auto *arg : args.filtered(OPT_UNKNOWN))
    error("unknown argument: " + arg->getAsString(args));
  return args;
}

// Find a file by concatenating given paths.
static std::optional<std::string> findFile(StringRef path1,
                                           const Twine &path2) {
  SmallString<128> s;
  sys::path::append(s, path1, path2);
  if (sys::fs::exists(s))
    return std::string(s);
  return std::nullopt;
}

// This is for -lfoo. We'll look for libfoo.dll.a or libfoo.a from search paths.
static std::string
searchLibrary(StringRef name, ArrayRef<StringRef> searchPaths, bool bStatic) {
  if (name.starts_with(":")) {
    for (StringRef dir : searchPaths)
      if (std::optional<std::string> s = findFile(dir, name.substr(1)))
        return *s;
    error("unable to find library -l" + name);
    return "";
  }

  for (StringRef dir : searchPaths) {
    if (!bStatic) {
      if (std::optional<std::string> s = findFile(dir, "lib" + name + ".dll.a"))
        return *s;
      if (std::optional<std::string> s = findFile(dir, name + ".dll.a"))
        return *s;
    }
    if (std::optional<std::string> s = findFile(dir, "lib" + name + ".a"))
      return *s;
    if (std::optional<std::string> s = findFile(dir, name + ".lib"))
      return *s;
    if (!bStatic) {
      if (std::optional<std::string> s = findFile(dir, "lib" + name + ".dll"))
        return *s;
      if (std::optional<std::string> s = findFile(dir, name + ".dll"))
        return *s;
    }
  }
  error("unable to find library -l" + name);
  return "";
}

namespace lld {
namespace coff {
bool link(ArrayRef<const char *> argsArr, llvm::raw_ostream &stdoutOS,
          llvm::raw_ostream &stderrOS, bool exitEarly, bool disableOutput);
}

namespace mingw {
// Convert Unix-ish command line arguments to Windows-ish ones and
// then call coff::link.
bool link(ArrayRef<const char *> argsArr, llvm::raw_ostream &stdoutOS,
          llvm::raw_ostream &stderrOS, bool exitEarly, bool disableOutput) {
  auto *ctx = new CommonLinkerContext;
  ctx->e.initialize(stdoutOS, stderrOS, exitEarly, disableOutput);

  MinGWOptTable parser;
  opt::InputArgList args = parser.parse(argsArr.slice(1));

  if (errorCount())
    return false;

  if (args.hasArg(OPT_help)) {
    printHelp(argsArr[0]);
    return true;
  }

  // A note about "compatible with GNU linkers" message: this is a hack for
  // scripts generated by GNU Libtool 2.4.6 (released in February 2014 and
  // still the newest version in March 2017) or earlier to recognize LLD as
  // a GNU compatible linker. As long as an output for the -v option
  // contains "GNU" or "with BFD", they recognize us as GNU-compatible.
  if (args.hasArg(OPT_v) || args.hasArg(OPT_version))
    message(getLLDVersion() + " (compatible with GNU linkers)");

  // The behavior of -v or --version is a bit strange, but this is
  // needed for compatibility with GNU linkers.
  if (args.hasArg(OPT_v) && !args.hasArg(OPT_INPUT) && !args.hasArg(OPT_l))
    return true;
  if (args.hasArg(OPT_version))
    return true;

  if (!args.hasArg(OPT_INPUT) && !args.hasArg(OPT_l)) {
    error("no input files");
    return false;
  }

  std::vector<std::string> linkArgs;
  auto add = [&](const Twine &s) { linkArgs.push_back(s.str()); };

  add("lld-link");
  add("-lldmingw");

  if (auto *a = args.getLastArg(OPT_entry)) {
    StringRef s = a->getValue();
    if (args.getLastArgValue(OPT_m) == "i386pe" && s.starts_with("_"))
      add("-entry:" + s.substr(1));
    else
      add("-entry:" + s);
  }

  if (args.hasArg(OPT_major_os_version, OPT_minor_os_version,
                  OPT_major_subsystem_version, OPT_minor_subsystem_version)) {
    StringRef majOSVer = args.getLastArgValue(OPT_major_os_version, "6");
    StringRef minOSVer = args.getLastArgValue(OPT_minor_os_version, "0");
    StringRef majSubSysVer = "6";
    StringRef minSubSysVer = "0";
    StringRef subSysName = "default";
    StringRef subSysVer;
    // Iterate over --{major,minor}-subsystem-version and --subsystem, and pick
    // the version number components from the last one of them that specifies
    // a version.
    for (auto *a : args.filtered(OPT_major_subsystem_version,
                                 OPT_minor_subsystem_version, OPT_subs)) {
      switch (a->getOption().getID()) {
      case OPT_major_subsystem_version:
        majSubSysVer = a->getValue();
        break;
      case OPT_minor_subsystem_version:
        minSubSysVer = a->getValue();
        break;
      case OPT_subs:
        std::tie(subSysName, subSysVer) = StringRef(a->getValue()).split(':');
        if (!subSysVer.empty()) {
          if (subSysVer.contains('.'))
            std::tie(majSubSysVer, minSubSysVer) = subSysVer.split('.');
          else
            majSubSysVer = subSysVer;
        }
        break;
      }
    }
    add("-osversion:" + majOSVer + "." + minOSVer);
    add("-subsystem:" + subSysName + "," + majSubSysVer + "." + minSubSysVer);
  } else if (args.hasArg(OPT_subs)) {
    StringRef subSys = args.getLastArgValue(OPT_subs, "default");
    StringRef subSysName, subSysVer;
    std::tie(subSysName, subSysVer) = subSys.split(':');
    StringRef sep = subSysVer.empty() ? "" : ",";
    add("-subsystem:" + subSysName + sep + subSysVer);
  }

  if (auto *a = args.getLastArg(OPT_out_implib))
    add("-implib:" + StringRef(a->getValue()));
  if (auto *a = args.getLastArg(OPT_stack))
    add("-stack:" + StringRef(a->getValue()));
  if (auto *a = args.getLastArg(OPT_output_def))
    add("-output-def:" + StringRef(a->getValue()));
  if (auto *a = args.getLastArg(OPT_image_base))
    add("-base:" + StringRef(a->getValue()));
  if (auto *a = args.getLastArg(OPT_map))
    add("-lldmap:" + StringRef(a->getValue()));
  if (auto *a = args.getLastArg(OPT_reproduce))
    add("-reproduce:" + StringRef(a->getValue()));
  if (auto *a = args.getLastArg(OPT_thinlto_cache_dir))
    add("-lldltocache:" + StringRef(a->getValue()));
  if (auto *a = args.getLastArg(OPT_file_alignment))
    add("-filealign:" + StringRef(a->getValue()));
  if (auto *a = args.getLastArg(OPT_section_alignment))
    add("-align:" + StringRef(a->getValue()));
  if (auto *a = args.getLastArg(OPT_heap))
    add("-heap:" + StringRef(a->getValue()));

  if (auto *a = args.getLastArg(OPT_o))
    add("-out:" + StringRef(a->getValue()));
  else if (args.hasArg(OPT_shared))
    add("-out:a.dll");
  else
    add("-out:a.exe");

  if (auto *a = args.getLastArg(OPT_pdb)) {
    add("-debug");
    StringRef v = a->getValue();
    if (!v.empty())
      add("-pdb:" + v);
  } else if (args.hasArg(OPT_strip_debug)) {
    add("-debug:symtab");
  } else if (!args.hasArg(OPT_strip_all)) {
    add("-debug:dwarf");
  }

  if (args.hasFlag(OPT_fatal_warnings, OPT_no_fatal_warnings, false))
    add("-WX");
  else
    add("-WX:no");

  if (args.hasFlag(OPT_enable_stdcall_fixup, OPT_disable_stdcall_fixup, false))
    add("-stdcall-fixup");
  else if (args.hasArg(OPT_disable_stdcall_fixup))
    add("-stdcall-fixup:no");

  if (args.hasArg(OPT_shared))
    add("-dll");
  if (args.hasArg(OPT_verbose))
    add("-verbose");
  if (args.hasArg(OPT_exclude_all_symbols))
    add("-exclude-all-symbols");
  if (args.hasArg(OPT_export_all_symbols))
    add("-export-all-symbols");
  if (args.hasArg(OPT_large_address_aware))
    add("-largeaddressaware");
  if (args.hasArg(OPT_kill_at))
    add("-kill-at");
  if (args.hasArg(OPT_appcontainer))
    add("-appcontainer");
  if (args.hasFlag(OPT_no_seh, OPT_disable_no_seh, false))
    add("-noseh");

  if (args.getLastArgValue(OPT_m) != "thumb2pe" &&
      args.getLastArgValue(OPT_m) != "arm64pe" &&
      args.hasFlag(OPT_disable_dynamicbase, OPT_dynamicbase, false))
    add("-dynamicbase:no");
  if (args.hasFlag(OPT_disable_high_entropy_va, OPT_high_entropy_va, false))
    add("-highentropyva:no");
  if (args.hasFlag(OPT_disable_nxcompat, OPT_nxcompat, false))
    add("-nxcompat:no");
  if (args.hasFlag(OPT_disable_tsaware, OPT_tsaware, false))
    add("-tsaware:no");

  if (args.hasFlag(OPT_disable_reloc_section, OPT_enable_reloc_section, false))
    add("-fixed");

  if (args.hasFlag(OPT_no_insert_timestamp, OPT_insert_timestamp, false))
    add("-timestamp:0");

  if (args.hasFlag(OPT_gc_sections, OPT_no_gc_sections, false))
    add("-opt:ref");
  else
    add("-opt:noref");

  if (args.hasFlag(OPT_demangle, OPT_no_demangle, true))
    add("-demangle");
  else
    add("-demangle:no");

  if (args.hasFlag(OPT_enable_auto_import, OPT_disable_auto_import, true))
    add("-auto-import");
  else
    add("-auto-import:no");
  if (args.hasFlag(OPT_enable_runtime_pseudo_reloc,
                   OPT_disable_runtime_pseudo_reloc, true))
    add("-runtime-pseudo-reloc");
  else
    add("-runtime-pseudo-reloc:no");

  if (args.hasFlag(OPT_allow_multiple_definition,
                   OPT_no_allow_multiple_definition, false))
    add("-force:multiple");

  if (auto *a = args.getLastArg(OPT_icf)) {
    StringRef s = a->getValue();
    if (s == "all")
      add("-opt:icf");
    else if (s == "safe" || s == "none")
      add("-opt:noicf");
    else
      error("unknown parameter: --icf=" + s);
  } else {
    add("-opt:noicf");
  }

  if (auto *a = args.getLastArg(OPT_m)) {
    StringRef s = a->getValue();
    if (s == "i386pe")
      add("-machine:x86");
    else if (s == "i386pep")
      add("-machine:x64");
    else if (s == "thumb2pe")
      add("-machine:arm");
    else if (s == "arm64pe")
      add("-machine:arm64");
    else
      error("unknown parameter: -m" + s);
  }

  if (args.hasFlag(OPT_guard_cf, OPT_no_guard_cf, false)) {
    if (args.hasFlag(OPT_guard_longjmp, OPT_no_guard_longjmp, true))
      add("-guard:cf,longjmp");
    else
      add("-guard:cf,nolongjmp");
  } else if (args.hasFlag(OPT_guard_longjmp, OPT_no_guard_longjmp, false)) {
    auto *a = args.getLastArg(OPT_guard_longjmp);
    warn("parameter " + a->getSpelling() +
         " only takes effect when used with --guard-cf");
  }

  if (auto *a = args.getLastArg(OPT_error_limit)) {
    int n;
    StringRef s = a->getValue();
    if (s.getAsInteger(10, n))
      error(a->getSpelling() + ": number expected, but got " + s);
    else
      add("-errorlimit:" + s);
  }

  for (auto *a : args.filtered(OPT_mllvm))
    add("-mllvm:" + StringRef(a->getValue()));

  for (auto *a : args.filtered(OPT_Xlink))
    add(a->getValue());

  if (args.getLastArgValue(OPT_m) == "i386pe")
    add("-alternatename:__image_base__=___ImageBase");
  else
    add("-alternatename:__image_base__=__ImageBase");

  for (auto *a : args.filtered(OPT_require_defined))
    add("-include:" + StringRef(a->getValue()));
  for (auto *a : args.filtered(OPT_undefined))
    add("-includeoptional:" + StringRef(a->getValue()));
  for (auto *a : args.filtered(OPT_delayload))
    add("-delayload:" + StringRef(a->getValue()));
<<<<<<< HEAD
  for (auto *a : args.filtered(OPT_wrap))
    add("-wrap:" + StringRef(a->getValue()));
  for (auto *a : args.filtered(OPT_exclude_symbols))
    add("-exclude-symbols:" + StringRef(a->getValue()));
=======
>>>>>>> cb02aa7e

  std::vector<StringRef> searchPaths;
  for (auto *a : args.filtered(OPT_L)) {
    searchPaths.push_back(a->getValue());
    add("-libpath:" + StringRef(a->getValue()));
  }

  StringRef prefix = "";
  bool isStatic = false;
  for (auto *a : args) {
    switch (a->getOption().getID()) {
    case OPT_INPUT:
      if (StringRef(a->getValue()).ends_with_insensitive(".def"))
        add("-def:" + StringRef(a->getValue()));
      else
        add(prefix + StringRef(a->getValue()));
      break;
    case OPT_l:
      add(prefix + searchLibrary(a->getValue(), searchPaths, isStatic));
      break;
    case OPT_whole_archive:
      prefix = "-wholearchive:";
      break;
    case OPT_no_whole_archive:
      prefix = "";
      break;
    case OPT_Bstatic:
      isStatic = true;
      break;
    case OPT_Bdynamic:
      isStatic = false;
      break;
    }
  }

  if (errorCount())
    return false;

  if (args.hasArg(OPT_verbose) || args.hasArg(OPT__HASH_HASH_HASH))
    lld::errs() << llvm::join(linkArgs, " ") << "\n";

  if (args.hasArg(OPT__HASH_HASH_HASH))
    return true;

  // Repack vector of strings to vector of const char pointers for coff::link.
  std::vector<const char *> vec;
  for (const std::string &s : linkArgs)
    vec.push_back(s.c_str());
  // Pass the actual binary name, to make error messages be printed with
  // the right prefix.
  vec[0] = argsArr[0];

  // The context will be re-created in the COFF driver.
  lld::CommonLinkerContext::destroy();

  return coff::link(vec, stdoutOS, stderrOS, exitEarly, disableOutput);
}
} // namespace mingw
} // namespace lld<|MERGE_RESOLUTION|>--- conflicted
+++ resolved
@@ -29,22 +29,20 @@
 //===----------------------------------------------------------------------===//
 
 #include "lld/Common/Driver.h"
-#include "lld/Common/CommonLinkerContext.h"
 #include "lld/Common/ErrorHandler.h"
 #include "lld/Common/Memory.h"
 #include "lld/Common/Version.h"
 #include "llvm/ADT/ArrayRef.h"
+#include "llvm/ADT/Optional.h"
 #include "llvm/ADT/StringExtras.h"
 #include "llvm/ADT/StringRef.h"
+#include "llvm/ADT/Triple.h"
 #include "llvm/Option/Arg.h"
 #include "llvm/Option/ArgList.h"
 #include "llvm/Option/Option.h"
 #include "llvm/Support/CommandLine.h"
 #include "llvm/Support/FileSystem.h"
 #include "llvm/Support/Path.h"
-#include "llvm/TargetParser/Host.h"
-#include "llvm/TargetParser/Triple.h"
-#include <optional>
 
 #if !defined(_MSC_VER) && !defined(__MINGW32__)
 #include <unistd.h>
@@ -62,15 +60,12 @@
 };
 
 // Create prefix string literals used in Options.td
-#define PREFIX(NAME, VALUE)                                                    \
-  static constexpr llvm::StringLiteral NAME##_init[] = VALUE;                  \
-  static constexpr llvm::ArrayRef<llvm::StringLiteral> NAME(                   \
-      NAME##_init, std::size(NAME##_init) - 1);
+#define PREFIX(NAME, VALUE) static const char *const NAME[] = VALUE;
 #include "Options.inc"
 #undef PREFIX
 
 // Create table mapping all options defined in Options.td
-static constexpr opt::OptTable::Info infoTable[] = {
+static const opt::OptTable::Info infoTable[] = {
 #define OPTION(X1, X2, ID, KIND, GROUP, ALIAS, X7, X8, X9, X10, X11, X12)      \
   {X1, X2, X10,         X11,         OPT_##ID, opt::Option::KIND##Class,       \
    X9, X8, OPT_##GROUP, OPT_##ALIAS, X7,       X12},
@@ -79,18 +74,18 @@
 };
 
 namespace {
-class MinGWOptTable : public opt::GenericOptTable {
+class MinGWOptTable : public opt::OptTable {
 public:
-  MinGWOptTable() : opt::GenericOptTable(infoTable, false) {}
+  MinGWOptTable() : OptTable(infoTable, false) {}
   opt::InputArgList parse(ArrayRef<const char *> argv);
 };
 } // namespace
 
 static void printHelp(const char *argv0) {
-  MinGWOptTable().printHelp(
-      lld::outs(), (std::string(argv0) + " [options] file...").c_str(), "lld",
+  MinGWOptTable().PrintHelp(
+      outs(), (std::string(argv0) + " [options] file...").c_str(), "lld",
       false /*ShowHidden*/, true /*ShowAllAliases*/);
-  lld::outs() << "\n";
+  outs() << "\n";
 }
 
 static cl::TokenizerCallback getQuotingStyle() {
@@ -104,78 +99,50 @@
   unsigned missingCount;
 
   SmallVector<const char *, 256> vec(argv.data(), argv.data() + argv.size());
-  cl::ExpandResponseFiles(saver(), getQuotingStyle(), vec);
+  cl::ExpandResponseFiles(saver, getQuotingStyle(), vec);
   opt::InputArgList args = this->ParseArgs(vec, missingIndex, missingCount);
 
   if (missingCount)
-    error(StringRef(args.getArgString(missingIndex)) + ": missing argument");
+    fatal(StringRef(args.getArgString(missingIndex)) + ": missing argument");
   for (auto *arg : args.filtered(OPT_UNKNOWN))
-    error("unknown argument: " + arg->getAsString(args));
+    fatal("unknown argument: " + arg->getAsString(args));
   return args;
 }
 
 // Find a file by concatenating given paths.
-static std::optional<std::string> findFile(StringRef path1,
-                                           const Twine &path2) {
+static Optional<std::string> findFile(StringRef path1, const Twine &path2) {
   SmallString<128> s;
   sys::path::append(s, path1, path2);
   if (sys::fs::exists(s))
-    return std::string(s);
-  return std::nullopt;
+    return s.str().str();
+  return None;
 }
 
 // This is for -lfoo. We'll look for libfoo.dll.a or libfoo.a from search paths.
 static std::string
 searchLibrary(StringRef name, ArrayRef<StringRef> searchPaths, bool bStatic) {
-  if (name.starts_with(":")) {
+  if (name.startswith(":")) {
     for (StringRef dir : searchPaths)
-      if (std::optional<std::string> s = findFile(dir, name.substr(1)))
+      if (Optional<std::string> s = findFile(dir, name.substr(1)))
         return *s;
-    error("unable to find library -l" + name);
-    return "";
+    fatal("unable to find library -l" + name);
   }
 
   for (StringRef dir : searchPaths) {
-    if (!bStatic) {
-      if (std::optional<std::string> s = findFile(dir, "lib" + name + ".dll.a"))
+    if (!bStatic)
+      if (Optional<std::string> s = findFile(dir, "lib" + name + ".dll.a"))
         return *s;
-      if (std::optional<std::string> s = findFile(dir, name + ".dll.a"))
-        return *s;
-    }
-    if (std::optional<std::string> s = findFile(dir, "lib" + name + ".a"))
+    if (Optional<std::string> s = findFile(dir, "lib" + name + ".a"))
       return *s;
-    if (std::optional<std::string> s = findFile(dir, name + ".lib"))
-      return *s;
-    if (!bStatic) {
-      if (std::optional<std::string> s = findFile(dir, "lib" + name + ".dll"))
-        return *s;
-      if (std::optional<std::string> s = findFile(dir, name + ".dll"))
-        return *s;
-    }
-  }
-  error("unable to find library -l" + name);
-  return "";
-}
-
-namespace lld {
-namespace coff {
-bool link(ArrayRef<const char *> argsArr, llvm::raw_ostream &stdoutOS,
-          llvm::raw_ostream &stderrOS, bool exitEarly, bool disableOutput);
-}
-
-namespace mingw {
+  }
+  fatal("unable to find library -l" + name);
+}
+
 // Convert Unix-ish command line arguments to Windows-ish ones and
 // then call coff::link.
-bool link(ArrayRef<const char *> argsArr, llvm::raw_ostream &stdoutOS,
-          llvm::raw_ostream &stderrOS, bool exitEarly, bool disableOutput) {
-  auto *ctx = new CommonLinkerContext;
-  ctx->e.initialize(stdoutOS, stderrOS, exitEarly, disableOutput);
-
+bool mingw::link(ArrayRef<const char *> argsArr, raw_ostream &diag) {
   MinGWOptTable parser;
   opt::InputArgList args = parser.parse(argsArr.slice(1));
-
-  if (errorCount())
-    return false;
 
   if (args.hasArg(OPT_help)) {
     printHelp(argsArr[0]);
@@ -197,10 +164,8 @@
   if (args.hasArg(OPT_version))
     return true;
 
-  if (!args.hasArg(OPT_INPUT) && !args.hasArg(OPT_l)) {
-    error("no input files");
-    return false;
-  }
+  if (!args.hasArg(OPT_INPUT) && !args.hasArg(OPT_l))
+    fatal("no input files");
 
   std::vector<std::string> linkArgs;
   auto add = [&](const Twine &s) { linkArgs.push_back(s.str()); };
@@ -210,7 +175,7 @@
 
   if (auto *a = args.getLastArg(OPT_entry)) {
     StringRef s = a->getValue();
-    if (args.getLastArgValue(OPT_m) == "i386pe" && s.starts_with("_"))
+    if (args.getLastArgValue(OPT_m) == "i386pe" && s.startswith("_"))
       add("-entry:" + s.substr(1));
     else
       add("-entry:" + s);
@@ -218,43 +183,27 @@
 
   if (args.hasArg(OPT_major_os_version, OPT_minor_os_version,
                   OPT_major_subsystem_version, OPT_minor_subsystem_version)) {
-    StringRef majOSVer = args.getLastArgValue(OPT_major_os_version, "6");
-    StringRef minOSVer = args.getLastArgValue(OPT_minor_os_version, "0");
-    StringRef majSubSysVer = "6";
-    StringRef minSubSysVer = "0";
-    StringRef subSysName = "default";
-    StringRef subSysVer;
-    // Iterate over --{major,minor}-subsystem-version and --subsystem, and pick
-    // the version number components from the last one of them that specifies
-    // a version.
-    for (auto *a : args.filtered(OPT_major_subsystem_version,
-                                 OPT_minor_subsystem_version, OPT_subs)) {
-      switch (a->getOption().getID()) {
-      case OPT_major_subsystem_version:
-        majSubSysVer = a->getValue();
-        break;
-      case OPT_minor_subsystem_version:
-        minSubSysVer = a->getValue();
-        break;
-      case OPT_subs:
-        std::tie(subSysName, subSysVer) = StringRef(a->getValue()).split(':');
-        if (!subSysVer.empty()) {
-          if (subSysVer.contains('.'))
-            std::tie(majSubSysVer, minSubSysVer) = subSysVer.split('.');
-          else
-            majSubSysVer = subSysVer;
-        }
-        break;
-      }
-    }
-    add("-osversion:" + majOSVer + "." + minOSVer);
-    add("-subsystem:" + subSysName + "," + majSubSysVer + "." + minSubSysVer);
-  } else if (args.hasArg(OPT_subs)) {
+    auto *majOSVer = args.getLastArg(OPT_major_os_version);
+    auto *minOSVer = args.getLastArg(OPT_minor_os_version);
+    auto *majSubSysVer = args.getLastArg(OPT_major_subsystem_version);
+    auto *minSubSysVer = args.getLastArg(OPT_minor_subsystem_version);
+    if (majOSVer && majSubSysVer &&
+        StringRef(majOSVer->getValue()) != StringRef(majSubSysVer->getValue()))
+      warn("--major-os-version and --major-subsystem-version set to differing "
+           "versions, not supported");
+    if (minOSVer && minSubSysVer &&
+        StringRef(minOSVer->getValue()) != StringRef(minSubSysVer->getValue()))
+      warn("--minor-os-version and --minor-subsystem-version set to differing "
+           "versions, not supported");
     StringRef subSys = args.getLastArgValue(OPT_subs, "default");
-    StringRef subSysName, subSysVer;
-    std::tie(subSysName, subSysVer) = subSys.split(':');
-    StringRef sep = subSysVer.empty() ? "" : ",";
-    add("-subsystem:" + subSysName + sep + subSysVer);
+    StringRef major = majOSVer ? majOSVer->getValue()
+                               : majSubSysVer ? majSubSysVer->getValue() : "6";
+    StringRef minor = minOSVer ? minOSVer->getValue()
+                               : minSubSysVer ? minSubSysVer->getValue() : "";
+    StringRef sep = minor.empty() ? "" : ".";
+    add("-subsystem:" + subSys + "," + major + sep + minor);
+  } else if (auto *a = args.getLastArg(OPT_subs)) {
+    add("-subsystem:" + StringRef(a->getValue()));
   }
 
   if (auto *a = args.getLastArg(OPT_out_implib))
@@ -267,16 +216,6 @@
     add("-base:" + StringRef(a->getValue()));
   if (auto *a = args.getLastArg(OPT_map))
     add("-lldmap:" + StringRef(a->getValue()));
-  if (auto *a = args.getLastArg(OPT_reproduce))
-    add("-reproduce:" + StringRef(a->getValue()));
-  if (auto *a = args.getLastArg(OPT_thinlto_cache_dir))
-    add("-lldltocache:" + StringRef(a->getValue()));
-  if (auto *a = args.getLastArg(OPT_file_alignment))
-    add("-filealign:" + StringRef(a->getValue()));
-  if (auto *a = args.getLastArg(OPT_section_alignment))
-    add("-align:" + StringRef(a->getValue()));
-  if (auto *a = args.getLastArg(OPT_heap))
-    add("-heap:" + StringRef(a->getValue()));
 
   if (auto *a = args.getLastArg(OPT_o))
     add("-out:" + StringRef(a->getValue()));
@@ -295,16 +234,6 @@
   } else if (!args.hasArg(OPT_strip_all)) {
     add("-debug:dwarf");
   }
-
-  if (args.hasFlag(OPT_fatal_warnings, OPT_no_fatal_warnings, false))
-    add("-WX");
-  else
-    add("-WX:no");
-
-  if (args.hasFlag(OPT_enable_stdcall_fixup, OPT_disable_stdcall_fixup, false))
-    add("-stdcall-fixup");
-  else if (args.hasArg(OPT_disable_stdcall_fixup))
-    add("-stdcall-fixup:no");
 
   if (args.hasArg(OPT_shared))
     add("-dll");
@@ -320,22 +249,10 @@
     add("-kill-at");
   if (args.hasArg(OPT_appcontainer))
     add("-appcontainer");
-  if (args.hasFlag(OPT_no_seh, OPT_disable_no_seh, false))
-    add("-noseh");
 
   if (args.getLastArgValue(OPT_m) != "thumb2pe" &&
-      args.getLastArgValue(OPT_m) != "arm64pe" &&
-      args.hasFlag(OPT_disable_dynamicbase, OPT_dynamicbase, false))
+      args.getLastArgValue(OPT_m) != "arm64pe" && !args.hasArg(OPT_dynamicbase))
     add("-dynamicbase:no");
-  if (args.hasFlag(OPT_disable_high_entropy_va, OPT_high_entropy_va, false))
-    add("-highentropyva:no");
-  if (args.hasFlag(OPT_disable_nxcompat, OPT_nxcompat, false))
-    add("-nxcompat:no");
-  if (args.hasFlag(OPT_disable_tsaware, OPT_tsaware, false))
-    add("-tsaware:no");
-
-  if (args.hasFlag(OPT_disable_reloc_section, OPT_enable_reloc_section, false))
-    add("-fixed");
 
   if (args.hasFlag(OPT_no_insert_timestamp, OPT_insert_timestamp, false))
     add("-timestamp:0");
@@ -344,25 +261,6 @@
     add("-opt:ref");
   else
     add("-opt:noref");
-
-  if (args.hasFlag(OPT_demangle, OPT_no_demangle, true))
-    add("-demangle");
-  else
-    add("-demangle:no");
-
-  if (args.hasFlag(OPT_enable_auto_import, OPT_disable_auto_import, true))
-    add("-auto-import");
-  else
-    add("-auto-import:no");
-  if (args.hasFlag(OPT_enable_runtime_pseudo_reloc,
-                   OPT_disable_runtime_pseudo_reloc, true))
-    add("-runtime-pseudo-reloc");
-  else
-    add("-runtime-pseudo-reloc:no");
-
-  if (args.hasFlag(OPT_allow_multiple_definition,
-                   OPT_no_allow_multiple_definition, false))
-    add("-force:multiple");
 
   if (auto *a = args.getLastArg(OPT_icf)) {
     StringRef s = a->getValue();
@@ -371,7 +269,7 @@
     else if (s == "safe" || s == "none")
       add("-opt:noicf");
     else
-      error("unknown parameter: --icf=" + s);
+      fatal("unknown parameter: --icf=" + s);
   } else {
     add("-opt:noicf");
   }
@@ -387,27 +285,7 @@
     else if (s == "arm64pe")
       add("-machine:arm64");
     else
-      error("unknown parameter: -m" + s);
-  }
-
-  if (args.hasFlag(OPT_guard_cf, OPT_no_guard_cf, false)) {
-    if (args.hasFlag(OPT_guard_longjmp, OPT_no_guard_longjmp, true))
-      add("-guard:cf,longjmp");
-    else
-      add("-guard:cf,nolongjmp");
-  } else if (args.hasFlag(OPT_guard_longjmp, OPT_no_guard_longjmp, false)) {
-    auto *a = args.getLastArg(OPT_guard_longjmp);
-    warn("parameter " + a->getSpelling() +
-         " only takes effect when used with --guard-cf");
-  }
-
-  if (auto *a = args.getLastArg(OPT_error_limit)) {
-    int n;
-    StringRef s = a->getValue();
-    if (s.getAsInteger(10, n))
-      error(a->getSpelling() + ": number expected, but got " + s);
-    else
-      add("-errorlimit:" + s);
+      fatal("unknown parameter: -m" + s);
   }
 
   for (auto *a : args.filtered(OPT_mllvm))
@@ -427,13 +305,6 @@
     add("-includeoptional:" + StringRef(a->getValue()));
   for (auto *a : args.filtered(OPT_delayload))
     add("-delayload:" + StringRef(a->getValue()));
-<<<<<<< HEAD
-  for (auto *a : args.filtered(OPT_wrap))
-    add("-wrap:" + StringRef(a->getValue()));
-  for (auto *a : args.filtered(OPT_exclude_symbols))
-    add("-exclude-symbols:" + StringRef(a->getValue()));
-=======
->>>>>>> cb02aa7e
 
   std::vector<StringRef> searchPaths;
   for (auto *a : args.filtered(OPT_L)) {
@@ -446,7 +317,7 @@
   for (auto *a : args) {
     switch (a->getOption().getID()) {
     case OPT_INPUT:
-      if (StringRef(a->getValue()).ends_with_insensitive(".def"))
+      if (StringRef(a->getValue()).endswith_lower(".def"))
         add("-def:" + StringRef(a->getValue()));
       else
         add(prefix + StringRef(a->getValue()));
@@ -469,11 +340,8 @@
     }
   }
 
-  if (errorCount())
-    return false;
-
   if (args.hasArg(OPT_verbose) || args.hasArg(OPT__HASH_HASH_HASH))
-    lld::errs() << llvm::join(linkArgs, " ") << "\n";
+    outs() << llvm::join(linkArgs, " ") << "\n";
 
   if (args.hasArg(OPT__HASH_HASH_HASH))
     return true;
@@ -482,14 +350,5 @@
   std::vector<const char *> vec;
   for (const std::string &s : linkArgs)
     vec.push_back(s.c_str());
-  // Pass the actual binary name, to make error messages be printed with
-  // the right prefix.
-  vec[0] = argsArr[0];
-
-  // The context will be re-created in the COFF driver.
-  lld::CommonLinkerContext::destroy();
-
-  return coff::link(vec, stdoutOS, stderrOS, exitEarly, disableOutput);
-}
-} // namespace mingw
-} // namespace lld+  return coff::link(vec, true);
+}