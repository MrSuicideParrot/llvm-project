//===- InputFiles.cpp -----------------------------------------------------===//
//
// Part of the LLVM Project, under the Apache License v2.0 with LLVM Exceptions.
// See https://llvm.org/LICENSE.txt for license information.
// SPDX-License-Identifier: Apache-2.0 WITH LLVM-exception
//
//===----------------------------------------------------------------------===//

#include "InputFiles.h"
#include "Config.h"
#include "InputChunks.h"
#include "InputElement.h"
#include "OutputSegment.h"
#include "SymbolTable.h"
#include "lld/Common/Args.h"
#include "lld/Common/CommonLinkerContext.h"
#include "lld/Common/Reproduce.h"
#include "llvm/Object/Binary.h"
#include "llvm/Object/Wasm.h"
#include "llvm/Support/Path.h"
#include "llvm/Support/TarWriter.h"
#include "llvm/Support/raw_ostream.h"
#include <optional>

#define DEBUG_TYPE "lld"

using namespace llvm;
using namespace llvm::object;
using namespace llvm::wasm;
using namespace llvm::sys;

namespace lld {

// Returns a string in the format of "foo.o" or "foo.a(bar.o)".
std::string toString(const wasm::InputFile *file) {
  if (!file)
    return "<internal>";

  if (file->archiveName.empty())
    return std::string(file->getName());

  return (file->archiveName + "(" + file->getName() + ")").str();
}

namespace wasm {

void InputFile::checkArch(Triple::ArchType arch) const {
  bool is64 = arch == Triple::wasm64;
  if (is64 && !config->is64) {
    fatal(toString(this) +
          ": must specify -mwasm64 to process wasm64 object files");
  } else if (config->is64.value_or(false) != is64) {
    fatal(toString(this) +
          ": wasm32 object file can't be linked in wasm64 mode");
  }
}

std::unique_ptr<llvm::TarWriter> tar;

std::optional<MemoryBufferRef> readFile(StringRef path) {
  log("Loading: " + path);

  auto mbOrErr = MemoryBuffer::getFile(path);
  if (auto ec = mbOrErr.getError()) {
    error("cannot open " + path + ": " + ec.message());
    return std::nullopt;
  }
  std::unique_ptr<MemoryBuffer> &mb = *mbOrErr;
  MemoryBufferRef mbref = mb->getMemBufferRef();
  make<std::unique_ptr<MemoryBuffer>>(std::move(mb)); // take MB ownership

  if (tar)
    tar->append(relativeToRoot(path), mbref.getBuffer());
  return mbref;
}

InputFile *createObjectFile(MemoryBufferRef mb, StringRef archiveName,
                            uint64_t offsetInArchive) {
  file_magic magic = identify_magic(mb.getBuffer());
  if (magic == file_magic::wasm_object) {
    std::unique_ptr<Binary> bin =
        CHECK(createBinary(mb), mb.getBufferIdentifier());
    auto *obj = cast<WasmObjectFile>(bin.get());
    if (obj->isSharedObject())
      return make<SharedFile>(mb);
    return make<ObjFile>(mb, archiveName);
  }

  if (magic == file_magic::bitcode)
    return make<BitcodeFile>(mb, archiveName, offsetInArchive);

  std::string name = mb.getBufferIdentifier().str();
  if (!archiveName.empty()) {
    name = archiveName.str() + "(" + name + ")";
  }

  fatal("unknown file type: " + name);
}

// Relocations contain either symbol or type indices.  This function takes a
// relocation and returns relocated index (i.e. translates from the input
// symbol/type space to the output symbol/type space).
uint32_t ObjFile::calcNewIndex(const WasmRelocation &reloc) const {
  if (reloc.Type == R_WASM_TYPE_INDEX_LEB) {
    assert(typeIsUsed[reloc.Index]);
    return typeMap[reloc.Index];
  }
  const Symbol *sym = symbols[reloc.Index];
  if (auto *ss = dyn_cast<SectionSymbol>(sym))
    sym = ss->getOutputSectionSymbol();
  return sym->getOutputSymbolIndex();
}

// Relocations can contain addend for combined sections. This function takes a
// relocation and returns updated addend by offset in the output section.
int64_t ObjFile::calcNewAddend(const WasmRelocation &reloc) const {
  switch (reloc.Type) {
  case R_WASM_MEMORY_ADDR_LEB:
  case R_WASM_MEMORY_ADDR_LEB64:
  case R_WASM_MEMORY_ADDR_SLEB64:
  case R_WASM_MEMORY_ADDR_SLEB:
  case R_WASM_MEMORY_ADDR_REL_SLEB:
  case R_WASM_MEMORY_ADDR_REL_SLEB64:
  case R_WASM_MEMORY_ADDR_I32:
  case R_WASM_MEMORY_ADDR_I64:
  case R_WASM_MEMORY_ADDR_TLS_SLEB:
  case R_WASM_MEMORY_ADDR_TLS_SLEB64:
  case R_WASM_FUNCTION_OFFSET_I32:
  case R_WASM_FUNCTION_OFFSET_I64:
  case R_WASM_MEMORY_ADDR_LOCREL_I32:
    return reloc.Addend;
  case R_WASM_SECTION_OFFSET_I32:
    return getSectionSymbol(reloc.Index)->section->getOffset(reloc.Addend);
  default:
    llvm_unreachable("unexpected relocation type");
  }
}

// Translate from the relocation's index into the final linked output value.
uint64_t ObjFile::calcNewValue(const WasmRelocation &reloc, uint64_t tombstone,
                               const InputChunk *chunk) const {
  const Symbol* sym = nullptr;
  if (reloc.Type != R_WASM_TYPE_INDEX_LEB) {
    sym = symbols[reloc.Index];

    // We can end up with relocations against non-live symbols.  For example
    // in debug sections. We return a tombstone value in debug symbol sections
    // so this will not produce a valid range conflicting with ranges of actual
    // code. In other sections we return reloc.Addend.

    if (!isa<SectionSymbol>(sym) && !sym->isLive())
      return tombstone ? tombstone : reloc.Addend;
  }

  switch (reloc.Type) {
  case R_WASM_TABLE_INDEX_I32:
  case R_WASM_TABLE_INDEX_I64:
  case R_WASM_TABLE_INDEX_SLEB:
  case R_WASM_TABLE_INDEX_SLEB64:
  case R_WASM_TABLE_INDEX_REL_SLEB:
  case R_WASM_TABLE_INDEX_REL_SLEB64: {
    if (!getFunctionSymbol(reloc.Index)->hasTableIndex())
      return 0;
    uint32_t index = getFunctionSymbol(reloc.Index)->getTableIndex();
    if (reloc.Type == R_WASM_TABLE_INDEX_REL_SLEB ||
        reloc.Type == R_WASM_TABLE_INDEX_REL_SLEB64)
      index -= config->tableBase;
    return index;
  }
  case R_WASM_MEMORY_ADDR_LEB:
  case R_WASM_MEMORY_ADDR_LEB64:
  case R_WASM_MEMORY_ADDR_SLEB:
  case R_WASM_MEMORY_ADDR_SLEB64:
  case R_WASM_MEMORY_ADDR_REL_SLEB:
<<<<<<< HEAD
  case R_WASM_MEMORY_ADDR_REL_SLEB64:
  case R_WASM_MEMORY_ADDR_I32:
  case R_WASM_MEMORY_ADDR_I64:
  case R_WASM_MEMORY_ADDR_TLS_SLEB:
  case R_WASM_MEMORY_ADDR_TLS_SLEB64:
  case R_WASM_MEMORY_ADDR_LOCREL_I32: {
=======
>>>>>>> cb02aa7e
    if (isa<UndefinedData>(sym) || sym->isUndefWeak())
      return 0;
    auto D = cast<DefinedData>(sym);
    uint64_t value = D->getVA() + reloc.Addend;
    if (reloc.Type == R_WASM_MEMORY_ADDR_LOCREL_I32) {
      const auto *segment = cast<InputSegment>(chunk);
      uint64_t p = segment->outputSeg->startVA + segment->outputSegmentOffset +
                   reloc.Offset - segment->getInputSectionOffset();
      value -= p;
    }
    return value;
  }
  case R_WASM_TYPE_INDEX_LEB:
    return typeMap[reloc.Index];
  case R_WASM_FUNCTION_INDEX_LEB:
  case R_WASM_FUNCTION_INDEX_I32:
    return getFunctionSymbol(reloc.Index)->getFunctionIndex();
  case R_WASM_GLOBAL_INDEX_LEB:
  case R_WASM_GLOBAL_INDEX_I32:
    if (auto gs = dyn_cast<GlobalSymbol>(sym))
      return gs->getGlobalIndex();
    return sym->getGOTIndex();
  case R_WASM_TAG_INDEX_LEB:
    return getTagSymbol(reloc.Index)->getTagIndex();
  case R_WASM_FUNCTION_OFFSET_I32:
  case R_WASM_FUNCTION_OFFSET_I64: {
    if (isa<UndefinedFunction>(sym)) {
      return tombstone ? tombstone : reloc.Addend;
    }
    auto *f = cast<DefinedFunction>(sym);
    return f->function->getOffset(f->function->getFunctionCodeOffset() +
                                  reloc.Addend);
  }
  case R_WASM_SECTION_OFFSET_I32:
    return getSectionSymbol(reloc.Index)->section->getOffset(reloc.Addend);
  case R_WASM_TABLE_NUMBER_LEB:
    return getTableSymbol(reloc.Index)->getTableNumber();
  default:
    llvm_unreachable("unknown relocation type");
  }
}

template <class T>
static void setRelocs(const std::vector<T *> &chunks,
                      const WasmSection *section) {
  if (!section)
    return;

  ArrayRef<WasmRelocation> relocs = section->Relocations;
  assert(llvm::is_sorted(
      relocs, [](const WasmRelocation &r1, const WasmRelocation &r2) {
        return r1.Offset < r2.Offset;
      }));
  assert(llvm::is_sorted(chunks, [](InputChunk *c1, InputChunk *c2) {
    return c1->getInputSectionOffset() < c2->getInputSectionOffset();
  }));

  auto relocsNext = relocs.begin();
  auto relocsEnd = relocs.end();
  auto relocLess = [](const WasmRelocation &r, uint32_t val) {
    return r.Offset < val;
  };
  for (InputChunk *c : chunks) {
    auto relocsStart = std::lower_bound(relocsNext, relocsEnd,
                                        c->getInputSectionOffset(), relocLess);
    relocsNext = std::lower_bound(
        relocsStart, relocsEnd, c->getInputSectionOffset() + c->getInputSize(),
        relocLess);
    c->setRelocations(ArrayRef<WasmRelocation>(relocsStart, relocsNext));
  }
}

// An object file can have two approaches to tables.  With the reference-types
// feature enabled, input files that define or use tables declare the tables
// using symbols, and record each use with a relocation.  This way when the
// linker combines inputs, it can collate the tables used by the inputs,
// assigning them distinct table numbers, and renumber all the uses as
// appropriate.  At the same time, the linker has special logic to build the
// indirect function table if it is needed.
//
// However, MVP object files (those that target WebAssembly 1.0, the "minimum
// viable product" version of WebAssembly) neither write table symbols nor
// record relocations.  These files can have at most one table, the indirect
// function table used by call_indirect and which is the address space for
// function pointers.  If this table is present, it is always an import.  If we
// have a file with a table import but no table symbols, it is an MVP object
// file.  synthesizeMVPIndirectFunctionTableSymbolIfNeeded serves as a shim when
// loading these input files, defining the missing symbol to allow the indirect
// function table to be built.
//
// As indirect function table table usage in MVP objects cannot be relocated,
// the linker must ensure that this table gets assigned index zero.
void ObjFile::addLegacyIndirectFunctionTableIfNeeded(
    uint32_t tableSymbolCount) {
  uint32_t tableCount = wasmObj->getNumImportedTables() + tables.size();

  // If there are symbols for all tables, then all is good.
  if (tableCount == tableSymbolCount)
    return;

  // It's possible for an input to define tables and also use the indirect
  // function table, but forget to compile with -mattr=+reference-types.
  // For these newer files, we require symbols for all tables, and
  // relocations for all of their uses.
  if (tableSymbolCount != 0) {
    error(toString(this) +
          ": expected one symbol table entry for each of the " +
          Twine(tableCount) + " table(s) present, but got " +
          Twine(tableSymbolCount) + " symbol(s) instead.");
    return;
  }

  // An MVP object file can have up to one table import, for the indirect
  // function table, but will have no table definitions.
  if (tables.size()) {
    error(toString(this) +
          ": unexpected table definition(s) without corresponding "
          "symbol-table entries.");
    return;
  }

  // An MVP object file can have only one table import.
  if (tableCount != 1) {
    error(toString(this) +
          ": multiple table imports, but no corresponding symbol-table "
          "entries.");
    return;
  }

  const WasmImport *tableImport = nullptr;
  for (const auto &import : wasmObj->imports()) {
    if (import.Kind == WASM_EXTERNAL_TABLE) {
      assert(!tableImport);
      tableImport = &import;
    }
  }
  assert(tableImport);

  // We can only synthesize a symtab entry for the indirect function table; if
  // it has an unexpected name or type, assume that it's not actually the
  // indirect function table.
  if (tableImport->Field != functionTableName ||
      tableImport->Table.ElemType != uint8_t(ValType::FUNCREF)) {
    error(toString(this) + ": table import " + Twine(tableImport->Field) +
          " is missing a symbol table entry.");
    return;
  }

  auto *info = make<WasmSymbolInfo>();
  info->Name = tableImport->Field;
  info->Kind = WASM_SYMBOL_TYPE_TABLE;
  info->ImportModule = tableImport->Module;
  info->ImportName = tableImport->Field;
  info->Flags = WASM_SYMBOL_UNDEFINED;
  info->Flags |= WASM_SYMBOL_NO_STRIP;
  info->ElementIndex = 0;
  LLVM_DEBUG(dbgs() << "Synthesizing symbol for table import: " << info->Name
                    << "\n");
  const WasmGlobalType *globalType = nullptr;
  const WasmSignature *signature = nullptr;
  auto *wasmSym =
      make<WasmSymbol>(*info, globalType, &tableImport->Table, signature);
  Symbol *sym = createUndefined(*wasmSym, false);
  // We're only sure it's a TableSymbol if the createUndefined succeeded.
  if (errorCount())
    return;
  symbols.push_back(sym);
  // Because there are no TABLE_NUMBER relocs, we can't compute accurate
  // liveness info; instead, just mark the symbol as always live.
  sym->markLive();

  // We assume that this compilation unit has unrelocatable references to
  // this table.
  config->legacyFunctionTable = true;
}

static bool shouldMerge(const WasmSection &sec) {
  if (config->optimize == 0)
    return false;
  // Sadly we don't have section attributes yet for custom sections, so we
  // currently go by the name alone.
  // TODO(sbc): Add ability for wasm sections to carry flags so we don't
  // need to use names here.
  // For now, keep in sync with uses of wasm::WASM_SEG_FLAG_STRINGS in
  // MCObjectFileInfo::initWasmMCObjectFileInfo which creates these custom
  // sections.
  return sec.Name == ".debug_str" || sec.Name == ".debug_str.dwo" ||
         sec.Name == ".debug_line_str";
}

static bool shouldMerge(const WasmSegment &seg) {
  // As of now we only support merging strings, and only with single byte
  // alignment (2^0).
  if (!(seg.Data.LinkingFlags & WASM_SEG_FLAG_STRINGS) ||
      (seg.Data.Alignment != 0))
    return false;

  // On a regular link we don't merge sections if -O0 (default is -O1). This
  // sometimes makes the linker significantly faster, although the output will
  // be bigger.
  if (config->optimize == 0)
    return false;

  // A mergeable section with size 0 is useless because they don't have
  // any data to merge. A mergeable string section with size 0 can be
  // argued as invalid because it doesn't end with a null character.
  // We'll avoid a mess by handling them as if they were non-mergeable.
  if (seg.Data.Content.size() == 0)
    return false;

  return true;
}

void ObjFile::parse(bool ignoreComdats) {
  // Parse a memory buffer as a wasm file.
  LLVM_DEBUG(dbgs() << "Parsing object: " << toString(this) << "\n");
  std::unique_ptr<Binary> bin = CHECK(createBinary(mb), toString(this));

  auto *obj = dyn_cast<WasmObjectFile>(bin.get());
  if (!obj)
    fatal(toString(this) + ": not a wasm file");
  if (!obj->isRelocatableObject())
    fatal(toString(this) + ": not a relocatable wasm file");

  bin.release();
  wasmObj.reset(obj);

  checkArch(obj->getArch());

  // Build up a map of function indices to table indices for use when
  // verifying the existing table index relocations
  uint32_t totalFunctions =
      wasmObj->getNumImportedFunctions() + wasmObj->functions().size();
  tableEntriesRel.resize(totalFunctions);
  tableEntries.resize(totalFunctions);
  for (const WasmElemSegment &seg : wasmObj->elements()) {
    int64_t offset;
    if (seg.Offset.Extended)
      fatal(toString(this) + ": extended init exprs not supported");
    else if (seg.Offset.Inst.Opcode == WASM_OPCODE_I32_CONST)
      offset = seg.Offset.Inst.Value.Int32;
    else if (seg.Offset.Inst.Opcode == WASM_OPCODE_I64_CONST)
      offset = seg.Offset.Inst.Value.Int64;
    else
      fatal(toString(this) + ": invalid table elements");
    for (size_t index = 0; index < seg.Functions.size(); index++) {
      auto functionIndex = seg.Functions[index];
      tableEntriesRel[functionIndex] = index;
      tableEntries[functionIndex] = offset + index;
    }
  }

  ArrayRef<StringRef> comdats = wasmObj->linkingData().Comdats;
  for (StringRef comdat : comdats) {
    bool isNew = ignoreComdats || symtab->addComdat(comdat);
    keptComdats.push_back(isNew);
  }

  uint32_t sectionIndex = 0;

  // Bool for each symbol, true if called directly.  This allows us to implement
  // a weaker form of signature checking where undefined functions that are not
  // called directly (i.e. only address taken) don't have to match the defined
  // function's signature.  We cannot do this for directly called functions
  // because those signatures are checked at validation times.
  // See https://github.com/llvm/llvm-project/issues/39758
  std::vector<bool> isCalledDirectly(wasmObj->getNumberOfSymbols(), false);
  for (const SectionRef &sec : wasmObj->sections()) {
    const WasmSection &section = wasmObj->getWasmSection(sec);
    // Wasm objects can have at most one code and one data section.
    if (section.Type == WASM_SEC_CODE) {
      assert(!codeSection);
      codeSection = &section;
    } else if (section.Type == WASM_SEC_DATA) {
      assert(!dataSection);
      dataSection = &section;
    } else if (section.Type == WASM_SEC_CUSTOM) {
      InputChunk *customSec;
      if (shouldMerge(section))
        customSec = make<MergeInputChunk>(section, this);
      else
        customSec = make<InputSection>(section, this);
      customSec->discarded = isExcludedByComdat(customSec);
      customSections.emplace_back(customSec);
      customSections.back()->setRelocations(section.Relocations);
      customSectionsByIndex[sectionIndex] = customSections.back();
    }
    sectionIndex++;
    // Scans relocations to determine if a function symbol is called directly.
    for (const WasmRelocation &reloc : section.Relocations)
      if (reloc.Type == R_WASM_FUNCTION_INDEX_LEB)
        isCalledDirectly[reloc.Index] = true;
  }

  typeMap.resize(getWasmObj()->types().size());
  typeIsUsed.resize(getWasmObj()->types().size(), false);


  // Populate `Segments`.
  for (const WasmSegment &s : wasmObj->dataSegments()) {
    InputChunk *seg;
    if (shouldMerge(s))
      seg = make<MergeInputChunk>(s, this);
    else
      seg = make<InputSegment>(s, this);
    seg->discarded = isExcludedByComdat(seg);
    // Older object files did not include WASM_SEG_FLAG_TLS and instead
    // relied on the naming convention.  To maintain compat with such objects
    // we still imply the TLS flag based on the name of the segment.
    if (!seg->isTLS() &&
        (seg->name.starts_with(".tdata") || seg->name.starts_with(".tbss")))
      seg->flags |= WASM_SEG_FLAG_TLS;
    segments.emplace_back(seg);
  }
  setRelocs(segments, dataSection);

  // Populate `Functions`.
  ArrayRef<WasmFunction> funcs = wasmObj->functions();
  ArrayRef<WasmSignature> types = wasmObj->types();
  functions.reserve(funcs.size());

  for (auto &f : funcs) {
    auto *func = make<InputFunction>(types[f.SigIndex], &f, this);
    func->discarded = isExcludedByComdat(func);
    functions.emplace_back(func);
  }
  setRelocs(functions, codeSection);

  // Populate `Tables`.
  for (const WasmTable &t : wasmObj->tables())
    tables.emplace_back(make<InputTable>(t, this));

  // Populate `Globals`.
  for (const WasmGlobal &g : wasmObj->globals())
    globals.emplace_back(make<InputGlobal>(g, this));

  // Populate `Tags`.
  for (const WasmTag &t : wasmObj->tags())
    tags.emplace_back(make<InputTag>(types[t.SigIndex], t, this));

  // Populate `Symbols` based on the symbols in the object.
  symbols.reserve(wasmObj->getNumberOfSymbols());
  uint32_t tableSymbolCount = 0;
  for (const SymbolRef &sym : wasmObj->symbols()) {
    const WasmSymbol &wasmSym = wasmObj->getWasmSymbol(sym.getRawDataRefImpl());
    if (wasmSym.isTypeTable())
      tableSymbolCount++;
    if (wasmSym.isDefined()) {
      // createDefined may fail if the symbol is comdat excluded in which case
      // we fall back to creating an undefined symbol
      if (Symbol *d = createDefined(wasmSym)) {
        symbols.push_back(d);
        continue;
      }
    }
    size_t idx = symbols.size();
    symbols.push_back(createUndefined(wasmSym, isCalledDirectly[idx]));
  }

  addLegacyIndirectFunctionTableIfNeeded(tableSymbolCount);
}

bool ObjFile::isExcludedByComdat(const InputChunk *chunk) const {
  uint32_t c = chunk->getComdat();
  if (c == UINT32_MAX)
    return false;
  return !keptComdats[c];
}

FunctionSymbol *ObjFile::getFunctionSymbol(uint32_t index) const {
  return cast<FunctionSymbol>(symbols[index]);
}

GlobalSymbol *ObjFile::getGlobalSymbol(uint32_t index) const {
  return cast<GlobalSymbol>(symbols[index]);
}

TagSymbol *ObjFile::getTagSymbol(uint32_t index) const {
  return cast<TagSymbol>(symbols[index]);
}

TableSymbol *ObjFile::getTableSymbol(uint32_t index) const {
  return cast<TableSymbol>(symbols[index]);
}

SectionSymbol *ObjFile::getSectionSymbol(uint32_t index) const {
  return cast<SectionSymbol>(symbols[index]);
}

DataSymbol *ObjFile::getDataSymbol(uint32_t index) const {
  return cast<DataSymbol>(symbols[index]);
}

Symbol *ObjFile::createDefined(const WasmSymbol &sym) {
  StringRef name = sym.Info.Name;
  uint32_t flags = sym.Info.Flags;

  switch (sym.Info.Kind) {
  case WASM_SYMBOL_TYPE_FUNCTION: {
    InputFunction *func =
        functions[sym.Info.ElementIndex - wasmObj->getNumImportedFunctions()];
    if (sym.isBindingLocal())
      return make<DefinedFunction>(name, flags, this, func);
    if (func->discarded)
      return nullptr;
    return symtab->addDefinedFunction(name, flags, this, func);
  }
  case WASM_SYMBOL_TYPE_DATA: {
    InputChunk *seg = segments[sym.Info.DataRef.Segment];
    auto offset = sym.Info.DataRef.Offset;
    auto size = sym.Info.DataRef.Size;
    // Support older (e.g. llvm 13) object files that pre-date the per-symbol
    // TLS flag, and symbols were assumed to be TLS by being defined in a TLS
    // segment.
    if (!(flags & WASM_SYMBOL_TLS) && seg->isTLS())
      flags |= WASM_SYMBOL_TLS;
    if (sym.isBindingLocal())
      return make<DefinedData>(name, flags, this, seg, offset, size);
    if (seg->discarded)
      return nullptr;
    return symtab->addDefinedData(name, flags, this, seg, offset, size);
  }
  case WASM_SYMBOL_TYPE_GLOBAL: {
    InputGlobal *global =
        globals[sym.Info.ElementIndex - wasmObj->getNumImportedGlobals()];
    if (sym.isBindingLocal())
      return make<DefinedGlobal>(name, flags, this, global);
    return symtab->addDefinedGlobal(name, flags, this, global);
  }
  case WASM_SYMBOL_TYPE_SECTION: {
    InputChunk *section = customSectionsByIndex[sym.Info.ElementIndex];
    assert(sym.isBindingLocal());
    // Need to return null if discarded here? data and func only do that when
    // binding is not local.
    if (section->discarded)
      return nullptr;
    return make<SectionSymbol>(flags, section, this);
  }
  case WASM_SYMBOL_TYPE_TAG: {
    InputTag *tag = tags[sym.Info.ElementIndex - wasmObj->getNumImportedTags()];
    if (sym.isBindingLocal())
      return make<DefinedTag>(name, flags, this, tag);
    return symtab->addDefinedTag(name, flags, this, tag);
  }
  case WASM_SYMBOL_TYPE_TABLE: {
    InputTable *table =
        tables[sym.Info.ElementIndex - wasmObj->getNumImportedTables()];
    if (sym.isBindingLocal())
      return make<DefinedTable>(name, flags, this, table);
    return symtab->addDefinedTable(name, flags, this, table);
  }
  }
  llvm_unreachable("unknown symbol kind");
}

Symbol *ObjFile::createUndefined(const WasmSymbol &sym, bool isCalledDirectly) {
  StringRef name = sym.Info.Name;
  uint32_t flags = sym.Info.Flags | WASM_SYMBOL_UNDEFINED;

  switch (sym.Info.Kind) {
  case WASM_SYMBOL_TYPE_FUNCTION:
    if (sym.isBindingLocal())
      return make<UndefinedFunction>(name, sym.Info.ImportName,
                                     sym.Info.ImportModule, flags, this,
                                     sym.Signature, isCalledDirectly);
    return symtab->addUndefinedFunction(name, sym.Info.ImportName,
                                        sym.Info.ImportModule, flags, this,
                                        sym.Signature, isCalledDirectly);
  case WASM_SYMBOL_TYPE_DATA:
    if (sym.isBindingLocal())
      return make<UndefinedData>(name, flags, this);
    return symtab->addUndefinedData(name, flags, this);
  case WASM_SYMBOL_TYPE_GLOBAL:
    if (sym.isBindingLocal())
      return make<UndefinedGlobal>(name, sym.Info.ImportName,
                                   sym.Info.ImportModule, flags, this,
                                   sym.GlobalType);
    return symtab->addUndefinedGlobal(name, sym.Info.ImportName,
                                      sym.Info.ImportModule, flags, this,
                                      sym.GlobalType);
  case WASM_SYMBOL_TYPE_TABLE:
    if (sym.isBindingLocal())
      return make<UndefinedTable>(name, sym.Info.ImportName,
                                  sym.Info.ImportModule, flags, this,
                                  sym.TableType);
    return symtab->addUndefinedTable(name, sym.Info.ImportName,
                                     sym.Info.ImportModule, flags, this,
                                     sym.TableType);
  case WASM_SYMBOL_TYPE_TAG:
    if (sym.isBindingLocal())
      return make<UndefinedTag>(name, sym.Info.ImportName,
                                sym.Info.ImportModule, flags, this,
                                sym.Signature);
    return symtab->addUndefinedTag(name, sym.Info.ImportName,
                                   sym.Info.ImportModule, flags, this,
                                   sym.Signature);
  case WASM_SYMBOL_TYPE_SECTION:
    llvm_unreachable("section symbols cannot be undefined");
  }
  llvm_unreachable("unknown symbol kind");
}


StringRef strip(StringRef s) {
  while (s.starts_with(" ")) {
    s = s.drop_front();
  }
  while (s.ends_with(" ")) {
    s = s.drop_back();
  }
  return s;
}

void StubFile::parse() {
  bool first = true;

  SmallVector<StringRef> lines;
  mb.getBuffer().split(lines, '\n');
  for (StringRef line : lines) {
    line = line.trim();

    // File must begin with #STUB
    if (first) {
      assert(line == "#STUB");
      first = false;
    }

    // Lines starting with # are considered comments
    if (line.starts_with("#"))
      continue;

    StringRef sym;
    StringRef rest;
    std::tie(sym, rest) = line.split(':');
    sym = strip(sym);
    rest = strip(rest);

    symbolDependencies[sym] = {};

    while (rest.size()) {
      StringRef dep;
      std::tie(dep, rest) = rest.split(',');
      dep = strip(dep);
      symbolDependencies[sym].push_back(dep);
    }
  }
}

void ArchiveFile::parse() {
  // Parse a MemoryBufferRef as an archive file.
  LLVM_DEBUG(dbgs() << "Parsing library: " << toString(this) << "\n");
  file = CHECK(Archive::create(mb), toString(this));

  // Read the symbol table to construct Lazy symbols.
  int count = 0;
  for (const Archive::Symbol &sym : file->symbols()) {
    symtab->addLazy(this, &sym);
    ++count;
  }
  LLVM_DEBUG(dbgs() << "Read " << count << " symbols\n");
  (void) count;
}

void ArchiveFile::addMember(const Archive::Symbol *sym) {
  const Archive::Child &c =
      CHECK(sym->getMember(),
            "could not get the member for symbol " + sym->getName());

  // Don't try to load the same member twice (this can happen when members
  // mutually reference each other).
  if (!seen.insert(c.getChildOffset()).second)
    return;

  LLVM_DEBUG(dbgs() << "loading lazy: " << sym->getName() << "\n");
  LLVM_DEBUG(dbgs() << "from archive: " << toString(this) << "\n");

  MemoryBufferRef mb =
      CHECK(c.getMemoryBufferRef(),
            "could not get the buffer for the member defining symbol " +
                sym->getName());

  InputFile *obj = createObjectFile(mb, getName(), c.getChildOffset());
  symtab->addFile(obj);
}

static uint8_t mapVisibility(GlobalValue::VisibilityTypes gvVisibility) {
  switch (gvVisibility) {
  case GlobalValue::DefaultVisibility:
    return WASM_SYMBOL_VISIBILITY_DEFAULT;
  case GlobalValue::HiddenVisibility:
  case GlobalValue::ProtectedVisibility:
    return WASM_SYMBOL_VISIBILITY_HIDDEN;
  }
  llvm_unreachable("unknown visibility");
}

static Symbol *createBitcodeSymbol(const std::vector<bool> &keptComdats,
                                   const lto::InputFile::Symbol &objSym,
                                   BitcodeFile &f) {
  StringRef name = saver().save(objSym.getName());

  uint32_t flags = objSym.isWeak() ? WASM_SYMBOL_BINDING_WEAK : 0;
  flags |= mapVisibility(objSym.getVisibility());

  int c = objSym.getComdatIndex();
  bool excludedByComdat = c != -1 && !keptComdats[c];

  if (objSym.isUndefined() || excludedByComdat) {
    flags |= WASM_SYMBOL_UNDEFINED;
    if (objSym.isExecutable())
      return symtab->addUndefinedFunction(name, std::nullopt, std::nullopt,
                                          flags, &f, nullptr, true);
    return symtab->addUndefinedData(name, flags, &f);
  }

  if (objSym.isExecutable())
    return symtab->addDefinedFunction(name, flags, &f, nullptr);
  return symtab->addDefinedData(name, flags, &f, nullptr, 0, 0);
}

BitcodeFile::BitcodeFile(MemoryBufferRef m, StringRef archiveName,
                         uint64_t offsetInArchive)
    : InputFile(BitcodeKind, m) {
  this->archiveName = std::string(archiveName);

  std::string path = mb.getBufferIdentifier().str();

  // ThinLTO assumes that all MemoryBufferRefs given to it have a unique
  // name. If two archives define two members with the same name, this
  // causes a collision which result in only one of the objects being taken
  // into consideration at LTO time (which very likely causes undefined
  // symbols later in the link stage). So we append file offset to make
  // filename unique.
  StringRef name = archiveName.empty()
                       ? saver().save(path)
                       : saver().save(archiveName + "(" + path::filename(path) +
                                      " at " + utostr(offsetInArchive) + ")");
  MemoryBufferRef mbref(mb.getBuffer(), name);

  obj = check(lto::InputFile::create(mbref));

  // If this isn't part of an archive, it's eagerly linked, so mark it live.
  if (archiveName.empty())
    markLive();
}

bool BitcodeFile::doneLTO = false;

void BitcodeFile::parse() {
  if (doneLTO) {
    error(toString(this) + ": attempt to add bitcode file after LTO.");
    return;
  }

  Triple t(obj->getTargetTriple());
  if (!t.isWasm()) {
    error(toString(this) + ": machine type must be wasm32 or wasm64");
    return;
  }
  checkArch(t.getArch());
  std::vector<bool> keptComdats;
  // TODO Support nodeduplicate
  // https://github.com/llvm/llvm-project/issues/49875
  for (std::pair<StringRef, Comdat::SelectionKind> s : obj->getComdatTable())
    keptComdats.push_back(symtab->addComdat(s.first));

  for (const lto::InputFile::Symbol &objSym : obj->symbols())
    symbols.push_back(createBitcodeSymbol(keptComdats, objSym, *this));
}

} // namespace wasm
} // namespace lld<|MERGE_RESOLUTION|>--- conflicted
+++ resolved
@@ -9,61 +9,35 @@
 #include "InputFiles.h"
 #include "Config.h"
 #include "InputChunks.h"
-#include "InputElement.h"
-#include "OutputSegment.h"
+#include "InputEvent.h"
+#include "InputGlobal.h"
 #include "SymbolTable.h"
-#include "lld/Common/Args.h"
-#include "lld/Common/CommonLinkerContext.h"
+#include "lld/Common/ErrorHandler.h"
+#include "lld/Common/Memory.h"
 #include "lld/Common/Reproduce.h"
 #include "llvm/Object/Binary.h"
 #include "llvm/Object/Wasm.h"
-#include "llvm/Support/Path.h"
 #include "llvm/Support/TarWriter.h"
 #include "llvm/Support/raw_ostream.h"
-#include <optional>
 
 #define DEBUG_TYPE "lld"
+
+using namespace lld;
+using namespace lld::wasm;
 
 using namespace llvm;
 using namespace llvm::object;
 using namespace llvm::wasm;
-using namespace llvm::sys;
-
-namespace lld {
-
-// Returns a string in the format of "foo.o" or "foo.a(bar.o)".
-std::string toString(const wasm::InputFile *file) {
-  if (!file)
-    return "<internal>";
-
-  if (file->archiveName.empty())
-    return std::string(file->getName());
-
-  return (file->archiveName + "(" + file->getName() + ")").str();
-}
-
-namespace wasm {
-
-void InputFile::checkArch(Triple::ArchType arch) const {
-  bool is64 = arch == Triple::wasm64;
-  if (is64 && !config->is64) {
-    fatal(toString(this) +
-          ": must specify -mwasm64 to process wasm64 object files");
-  } else if (config->is64.value_or(false) != is64) {
-    fatal(toString(this) +
-          ": wasm32 object file can't be linked in wasm64 mode");
-  }
-}
-
-std::unique_ptr<llvm::TarWriter> tar;
-
-std::optional<MemoryBufferRef> readFile(StringRef path) {
+
+std::unique_ptr<llvm::TarWriter> lld::wasm::tar;
+
+Optional<MemoryBufferRef> lld::wasm::readFile(StringRef path) {
   log("Loading: " + path);
 
   auto mbOrErr = MemoryBuffer::getFile(path);
   if (auto ec = mbOrErr.getError()) {
     error("cannot open " + path + ": " + ec.message());
-    return std::nullopt;
+    return None;
   }
   std::unique_ptr<MemoryBuffer> &mb = *mbOrErr;
   MemoryBufferRef mbref = mb->getMemBufferRef();
@@ -74,8 +48,8 @@
   return mbref;
 }
 
-InputFile *createObjectFile(MemoryBufferRef mb, StringRef archiveName,
-                            uint64_t offsetInArchive) {
+InputFile *lld::wasm::createObjectFile(MemoryBufferRef mb,
+                                       StringRef archiveName) {
   file_magic magic = identify_magic(mb.getBuffer());
   if (magic == file_magic::wasm_object) {
     std::unique_ptr<Binary> bin =
@@ -87,14 +61,17 @@
   }
 
   if (magic == file_magic::bitcode)
-    return make<BitcodeFile>(mb, archiveName, offsetInArchive);
-
-  std::string name = mb.getBufferIdentifier().str();
-  if (!archiveName.empty()) {
-    name = archiveName.str() + "(" + name + ")";
-  }
-
-  fatal("unknown file type: " + name);
+    return make<BitcodeFile>(mb, archiveName);
+
+  fatal("unknown file type: " + mb.getBufferIdentifier());
+}
+
+void ObjFile::dumpInfo() const {
+  log("info for: " + toString(this) +
+      "\n              Symbols : " + Twine(symbols.size()) +
+      "\n     Function Imports : " + Twine(wasmObj->getNumImportedFunctions()) +
+      "\n       Global Imports : " + Twine(wasmObj->getNumImportedGlobals()) +
+      "\n        Event Imports : " + Twine(wasmObj->getNumImportedEvents()));
 }
 
 // Relocations contain either symbol or type indices.  This function takes a
@@ -113,111 +90,109 @@
 
 // Relocations can contain addend for combined sections. This function takes a
 // relocation and returns updated addend by offset in the output section.
-int64_t ObjFile::calcNewAddend(const WasmRelocation &reloc) const {
+uint32_t ObjFile::calcNewAddend(const WasmRelocation &reloc) const {
   switch (reloc.Type) {
   case R_WASM_MEMORY_ADDR_LEB:
-  case R_WASM_MEMORY_ADDR_LEB64:
-  case R_WASM_MEMORY_ADDR_SLEB64:
   case R_WASM_MEMORY_ADDR_SLEB:
   case R_WASM_MEMORY_ADDR_REL_SLEB:
-  case R_WASM_MEMORY_ADDR_REL_SLEB64:
   case R_WASM_MEMORY_ADDR_I32:
-  case R_WASM_MEMORY_ADDR_I64:
-  case R_WASM_MEMORY_ADDR_TLS_SLEB:
-  case R_WASM_MEMORY_ADDR_TLS_SLEB64:
   case R_WASM_FUNCTION_OFFSET_I32:
-  case R_WASM_FUNCTION_OFFSET_I64:
-  case R_WASM_MEMORY_ADDR_LOCREL_I32:
     return reloc.Addend;
   case R_WASM_SECTION_OFFSET_I32:
-    return getSectionSymbol(reloc.Index)->section->getOffset(reloc.Addend);
+    return getSectionSymbol(reloc.Index)->section->outputOffset + reloc.Addend;
   default:
     llvm_unreachable("unexpected relocation type");
   }
 }
 
+// Calculate the value we expect to find at the relocation location.
+// This is used as a sanity check before applying a relocation to a given
+// location.  It is useful for catching bugs in the compiler and linker.
+uint32_t ObjFile::calcExpectedValue(const WasmRelocation &reloc) const {
+  switch (reloc.Type) {
+  case R_WASM_TABLE_INDEX_I32:
+  case R_WASM_TABLE_INDEX_SLEB:
+  case R_WASM_TABLE_INDEX_REL_SLEB: {
+    const WasmSymbol &sym = wasmObj->syms()[reloc.Index];
+    return tableEntries[sym.Info.ElementIndex];
+  }
+  case R_WASM_MEMORY_ADDR_SLEB:
+  case R_WASM_MEMORY_ADDR_I32:
+  case R_WASM_MEMORY_ADDR_LEB:
+  case R_WASM_MEMORY_ADDR_REL_SLEB: {
+    const WasmSymbol &sym = wasmObj->syms()[reloc.Index];
+    if (sym.isUndefined())
+      return 0;
+    const WasmSegment &segment =
+        wasmObj->dataSegments()[sym.Info.DataRef.Segment];
+    return segment.Data.Offset.Value.Int32 + sym.Info.DataRef.Offset +
+           reloc.Addend;
+  }
+  case R_WASM_FUNCTION_OFFSET_I32: {
+    const WasmSymbol &sym = wasmObj->syms()[reloc.Index];
+    InputFunction *f =
+        functions[sym.Info.ElementIndex - wasmObj->getNumImportedFunctions()];
+    return f->getFunctionInputOffset() + f->getFunctionCodeOffset() +
+           reloc.Addend;
+  }
+  case R_WASM_SECTION_OFFSET_I32:
+    return reloc.Addend;
+  case R_WASM_TYPE_INDEX_LEB:
+    return reloc.Index;
+  case R_WASM_FUNCTION_INDEX_LEB:
+  case R_WASM_GLOBAL_INDEX_LEB:
+  case R_WASM_EVENT_INDEX_LEB: {
+    const WasmSymbol &sym = wasmObj->syms()[reloc.Index];
+    return sym.Info.ElementIndex;
+  }
+  default:
+    llvm_unreachable("unknown relocation type");
+  }
+}
+
 // Translate from the relocation's index into the final linked output value.
-uint64_t ObjFile::calcNewValue(const WasmRelocation &reloc, uint64_t tombstone,
-                               const InputChunk *chunk) const {
+uint32_t ObjFile::calcNewValue(const WasmRelocation &reloc) const {
   const Symbol* sym = nullptr;
   if (reloc.Type != R_WASM_TYPE_INDEX_LEB) {
     sym = symbols[reloc.Index];
 
     // We can end up with relocations against non-live symbols.  For example
-    // in debug sections. We return a tombstone value in debug symbol sections
-    // so this will not produce a valid range conflicting with ranges of actual
-    // code. In other sections we return reloc.Addend.
-
-    if (!isa<SectionSymbol>(sym) && !sym->isLive())
-      return tombstone ? tombstone : reloc.Addend;
+    // in debug sections.
+    if ((isa<FunctionSymbol>(sym) || isa<DataSymbol>(sym)) && !sym->isLive())
+      return 0;
   }
 
   switch (reloc.Type) {
   case R_WASM_TABLE_INDEX_I32:
-  case R_WASM_TABLE_INDEX_I64:
   case R_WASM_TABLE_INDEX_SLEB:
-  case R_WASM_TABLE_INDEX_SLEB64:
   case R_WASM_TABLE_INDEX_REL_SLEB:
-  case R_WASM_TABLE_INDEX_REL_SLEB64: {
-    if (!getFunctionSymbol(reloc.Index)->hasTableIndex())
+    if (config->isPic && !getFunctionSymbol(reloc.Index)->hasTableIndex())
       return 0;
-    uint32_t index = getFunctionSymbol(reloc.Index)->getTableIndex();
-    if (reloc.Type == R_WASM_TABLE_INDEX_REL_SLEB ||
-        reloc.Type == R_WASM_TABLE_INDEX_REL_SLEB64)
-      index -= config->tableBase;
-    return index;
-  }
+    return getFunctionSymbol(reloc.Index)->getTableIndex();
+  case R_WASM_MEMORY_ADDR_SLEB:
+  case R_WASM_MEMORY_ADDR_I32:
   case R_WASM_MEMORY_ADDR_LEB:
-  case R_WASM_MEMORY_ADDR_LEB64:
-  case R_WASM_MEMORY_ADDR_SLEB:
-  case R_WASM_MEMORY_ADDR_SLEB64:
   case R_WASM_MEMORY_ADDR_REL_SLEB:
-<<<<<<< HEAD
-  case R_WASM_MEMORY_ADDR_REL_SLEB64:
-  case R_WASM_MEMORY_ADDR_I32:
-  case R_WASM_MEMORY_ADDR_I64:
-  case R_WASM_MEMORY_ADDR_TLS_SLEB:
-  case R_WASM_MEMORY_ADDR_TLS_SLEB64:
-  case R_WASM_MEMORY_ADDR_LOCREL_I32: {
-=======
->>>>>>> cb02aa7e
     if (isa<UndefinedData>(sym) || sym->isUndefWeak())
       return 0;
-    auto D = cast<DefinedData>(sym);
-    uint64_t value = D->getVA() + reloc.Addend;
-    if (reloc.Type == R_WASM_MEMORY_ADDR_LOCREL_I32) {
-      const auto *segment = cast<InputSegment>(chunk);
-      uint64_t p = segment->outputSeg->startVA + segment->outputSegmentOffset +
-                   reloc.Offset - segment->getInputSectionOffset();
-      value -= p;
-    }
-    return value;
-  }
+    return cast<DefinedData>(sym)->getVirtualAddress() + reloc.Addend;
   case R_WASM_TYPE_INDEX_LEB:
     return typeMap[reloc.Index];
   case R_WASM_FUNCTION_INDEX_LEB:
-  case R_WASM_FUNCTION_INDEX_I32:
     return getFunctionSymbol(reloc.Index)->getFunctionIndex();
   case R_WASM_GLOBAL_INDEX_LEB:
-  case R_WASM_GLOBAL_INDEX_I32:
     if (auto gs = dyn_cast<GlobalSymbol>(sym))
       return gs->getGlobalIndex();
     return sym->getGOTIndex();
-  case R_WASM_TAG_INDEX_LEB:
-    return getTagSymbol(reloc.Index)->getTagIndex();
-  case R_WASM_FUNCTION_OFFSET_I32:
-  case R_WASM_FUNCTION_OFFSET_I64: {
-    if (isa<UndefinedFunction>(sym)) {
-      return tombstone ? tombstone : reloc.Addend;
-    }
+  case R_WASM_EVENT_INDEX_LEB:
+    return getEventSymbol(reloc.Index)->getEventIndex();
+  case R_WASM_FUNCTION_OFFSET_I32: {
     auto *f = cast<DefinedFunction>(sym);
-    return f->function->getOffset(f->function->getFunctionCodeOffset() +
-                                  reloc.Addend);
+    return f->function->outputOffset + f->function->getFunctionCodeOffset() +
+           reloc.Addend;
   }
   case R_WASM_SECTION_OFFSET_I32:
-    return getSectionSymbol(reloc.Index)->section->getOffset(reloc.Addend);
-  case R_WASM_TABLE_NUMBER_LEB:
-    return getTableSymbol(reloc.Index)->getTableNumber();
+    return getSectionSymbol(reloc.Index)->section->outputOffset + reloc.Addend;
   default:
     llvm_unreachable("unknown relocation type");
   }
@@ -230,13 +205,14 @@
     return;
 
   ArrayRef<WasmRelocation> relocs = section->Relocations;
-  assert(llvm::is_sorted(
-      relocs, [](const WasmRelocation &r1, const WasmRelocation &r2) {
-        return r1.Offset < r2.Offset;
+  assert(std::is_sorted(relocs.begin(), relocs.end(),
+                        [](const WasmRelocation &r1, const WasmRelocation &r2) {
+                          return r1.Offset < r2.Offset;
+                        }));
+  assert(std::is_sorted(
+      chunks.begin(), chunks.end(), [](InputChunk *c1, InputChunk *c2) {
+        return c1->getInputSectionOffset() < c2->getInputSectionOffset();
       }));
-  assert(llvm::is_sorted(chunks, [](InputChunk *c1, InputChunk *c2) {
-    return c1->getInputSectionOffset() < c2->getInputSectionOffset();
-  }));
 
   auto relocsNext = relocs.begin();
   auto relocsEnd = relocs.end();
@@ -253,147 +229,6 @@
   }
 }
 
-// An object file can have two approaches to tables.  With the reference-types
-// feature enabled, input files that define or use tables declare the tables
-// using symbols, and record each use with a relocation.  This way when the
-// linker combines inputs, it can collate the tables used by the inputs,
-// assigning them distinct table numbers, and renumber all the uses as
-// appropriate.  At the same time, the linker has special logic to build the
-// indirect function table if it is needed.
-//
-// However, MVP object files (those that target WebAssembly 1.0, the "minimum
-// viable product" version of WebAssembly) neither write table symbols nor
-// record relocations.  These files can have at most one table, the indirect
-// function table used by call_indirect and which is the address space for
-// function pointers.  If this table is present, it is always an import.  If we
-// have a file with a table import but no table symbols, it is an MVP object
-// file.  synthesizeMVPIndirectFunctionTableSymbolIfNeeded serves as a shim when
-// loading these input files, defining the missing symbol to allow the indirect
-// function table to be built.
-//
-// As indirect function table table usage in MVP objects cannot be relocated,
-// the linker must ensure that this table gets assigned index zero.
-void ObjFile::addLegacyIndirectFunctionTableIfNeeded(
-    uint32_t tableSymbolCount) {
-  uint32_t tableCount = wasmObj->getNumImportedTables() + tables.size();
-
-  // If there are symbols for all tables, then all is good.
-  if (tableCount == tableSymbolCount)
-    return;
-
-  // It's possible for an input to define tables and also use the indirect
-  // function table, but forget to compile with -mattr=+reference-types.
-  // For these newer files, we require symbols for all tables, and
-  // relocations for all of their uses.
-  if (tableSymbolCount != 0) {
-    error(toString(this) +
-          ": expected one symbol table entry for each of the " +
-          Twine(tableCount) + " table(s) present, but got " +
-          Twine(tableSymbolCount) + " symbol(s) instead.");
-    return;
-  }
-
-  // An MVP object file can have up to one table import, for the indirect
-  // function table, but will have no table definitions.
-  if (tables.size()) {
-    error(toString(this) +
-          ": unexpected table definition(s) without corresponding "
-          "symbol-table entries.");
-    return;
-  }
-
-  // An MVP object file can have only one table import.
-  if (tableCount != 1) {
-    error(toString(this) +
-          ": multiple table imports, but no corresponding symbol-table "
-          "entries.");
-    return;
-  }
-
-  const WasmImport *tableImport = nullptr;
-  for (const auto &import : wasmObj->imports()) {
-    if (import.Kind == WASM_EXTERNAL_TABLE) {
-      assert(!tableImport);
-      tableImport = &import;
-    }
-  }
-  assert(tableImport);
-
-  // We can only synthesize a symtab entry for the indirect function table; if
-  // it has an unexpected name or type, assume that it's not actually the
-  // indirect function table.
-  if (tableImport->Field != functionTableName ||
-      tableImport->Table.ElemType != uint8_t(ValType::FUNCREF)) {
-    error(toString(this) + ": table import " + Twine(tableImport->Field) +
-          " is missing a symbol table entry.");
-    return;
-  }
-
-  auto *info = make<WasmSymbolInfo>();
-  info->Name = tableImport->Field;
-  info->Kind = WASM_SYMBOL_TYPE_TABLE;
-  info->ImportModule = tableImport->Module;
-  info->ImportName = tableImport->Field;
-  info->Flags = WASM_SYMBOL_UNDEFINED;
-  info->Flags |= WASM_SYMBOL_NO_STRIP;
-  info->ElementIndex = 0;
-  LLVM_DEBUG(dbgs() << "Synthesizing symbol for table import: " << info->Name
-                    << "\n");
-  const WasmGlobalType *globalType = nullptr;
-  const WasmSignature *signature = nullptr;
-  auto *wasmSym =
-      make<WasmSymbol>(*info, globalType, &tableImport->Table, signature);
-  Symbol *sym = createUndefined(*wasmSym, false);
-  // We're only sure it's a TableSymbol if the createUndefined succeeded.
-  if (errorCount())
-    return;
-  symbols.push_back(sym);
-  // Because there are no TABLE_NUMBER relocs, we can't compute accurate
-  // liveness info; instead, just mark the symbol as always live.
-  sym->markLive();
-
-  // We assume that this compilation unit has unrelocatable references to
-  // this table.
-  config->legacyFunctionTable = true;
-}
-
-static bool shouldMerge(const WasmSection &sec) {
-  if (config->optimize == 0)
-    return false;
-  // Sadly we don't have section attributes yet for custom sections, so we
-  // currently go by the name alone.
-  // TODO(sbc): Add ability for wasm sections to carry flags so we don't
-  // need to use names here.
-  // For now, keep in sync with uses of wasm::WASM_SEG_FLAG_STRINGS in
-  // MCObjectFileInfo::initWasmMCObjectFileInfo which creates these custom
-  // sections.
-  return sec.Name == ".debug_str" || sec.Name == ".debug_str.dwo" ||
-         sec.Name == ".debug_line_str";
-}
-
-static bool shouldMerge(const WasmSegment &seg) {
-  // As of now we only support merging strings, and only with single byte
-  // alignment (2^0).
-  if (!(seg.Data.LinkingFlags & WASM_SEG_FLAG_STRINGS) ||
-      (seg.Data.Alignment != 0))
-    return false;
-
-  // On a regular link we don't merge sections if -O0 (default is -O1). This
-  // sometimes makes the linker significantly faster, although the output will
-  // be bigger.
-  if (config->optimize == 0)
-    return false;
-
-  // A mergeable section with size 0 is useless because they don't have
-  // any data to merge. A mergeable string section with size 0 can be
-  // argued as invalid because it doesn't end with a null character.
-  // We'll avoid a mess by handling them as if they were non-mergeable.
-  if (seg.Data.Content.size() == 0)
-    return false;
-
-  return true;
-}
-
 void ObjFile::parse(bool ignoreComdats) {
   // Parse a memory buffer as a wasm file.
   LLVM_DEBUG(dbgs() << "Parsing object: " << toString(this) << "\n");
@@ -408,35 +243,20 @@
   bin.release();
   wasmObj.reset(obj);
 
-  checkArch(obj->getArch());
-
   // Build up a map of function indices to table indices for use when
   // verifying the existing table index relocations
   uint32_t totalFunctions =
       wasmObj->getNumImportedFunctions() + wasmObj->functions().size();
-  tableEntriesRel.resize(totalFunctions);
   tableEntries.resize(totalFunctions);
   for (const WasmElemSegment &seg : wasmObj->elements()) {
-    int64_t offset;
-    if (seg.Offset.Extended)
-      fatal(toString(this) + ": extended init exprs not supported");
-    else if (seg.Offset.Inst.Opcode == WASM_OPCODE_I32_CONST)
-      offset = seg.Offset.Inst.Value.Int32;
-    else if (seg.Offset.Inst.Opcode == WASM_OPCODE_I64_CONST)
-      offset = seg.Offset.Inst.Value.Int64;
-    else
+    if (seg.Offset.Opcode != WASM_OPCODE_I32_CONST)
       fatal(toString(this) + ": invalid table elements");
-    for (size_t index = 0; index < seg.Functions.size(); index++) {
-      auto functionIndex = seg.Functions[index];
-      tableEntriesRel[functionIndex] = index;
+    uint32_t offset = seg.Offset.Value.Int32;
+    for (uint32_t index = 0; index < seg.Functions.size(); index++) {
+
+      uint32_t functionIndex = seg.Functions[index];
       tableEntries[functionIndex] = offset + index;
     }
-  }
-
-  ArrayRef<StringRef> comdats = wasmObj->linkingData().Comdats;
-  for (StringRef comdat : comdats) {
-    bool isNew = ignoreComdats || symtab->addComdat(comdat);
-    keptComdats.push_back(isNew);
   }
 
   uint32_t sectionIndex = 0;
@@ -446,7 +266,7 @@
   // called directly (i.e. only address taken) don't have to match the defined
   // function's signature.  We cannot do this for directly called functions
   // because those signatures are checked at validation times.
-  // See https://github.com/llvm/llvm-project/issues/39758
+  // See https://bugs.llvm.org/show_bug.cgi?id=40412
   std::vector<bool> isCalledDirectly(wasmObj->getNumberOfSymbols(), false);
   for (const SectionRef &sec : wasmObj->sections()) {
     const WasmSection &section = wasmObj->getWasmSection(sec);
@@ -458,18 +278,13 @@
       assert(!dataSection);
       dataSection = &section;
     } else if (section.Type == WASM_SEC_CUSTOM) {
-      InputChunk *customSec;
-      if (shouldMerge(section))
-        customSec = make<MergeInputChunk>(section, this);
-      else
-        customSec = make<InputSection>(section, this);
-      customSec->discarded = isExcludedByComdat(customSec);
-      customSections.emplace_back(customSec);
+      customSections.emplace_back(make<InputSection>(section, this));
       customSections.back()->setRelocations(section.Relocations);
       customSectionsByIndex[sectionIndex] = customSections.back();
     }
     sectionIndex++;
-    // Scans relocations to determine if a function symbol is called directly.
+    // Scans relocations to dermine determine if a function symbol is called
+    // directly
     for (const WasmRelocation &reloc : section.Relocations)
       if (reloc.Type == R_WASM_FUNCTION_INDEX_LEB)
         isCalledDirectly[reloc.Index] = true;
@@ -478,56 +293,45 @@
   typeMap.resize(getWasmObj()->types().size());
   typeIsUsed.resize(getWasmObj()->types().size(), false);
 
+  ArrayRef<StringRef> comdats = wasmObj->linkingData().Comdats;
+  for (StringRef comdat : comdats) {
+    bool isNew = ignoreComdats || symtab->addComdat(comdat);
+    keptComdats.push_back(isNew);
+  }
 
   // Populate `Segments`.
   for (const WasmSegment &s : wasmObj->dataSegments()) {
-    InputChunk *seg;
-    if (shouldMerge(s))
-      seg = make<MergeInputChunk>(s, this);
-    else
-      seg = make<InputSegment>(s, this);
+    auto* seg = make<InputSegment>(s, this);
     seg->discarded = isExcludedByComdat(seg);
-    // Older object files did not include WASM_SEG_FLAG_TLS and instead
-    // relied on the naming convention.  To maintain compat with such objects
-    // we still imply the TLS flag based on the name of the segment.
-    if (!seg->isTLS() &&
-        (seg->name.starts_with(".tdata") || seg->name.starts_with(".tbss")))
-      seg->flags |= WASM_SEG_FLAG_TLS;
     segments.emplace_back(seg);
   }
   setRelocs(segments, dataSection);
 
   // Populate `Functions`.
   ArrayRef<WasmFunction> funcs = wasmObj->functions();
+  ArrayRef<uint32_t> funcTypes = wasmObj->functionTypes();
   ArrayRef<WasmSignature> types = wasmObj->types();
   functions.reserve(funcs.size());
 
-  for (auto &f : funcs) {
-    auto *func = make<InputFunction>(types[f.SigIndex], &f, this);
+  for (size_t i = 0, e = funcs.size(); i != e; ++i) {
+    auto* func = make<InputFunction>(types[funcTypes[i]], &funcs[i], this);
     func->discarded = isExcludedByComdat(func);
     functions.emplace_back(func);
   }
   setRelocs(functions, codeSection);
-
-  // Populate `Tables`.
-  for (const WasmTable &t : wasmObj->tables())
-    tables.emplace_back(make<InputTable>(t, this));
 
   // Populate `Globals`.
   for (const WasmGlobal &g : wasmObj->globals())
     globals.emplace_back(make<InputGlobal>(g, this));
 
-  // Populate `Tags`.
-  for (const WasmTag &t : wasmObj->tags())
-    tags.emplace_back(make<InputTag>(types[t.SigIndex], t, this));
+  // Populate `Events`.
+  for (const WasmEvent &e : wasmObj->events())
+    events.emplace_back(make<InputEvent>(types[e.Type.SigIndex], e, this));
 
   // Populate `Symbols` based on the symbols in the object.
   symbols.reserve(wasmObj->getNumberOfSymbols());
-  uint32_t tableSymbolCount = 0;
   for (const SymbolRef &sym : wasmObj->symbols()) {
     const WasmSymbol &wasmSym = wasmObj->getWasmSymbol(sym.getRawDataRefImpl());
-    if (wasmSym.isTypeTable())
-      tableSymbolCount++;
     if (wasmSym.isDefined()) {
       // createDefined may fail if the symbol is comdat excluded in which case
       // we fall back to creating an undefined symbol
@@ -539,11 +343,9 @@
     size_t idx = symbols.size();
     symbols.push_back(createUndefined(wasmSym, isCalledDirectly[idx]));
   }
-
-  addLegacyIndirectFunctionTableIfNeeded(tableSymbolCount);
-}
-
-bool ObjFile::isExcludedByComdat(const InputChunk *chunk) const {
+}
+
+bool ObjFile::isExcludedByComdat(InputChunk *chunk) const {
   uint32_t c = chunk->getComdat();
   if (c == UINT32_MAX)
     return false;
@@ -558,12 +360,8 @@
   return cast<GlobalSymbol>(symbols[index]);
 }
 
-TagSymbol *ObjFile::getTagSymbol(uint32_t index) const {
-  return cast<TagSymbol>(symbols[index]);
-}
-
-TableSymbol *ObjFile::getTableSymbol(uint32_t index) const {
-  return cast<TableSymbol>(symbols[index]);
+EventSymbol *ObjFile::getEventSymbol(uint32_t index) const {
+  return cast<EventSymbol>(symbols[index]);
 }
 
 SectionSymbol *ObjFile::getSectionSymbol(uint32_t index) const {
@@ -589,14 +387,9 @@
     return symtab->addDefinedFunction(name, flags, this, func);
   }
   case WASM_SYMBOL_TYPE_DATA: {
-    InputChunk *seg = segments[sym.Info.DataRef.Segment];
-    auto offset = sym.Info.DataRef.Offset;
-    auto size = sym.Info.DataRef.Size;
-    // Support older (e.g. llvm 13) object files that pre-date the per-symbol
-    // TLS flag, and symbols were assumed to be TLS by being defined in a TLS
-    // segment.
-    if (!(flags & WASM_SYMBOL_TLS) && seg->isTLS())
-      flags |= WASM_SYMBOL_TLS;
+    InputSegment *seg = segments[sym.Info.DataRef.Segment];
+    uint32_t offset = sym.Info.DataRef.Offset;
+    uint32_t size = sym.Info.DataRef.Size;
     if (sym.isBindingLocal())
       return make<DefinedData>(name, flags, this, seg, offset, size);
     if (seg->discarded)
@@ -611,26 +404,16 @@
     return symtab->addDefinedGlobal(name, flags, this, global);
   }
   case WASM_SYMBOL_TYPE_SECTION: {
-    InputChunk *section = customSectionsByIndex[sym.Info.ElementIndex];
+    InputSection *section = customSectionsByIndex[sym.Info.ElementIndex];
     assert(sym.isBindingLocal());
-    // Need to return null if discarded here? data and func only do that when
-    // binding is not local.
-    if (section->discarded)
-      return nullptr;
     return make<SectionSymbol>(flags, section, this);
   }
-  case WASM_SYMBOL_TYPE_TAG: {
-    InputTag *tag = tags[sym.Info.ElementIndex - wasmObj->getNumImportedTags()];
-    if (sym.isBindingLocal())
-      return make<DefinedTag>(name, flags, this, tag);
-    return symtab->addDefinedTag(name, flags, this, tag);
-  }
-  case WASM_SYMBOL_TYPE_TABLE: {
-    InputTable *table =
-        tables[sym.Info.ElementIndex - wasmObj->getNumImportedTables()];
-    if (sym.isBindingLocal())
-      return make<DefinedTable>(name, flags, this, table);
-    return symtab->addDefinedTable(name, flags, this, table);
+  case WASM_SYMBOL_TYPE_EVENT: {
+    InputEvent *event =
+        events[sym.Info.ElementIndex - wasmObj->getNumImportedEvents()];
+    if (sym.isBindingLocal())
+      return make<DefinedEvent>(name, flags, this, event);
+    return symtab->addDefinedEvent(name, flags, this, event);
   }
   }
   llvm_unreachable("unknown symbol kind");
@@ -638,7 +421,7 @@
 
 Symbol *ObjFile::createUndefined(const WasmSymbol &sym, bool isCalledDirectly) {
   StringRef name = sym.Info.Name;
-  uint32_t flags = sym.Info.Flags | WASM_SYMBOL_UNDEFINED;
+  uint32_t flags = sym.Info.Flags;
 
   switch (sym.Info.Kind) {
   case WASM_SYMBOL_TYPE_FUNCTION:
@@ -661,72 +444,10 @@
     return symtab->addUndefinedGlobal(name, sym.Info.ImportName,
                                       sym.Info.ImportModule, flags, this,
                                       sym.GlobalType);
-  case WASM_SYMBOL_TYPE_TABLE:
-    if (sym.isBindingLocal())
-      return make<UndefinedTable>(name, sym.Info.ImportName,
-                                  sym.Info.ImportModule, flags, this,
-                                  sym.TableType);
-    return symtab->addUndefinedTable(name, sym.Info.ImportName,
-                                     sym.Info.ImportModule, flags, this,
-                                     sym.TableType);
-  case WASM_SYMBOL_TYPE_TAG:
-    if (sym.isBindingLocal())
-      return make<UndefinedTag>(name, sym.Info.ImportName,
-                                sym.Info.ImportModule, flags, this,
-                                sym.Signature);
-    return symtab->addUndefinedTag(name, sym.Info.ImportName,
-                                   sym.Info.ImportModule, flags, this,
-                                   sym.Signature);
   case WASM_SYMBOL_TYPE_SECTION:
     llvm_unreachable("section symbols cannot be undefined");
   }
   llvm_unreachable("unknown symbol kind");
-}
-
-
-StringRef strip(StringRef s) {
-  while (s.starts_with(" ")) {
-    s = s.drop_front();
-  }
-  while (s.ends_with(" ")) {
-    s = s.drop_back();
-  }
-  return s;
-}
-
-void StubFile::parse() {
-  bool first = true;
-
-  SmallVector<StringRef> lines;
-  mb.getBuffer().split(lines, '\n');
-  for (StringRef line : lines) {
-    line = line.trim();
-
-    // File must begin with #STUB
-    if (first) {
-      assert(line == "#STUB");
-      first = false;
-    }
-
-    // Lines starting with # are considered comments
-    if (line.starts_with("#"))
-      continue;
-
-    StringRef sym;
-    StringRef rest;
-    std::tie(sym, rest) = line.split(':');
-    sym = strip(sym);
-    rest = strip(rest);
-
-    symbolDependencies[sym] = {};
-
-    while (rest.size()) {
-      StringRef dep;
-      std::tie(dep, rest) = rest.split(',');
-      dep = strip(dep);
-      symbolDependencies[sym].push_back(dep);
-    }
-  }
 }
 
 void ArchiveFile::parse() {
@@ -741,7 +462,6 @@
     ++count;
   }
   LLVM_DEBUG(dbgs() << "Read " << count << " symbols\n");
-  (void) count;
 }
 
 void ArchiveFile::addMember(const Archive::Symbol *sym) {
@@ -762,7 +482,7 @@
             "could not get the buffer for the member defining symbol " +
                 sym->getName());
 
-  InputFile *obj = createObjectFile(mb, getName(), c.getChildOffset());
+  InputFile *obj = createObjectFile(mb, getName());
   symtab->addFile(obj);
 }
 
@@ -780,7 +500,7 @@
 static Symbol *createBitcodeSymbol(const std::vector<bool> &keptComdats,
                                    const lto::InputFile::Symbol &objSym,
                                    BitcodeFile &f) {
-  StringRef name = saver().save(objSym.getName());
+  StringRef name = saver.save(objSym.getName());
 
   uint32_t flags = objSym.isWeak() ? WASM_SYMBOL_BINDING_WEAK : 0;
   flags |= mapVisibility(objSym.getVisibility());
@@ -789,10 +509,9 @@
   bool excludedByComdat = c != -1 && !keptComdats[c];
 
   if (objSym.isUndefined() || excludedByComdat) {
-    flags |= WASM_SYMBOL_UNDEFINED;
     if (objSym.isExecutable())
-      return symtab->addUndefinedFunction(name, std::nullopt, std::nullopt,
-                                          flags, &f, nullptr, true);
+      return symtab->addUndefinedFunction(name, name, defaultModule, flags, &f,
+                                          nullptr, true);
     return symtab->addUndefinedData(name, flags, &f);
   }
 
@@ -801,55 +520,29 @@
   return symtab->addDefinedData(name, flags, &f, nullptr, 0, 0);
 }
 
-BitcodeFile::BitcodeFile(MemoryBufferRef m, StringRef archiveName,
-                         uint64_t offsetInArchive)
-    : InputFile(BitcodeKind, m) {
-  this->archiveName = std::string(archiveName);
-
-  std::string path = mb.getBufferIdentifier().str();
-
-  // ThinLTO assumes that all MemoryBufferRefs given to it have a unique
-  // name. If two archives define two members with the same name, this
-  // causes a collision which result in only one of the objects being taken
-  // into consideration at LTO time (which very likely causes undefined
-  // symbols later in the link stage). So we append file offset to make
-  // filename unique.
-  StringRef name = archiveName.empty()
-                       ? saver().save(path)
-                       : saver().save(archiveName + "(" + path::filename(path) +
-                                      " at " + utostr(offsetInArchive) + ")");
-  MemoryBufferRef mbref(mb.getBuffer(), name);
-
-  obj = check(lto::InputFile::create(mbref));
-
-  // If this isn't part of an archive, it's eagerly linked, so mark it live.
-  if (archiveName.empty())
-    markLive();
-}
-
-bool BitcodeFile::doneLTO = false;
-
 void BitcodeFile::parse() {
-  if (doneLTO) {
-    error(toString(this) + ": attempt to add bitcode file after LTO.");
+  obj = check(lto::InputFile::create(MemoryBufferRef(
+      mb.getBuffer(), saver.save(archiveName + mb.getBufferIdentifier()))));
+  Triple t(obj->getTargetTriple());
+  if (t.getArch() != Triple::wasm32) {
+    error(toString(mb.getBufferIdentifier()) + ": machine type must be wasm32");
     return;
   }
-
-  Triple t(obj->getTargetTriple());
-  if (!t.isWasm()) {
-    error(toString(this) + ": machine type must be wasm32 or wasm64");
-    return;
-  }
-  checkArch(t.getArch());
   std::vector<bool> keptComdats;
-  // TODO Support nodeduplicate
-  // https://github.com/llvm/llvm-project/issues/49875
-  for (std::pair<StringRef, Comdat::SelectionKind> s : obj->getComdatTable())
-    keptComdats.push_back(symtab->addComdat(s.first));
+  for (StringRef s : obj->getComdatTable())
+    keptComdats.push_back(symtab->addComdat(s));
 
   for (const lto::InputFile::Symbol &objSym : obj->symbols())
     symbols.push_back(createBitcodeSymbol(keptComdats, objSym, *this));
 }
 
-} // namespace wasm
-} // namespace lld+// Returns a string in the format of "foo.o" or "foo.a(bar.o)".
+std::string lld::toString(const wasm::InputFile *file) {
+  if (!file)
+    return "<internal>";
+
+  if (file->archiveName.empty())
+    return file->getName();
+
+  return (file->archiveName + "(" + file->getName() + ")").str();
+}