//===- SymbolTable.h --------------------------------------------*- C++ -*-===//
//
// Part of the LLVM Project, under the Apache License v2.0 with LLVM Exceptions.
// See https://llvm.org/LICENSE.txt for license information.
// SPDX-License-Identifier: Apache-2.0 WITH LLVM-exception
//
//===----------------------------------------------------------------------===//

#ifndef LLD_WASM_SYMBOL_TABLE_H
#define LLD_WASM_SYMBOL_TABLE_H

#include "InputFiles.h"
#include "LTO.h"
#include "Symbols.h"
#include "lld/Common/LLVM.h"
#include "llvm/ADT/CachedHashString.h"
#include "llvm/ADT/DenseSet.h"
#include "llvm/BinaryFormat/WasmTraits.h"
#include <optional>

namespace lld::wasm {

class InputSegment;

// SymbolTable is a bucket of all known symbols, including defined,
// undefined, or lazy symbols (the last one is symbols in archive
// files whose archive members are not yet loaded).
//
// We put all symbols of all files to a SymbolTable, and the
// SymbolTable selects the "best" symbols if there are name
// conflicts. For example, obviously, a defined symbol is better than
// an undefined symbol. Or, if there's a conflict between a lazy and a
// undefined, it'll read an archive member to read a real definition
// to replace the lazy symbol. The logic is implemented in the
// add*() functions, which are called by input files as they are parsed.
// There is one add* function per symbol type.
class SymbolTable {
public:
  ArrayRef<Symbol *> symbols() const { return symVector; }

  void wrap(Symbol *sym, Symbol *real, Symbol *wrap);

  void addFile(InputFile *file);

  void compileBitcodeFiles();

  Symbol *find(StringRef name);

  void replace(StringRef name, Symbol* sym);

  void trace(StringRef name);

  Symbol *addDefinedFunction(StringRef name, uint32_t flags, InputFile *file,
                             InputFunction *function);
  Symbol *addDefinedData(StringRef name, uint32_t flags, InputFile *file,
                         InputChunk *segment, uint64_t address, uint64_t size);
  Symbol *addDefinedGlobal(StringRef name, uint32_t flags, InputFile *file,
                           InputGlobal *g);
  Symbol *addDefinedTag(StringRef name, uint32_t flags, InputFile *file,
                        InputTag *t);
  Symbol *addDefinedTable(StringRef name, uint32_t flags, InputFile *file,
                          InputTable *t);

  Symbol *addUndefinedFunction(StringRef name,
                               std::optional<StringRef> importName,
                               std::optional<StringRef> importModule,
                               uint32_t flags, InputFile *file,
                               const WasmSignature *signature,
                               bool isCalledDirectly);
  Symbol *addUndefinedData(StringRef name, uint32_t flags, InputFile *file);
  Symbol *addUndefinedGlobal(StringRef name,
                             std::optional<StringRef> importName,
                             std::optional<StringRef> importModule,
                             uint32_t flags, InputFile *file,
                             const WasmGlobalType *type);
  Symbol *addUndefinedTable(StringRef name, std::optional<StringRef> importName,
                            std::optional<StringRef> importModule,
                            uint32_t flags, InputFile *file,
                            const WasmTableType *type);
  Symbol *addUndefinedTag(StringRef name, std::optional<StringRef> importName,
                          std::optional<StringRef> importModule, uint32_t flags,
                          InputFile *file, const WasmSignature *sig);

  TableSymbol *resolveIndirectFunctionTable(bool required);

  void addLazy(ArchiveFile *f, const llvm::object::Archive::Symbol *sym);

  bool addComdat(StringRef name);

  DefinedData *addSyntheticDataSymbol(StringRef name, uint32_t flags);
  DefinedGlobal *addSyntheticGlobal(StringRef name, uint32_t flags,
                                    InputGlobal *global);
  DefinedFunction *addSyntheticFunction(StringRef name, uint32_t flags,
                                        InputFunction *function);
<<<<<<< HEAD
  DefinedData *addOptionalDataSymbol(StringRef name, uint64_t value = 0);
  DefinedGlobal *addOptionalGlobalSymbol(StringRef name, InputGlobal *global);
  DefinedTable *addSyntheticTable(StringRef name, uint32_t flags,
                                  InputTable *global);
=======
  DefinedData *addOptionalDataSymbol(StringRef name, uint32_t value = 0);
>>>>>>> cb02aa7e

  void handleSymbolVariants();
  void handleWeakUndefines();
  DefinedFunction *createUndefinedStub(const WasmSignature &sig);

  std::vector<ObjFile *> objectFiles;
  std::vector<StubFile *> stubFiles;
  std::vector<SharedFile *> sharedFiles;
  std::vector<BitcodeFile *> bitcodeFiles;
  std::vector<InputFunction *> syntheticFunctions;
  std::vector<InputGlobal *> syntheticGlobals;
  std::vector<InputTable *> syntheticTables;

private:
  std::pair<Symbol *, bool> insert(StringRef name, const InputFile *file);
  std::pair<Symbol *, bool> insertName(StringRef name);

  bool getFunctionVariant(Symbol* sym, const WasmSignature *sig,
                          const InputFile *file, Symbol **out);
  InputFunction *replaceWithUnreachable(Symbol *sym, const WasmSignature &sig,
                                        StringRef debugName);
  void replaceWithUndefined(Symbol *sym);

  TableSymbol *createDefinedIndirectFunctionTable(StringRef name);
  TableSymbol *createUndefinedIndirectFunctionTable(StringRef name);

  // Maps symbol names to index into the symVector.  -1 means that symbols
  // is to not yet in the vector but it should have tracing enabled if it is
  // ever added.
  llvm::DenseMap<llvm::CachedHashStringRef, int> symMap;
  std::vector<Symbol *> symVector;

  // For certain symbols types, e.g. function symbols, we allow for multiple
  // variants of the same symbol with different signatures.
  llvm::DenseMap<llvm::CachedHashStringRef, std::vector<Symbol *>> symVariants;
  llvm::DenseMap<WasmSignature, DefinedFunction *> stubFunctions;

  // Comdat groups define "link once" sections. If two comdat groups have the
  // same name, only one of them is linked, and the other is ignored. This set
  // is used to uniquify them.
  llvm::DenseSet<llvm::CachedHashStringRef> comdatGroups;

  // For LTO.
  std::unique_ptr<BitcodeCompiler> lto;
};

extern SymbolTable *symtab;

} // namespace lld::wasm

#endif<|MERGE_RESOLUTION|>--- conflicted
+++ resolved
@@ -15,10 +15,9 @@
 #include "lld/Common/LLVM.h"
 #include "llvm/ADT/CachedHashString.h"
 #include "llvm/ADT/DenseSet.h"
-#include "llvm/BinaryFormat/WasmTraits.h"
-#include <optional>
 
-namespace lld::wasm {
+namespace lld {
+namespace wasm {
 
 class InputSegment;
 
@@ -36,13 +35,13 @@
 // There is one add* function per symbol type.
 class SymbolTable {
 public:
-  ArrayRef<Symbol *> symbols() const { return symVector; }
-
   void wrap(Symbol *sym, Symbol *real, Symbol *wrap);
 
   void addFile(InputFile *file);
 
-  void compileBitcodeFiles();
+  void addCombinedLTOObject();
+
+  ArrayRef<Symbol *> getSymbols() const { return symVector; }
 
   Symbol *find(StringRef name);
 
@@ -53,35 +52,21 @@
   Symbol *addDefinedFunction(StringRef name, uint32_t flags, InputFile *file,
                              InputFunction *function);
   Symbol *addDefinedData(StringRef name, uint32_t flags, InputFile *file,
-                         InputChunk *segment, uint64_t address, uint64_t size);
+                         InputSegment *segment, uint32_t address,
+                         uint32_t size);
   Symbol *addDefinedGlobal(StringRef name, uint32_t flags, InputFile *file,
                            InputGlobal *g);
-  Symbol *addDefinedTag(StringRef name, uint32_t flags, InputFile *file,
-                        InputTag *t);
-  Symbol *addDefinedTable(StringRef name, uint32_t flags, InputFile *file,
-                          InputTable *t);
+  Symbol *addDefinedEvent(StringRef name, uint32_t flags, InputFile *file,
+                          InputEvent *e);
 
-  Symbol *addUndefinedFunction(StringRef name,
-                               std::optional<StringRef> importName,
-                               std::optional<StringRef> importModule,
-                               uint32_t flags, InputFile *file,
-                               const WasmSignature *signature,
+  Symbol *addUndefinedFunction(StringRef name, StringRef importName,
+                               StringRef importModule, uint32_t flags,
+                               InputFile *file, const WasmSignature *signature,
                                bool isCalledDirectly);
   Symbol *addUndefinedData(StringRef name, uint32_t flags, InputFile *file);
-  Symbol *addUndefinedGlobal(StringRef name,
-                             std::optional<StringRef> importName,
-                             std::optional<StringRef> importModule,
-                             uint32_t flags, InputFile *file,
-                             const WasmGlobalType *type);
-  Symbol *addUndefinedTable(StringRef name, std::optional<StringRef> importName,
-                            std::optional<StringRef> importModule,
-                            uint32_t flags, InputFile *file,
-                            const WasmTableType *type);
-  Symbol *addUndefinedTag(StringRef name, std::optional<StringRef> importName,
-                          std::optional<StringRef> importModule, uint32_t flags,
-                          InputFile *file, const WasmSignature *sig);
-
-  TableSymbol *resolveIndirectFunctionTable(bool required);
+  Symbol *addUndefinedGlobal(StringRef name, StringRef importName,
+                             StringRef importModule,  uint32_t flags,
+                             InputFile *file, const WasmGlobalType *type);
 
   void addLazy(ArchiveFile *f, const llvm::object::Archive::Symbol *sym);
 
@@ -92,26 +77,16 @@
                                     InputGlobal *global);
   DefinedFunction *addSyntheticFunction(StringRef name, uint32_t flags,
                                         InputFunction *function);
-<<<<<<< HEAD
-  DefinedData *addOptionalDataSymbol(StringRef name, uint64_t value = 0);
-  DefinedGlobal *addOptionalGlobalSymbol(StringRef name, InputGlobal *global);
-  DefinedTable *addSyntheticTable(StringRef name, uint32_t flags,
-                                  InputTable *global);
-=======
   DefinedData *addOptionalDataSymbol(StringRef name, uint32_t value = 0);
->>>>>>> cb02aa7e
 
   void handleSymbolVariants();
   void handleWeakUndefines();
-  DefinedFunction *createUndefinedStub(const WasmSignature &sig);
 
   std::vector<ObjFile *> objectFiles;
-  std::vector<StubFile *> stubFiles;
   std::vector<SharedFile *> sharedFiles;
   std::vector<BitcodeFile *> bitcodeFiles;
   std::vector<InputFunction *> syntheticFunctions;
   std::vector<InputGlobal *> syntheticGlobals;
-  std::vector<InputTable *> syntheticTables;
 
 private:
   std::pair<Symbol *, bool> insert(StringRef name, const InputFile *file);
@@ -121,10 +96,6 @@
                           const InputFile *file, Symbol **out);
   InputFunction *replaceWithUnreachable(Symbol *sym, const WasmSignature &sig,
                                         StringRef debugName);
-  void replaceWithUndefined(Symbol *sym);
-
-  TableSymbol *createDefinedIndirectFunctionTable(StringRef name);
-  TableSymbol *createUndefinedIndirectFunctionTable(StringRef name);
 
   // Maps symbol names to index into the symVector.  -1 means that symbols
   // is to not yet in the vector but it should have tracing enabled if it is
@@ -132,10 +103,9 @@
   llvm::DenseMap<llvm::CachedHashStringRef, int> symMap;
   std::vector<Symbol *> symVector;
 
-  // For certain symbols types, e.g. function symbols, we allow for multiple
+  // For certain symbols types, e.g. function symbols, we allow for muliple
   // variants of the same symbol with different signatures.
   llvm::DenseMap<llvm::CachedHashStringRef, std::vector<Symbol *>> symVariants;
-  llvm::DenseMap<WasmSignature, DefinedFunction *> stubFunctions;
 
   // Comdat groups define "link once" sections. If two comdat groups have the
   // same name, only one of them is linked, and the other is ignored. This set
@@ -148,6 +118,7 @@
 
 extern SymbolTable *symtab;
 
-} // namespace lld::wasm
+} // namespace wasm
+} // namespace lld
 
 #endif