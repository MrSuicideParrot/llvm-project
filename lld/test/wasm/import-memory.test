# RUN: llvm-mc -filetype=obj -triple=wasm32-unknown-unknown %p/Inputs/start.s -o %t.start.o
# RUN: wasm-ld --import-memory -o %t.wasm %t.start.o
# RUN: obj2yaml %t.wasm | FileCheck %s

# Verify the --import-memory flag creates a memory import

# CHECK:       - Type:            IMPORT
# CHECK-NEXT:    Imports:
# CHECK-NEXT:      - Module:          env
# CHECK-NEXT:        Field:           memory
# CHECK-NEXT:        Kind:            MEMORY
# CHECK-NEXT:        Memory:
# CHECK-NEXT:          Minimum:         0x2
# CHECK-NEXT:  - Type:



# RUN: wasm-ld --import-memory --initial-memory=262144 \
# RUN:     --max-memory=327680 -o %t.max.wasm %t.start.o
# RUN: obj2yaml %t.max.wasm | FileCheck -check-prefix=CHECK-MAX %s

# Verify the --initial-memory and --max-memory arguments work with imports

# CHECK-MAX:       - Type:            IMPORT
# CHECK-MAX-NEXT:    Imports:
# CHECK-MAX-NEXT:      - Module:          env
# CHECK-MAX-NEXT:        Field:           memory
# CHECK-MAX-NEXT:        Kind:            MEMORY
# CHECK-MAX-NEXT:        Memory:
# CHECK-MAX-NEXT:          Flags:           [ HAS_MAX ]
# CHECK-MAX-NEXT:          Minimum:         0x4
# CHECK-MAX-NEXT:          Maximum:         0x5
# CHECK-MAX-NEXT:  - Type:

<<<<<<< HEAD
# RUN: wasm-ld --import-memory --shared-memory --features=atomics,bulk-memory \
=======
# RUN: wasm-ld --import-memory --shared-memory --active-segments \
>>>>>>> cb02aa7e
# RUN:     --initial-memory=262144 --max-memory=327680 -o %t.max.wasm %t.start.o
# RUN: obj2yaml %t.max.wasm | FileCheck -check-prefix=CHECK-SHARED %s

# Verify the --shared-memory flag works with imports

# CHECK-SHARED:       - Type:            IMPORT
# CHECK-SHARED-NEXT:    Imports:
# CHECK-SHARED-NEXT:      - Module:          env
# CHECK-SHARED-NEXT:        Field:           memory
# CHECK-SHARED-NEXT:        Kind:            MEMORY
# CHECK-SHARED-NEXT:        Memory:
# CHECK-SHARED-NEXT:          Flags:           [ HAS_MAX, IS_SHARED ]
# CHECK-SHARED-NEXT:          Minimum:         0x4
# CHECK-SHARED-NEXT:          Maximum:         0x5
# CHECK-SHARED-NEXT:  - Type:<|MERGE_RESOLUTION|>--- conflicted
+++ resolved
@@ -1,4 +1,4 @@
-# RUN: llvm-mc -filetype=obj -triple=wasm32-unknown-unknown %p/Inputs/start.s -o %t.start.o
+# RUN: llc -filetype=obj %p/Inputs/start.ll -o %t.start.o
 # RUN: wasm-ld --import-memory -o %t.wasm %t.start.o
 # RUN: obj2yaml %t.wasm | FileCheck %s
 
@@ -10,7 +10,7 @@
 # CHECK-NEXT:        Field:           memory
 # CHECK-NEXT:        Kind:            MEMORY
 # CHECK-NEXT:        Memory:
-# CHECK-NEXT:          Minimum:         0x2
+# CHECK-NEXT:          Initial:         0x00000002
 # CHECK-NEXT:  - Type:
 
 
@@ -28,15 +28,11 @@
 # CHECK-MAX-NEXT:        Kind:            MEMORY
 # CHECK-MAX-NEXT:        Memory:
 # CHECK-MAX-NEXT:          Flags:           [ HAS_MAX ]
-# CHECK-MAX-NEXT:          Minimum:         0x4
-# CHECK-MAX-NEXT:          Maximum:         0x5
+# CHECK-MAX-NEXT:          Initial:         0x00000004
+# CHECK-MAX-NEXT:          Maximum:         0x00000005
 # CHECK-MAX-NEXT:  - Type:
 
-<<<<<<< HEAD
-# RUN: wasm-ld --import-memory --shared-memory --features=atomics,bulk-memory \
-=======
 # RUN: wasm-ld --import-memory --shared-memory --active-segments \
->>>>>>> cb02aa7e
 # RUN:     --initial-memory=262144 --max-memory=327680 -o %t.max.wasm %t.start.o
 # RUN: obj2yaml %t.max.wasm | FileCheck -check-prefix=CHECK-SHARED %s
 
@@ -49,6 +45,6 @@
 # CHECK-SHARED-NEXT:        Kind:            MEMORY
 # CHECK-SHARED-NEXT:        Memory:
 # CHECK-SHARED-NEXT:          Flags:           [ HAS_MAX, IS_SHARED ]
-# CHECK-SHARED-NEXT:          Minimum:         0x4
-# CHECK-SHARED-NEXT:          Maximum:         0x5
+# CHECK-SHARED-NEXT:          Initial:         0x00000004
+# CHECK-SHARED-NEXT:          Maximum:         0x00000005
 # CHECK-SHARED-NEXT:  - Type: