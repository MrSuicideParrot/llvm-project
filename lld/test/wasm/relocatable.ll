--- conflicted
+++ resolved
@@ -1,12 +1,5 @@
-; RUN: llvm-mc -filetype=obj -triple=wasm32-unknown-unknown %p/Inputs/hello.s -o %t.hello.o
+; RUN: llc -filetype=obj %p/Inputs/hello.ll -o %t.hello.o
 ; RUN: llc -filetype=obj %s -o %t.o
-<<<<<<< HEAD
-; RUN: wasm-ld -r -o %t2.o %t.hello.o %t.o
-; RUN: obj2yaml %t2.o | FileCheck %s
-
-; Verify the resulting object can be used as linker input
-; RUN: wasm-ld --allow-undefined -o %t.wasm %t2.o --export-table
-=======
 ; RUN: wasm-ld -r -o %t.wasm %t.hello.o %t.o
 ; RUN: obj2yaml %t.wasm | FileCheck %s --check-prefixes CHECK,NORMAL
 
@@ -14,7 +7,6 @@
 ; RUN: llc -filetype=obj %s -o %t.bm.o -mattr=+bulk-memory
 ; RUN: wasm-ld -r -o %t.mt.wasm %t.hello.bm.o %t.bm.o --shared-memory --max-memory=131072
 ; RUN: obj2yaml %t.mt.wasm | FileCheck %s --check-prefixes CHECK,SHARED
->>>>>>> cb02aa7e
 
 target triple = "wasm32-unknown-unknown"
 
@@ -30,53 +22,36 @@
 declare extern_weak i32 @bar_import() local_unnamed_addr
 @data_import = external global i64
 
-@func_addr1 = hidden global ptr @my_func, align 4
-@func_addr2 = hidden global ptr @foo_import, align 4
-@func_addr3 = hidden global ptr @bar_import, align 4
-@data_addr1 = hidden global ptr @data_import, align 8
+@func_addr1 = hidden global i32()* @my_func, align 4
+@func_addr2 = hidden global i32()* @foo_import, align 4
+@func_addr3 = hidden global i32()* @bar_import, align 4
+@data_addr1 = hidden global i64* @data_import, align 8
 
 $func_comdat = comdat any
 @data_comdat = weak_odr constant [3 x i8] c"abc", comdat($func_comdat)
 define linkonce_odr i32 @func_comdat() comdat {
 entry:
-  ret i32 ptrtoint (ptr @data_comdat to i32)
+  ret i32 ptrtoint ([3 x i8]* @data_comdat to i32)
 }
-
-; Test that __attribute__(used) (i.e NO_STRIP) is preserved in the relocated symbol table
-@llvm.used = appending global [1 x ptr] [ptr @my_func], section "llvm.metadata"
-
-define void @_start() {
-  ret void
-}
-
 
 ; CHECK:      --- !WASM
 ; CHECK-NEXT: FileHeader:
-; CHECK-NEXT:   Version:         0x1
+; CHECK-NEXT:   Version:         0x00000001
 ; CHECK-NEXT: Sections:
 ; CHECK-NEXT:   - Type:            TYPE
 ; CHECK-NEXT:     Signatures:
 ; CHECK-NEXT:       - Index:           0
+; CHECK-NEXT:         ReturnType:      NORESULT
 ; CHECK-NEXT:         ParamTypes:
 ; CHECK-NEXT:           - I32
-; CHECK-NEXT:         ReturnTypes:     []
 ; CHECK-NEXT:       - Index:           1
+; CHECK-NEXT:         ReturnType:      I32
 ; CHECK-NEXT:         ParamTypes:
-; CHECK-NEXT:         ReturnTypes:
-; CHECK-NEXT:           - I32
 ; CHECK-NEXT:       - Index:           2
+; CHECK-NEXT:         ReturnType:      NORESULT
 ; CHECK-NEXT:         ParamTypes:
-; CHECK-NEXT:         ReturnTypes:     []
 ; CHECK-NEXT:   - Type:            IMPORT
 ; CHECK-NEXT:     Imports:
-; CHECK-NEXT:       - Module:          env
-; CHECK-NEXT:         Field:           __indirect_function_table
-; CHECK-NEXT:         Kind:            TABLE
-; CHECK-NEXT:         Table:
-; CHECK-NEXT:           Index:           0
-; CHECK-NEXT:           ElemType:        FUNCREF
-; CHECK-NEXT:           Limits:
-; CHECK-NEXT:             Minimum:         0x4
 ; CHECK-NEXT:       - Module:          env
 ; CHECK-NEXT:         Field:           puts
 ; CHECK-NEXT:         Kind:            FUNCTION
@@ -90,17 +65,20 @@
 ; CHECK-NEXT:         Kind:            FUNCTION
 ; CHECK-NEXT:         SigIndex:        1
 ; CHECK-NEXT:   - Type:            FUNCTION
-; CHECK-NEXT:     FunctionTypes:   [ 2, 1, 1, 2 ]
+; CHECK-NEXT:     FunctionTypes:   [ 2, 1, 1 ]
+; CHECK-NEXT:   - Type:            TABLE
+; CHECK-NEXT:     Tables:
+; CHECK-NEXT:       - ElemType:        FUNCREF
+; CHECK-NEXT:         Limits:
+; CHECK-NEXT:           Flags:           [ HAS_MAX ]
+; CHECK-NEXT:           Initial:         0x00000004
+; CHECK-NEXT:           Maximum:         0x00000004
 ; CHECK-NEXT:   - Type:            MEMORY
 ; CHECK-NEXT:     Memories:
-<<<<<<< HEAD
-; CHECK-NEXT:      - Minimum:         0x1
-=======
 ; NORMAL-NEXT:      - Initial:         0x00000001
 ; SHARED-NEXT:      - Flags:           [ HAS_MAX, IS_SHARED ]
 ; SHARED-NEXT:        Initial:         0x00000001
 ; SHARED-NEXT:        Maximum:         0x00000002
->>>>>>> cb02aa7e
 ; CHECK-NEXT:   - Type:            ELEM
 ; CHECK-NEXT:     Segments:
 ; CHECK-NEXT:       - Offset:
@@ -113,19 +91,19 @@
 ; CHECK-NEXT:     Relocations:
 ; CHECK-NEXT:       - Type:            R_WASM_MEMORY_ADDR_SLEB
 ; CHECK-NEXT:         Index:           1
-; CHECK-NEXT:         Offset:          0x4
+; CHECK-NEXT:         Offset:          0x00000004
 ; CHECK-NEXT:       - Type:            R_WASM_FUNCTION_INDEX_LEB
 ; CHECK-NEXT:         Index:           2
-; CHECK-NEXT:         Offset:          0xA
+; CHECK-NEXT:         Offset:          0x0000000A
 ; CHECK-NEXT:       - Type:            R_WASM_FUNCTION_INDEX_LEB
 ; CHECK-NEXT:         Index:           4
-; CHECK-NEXT:         Offset:          0x13
+; CHECK-NEXT:         Offset:          0x00000013
 ; CHECK-NEXT:       - Type:            R_WASM_FUNCTION_INDEX_LEB
 ; CHECK-NEXT:         Index:           5
-; CHECK-NEXT:         Offset:          0x1A
+; CHECK-NEXT:         Offset:          0x0000001A
 ; CHECK-NEXT:       - Type:            R_WASM_MEMORY_ADDR_SLEB
 ; CHECK-NEXT:         Index:           7
-; CHECK-NEXT:         Offset:          0x26
+; CHECK-NEXT:         Offset:          0x00000026
 ; CHECK-NEXT:     Functions:
 ; CHECK-NEXT:       - Index:         3
 ; CHECK-NEXT:         Locals:
@@ -135,27 +113,11 @@
 ; CHECK-NEXT:         Body:          1081808080001A1082808080001A41010B
 ; CHECK-NEXT:       - Index:         5
 ; CHECK-NEXT:         Locals:
-<<<<<<< HEAD
-; CHECK-NEXT:         Body:          4187808080000B
-=======
 ; CHECK-NEXT:         Body:          419C808080000B
->>>>>>> cb02aa7e
 ; NORMAL-NEXT:  - Type:            DATA
 ; NORMAL-NEXT:    Relocations:
 ; NORMAL-NEXT:      - Type:            R_WASM_TABLE_INDEX_I32
 ; NORMAL-NEXT:        Index:           3
-<<<<<<< HEAD
-; NORMAL-NEXT:        Offset:          0x1A
-; NORMAL-NEXT:      - Type:            R_WASM_TABLE_INDEX_I32
-; NORMAL-NEXT:        Index:           4
-; NORMAL-NEXT:        Offset:          0x23
-; NORMAL-NEXT:      - Type:            R_WASM_TABLE_INDEX_I32
-; NORMAL-NEXT:        Index:           5
-; NORMAL-NEXT:        Offset:          0x2C
-; NORMAL-NEXT:      - Type:            R_WASM_MEMORY_ADDR_I32
-; NORMAL-NEXT:        Index:           12
-; NORMAL-NEXT:        Offset:          0x35
-=======
 ; NORMAL-NEXT:        Offset:          0x00000012
 ; NORMAL-NEXT:      - Type:            R_WASM_TABLE_INDEX_I32
 ; NORMAL-NEXT:        Index:           4
@@ -166,7 +128,6 @@
 ; NORMAL-NEXT:      - Type:            R_WASM_MEMORY_ADDR_I32
 ; NORMAL-NEXT:        Index:           12
 ; NORMAL-NEXT:        Offset:          0x0000002D
->>>>>>> cb02aa7e
 ; NORMAL-NEXT:    Segments:
 ; NORMAL-NEXT:      - SectionOffset:   6
 ; NORMAL-NEXT:        InitFlags:       0
@@ -178,29 +139,6 @@
 ; NORMAL-NEXT:        InitFlags:       0
 ; NORMAL-NEXT:        Offset:
 ; NORMAL-NEXT:          Opcode:          I32_CONST
-<<<<<<< HEAD
-; NORMAL-NEXT:          Value:           7
-; NORMAL-NEXT:        Content:         '616263'
-; NORMAL-NEXT:      - SectionOffset:   26
-; NORMAL-NEXT:        InitFlags:       0
-; NORMAL-NEXT:        Offset:
-; NORMAL-NEXT:          Opcode:          I32_CONST
-; NORMAL-NEXT:          Value:           12
-; NORMAL-NEXT:        Content:         '01000000'
-; NORMAL-NEXT:      - SectionOffset:   35
-; NORMAL-NEXT:        InitFlags:       0
-; NORMAL-NEXT:        Offset:
-; NORMAL-NEXT:          Opcode:          I32_CONST
-; NORMAL-NEXT:          Value:           16
-; NORMAL-NEXT:        Content:         '02000000'
-; NORMAL-NEXT:      - SectionOffset:   44
-; NORMAL-NEXT:        InitFlags:       0
-; NORMAL-NEXT:        Offset:
-; NORMAL-NEXT:          Opcode:          I32_CONST
-; NORMAL-NEXT:          Value:           20
-; NORMAL-NEXT:        Content:         '03000000'
-; NORMAL-NEXT:      - SectionOffset:   53
-=======
 ; NORMAL-NEXT:          Value:           8
 ; NORMAL-NEXT:        Content:         '01000000'
 ; NORMAL-NEXT:      - SectionOffset:   27
@@ -216,21 +154,17 @@
 ; NORMAL-NEXT:          Value:           16
 ; NORMAL-NEXT:        Content:         '03000000'
 ; NORMAL-NEXT:      - SectionOffset:   45
->>>>>>> cb02aa7e
 ; NORMAL-NEXT:        InitFlags:       0
 ; NORMAL-NEXT:        Offset:
 ; NORMAL-NEXT:          Opcode:          I32_CONST
 ; NORMAL-NEXT:          Value:           24
 ; NORMAL-NEXT:        Content:         '00000000'
-<<<<<<< HEAD
-=======
 ; NORMAL-NEXT:      - SectionOffset:   54
 ; NORMAL-NEXT:        InitFlags:       0
 ; NORMAL-NEXT:        Offset:
 ; NORMAL-NEXT:          Opcode:          I32_CONST
 ; NORMAL-NEXT:          Value:           28
 ; NORMAL-NEXT:        Content:         '616263'
->>>>>>> cb02aa7e
 ; NORMAL-NEXT:  - Type:            CUSTOM
 ; NORMAL-NEXT:    Name:            linking
 ; NORMAL-NEXT:    Version:         2
@@ -254,11 +188,7 @@
 ; NORMAL-NEXT:      - Index:           3
 ; NORMAL-NEXT:        Kind:            FUNCTION
 ; NORMAL-NEXT:        Name:            my_func
-<<<<<<< HEAD
-; NORMAL-NEXT:        Flags:           [ VISIBILITY_HIDDEN, NO_STRIP ]
-=======
-; NORMAL-NEXT:        Flags:           [ VISIBILITY_HIDDEN ]
->>>>>>> cb02aa7e
+; NORMAL-NEXT:        Flags:           [ VISIBILITY_HIDDEN ]
 ; NORMAL-NEXT:        Function:        4
 ; NORMAL-NEXT:      - Index:           4
 ; NORMAL-NEXT:        Kind:            FUNCTION
@@ -279,51 +209,31 @@
 ; NORMAL-NEXT:        Kind:            DATA
 ; NORMAL-NEXT:        Name:            data_comdat
 ; NORMAL-NEXT:        Flags:           [ BINDING_WEAK ]
-<<<<<<< HEAD
-; NORMAL-NEXT:        Segment:         1
-=======
 ; NORMAL-NEXT:        Segment:         5
->>>>>>> cb02aa7e
 ; NORMAL-NEXT:        Size:            3
 ; NORMAL-NEXT:      - Index:           8
 ; NORMAL-NEXT:        Kind:            DATA
 ; NORMAL-NEXT:        Name:            func_addr1
 ; NORMAL-NEXT:        Flags:           [ VISIBILITY_HIDDEN ]
-<<<<<<< HEAD
+; NORMAL-NEXT:        Segment:         1
+; NORMAL-NEXT:        Size:            4
+; NORMAL-NEXT:      - Index:           9
+; NORMAL-NEXT:        Kind:            DATA
+; NORMAL-NEXT:        Name:            func_addr2
+; NORMAL-NEXT:        Flags:           [ VISIBILITY_HIDDEN ]
 ; NORMAL-NEXT:        Segment:         2
-=======
-; NORMAL-NEXT:        Segment:         1
->>>>>>> cb02aa7e
-; NORMAL-NEXT:        Size:            4
-; NORMAL-NEXT:      - Index:           9
-; NORMAL-NEXT:        Kind:            DATA
-; NORMAL-NEXT:        Name:            func_addr2
-; NORMAL-NEXT:        Flags:           [ VISIBILITY_HIDDEN ]
-<<<<<<< HEAD
+; NORMAL-NEXT:        Size:            4
+; NORMAL-NEXT:      - Index:           10
+; NORMAL-NEXT:        Kind:            DATA
+; NORMAL-NEXT:        Name:            func_addr3
+; NORMAL-NEXT:        Flags:           [ VISIBILITY_HIDDEN ]
 ; NORMAL-NEXT:        Segment:         3
-=======
-; NORMAL-NEXT:        Segment:         2
->>>>>>> cb02aa7e
-; NORMAL-NEXT:        Size:            4
-; NORMAL-NEXT:      - Index:           10
-; NORMAL-NEXT:        Kind:            DATA
-; NORMAL-NEXT:        Name:            func_addr3
-; NORMAL-NEXT:        Flags:           [ VISIBILITY_HIDDEN ]
-<<<<<<< HEAD
+; NORMAL-NEXT:        Size:            4
+; NORMAL-NEXT:      - Index:           11
+; NORMAL-NEXT:        Kind:            DATA
+; NORMAL-NEXT:        Name:            data_addr1
+; NORMAL-NEXT:        Flags:           [ VISIBILITY_HIDDEN ]
 ; NORMAL-NEXT:        Segment:         4
-=======
-; NORMAL-NEXT:        Segment:         3
->>>>>>> cb02aa7e
-; NORMAL-NEXT:        Size:            4
-; NORMAL-NEXT:      - Index:           11
-; NORMAL-NEXT:        Kind:            DATA
-; NORMAL-NEXT:        Name:            data_addr1
-; NORMAL-NEXT:        Flags:           [ VISIBILITY_HIDDEN ]
-<<<<<<< HEAD
-; NORMAL-NEXT:        Segment:         5
-=======
-; NORMAL-NEXT:        Segment:         4
->>>>>>> cb02aa7e
 ; NORMAL-NEXT:        Size:            4
 ; NORMAL-NEXT:      - Index:           12
 ; NORMAL-NEXT:        Kind:            DATA
@@ -335,27 +245,6 @@
 ; NORMAL-NEXT:        Alignment:       0
 ; NORMAL-NEXT:        Flags:           [  ]
 ; NORMAL-NEXT:      - Index:           1
-<<<<<<< HEAD
-; NORMAL-NEXT:        Name:            .rodata.data_comdat
-; NORMAL-NEXT:        Alignment:       0
-; NORMAL-NEXT:        Flags:           [  ]
-; NORMAL-NEXT:      - Index:           2
-; NORMAL-NEXT:        Name:            .data.func_addr1
-; NORMAL-NEXT:        Alignment:       2
-; NORMAL-NEXT:        Flags:           [  ]
-; NORMAL-NEXT:      - Index:           3
-; NORMAL-NEXT:        Name:            .data.func_addr2
-; NORMAL-NEXT:        Alignment:       2
-; NORMAL-NEXT:        Flags:           [  ]
-; NORMAL-NEXT:      - Index:           4
-; NORMAL-NEXT:        Name:            .data.func_addr3
-; NORMAL-NEXT:        Alignment:       2
-; NORMAL-NEXT:        Flags:           [  ]
-; NORMAL-NEXT:      - Index:           5
-; NORMAL-NEXT:        Name:            .data.data_addr1
-; NORMAL-NEXT:        Alignment:       3
-; NORMAL-NEXT:        Flags:           [  ]
-=======
 ; NORMAL-NEXT:        Name:            .data.func_addr1
 ; NORMAL-NEXT:        Alignment:       2
 ; NORMAL-NEXT:        Flags:           [  ]
@@ -375,18 +264,13 @@
 ; NORMAL-NEXT:        Name:            .rodata.data_comdat
 ; NORMAL-NEXT:        Alignment:       0
 ; NORMAL-NEXT:        Flags:           [  ]
->>>>>>> cb02aa7e
 ; NORMAL-NEXT:    Comdats:
 ; NORMAL-NEXT:      - Name:            func_comdat
 ; NORMAL-NEXT:        Entries:
 ; NORMAL-NEXT:          - Kind:            FUNCTION
 ; NORMAL-NEXT:            Index:           5
 ; NORMAL-NEXT:          - Kind:            DATA
-<<<<<<< HEAD
-; NORMAL-NEXT:            Index:           1
-=======
 ; NORMAL-NEXT:            Index:           5
->>>>>>> cb02aa7e
 ; NORMAL-NEXT:  - Type:            CUSTOM
 ; NORMAL-NEXT:    Name:            name
 ; NORMAL-NEXT:    FunctionNames:
