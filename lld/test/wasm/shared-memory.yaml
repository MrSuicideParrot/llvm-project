--- conflicted
+++ resolved
@@ -1,32 +1,19 @@
 # RUN: yaml2obj %s -o %t1.o
 
-<<<<<<< HEAD
-# RUN: wasm-ld --no-entry --shared-memory --features=atomics,bulk-memory %t1.o -o - | obj2yaml | FileCheck %s --check-prefix SHARED
-=======
 # RUN: not wasm-ld --no-entry --shared-memory --active-segments %t1.o -o - 2>&1 | FileCheck %s --check-prefix SHARED-NO-MAX
->>>>>>> cb02aa7e
 
 # RUN: not wasm-ld --no-entry --shared-memory --active-segments --max-memory=100000 %t1.o -o - 2>&1 | FileCheck %s --check-prefix SHARED-UNALIGNED
 
-<<<<<<< HEAD
-# RUN: not wasm-ld --no-entry --shared-memory --max-memory=131072 --features=bulk-memory %t1.o -o - 2>&1 | FileCheck %s --check-prefix SHARED-NO-ATOMICS
-=======
 # RUN: wasm-ld --no-entry --shared-memory --active-segments --max-memory=131072 %t1.o -o - | obj2yaml | FileCheck %s --check-prefix SHARED
->>>>>>> cb02aa7e
 
-# RUN: not wasm-ld --no-entry --shared-memory --max-memory=131072 --features=atomics %t1.o -o - 2>&1 | FileCheck %s --check-prefix SHARED-NO-BULK-MEM
+# RUN: not wasm-ld --no-entry --features=atomics %t1.o -o - 2>&1 | FileCheck %s --check-prefix ATOMICS-NO-SHARED
 
-<<<<<<< HEAD
-# RUN: wasm-ld --relocatable --features=atomics %t1.o -o - | obj2yaml | FileCheck %s --check-prefix ATOMICS-RELOCATABLE
-=======
 # RUN: not wasm-ld --no-entry --features=atomics --shared-memory --active-segments %t1.o -o - 2>&1 | FileCheck %s --check-prefix ATOMICS-NO-MAX
 
 # RUN: not wasm-ld --no-entry --features=atomics --shared-memory --active-segments --max-memory=100000 %t1.o -o - 2>&1 | FileCheck %s --check-prefix ATOMICS-UNALIGNED
 
 # RUN: wasm-ld --no-entry --features=atomics --shared-memory --active-segments --max-memory=131072 %t1.o -o - | obj2yaml | FileCheck %s --check-prefix SHARED
->>>>>>> cb02aa7e
 
-# RUN: wasm-ld --no-entry --shared-memory --max-memory=131072 --features=atomics,bulk-memory %t1.o -o - | obj2yaml | FileCheck %s --check-prefix SHARED
 
 --- !WASM
 FileHeader:
@@ -38,15 +25,14 @@
         Field:           __linear_memory
         Kind:            MEMORY
         Memory:
-          Minimum:         0x00000001
+          Initial:         0x00000001
       - Module:          env
         Field:           __indirect_function_table
         Kind:            TABLE
         Table:
-          Index:           0
           ElemType:        FUNCREF
           Limits:
-            Minimum:         0x00000000
+            Initial:         0x00000000
   - Type:            DATA
     Segments:
       - SectionOffset:   6
@@ -72,19 +58,18 @@
         Flags:           [  ]
 ...
 
+# SHARED-NO-MAX: maximum memory too small, 66560 bytes needed{{$}}
+
 # SHARED-UNALIGNED: maximum memory must be 65536-byte aligned{{$}}
-
-# SHARED-NO-ATOMICS: 'atomics' feature must be used in order to use shared memory
-
-# SHARED-NO-BULK-MEM: 'bulk-memory' feature must be used in order to use shared memory
-
-# ATOMICS-RELOCATABLE:        - Type:            MEMORY
-# ATOMICS-RELOCATABLE-NEXT:     Memories:
-# ATOMICS-RELOCATABLE-NEXT:         Minimum:         0x1
-# ATOMICS-RELOCATABLE-NEXT:   - Type:
 
 # SHARED:        - Type:            MEMORY
 # SHARED-NEXT:     Memories:
 # SHARED-NEXT:       - Flags:           [ HAS_MAX, IS_SHARED ]
-# SHARED-NEXT:         Minimum:         0x2
-# SHARED-NEXT:         Maximum:         0x2+# SHARED-NEXT:         Initial:         0x00000002
+# SHARED-NEXT:         Maximum:         0x00000002
+
+# ATOMICS-NO-SHARED: 'atomics' feature is used, so --shared-memory must be used{{$}}
+
+# ATOMICS-NO-MAX: maximum memory too small, 66560 bytes needed{{$}}
+
+# ATOMICS-UNALIGNED: maximum memory must be 65536-byte aligned{{$}}