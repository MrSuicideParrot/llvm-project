--- conflicted
+++ resolved
@@ -4,24 +4,12 @@
 # RUN: llvm-mc -triple=x86_64-windows-gnu %t-lib.s -filetype=obj -o %t-lib.obj
 # RUN: lld-link -out:%t-lib.dll -dll -entry:DllMainCRTStartup %t-lib.obj -lldmingw -implib:%t-lib.lib
 
-<<<<<<< HEAD
-# RUN: llvm-mc -triple=x86_64-windows-gnu -defsym listptrs=1 %s -filetype=obj -o %t.obj
-# RUN: lld-link -lldmingw -debug:symtab -out:%t.exe -entry:main %t.obj %t-lib.lib -verbose
-
-# RUN: llvm-mc -triple=x86_64-windows-gnu -defsym listptrs=0 %s -filetype=obj -o %t.noptrs.obj
-# RUN: not lld-link -lldmingw -runtime-pseudo-reloc:no -debug:symtab -out:%t.exe -entry:main %t.noptrs.obj %t-lib.lib 2>&1 | FileCheck --check-prefix=DISABLED %s
-
-# RUN: llvm-readobj --coff-imports %t.exe | FileCheck -check-prefix=IMPORTS %s
-# RUN: llvm-objdump --no-print-imm-hex -d %t.exe | FileCheck --check-prefix=DISASM %s
-# RUN: llvm-objdump -s %t.exe | FileCheck --check-prefix=CONTENTS %s
-=======
 # RUN: llvm-mc -triple=x86_64-windows-gnu %s -filetype=obj -o %t.obj
 # RUN: lld-link -lldmingw -debug:symtab -out:%t.exe -entry:main %t.obj %t-lib.lib -verbose
 
 # RUN: llvm-readobj --coff-imports %t.exe | FileCheck -check-prefix=IMPORTS %s
 # RUN: llvm-objdump -d %t.exe | FileCheck -check-prefix=DISASM %s
 # RUN: llvm-objdump -s %t.exe | FileCheck -check-prefix=CONTENTS %s
->>>>>>> cb02aa7e
 # RUN: llvm-nm %t.exe | FileCheck -check-prefix=SYMBOLS %s
 
 # IMPORTS: Import {
@@ -33,11 +21,7 @@
 
 # DISASM: Disassembly of section .text:
 # DISASM-EMPTY:
-<<<<<<< HEAD
-# DISASM: <main>:
-=======
 # DISASM: main:
->>>>>>> cb02aa7e
 # Relative offset at 0x1002 pointing at the IAT at 0x2080.
 # DISASM: 140001000:      8b 05 7a 10 00 00       movl    4218(%rip), %eax
 # DISASM: 140001006:      c3      retq
@@ -62,11 +46,6 @@
 # the symbol table.
 # SYMBOLS-NOT: variable
 
-<<<<<<< HEAD
-# DISABLED: error: automatic dllimport of variable in {{.*}}autoimport-x86.s.tmp.noptrs.obj requires pseudo relocations
-
-=======
->>>>>>> cb02aa7e
     .global main
     .text
 main:
@@ -75,8 +54,6 @@
     .data
 ptr:
     .quad variable
-.if listptrs==1
 relocs:
     .quad __RUNTIME_PSEUDO_RELOC_LIST__
-    .quad __RUNTIME_PSEUDO_RELOC_LIST_END__
-.endif+    .quad __RUNTIME_PSEUDO_RELOC_LIST_END__