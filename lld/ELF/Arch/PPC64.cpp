--- conflicted
+++ resolved
@@ -6,14 +6,10 @@
 //
 //===----------------------------------------------------------------------===//
 
-#include "InputFiles.h"
-#include "OutputSections.h"
-#include "SymbolTable.h"
 #include "Symbols.h"
 #include "SyntheticSections.h"
 #include "Target.h"
-#include "Thunks.h"
-#include "lld/Common/CommonLinkerContext.h"
+#include "lld/Common/ErrorHandler.h"
 #include "llvm/Support/Endian.h"
 
 using namespace llvm;
@@ -23,8 +19,8 @@
 using namespace lld;
 using namespace lld::elf;
 
-constexpr uint64_t ppc64TocOffset = 0x8000;
-constexpr uint64_t dynamicThreadPointerOffset = 0x8000;
+static uint64_t ppc64TocOffset = 0x8000;
+static uint64_t dynamicThreadPointerOffset = 0x8000;
 
 // The instruction encoding of bits 21-30 from the ISA for the Xform and Dform
 // instructions that can be used as part of the initial exec TLS sequence.
@@ -37,12 +33,6 @@
   STHX = 407,
   STWX = 151,
   STDX = 149,
-  LHAX = 343,
-  LWAX = 341,
-  LFSX = 535,
-  LFDX = 599,
-  STFSX = 663,
-  STFDX = 727,
   ADD = 266,
 };
 
@@ -55,6 +45,7 @@
   LWZ = 32,
   LWZU = 33,
   LFSU = 49,
+  LD = 58,
   LFDU = 51,
   STB = 38,
   STBU = 39,
@@ -64,145 +55,9 @@
   STWU = 37,
   STFSU = 53,
   STFDU = 55,
-  LHA = 42,
-  LFS = 48,
-  LFD = 50,
-  STFS = 52,
-  STFD = 54,
+  STD = 62,
   ADDI = 14
 };
-
-enum DSFormOpcd {
-  LD = 58,
-  LWA = 58,
-  STD = 62
-};
-
-constexpr uint32_t NOP = 0x60000000;
-
-enum class PPCLegacyInsn : uint32_t {
-  NOINSN = 0,
-  // Loads.
-  LBZ = 0x88000000,
-  LHZ = 0xa0000000,
-  LWZ = 0x80000000,
-  LHA = 0xa8000000,
-  LWA = 0xe8000002,
-  LD = 0xe8000000,
-  LFS = 0xC0000000,
-  LXSSP = 0xe4000003,
-  LFD = 0xc8000000,
-  LXSD = 0xe4000002,
-  LXV = 0xf4000001,
-  LXVP = 0x18000000,
-
-  // Stores.
-  STB = 0x98000000,
-  STH = 0xb0000000,
-  STW = 0x90000000,
-  STD = 0xf8000000,
-  STFS = 0xd0000000,
-  STXSSP = 0xf4000003,
-  STFD = 0xd8000000,
-  STXSD = 0xf4000002,
-  STXV = 0xf4000005,
-  STXVP = 0x18000001
-};
-enum class PPCPrefixedInsn : uint64_t {
-  NOINSN = 0,
-  PREFIX_MLS = 0x0610000000000000,
-  PREFIX_8LS = 0x0410000000000000,
-
-  // Loads.
-  PLBZ = PREFIX_MLS,
-  PLHZ = PREFIX_MLS,
-  PLWZ = PREFIX_MLS,
-  PLHA = PREFIX_MLS,
-  PLWA = PREFIX_8LS | 0xa4000000,
-  PLD = PREFIX_8LS | 0xe4000000,
-  PLFS = PREFIX_MLS,
-  PLXSSP = PREFIX_8LS | 0xac000000,
-  PLFD = PREFIX_MLS,
-  PLXSD = PREFIX_8LS | 0xa8000000,
-  PLXV = PREFIX_8LS | 0xc8000000,
-  PLXVP = PREFIX_8LS | 0xe8000000,
-
-  // Stores.
-  PSTB = PREFIX_MLS,
-  PSTH = PREFIX_MLS,
-  PSTW = PREFIX_MLS,
-  PSTD = PREFIX_8LS | 0xf4000000,
-  PSTFS = PREFIX_MLS,
-  PSTXSSP = PREFIX_8LS | 0xbc000000,
-  PSTFD = PREFIX_MLS,
-  PSTXSD = PREFIX_8LS | 0xb8000000,
-  PSTXV = PREFIX_8LS | 0xd8000000,
-  PSTXVP = PREFIX_8LS | 0xf8000000
-};
-static bool checkPPCLegacyInsn(uint32_t encoding) {
-  PPCLegacyInsn insn = static_cast<PPCLegacyInsn>(encoding);
-  if (insn == PPCLegacyInsn::NOINSN)
-    return false;
-#define PCREL_OPT(Legacy, PCRel, InsnMask)                                     \
-  if (insn == PPCLegacyInsn::Legacy)                                           \
-    return true;
-#include "PPCInsns.def"
-#undef PCREL_OPT
-  return false;
-}
-
-// Masks to apply to legacy instructions when converting them to prefixed,
-// pc-relative versions. For the most part, the primary opcode is shared
-// between the legacy instruction and the suffix of its prefixed version.
-// However, there are some instances where that isn't the case (DS-Form and
-// DQ-form instructions).
-enum class LegacyToPrefixMask : uint64_t {
-  NOMASK = 0x0,
-  OPC_AND_RST = 0xffe00000, // Primary opc (0-5) and R[ST] (6-10).
-  ONLY_RST = 0x3e00000,     // [RS]T (6-10).
-  ST_STX28_TO5 =
-      0x8000000003e00000, // S/T (6-10) - The [S/T]X bit moves from 28 to 5.
-};
-
-namespace {
-class PPC64 final : public TargetInfo {
-public:
-  PPC64();
-  int getTlsGdRelaxSkip(RelType type) const override;
-  uint32_t calcEFlags() const override;
-  RelExpr getRelExpr(RelType type, const Symbol &s,
-                     const uint8_t *loc) const override;
-  RelType getDynRel(RelType type) const override;
-  int64_t getImplicitAddend(const uint8_t *buf, RelType type) const override;
-  void writePltHeader(uint8_t *buf) const override;
-  void writePlt(uint8_t *buf, const Symbol &sym,
-                uint64_t pltEntryAddr) const override;
-  void writeIplt(uint8_t *buf, const Symbol &sym,
-                 uint64_t pltEntryAddr) const override;
-  void relocate(uint8_t *loc, const Relocation &rel,
-                uint64_t val) const override;
-  void writeGotHeader(uint8_t *buf) const override;
-  bool needsThunk(RelExpr expr, RelType type, const InputFile *file,
-                  uint64_t branchAddr, const Symbol &s,
-                  int64_t a) const override;
-  uint32_t getThunkSectionSpacing() const override;
-  bool inBranchRange(RelType type, uint64_t src, uint64_t dst) const override;
-  RelExpr adjustTlsExpr(RelType type, RelExpr expr) const override;
-  RelExpr adjustGotPcExpr(RelType type, int64_t addend,
-                          const uint8_t *loc) const override;
-  void relaxGot(uint8_t *loc, const Relocation &rel, uint64_t val) const;
-  void relocateAlloc(InputSectionBase &sec, uint8_t *buf) const override;
-
-  bool adjustPrologueForCrossSplitStack(uint8_t *loc, uint8_t *end,
-                                        uint8_t stOther) const override;
-
-private:
-  void relaxTlsGdToIe(uint8_t *loc, const Relocation &rel, uint64_t val) const;
-  void relaxTlsGdToLe(uint8_t *loc, const Relocation &rel, uint64_t val) const;
-  void relaxTlsLdToLe(uint8_t *loc, const Relocation &rel, uint64_t val) const;
-  void relaxTlsIeToLe(uint8_t *loc, const Relocation &rel, uint64_t val) const;
-};
-} // namespace
 
 uint64_t elf::getPPC64TocBase() {
   // The TOC consists of sections .got, .toc, .tocbss, .plt in that order. The
@@ -243,93 +98,18 @@
   return 0;
 }
 
-void elf::writePrefixedInstruction(uint8_t *loc, uint64_t insn) {
-  insn = config->isLE ? insn << 32 | insn >> 32 : insn;
-  write64(loc, insn);
-}
-
-static bool addOptional(StringRef name, uint64_t value,
-                        std::vector<Defined *> &defined) {
-  Symbol *sym = symtab.find(name);
-  if (!sym || sym->isDefined())
-    return false;
-  sym->resolve(Defined{/*file=*/nullptr, StringRef(), STB_GLOBAL, STV_HIDDEN,
-                       STT_FUNC, value,
-                       /*size=*/0, /*section=*/nullptr});
-  defined.push_back(cast<Defined>(sym));
-  return true;
-}
-
-// If from is 14, write ${prefix}14: firstInsn; ${prefix}15:
-// firstInsn+0x200008; ...; ${prefix}31: firstInsn+(31-14)*0x200008; $tail
-// The labels are defined only if they exist in the symbol table.
-static void writeSequence(MutableArrayRef<uint32_t> buf, const char *prefix,
-                          int from, uint32_t firstInsn,
-                          ArrayRef<uint32_t> tail) {
-  std::vector<Defined *> defined;
-  char name[16];
-  int first;
-  uint32_t *ptr = buf.data();
-  for (int r = from; r < 32; ++r) {
-    format("%s%d", prefix, r).snprint(name, sizeof(name));
-    if (addOptional(name, 4 * (r - from), defined) && defined.size() == 1)
-      first = r - from;
-    write32(ptr++, firstInsn + 0x200008 * (r - from));
-  }
-  for (uint32_t insn : tail)
-    write32(ptr++, insn);
-  assert(ptr == &*buf.end());
-
-  if (defined.empty())
-    return;
-  // The full section content has the extent of [begin, end). We drop unused
-  // instructions and write [first,end).
-  auto *sec = make<InputSection>(
-      nullptr, SHF_ALLOC, SHT_PROGBITS, 4,
-      ArrayRef(reinterpret_cast<uint8_t *>(buf.data() + first),
-               4 * (buf.size() - first)),
-      ".text");
-  ctx.inputSections.push_back(sec);
-  for (Defined *sym : defined) {
-    sym->section = sec;
-    sym->value -= 4 * first;
-  }
-}
-
-// Implements some save and restore functions as described by ELF V2 ABI to be
-// compatible with GCC. With GCC -Os, when the number of call-saved registers
-// exceeds a certain threshold, GCC generates _savegpr0_* _restgpr0_* calls and
-// expects the linker to define them. See
-// https://sourceware.org/pipermail/binutils/2002-February/017444.html and
-// https://sourceware.org/pipermail/binutils/2004-August/036765.html . This is
-// weird because libgcc.a would be the natural place. The linker generation
-// approach has the advantage that the linker can generate multiple copies to
-// avoid long branch thunks. However, we don't consider the advantage
-// significant enough to complicate our trunk implementation, so we take the
-// simple approach and synthesize .text sections providing the implementation.
-void elf::addPPC64SaveRestore() {
-  static uint32_t savegpr0[20], restgpr0[21], savegpr1[19], restgpr1[19];
-  constexpr uint32_t blr = 0x4e800020, mtlr_0 = 0x7c0803a6;
-
-  // _restgpr0_14: ld 14, -144(1); _restgpr0_15: ld 15, -136(1); ...
-  // Tail: ld 0, 16(1); mtlr 0; blr
-  writeSequence(restgpr0, "_restgpr0_", 14, 0xe9c1ff70,
-                {0xe8010010, mtlr_0, blr});
-  // _restgpr1_14: ld 14, -144(12); _restgpr1_15: ld 15, -136(12); ...
-  // Tail: blr
-  writeSequence(restgpr1, "_restgpr1_", 14, 0xe9ccff70, {blr});
-  // _savegpr0_14: std 14, -144(1); _savegpr0_15: std 15, -136(1); ...
-  // Tail: std 0, 16(1); blr
-  writeSequence(savegpr0, "_savegpr0_", 14, 0xf9c1ff70, {0xf8010010, blr});
-  // _savegpr1_14: std 14, -144(12); _savegpr1_15: std 15, -136(12); ...
-  // Tail: blr
-  writeSequence(savegpr1, "_savegpr1_", 14, 0xf9ccff70, {blr});
+bool elf::isPPC64SmallCodeModelTocReloc(RelType type) {
+  // The only small code model relocations that access the .toc section.
+  return type == R_PPC64_TOC16 || type == R_PPC64_TOC16_DS;
 }
 
 // Find the R_PPC64_ADDR64 in .rela.toc with matching offset.
 template <typename ELFT>
 static std::pair<Defined *, int64_t>
 getRelaTocSymAndAddend(InputSectionBase *tocSec, uint64_t offset) {
+  if (tocSec->numRelocations == 0)
+    return {};
+
   // .rela.toc contains exclusively R_PPC64_ADDR64 relocations sorted by
   // r_offset: 0, 8, 16, etc. For a given Offset, Offset / 8 gives us the
   // relocation index in most cases.
@@ -339,10 +119,7 @@
   // points to a relocation with larger r_offset. Do a linear probe then.
   // Constants are extremely uncommon in .toc and the extra number of array
   // accesses can be seen as a small constant.
-  ArrayRef<typename ELFT::Rela> relas =
-      tocSec->template relsOrRelas<ELFT>().relas;
-  if (relas.empty())
-    return {};
+  ArrayRef<typename ELFT::Rela> relas = tocSec->template relas<ELFT>();
   uint64_t index = std::min<uint64_t>(offset / 8, relas.size() - 1);
   for (;;) {
     if (relas[index].r_offset == offset) {
@@ -358,7 +135,7 @@
 
 // When accessing a symbol defined in another translation unit, compilers
 // reserve a .toc entry, allocate a local label and generate toc-indirect
-// instructions:
+// instuctions:
 //
 //   addis 3, 2, .LC0@toc@ha  # R_PPC64_TOC16_HA
 //   ld    3, .LC0@toc@l(3)   # R_PPC64_TOC16_LO_DS, load the address from a .toc entry
@@ -376,8 +153,8 @@
 //   ld/lwa 3, 0(3)           # load the value from the address
 //
 // Returns true if the relaxation is performed.
-static bool tryRelaxPPC64TocIndirection(const Relocation &rel,
-                                        uint8_t *bufLoc) {
+bool elf::tryRelaxPPC64TocIndirection(RelType type, const Relocation &rel,
+                                      uint8_t *bufLoc) {
   assert(config->tocOptimize);
   if (rel.addend < 0)
     return false;
@@ -398,20 +175,46 @@
   if (!d || d->isPreemptible)
     return false;
 
-  // R_PPC64_ADDR64 should have created a canonical PLT for the non-preemptable
-  // ifunc and changed its type to STT_FUNC.
-  assert(!d->isGnuIFunc());
-
   // Two instructions can materialize a 32-bit signed offset from the toc base.
   uint64_t tocRelative = d->getVA(addend) - getPPC64TocBase();
   if (!isInt<32>(tocRelative))
     return false;
 
-  // Add PPC64TocOffset that will be subtracted by PPC64::relocate().
-  static_cast<const PPC64 &>(*target).relaxGot(bufLoc, rel,
-                                               tocRelative + ppc64TocOffset);
+  // Add PPC64TocOffset that will be subtracted by relocateOne().
+  target->relaxGot(bufLoc, type, tocRelative + ppc64TocOffset);
   return true;
 }
+
+namespace {
+class PPC64 final : public TargetInfo {
+public:
+  PPC64();
+  int getTlsGdRelaxSkip(RelType type) const override;
+  uint32_t calcEFlags() const override;
+  RelExpr getRelExpr(RelType type, const Symbol &s,
+                     const uint8_t *loc) const override;
+  RelType getDynRel(RelType type) const override;
+  void writePltHeader(uint8_t *buf) const override;
+  void writePlt(uint8_t *buf, uint64_t gotPltEntryAddr, uint64_t pltEntryAddr,
+                int32_t index, unsigned relOff) const override;
+  void relocateOne(uint8_t *loc, RelType type, uint64_t val) const override;
+  void writeGotHeader(uint8_t *buf) const override;
+  bool needsThunk(RelExpr expr, RelType type, const InputFile *file,
+                  uint64_t branchAddr, const Symbol &s) const override;
+  uint32_t getThunkSectionSpacing() const override;
+  bool inBranchRange(RelType type, uint64_t src, uint64_t dst) const override;
+  RelExpr adjustRelaxExpr(RelType type, const uint8_t *data,
+                          RelExpr expr) const override;
+  void relaxGot(uint8_t *loc, RelType type, uint64_t val) const override;
+  void relaxTlsGdToIe(uint8_t *loc, RelType type, uint64_t val) const override;
+  void relaxTlsGdToLe(uint8_t *loc, RelType type, uint64_t val) const override;
+  void relaxTlsLdToLe(uint8_t *loc, RelType type, uint64_t val) const override;
+  void relaxTlsIeToLe(uint8_t *loc, RelType type, uint64_t val) const override;
+
+  bool adjustPrologueForCrossSplitStack(uint8_t *loc, uint8_t *end,
+                                        uint8_t stOther) const override;
+};
+} // namespace
 
 // Relocation masks following the #lo(value), #hi(value), #ha(value),
 // #higher(value), #highera(value), #highest(value), and #highesta(value)
@@ -419,7 +222,7 @@
 // document.
 static uint16_t lo(uint64_t v) { return v; }
 static uint16_t hi(uint64_t v) { return v >> 16; }
-static uint64_t ha(uint64_t v) { return (v + 0x8000) >> 16; }
+static uint16_t ha(uint64_t v) { return (v + 0x8000) >> 16; }
 static uint16_t higher(uint64_t v) { return v >> 32; }
 static uint16_t highera(uint64_t v) { return (v + 0x8000) >> 32; }
 static uint16_t highest(uint64_t v) { return v >> 48; }
@@ -432,7 +235,6 @@
   switch (getPrimaryOpCode(encoding)) {
   default:
     return false;
-  case 6: // Power10 paired loads/stores (lxvp, stxvp).
   case 56:
     // The only instruction with a primary opcode of 56 is `lq`.
     return true;
@@ -442,78 +244,6 @@
     // The DS 'XO' bits being set to 01 is restricted to DQ form.
     return (encoding & 3) == 0x1;
   }
-}
-
-static bool isDSFormInstruction(PPCLegacyInsn insn) {
-  switch (insn) {
-  default:
-    return false;
-  case PPCLegacyInsn::LWA:
-  case PPCLegacyInsn::LD:
-  case PPCLegacyInsn::LXSD:
-  case PPCLegacyInsn::LXSSP:
-  case PPCLegacyInsn::STD:
-  case PPCLegacyInsn::STXSD:
-  case PPCLegacyInsn::STXSSP:
-    return true;
-  }
-}
-
-static PPCLegacyInsn getPPCLegacyInsn(uint32_t encoding) {
-  uint32_t opc = encoding & 0xfc000000;
-
-  // If the primary opcode is shared between multiple instructions, we need to
-  // fix it up to match the actual instruction we are after.
-  if ((opc == 0xe4000000 || opc == 0xe8000000 || opc == 0xf4000000 ||
-       opc == 0xf8000000) &&
-      !isDQFormInstruction(encoding))
-    opc = encoding & 0xfc000003;
-  else if (opc == 0xf4000000)
-    opc = encoding & 0xfc000007;
-  else if (opc == 0x18000000)
-    opc = encoding & 0xfc00000f;
-
-  // If the value is not one of the enumerators in PPCLegacyInsn, we want to
-  // return PPCLegacyInsn::NOINSN.
-  if (!checkPPCLegacyInsn(opc))
-    return PPCLegacyInsn::NOINSN;
-  return static_cast<PPCLegacyInsn>(opc);
-}
-
-static PPCPrefixedInsn getPCRelativeForm(PPCLegacyInsn insn) {
-  switch (insn) {
-#define PCREL_OPT(Legacy, PCRel, InsnMask)                                     \
-  case PPCLegacyInsn::Legacy:                                                  \
-    return PPCPrefixedInsn::PCRel
-#include "PPCInsns.def"
-#undef PCREL_OPT
-  }
-  return PPCPrefixedInsn::NOINSN;
-}
-
-static LegacyToPrefixMask getInsnMask(PPCLegacyInsn insn) {
-  switch (insn) {
-#define PCREL_OPT(Legacy, PCRel, InsnMask)                                     \
-  case PPCLegacyInsn::Legacy:                                                  \
-    return LegacyToPrefixMask::InsnMask
-#include "PPCInsns.def"
-#undef PCREL_OPT
-  }
-  return LegacyToPrefixMask::NOMASK;
-}
-static uint64_t getPCRelativeForm(uint32_t encoding) {
-  PPCLegacyInsn origInsn = getPPCLegacyInsn(encoding);
-  PPCPrefixedInsn pcrelInsn = getPCRelativeForm(origInsn);
-  if (pcrelInsn == PPCPrefixedInsn::NOINSN)
-    return UINT64_C(-1);
-  LegacyToPrefixMask origInsnMask = getInsnMask(origInsn);
-  uint64_t pcrelEncoding =
-      (uint64_t)pcrelInsn | (encoding & (uint64_t)origInsnMask);
-
-  // If the mask requires moving bit 28 to bit 5, do that now.
-  if (origInsnMask == LegacyToPrefixMask::ST_STX28_TO5)
-    pcrelEncoding |= (encoding & 0x8) << 23;
-  return pcrelEncoding;
 }
 
 static bool isInstructionUpdateForm(uint32_t encoding) {
@@ -540,25 +270,6 @@
   }
 }
 
-// Compute the total displacement between the prefixed instruction that gets
-// to the start of the data and the load/store instruction that has the offset
-// into the data structure.
-// For example:
-// paddi 3, 0, 1000, 1
-// lwz 3, 20(3)
-// Should add up to 1020 for total displacement.
-static int64_t getTotalDisp(uint64_t prefixedInsn, uint32_t accessInsn) {
-  int64_t disp34 = llvm::SignExtend64(
-      ((prefixedInsn & 0x3ffff00000000) >> 16) | (prefixedInsn & 0xffff), 34);
-  int32_t disp16 = llvm::SignExtend32(accessInsn & 0xffff, 16);
-  // For DS and DQ form instructions, we need to mask out the XO bits.
-  if (isDQFormInstruction(accessInsn))
-    disp16 &= ~0xf;
-  else if (isDSFormInstruction(getPPCLegacyInsn(accessInsn)))
-    disp16 &= ~0x3;
-  return disp34 + disp16;
-}
-
 // There are a number of places when we either want to read or write an
 // instruction when handling a half16 relocation type. On big-endian the buffer
 // pointer is pointing into the middle of the word we want to extract, and on
@@ -572,23 +283,18 @@
   return read32(config->isLE ? loc : loc - 2);
 }
 
-static uint64_t readPrefixedInstruction(const uint8_t *loc) {
-  uint64_t fullInstr = read64(loc);
-  return config->isLE ? (fullInstr << 32 | fullInstr >> 32) : fullInstr;
-}
-
 PPC64::PPC64() {
-  copyRel = R_PPC64_COPY;
   gotRel = R_PPC64_GLOB_DAT;
+  noneRel = R_PPC64_NONE;
   pltRel = R_PPC64_JMP_SLOT;
   relativeRel = R_PPC64_RELATIVE;
   iRelativeRel = R_PPC64_IRELATIVE;
   symbolicRel = R_PPC64_ADDR64;
-  pltHeaderSize = 60;
   pltEntrySize = 4;
-  ipltEntrySize = 16; // PPC64PltCallStub::size
+  gotBaseSymInGotPlt = false;
   gotHeaderEntriesNum = 1;
   gotPltHeaderEntriesNum = 2;
+  pltHeaderSize = 60;
   needsThunks = true;
 
   tlsModuleIndexRel = R_PPC64_DTPMOD64;
@@ -630,15 +336,15 @@
 }
 
 static uint32_t getEFlags(InputFile *file) {
-  if (file->ekind == ELF64BEKind)
-    return cast<ObjFile<ELF64BE>>(file)->getObj().getHeader().e_flags;
-  return cast<ObjFile<ELF64LE>>(file)->getObj().getHeader().e_flags;
+  if (config->ekind == ELF64BEKind)
+    return cast<ObjFile<ELF64BE>>(file)->getObj().getHeader()->e_flags;
+  return cast<ObjFile<ELF64LE>>(file)->getObj().getHeader()->e_flags;
 }
 
 // This file implements v2 ABI. This function makes sure that all
 // object files have v2 or an unspecified version as an ABI version.
 uint32_t PPC64::calcEFlags() const {
-  for (InputFile *f : ctx.objectFiles) {
+  for (InputFile *f : objectFiles) {
     uint32_t flag = getEFlags(f);
     if (flag == 1)
       error(toString(f) + ": ABI version 1 is not supported");
@@ -648,11 +354,11 @@
   return 2;
 }
 
-void PPC64::relaxGot(uint8_t *loc, const Relocation &rel, uint64_t val) const {
-  switch (rel.type) {
+void PPC64::relaxGot(uint8_t *loc, RelType type, uint64_t val) const {
+  switch (type) {
   case R_PPC64_TOC16_HA:
     // Convert "addis reg, 2, .LC0@toc@h" to "addis reg, 2, var@toc@h" or "nop".
-    relocate(loc, rel, val);
+    relocateOne(loc, type, val);
     break;
   case R_PPC64_TOC16_LO_DS: {
     // Convert "ld reg, .LC0@toc@l(reg)" to "addi reg, reg, var@toc@l" or
@@ -661,50 +367,7 @@
     if (getPrimaryOpCode(insn) != LD)
       error("expected a 'ld' for got-indirect to toc-relative relaxing");
     writeFromHalf16(loc, (insn & 0x03ffffff) | 0x38000000);
-    relocateNoSym(loc, R_PPC64_TOC16_LO, val);
-    break;
-  }
-  case R_PPC64_GOT_PCREL34: {
-    // Clear the first 8 bits of the prefix and the first 6 bits of the
-    // instruction (the primary opcode).
-    uint64_t insn = readPrefixedInstruction(loc);
-    if ((insn & 0xfc000000) != 0xe4000000)
-      error("expected a 'pld' for got-indirect to pc-relative relaxing");
-    insn &= ~0xff000000fc000000;
-
-    // Replace the cleared bits with the values for PADDI (0x600000038000000);
-    insn |= 0x600000038000000;
-    writePrefixedInstruction(loc, insn);
-    relocate(loc, rel, val);
-    break;
-  }
-  case R_PPC64_PCREL_OPT: {
-    // We can only relax this if the R_PPC64_GOT_PCREL34 at this offset can
-    // be relaxed. The eligibility for the relaxation needs to be determined
-    // on that relocation since this one does not relocate a symbol.
-    uint64_t insn = readPrefixedInstruction(loc);
-    uint32_t accessInsn = read32(loc + rel.addend);
-    uint64_t pcRelInsn = getPCRelativeForm(accessInsn);
-
-    // This error is not necessary for correctness but is emitted for now
-    // to ensure we don't miss these opportunities in real code. It can be
-    // removed at a later date.
-    if (pcRelInsn == UINT64_C(-1)) {
-      errorOrWarn(
-          "unrecognized instruction for R_PPC64_PCREL_OPT relaxation: 0x" +
-          Twine::utohexstr(accessInsn));
-      break;
-    }
-
-    int64_t totalDisp = getTotalDisp(insn, accessInsn);
-    if (!isInt<34>(totalDisp))
-      break; // Displacement doesn't fit.
-    // Convert the PADDI to the prefixed version of accessInsn and convert
-    // accessInsn to a nop.
-    writePrefixedInstruction(loc, pcRelInsn |
-                                      ((totalDisp & 0x3ffff0000) << 16) |
-                                      (totalDisp & 0xffff));
-    write32(loc + rel.addend, NOP); // nop accessInsn.
+    relocateOne(loc, R_PPC64_TOC16_LO, val);
     break;
   }
   default:
@@ -712,8 +375,7 @@
   }
 }
 
-void PPC64::relaxTlsGdToLe(uint8_t *loc, const Relocation &rel,
-                           uint64_t val) const {
+void PPC64::relaxTlsGdToLe(uint8_t *loc, RelType type, uint64_t val) const {
   // Reference: 3.7.4.2 of the 64-bit ELF V2 abi supplement.
   // The general dynamic code sequence for a global `x` will look like:
   // Instruction                    Relocation                Symbol
@@ -729,54 +391,30 @@
   // bl __tls_get_addr(x@tlsgd)      into      nop
   // nop                             into      addi r3, r3, x@tprel@l
 
-  switch (rel.type) {
+  switch (type) {
   case R_PPC64_GOT_TLSGD16_HA:
-    writeFromHalf16(loc, NOP);
+    writeFromHalf16(loc, 0x60000000); // nop
     break;
   case R_PPC64_GOT_TLSGD16:
   case R_PPC64_GOT_TLSGD16_LO:
     writeFromHalf16(loc, 0x3c6d0000); // addis r3, r13
-    relocateNoSym(loc, R_PPC64_TPREL16_HA, val);
-    break;
-  case R_PPC64_GOT_TLSGD_PCREL34:
-    // Relax from paddi r3, 0, x@got@tlsgd@pcrel, 1 to
-    //            paddi r3, r13, x@tprel, 0
-    writePrefixedInstruction(loc, 0x06000000386d0000);
-    relocateNoSym(loc, R_PPC64_TPREL34, val);
-    break;
-  case R_PPC64_TLSGD: {
-    // PC Relative Relaxation:
-    // Relax from bl __tls_get_addr@notoc(x@tlsgd) to
-    //            nop
-    // TOC Relaxation:
-    // Relax from bl __tls_get_addr(x@tlsgd)
-    //            nop
-    // to
-    //            nop
-    //            addi r3, r3, x@tprel@l
-    const uintptr_t locAsInt = reinterpret_cast<uintptr_t>(loc);
-    if (locAsInt % 4 == 0) {
-      write32(loc, NOP);            // nop
-      write32(loc + 4, 0x38630000); // addi r3, r3
-      // Since we are relocating a half16 type relocation and Loc + 4 points to
-      // the start of an instruction we need to advance the buffer by an extra
-      // 2 bytes on BE.
-      relocateNoSym(loc + 4 + (config->ekind == ELF64BEKind ? 2 : 0),
-                    R_PPC64_TPREL16_LO, val);
-    } else if (locAsInt % 4 == 1) {
-      write32(loc - 1, NOP);
-    } else {
-      errorOrWarn("R_PPC64_TLSGD has unexpected byte alignment");
-    }
-    break;
-  }
+    relocateOne(loc, R_PPC64_TPREL16_HA, val);
+    break;
+  case R_PPC64_TLSGD:
+    write32(loc, 0x60000000);     // nop
+    write32(loc + 4, 0x38630000); // addi r3, r3
+    // Since we are relocating a half16 type relocation and Loc + 4 points to
+    // the start of an instruction we need to advance the buffer by an extra
+    // 2 bytes on BE.
+    relocateOne(loc + 4 + (config->ekind == ELF64BEKind ? 2 : 0),
+                R_PPC64_TPREL16_LO, val);
+    break;
   default:
     llvm_unreachable("unsupported relocation for TLS GD to LE relaxation");
   }
 }
 
-void PPC64::relaxTlsLdToLe(uint8_t *loc, const Relocation &rel,
-                           uint64_t val) const {
+void PPC64::relaxTlsLdToLe(uint8_t *loc, RelType type, uint64_t val) const {
   // Reference: 3.7.4.3 of the 64-bit ELF V2 abi supplement.
   // The local dynamic code sequence for a global `x` will look like:
   // Instruction                    Relocation                Symbol
@@ -792,103 +430,56 @@
   // bl __tls_get_addr(x@tlsgd)     into      nop
   // nop                            into      addi r3, r3, 4096
 
-  switch (rel.type) {
+  switch (type) {
   case R_PPC64_GOT_TLSLD16_HA:
-    writeFromHalf16(loc, NOP);
+    writeFromHalf16(loc, 0x60000000); // nop
     break;
   case R_PPC64_GOT_TLSLD16_LO:
     writeFromHalf16(loc, 0x3c6d0000); // addis r3, r13, 0
     break;
-  case R_PPC64_GOT_TLSLD_PCREL34:
-    // Relax from paddi r3, 0, x1@got@tlsld@pcrel, 1 to
-    //            paddi r3, r13, 0x1000, 0
-    writePrefixedInstruction(loc, 0x06000000386d1000);
-    break;
-  case R_PPC64_TLSLD: {
-    // PC Relative Relaxation:
-    // Relax from bl __tls_get_addr@notoc(x@tlsld)
-    // to
-    //            nop
-    // TOC Relaxation:
-    // Relax from bl __tls_get_addr(x@tlsld)
-    //            nop
-    // to
-    //            nop
-    //            addi r3, r3, 4096
-    const uintptr_t locAsInt = reinterpret_cast<uintptr_t>(loc);
-    if (locAsInt % 4 == 0) {
-      write32(loc, NOP);
-      write32(loc + 4, 0x38631000); // addi r3, r3, 4096
-    } else if (locAsInt % 4 == 1) {
-      write32(loc - 1, NOP);
-    } else {
-      errorOrWarn("R_PPC64_TLSLD has unexpected byte alignment");
-    }
-    break;
-  }
+  case R_PPC64_TLSLD:
+    write32(loc, 0x60000000);     // nop
+    write32(loc + 4, 0x38631000); // addi r3, r3, 4096
+    break;
   case R_PPC64_DTPREL16:
   case R_PPC64_DTPREL16_HA:
   case R_PPC64_DTPREL16_HI:
   case R_PPC64_DTPREL16_DS:
   case R_PPC64_DTPREL16_LO:
   case R_PPC64_DTPREL16_LO_DS:
-  case R_PPC64_DTPREL34:
-    relocate(loc, rel, val);
+    relocateOne(loc, type, val);
     break;
   default:
     llvm_unreachable("unsupported relocation for TLS LD to LE relaxation");
-  }
-}
-
-// Map X-Form instructions to their DS-Form counterparts, if applicable.
-// The full encoding is returned here to distinguish between the different
-// DS-Form instructions.
-unsigned elf::getPPCDSFormOp(unsigned secondaryOp) {
-  switch (secondaryOp) {
-  case LWAX:
-    return (LWA << 26) | 0x2;
-  case LDX:
-    return LD << 26;
-  case STDX:
-    return STD << 26;
-  default:
-    return 0;
   }
 }
 
 unsigned elf::getPPCDFormOp(unsigned secondaryOp) {
   switch (secondaryOp) {
   case LBZX:
-    return LBZ << 26;
+    return LBZ;
   case LHZX:
-    return LHZ << 26;
+    return LHZ;
   case LWZX:
-    return LWZ << 26;
+    return LWZ;
+  case LDX:
+    return LD;
   case STBX:
-    return STB << 26;
+    return STB;
   case STHX:
-    return STH << 26;
+    return STH;
   case STWX:
-    return STW << 26;
-  case LHAX:
-    return LHA << 26;
-  case LFSX:
-    return LFS << 26;
-  case LFDX:
-    return LFD << 26;
-  case STFSX:
-    return STFS << 26;
-  case STFDX:
-    return STFD << 26;
+    return STW;
+  case STDX:
+    return STD;
   case ADD:
-    return ADDI << 26;
+    return ADDI;
   default:
     return 0;
   }
 }
 
-void PPC64::relaxTlsIeToLe(uint8_t *loc, const Relocation &rel,
-                           uint64_t val) const {
+void PPC64::relaxTlsIeToLe(uint8_t *loc, RelType type, uint64_t val) const {
   // The initial exec code sequence for a global `x` will look like:
   // Instruction                    Relocation                Symbol
   // addis r9, r2, x@got@tprel@ha   R_PPC64_GOT_TPREL16_HA      x
@@ -909,77 +500,27 @@
   // indexed load or store instructions.
 
   unsigned offset = (config->ekind == ELF64BEKind) ? 2 : 0;
-  switch (rel.type) {
+  switch (type) {
   case R_PPC64_GOT_TPREL16_HA:
-    write32(loc - offset, NOP);
+    write32(loc - offset, 0x60000000); // nop
     break;
   case R_PPC64_GOT_TPREL16_LO_DS:
   case R_PPC64_GOT_TPREL16_DS: {
     uint32_t regNo = read32(loc - offset) & 0x03E00000; // bits 6-10
     write32(loc - offset, 0x3C0D0000 | regNo);          // addis RegNo, r13
-    relocateNoSym(loc, R_PPC64_TPREL16_HA, val);
-    break;
-  }
-  case R_PPC64_GOT_TPREL_PCREL34: {
-    const uint64_t pldRT = readPrefixedInstruction(loc) & 0x0000000003e00000;
-    // paddi RT(from pld), r13, symbol@tprel, 0
-    writePrefixedInstruction(loc, 0x06000000380d0000 | pldRT);
-    relocateNoSym(loc, R_PPC64_TPREL34, val);
+    relocateOne(loc, R_PPC64_TPREL16_HA, val);
     break;
   }
   case R_PPC64_TLS: {
-    const uintptr_t locAsInt = reinterpret_cast<uintptr_t>(loc);
-    if (locAsInt % 4 == 0) {
-      uint32_t primaryOp = getPrimaryOpCode(read32(loc));
-      if (primaryOp != 31)
-        error("unrecognized instruction for IE to LE R_PPC64_TLS");
-      uint32_t secondaryOp = (read32(loc) & 0x000007FE) >> 1; // bits 21-30
-      uint32_t dFormOp = getPPCDFormOp(secondaryOp);
-      uint32_t finalReloc;
-      if (dFormOp == 0) { // Expecting a DS-Form instruction.
-        dFormOp = getPPCDSFormOp(secondaryOp);
-        if (dFormOp == 0)
-          error("unrecognized instruction for IE to LE R_PPC64_TLS");
-        finalReloc = R_PPC64_TPREL16_LO_DS;
-      } else
-        finalReloc = R_PPC64_TPREL16_LO;
-      write32(loc, dFormOp | (read32(loc) & 0x03ff0000));
-      relocateNoSym(loc + offset, finalReloc, val);
-    } else if (locAsInt % 4 == 1) {
-      // If the offset is not 4 byte aligned then we have a PCRel type reloc.
-      // This version of the relocation is offset by one byte from the
-      // instruction it references.
-      uint32_t tlsInstr = read32(loc - 1);
-      uint32_t primaryOp = getPrimaryOpCode(tlsInstr);
-      if (primaryOp != 31)
-        errorOrWarn("unrecognized instruction for IE to LE R_PPC64_TLS");
-      uint32_t secondaryOp = (tlsInstr & 0x000007FE) >> 1; // bits 21-30
-      // The add is a special case and should be turned into a nop. The paddi
-      // that comes before it will already have computed the address of the
-      // symbol.
-      if (secondaryOp == 266) {
-        // Check if the add uses the same result register as the input register.
-        uint32_t rt = (tlsInstr & 0x03E00000) >> 21; // bits 6-10
-        uint32_t ra = (tlsInstr & 0x001F0000) >> 16; // bits 11-15
-        if (ra == rt) {
-          write32(loc - 1, NOP);
-        } else {
-          // mr rt, ra
-          write32(loc - 1, 0x7C000378 | (rt << 16) | (ra << 21) | (ra << 11));
-        }
-      } else {
-        uint32_t dFormOp = getPPCDFormOp(secondaryOp);
-        if (dFormOp == 0) { // Expecting a DS-Form instruction.
-          dFormOp = getPPCDSFormOp(secondaryOp);
-          if (dFormOp == 0)
-            errorOrWarn("unrecognized instruction for IE to LE R_PPC64_TLS");
-        }
-        write32(loc - 1, (dFormOp | (tlsInstr & 0x03ff0000)));
-      }
-    } else {
-      errorOrWarn("R_PPC64_TLS must be either 4 byte aligned or one byte "
-                  "offset from 4 byte aligned");
-    }
+    uint32_t primaryOp = getPrimaryOpCode(read32(loc));
+    if (primaryOp != 31)
+      error("unrecognized instruction for IE to LE R_PPC64_TLS");
+    uint32_t secondaryOp = (read32(loc) & 0x000007FE) >> 1; // bits 21-30
+    uint32_t dFormOp = getPPCDFormOp(secondaryOp);
+    if (dFormOp == 0)
+      error("unrecognized instruction for IE to LE R_PPC64_TLS");
+    write32(loc, ((dFormOp << 26) | (read32(loc) & 0x03FFFFFF)));
+    relocateOne(loc + offset, R_PPC64_TPREL16_LO, val);
     break;
   }
   default:
@@ -997,10 +538,6 @@
   case R_PPC64_ADDR16_DS:
   case R_PPC64_ADDR16_HA:
   case R_PPC64_ADDR16_HI:
-<<<<<<< HEAD
-  case R_PPC64_ADDR16_HIGH:
-=======
->>>>>>> cb02aa7e
   case R_PPC64_ADDR16_HIGHER:
   case R_PPC64_ADDR16_HIGHERA:
   case R_PPC64_ADDR16_HIGHEST:
@@ -1022,10 +559,6 @@
   case R_PPC64_TOC16_HI:
   case R_PPC64_TOC16_LO:
     return R_GOTREL;
-  case R_PPC64_GOT_PCREL34:
-  case R_PPC64_GOT_TPREL_PCREL34:
-  case R_PPC64_PCREL_OPT:
-    return R_GOT_PC;
   case R_PPC64_TOC16_HA:
   case R_PPC64_TOC16_LO_DS:
     return config->tocOptimize ? R_PPC64_RELAX_TOC : R_GOTREL;
@@ -1034,29 +567,22 @@
   case R_PPC64_REL14:
   case R_PPC64_REL24:
     return R_PPC64_CALL_PLT;
-  case R_PPC64_REL24_NOTOC:
-    return R_PLT_PC;
   case R_PPC64_REL16_LO:
   case R_PPC64_REL16_HA:
   case R_PPC64_REL16_HI:
   case R_PPC64_REL32:
   case R_PPC64_REL64:
-  case R_PPC64_PCREL34:
     return R_PC;
   case R_PPC64_GOT_TLSGD16:
   case R_PPC64_GOT_TLSGD16_HA:
   case R_PPC64_GOT_TLSGD16_HI:
   case R_PPC64_GOT_TLSGD16_LO:
     return R_TLSGD_GOT;
-  case R_PPC64_GOT_TLSGD_PCREL34:
-    return R_TLSGD_PC;
   case R_PPC64_GOT_TLSLD16:
   case R_PPC64_GOT_TLSLD16_HA:
   case R_PPC64_GOT_TLSLD16_HI:
   case R_PPC64_GOT_TLSLD16_LO:
     return R_TLSLD_GOT;
-  case R_PPC64_GOT_TLSLD_PCREL34:
-    return R_TLSLD_PC;
   case R_PPC64_GOT_TPREL16_HA:
   case R_PPC64_GOT_TPREL16_LO_DS:
   case R_PPC64_GOT_TPREL16_DS:
@@ -1077,8 +603,7 @@
   case R_PPC64_TPREL16_HIGHERA:
   case R_PPC64_TPREL16_HIGHEST:
   case R_PPC64_TPREL16_HIGHESTA:
-  case R_PPC64_TPREL34:
-    return R_TPREL;
+    return R_TLS;
   case R_PPC64_DTPREL16:
   case R_PPC64_DTPREL16_DS:
   case R_PPC64_DTPREL16_HA:
@@ -1090,7 +615,6 @@
   case R_PPC64_DTPREL16_LO:
   case R_PPC64_DTPREL16_LO_DS:
   case R_PPC64_DTPREL64:
-  case R_PPC64_DTPREL34:
     return R_DTPREL;
   case R_PPC64_TLSGD:
     return R_TLSDESC_CALL;
@@ -1109,29 +633,6 @@
   if (type == R_PPC64_ADDR64 || type == R_PPC64_TOC)
     return R_PPC64_ADDR64;
   return R_PPC64_NONE;
-}
-
-int64_t PPC64::getImplicitAddend(const uint8_t *buf, RelType type) const {
-  switch (type) {
-  case R_PPC64_NONE:
-  case R_PPC64_GLOB_DAT:
-  case R_PPC64_JMP_SLOT:
-    return 0;
-  case R_PPC64_REL32:
-    return SignExtend64<32>(read32(buf));
-  case R_PPC64_ADDR64:
-  case R_PPC64_REL64:
-  case R_PPC64_RELATIVE:
-  case R_PPC64_IRELATIVE:
-  case R_PPC64_DTPMOD64:
-  case R_PPC64_DTPREL64:
-  case R_PPC64_TPREL64:
-    return read64(buf);
-  default:
-    internalLinkerError(getErrorLocation(buf),
-                        "cannot read addend for relocation " + toString(type));
-    return 0;
-  }
 }
 
 void PPC64::writeGotHeader(uint8_t *buf) const {
@@ -1161,16 +662,12 @@
   write64(buf + 52, gotPltOffset);
 }
 
-void PPC64::writePlt(uint8_t *buf, const Symbol &sym,
-                     uint64_t /*pltEntryAddr*/) const {
-  int32_t offset = pltHeaderSize + sym.getPltIdx() * pltEntrySize;
+void PPC64::writePlt(uint8_t *buf, uint64_t gotPltEntryAddr,
+                     uint64_t pltEntryAddr, int32_t index,
+                     unsigned relOff) const {
+  int32_t offset = pltHeaderSize + index * pltEntrySize;
   // bl __glink_PLTresolve
   write32(buf, 0x48000000 | ((-offset) & 0x03FFFFFc));
-}
-
-void PPC64::writeIplt(uint8_t *buf, const Symbol &sym,
-                      uint64_t /*pltEntryAddr*/) const {
-  writePPC64LoadAndBranch(buf, sym.getGotPltVA() - getPPC64TocBase());
 }
 
 static std::pair<RelType, uint64_t> toAddr16Rel(RelType type, uint64_t val) {
@@ -1258,8 +755,11 @@
   }
 }
 
-void PPC64::relocate(uint8_t *loc, const Relocation &rel, uint64_t val) const {
-  RelType type = rel.type;
+void PPC64::relocateOne(uint8_t *loc, RelType type, uint64_t val) const {
+  // We need to save the original relocation type to use in diagnostics, and
+  // use the original type to determine if we should toc-optimize the
+  // instructions being relocated.
+  RelType originalType = type;
   bool shouldTocOptimize =  isTocOptType(type);
   // For dynamic thread pointer relative, toc-relative, and got-indirect
   // relocations, proceed in terms of the corresponding ADDR16 relocation type.
@@ -1267,46 +767,40 @@
 
   switch (type) {
   case R_PPC64_ADDR14: {
-    checkAlignment(loc, val, 4, rel);
+    checkAlignment(loc, val, 4, type);
     // Preserve the AA/LK bits in the branch instruction
     uint8_t aalk = loc[3];
     write16(loc + 2, (aalk & 3) | (val & 0xfffc));
     break;
   }
   case R_PPC64_ADDR16:
-    checkIntUInt(loc, val, 16, rel);
+    checkIntUInt(loc, val, 16, originalType);
     write16(loc, val);
     break;
   case R_PPC64_ADDR32:
-    checkIntUInt(loc, val, 32, rel);
+    checkIntUInt(loc, val, 32, originalType);
     write32(loc, val);
     break;
   case R_PPC64_ADDR16_DS:
   case R_PPC64_TPREL16_DS: {
-    checkInt(loc, val, 16, rel);
+    checkInt(loc, val, 16, originalType);
     // DQ-form instructions use bits 28-31 as part of the instruction encoding
     // DS-form instructions only use bits 30-31.
     uint16_t mask = isDQFormInstruction(readFromHalf16(loc)) ? 0xf : 0x3;
-    checkAlignment(loc, lo(val), mask + 1, rel);
+    checkAlignment(loc, lo(val), mask + 1, originalType);
     write16(loc, (read16(loc) & mask) | lo(val));
   } break;
   case R_PPC64_ADDR16_HA:
   case R_PPC64_REL16_HA:
   case R_PPC64_TPREL16_HA:
     if (config->tocOptimize && shouldTocOptimize && ha(val) == 0)
-      writeFromHalf16(loc, NOP);
-    else {
-      checkInt(loc, val + 0x8000, 32, rel);
+      writeFromHalf16(loc, 0x60000000);
+    else
       write16(loc, ha(val));
-    }
     break;
   case R_PPC64_ADDR16_HI:
   case R_PPC64_REL16_HI:
   case R_PPC64_TPREL16_HI:
-    checkInt(loc, val, 32, rel);
-    write16(loc, hi(val));
-    break;
-  case R_PPC64_ADDR16_HIGH:
     write16(loc, hi(val));
     break;
   case R_PPC64_ADDR16_HIGHER:
@@ -1328,7 +822,7 @@
   case R_PPC64_ADDR16_LO:
   case R_PPC64_REL16_LO:
   case R_PPC64_TPREL16_LO:
-    // When the high-adjusted part of a toc relocation evaluates to 0, it is
+    // When the high-adjusted part of a toc relocation evalutes to 0, it is
     // changed into a nop. The lo part then needs to be updated to use the
     // toc-pointer register r2, as the base register.
     if (config->tocOptimize && shouldTocOptimize && ha(val) == 0) {
@@ -1348,9 +842,9 @@
     // DS-form instructions only use bits 30-31.
     uint32_t insn = readFromHalf16(loc);
     uint16_t mask = isDQFormInstruction(insn) ? 0xf : 0x3;
-    checkAlignment(loc, lo(val), mask + 1, rel);
+    checkAlignment(loc, lo(val), mask + 1, originalType);
     if (config->tocOptimize && shouldTocOptimize && ha(val) == 0) {
-      // When the high-adjusted part of a toc relocation evaluates to 0, it is
+      // When the high-adjusted part of a toc relocation evalutes to 0, it is
       // changed into a nop. The lo part then needs to be updated to use the toc
       // pointer register r2, as the base register.
       if (isInstructionUpdateForm(insn))
@@ -1364,11 +858,11 @@
     }
   } break;
   case R_PPC64_TPREL16:
-    checkInt(loc, val, 16, rel);
+    checkInt(loc, val, 16, originalType);
     write16(loc, val);
     break;
   case R_PPC64_REL32:
-    checkInt(loc, val, 32, rel);
+    checkInt(loc, val, 32, type);
     write32(loc, val);
     break;
   case R_PPC64_ADDR64:
@@ -1378,82 +872,45 @@
     break;
   case R_PPC64_REL14: {
     uint32_t mask = 0x0000FFFC;
-    checkInt(loc, val, 16, rel);
-    checkAlignment(loc, val, 4, rel);
+    checkInt(loc, val, 16, type);
+    checkAlignment(loc, val, 4, type);
     write32(loc, (read32(loc) & ~mask) | (val & mask));
     break;
   }
-  case R_PPC64_REL24:
-  case R_PPC64_REL24_NOTOC: {
+  case R_PPC64_REL24: {
     uint32_t mask = 0x03FFFFFC;
-    checkInt(loc, val, 26, rel);
-    checkAlignment(loc, val, 4, rel);
+    checkInt(loc, val, 26, type);
+    checkAlignment(loc, val, 4, type);
     write32(loc, (read32(loc) & ~mask) | (val & mask));
     break;
   }
   case R_PPC64_DTPREL64:
     write64(loc, val - dynamicThreadPointerOffset);
     break;
-  case R_PPC64_DTPREL34:
-    // The Dynamic Thread Vector actually points 0x8000 bytes past the start
-    // of the TLS block. Therefore, in the case of R_PPC64_DTPREL34 we first
-    // need to subtract that value then fallthrough to the general case.
-    val -= dynamicThreadPointerOffset;
-    [[fallthrough]];
-  case R_PPC64_PCREL34:
-  case R_PPC64_GOT_PCREL34:
-  case R_PPC64_GOT_TLSGD_PCREL34:
-  case R_PPC64_GOT_TLSLD_PCREL34:
-  case R_PPC64_GOT_TPREL_PCREL34:
-  case R_PPC64_TPREL34: {
-    const uint64_t si0Mask = 0x00000003ffff0000;
-    const uint64_t si1Mask = 0x000000000000ffff;
-    const uint64_t fullMask = 0x0003ffff0000ffff;
-    checkInt(loc, val, 34, rel);
-
-    uint64_t instr = readPrefixedInstruction(loc) & ~fullMask;
-    writePrefixedInstruction(loc, instr | ((val & si0Mask) << 16) |
-                             (val & si1Mask));
-    break;
-  }
-  // If we encounter a PCREL_OPT relocation that we won't optimize.
-  case R_PPC64_PCREL_OPT:
-    break;
   default:
     llvm_unreachable("unknown relocation");
   }
 }
 
 bool PPC64::needsThunk(RelExpr expr, RelType type, const InputFile *file,
-                       uint64_t branchAddr, const Symbol &s, int64_t a) const {
-  if (type != R_PPC64_REL14 && type != R_PPC64_REL24 &&
-      type != R_PPC64_REL24_NOTOC)
+                       uint64_t branchAddr, const Symbol &s) const {
+  if (type != R_PPC64_REL14 && type != R_PPC64_REL24)
     return false;
 
   // If a function is in the Plt it needs to be called with a call-stub.
   if (s.isInPlt())
     return true;
 
-  // This check looks at the st_other bits of the callee with relocation
-  // R_PPC64_REL14 or R_PPC64_REL24. If the value is 1, then the callee
-  // clobbers the TOC and we need an R2 save stub.
-  if (type != R_PPC64_REL24_NOTOC && (s.stOther >> 5) == 1)
-    return true;
-
-  if (type == R_PPC64_REL24_NOTOC && (s.stOther >> 5) > 1)
-    return true;
-
-  // An undefined weak symbol not in a PLT does not need a thunk. If it is
-  // hidden, its binding has been converted to local, so we just check
-  // isUndefined() here. A undefined non-weak symbol has been errored.
-  if (s.isUndefined())
+  // If a symbol is a weak undefined and we are compiling an executable
+  // it doesn't need a range-extending thunk since it can't be called.
+  if (s.isUndefWeak() && !config->shared)
     return false;
 
   // If the offset exceeds the range of the branch type then it will need
   // a range-extending thunk.
   // See the comment in getRelocTargetVA() about R_PPC64_CALL.
   return !inBranchRange(type, branchAddr,
-                        s.getVA(a) +
+                        s.getVA() +
                             getPPC64GlobalEntryToLocalEntryOffset(s.stOther));
 }
 
@@ -1469,29 +926,18 @@
   int64_t offset = dst - src;
   if (type == R_PPC64_REL14)
     return isInt<16>(offset);
-  if (type == R_PPC64_REL24 || type == R_PPC64_REL24_NOTOC)
+  if (type == R_PPC64_REL24)
     return isInt<26>(offset);
   llvm_unreachable("unsupported relocation type used in branch");
 }
 
-RelExpr PPC64::adjustTlsExpr(RelType type, RelExpr expr) const {
-  if (type != R_PPC64_GOT_TLSGD_PCREL34 && expr == R_RELAX_TLS_GD_TO_IE)
+RelExpr PPC64::adjustRelaxExpr(RelType type, const uint8_t *data,
+                               RelExpr expr) const {
+  if (expr == R_RELAX_TLS_GD_TO_IE)
     return R_RELAX_TLS_GD_TO_IE_GOT_OFF;
   if (expr == R_RELAX_TLS_LD_TO_LE)
     return R_RELAX_TLS_LD_TO_LE_ABS;
   return expr;
-}
-
-RelExpr PPC64::adjustGotPcExpr(RelType type, int64_t addend,
-                               const uint8_t *loc) const {
-  if ((type == R_PPC64_GOT_PCREL34 || type == R_PPC64_PCREL_OPT) &&
-      config->pcRelOptimize) {
-    // It only makes sense to optimize pld since paddi means that the address
-    // of the object in the GOT is required rather than the object itself.
-    if ((readPrefixedInstruction(loc) & 0xfc000000) == 0xe4000000)
-      return R_PPC64_RELAX_GOT_PC;
-  }
-  return R_GOT_PC;
 }
 
 // Reference: 3.7.4.1 of the 64-bit ELF V2 abi supplement.
@@ -1511,13 +957,12 @@
 //    thread pointer.
 // Since the nop must directly follow the call, the R_PPC64_TLSGD relocation is
 // used as the relaxation hint for both steps 2 and 3.
-void PPC64::relaxTlsGdToIe(uint8_t *loc, const Relocation &rel,
-                           uint64_t val) const {
-  switch (rel.type) {
+void PPC64::relaxTlsGdToIe(uint8_t *loc, RelType type, uint64_t val) const {
+  switch (type) {
   case R_PPC64_GOT_TLSGD16_HA:
     // This is relaxed from addis rT, r2, sym@got@tlsgd@ha to
     //                      addis rT, r2, sym@got@tprel@ha.
-    relocateNoSym(loc, R_PPC64_GOT_TPREL16_HA, val);
+    relocateOne(loc, R_PPC64_GOT_TPREL16_HA, val);
     return;
   case R_PPC64_GOT_TLSGD16:
   case R_PPC64_GOT_TLSGD16_LO: {
@@ -1525,128 +970,22 @@
     //            ld r3, sym@got@tprel@l(rA)
     uint32_t ra = (readFromHalf16(loc) & (0x1f << 16));
     writeFromHalf16(loc, 0xe8600000 | ra);
-    relocateNoSym(loc, R_PPC64_GOT_TPREL16_LO_DS, val);
+    relocateOne(loc, R_PPC64_GOT_TPREL16_LO_DS, val);
     return;
   }
-  case R_PPC64_GOT_TLSGD_PCREL34: {
-    // Relax from paddi r3, 0, sym@got@tlsgd@pcrel, 1 to
-    //            pld r3, sym@got@tprel@pcrel
-    writePrefixedInstruction(loc, 0x04100000e4600000);
-    relocateNoSym(loc, R_PPC64_GOT_TPREL_PCREL34, val);
+  case R_PPC64_TLSGD:
+    write32(loc, 0x60000000);     // bl __tls_get_addr(sym@tlsgd) --> nop
+    write32(loc + 4, 0x7c636A14); // nop --> add r3, r3, r13
     return;
-  }
-  case R_PPC64_TLSGD: {
-    // PC Relative Relaxation:
-    // Relax from bl __tls_get_addr@notoc(x@tlsgd) to
-    //            nop
-    // TOC Relaxation:
-    // Relax from bl __tls_get_addr(x@tlsgd)
-    //            nop
-    // to
-    //            nop
-    //            add r3, r3, r13
-    const uintptr_t locAsInt = reinterpret_cast<uintptr_t>(loc);
-    if (locAsInt % 4 == 0) {
-      write32(loc, NOP);            // bl __tls_get_addr(sym@tlsgd) --> nop
-      write32(loc + 4, 0x7c636A14); // nop --> add r3, r3, r13
-    } else if (locAsInt % 4 == 1) {
-      // bl __tls_get_addr(sym@tlsgd) --> add r3, r3, r13
-      write32(loc - 1, 0x7c636a14);
-    } else {
-      errorOrWarn("R_PPC64_TLSGD has unexpected byte alignment");
-    }
-    return;
-  }
   default:
     llvm_unreachable("unsupported relocation for TLS GD to IE relaxation");
-  }
-}
-
-void PPC64::relocateAlloc(InputSectionBase &sec, uint8_t *buf) const {
-  uint64_t secAddr = sec.getOutputSection()->addr;
-  if (auto *s = dyn_cast<InputSection>(&sec))
-    secAddr += s->outSecOff;
-  uint64_t lastPPCRelaxedRelocOff = -1;
-  for (const Relocation &rel : sec.relocs()) {
-    uint8_t *loc = buf + rel.offset;
-    const uint64_t val =
-        sec.getRelocTargetVA(sec.file, rel.type, rel.addend,
-                             secAddr + rel.offset, *rel.sym, rel.expr);
-    switch (rel.expr) {
-    case R_PPC64_RELAX_GOT_PC: {
-      // The R_PPC64_PCREL_OPT relocation must appear immediately after
-      // R_PPC64_GOT_PCREL34 in the relocations table at the same offset.
-      // We can only relax R_PPC64_PCREL_OPT if we have also relaxed
-      // the associated R_PPC64_GOT_PCREL34 since only the latter has an
-      // associated symbol. So save the offset when relaxing R_PPC64_GOT_PCREL34
-      // and only relax the other if the saved offset matches.
-      if (rel.type == R_PPC64_GOT_PCREL34)
-        lastPPCRelaxedRelocOff = rel.offset;
-      if (rel.type == R_PPC64_PCREL_OPT && rel.offset != lastPPCRelaxedRelocOff)
-        break;
-      relaxGot(loc, rel, val);
-      break;
-    }
-    case R_PPC64_RELAX_TOC:
-      // rel.sym refers to the STT_SECTION symbol associated to the .toc input
-      // section. If an R_PPC64_TOC16_LO (.toc + addend) references the TOC
-      // entry, there may be R_PPC64_TOC16_HA not paired with
-      // R_PPC64_TOC16_LO_DS. Don't relax. This loses some relaxation
-      // opportunities but is safe.
-      if (ppc64noTocRelax.count({rel.sym, rel.addend}) ||
-          !tryRelaxPPC64TocIndirection(rel, loc))
-        relocate(loc, rel, val);
-      break;
-    case R_PPC64_CALL:
-      // If this is a call to __tls_get_addr, it may be part of a TLS
-      // sequence that has been relaxed and turned into a nop. In this
-      // case, we don't want to handle it as a call.
-      if (read32(loc) == 0x60000000) // nop
-        break;
-
-      // Patch a nop (0x60000000) to a ld.
-      if (rel.sym->needsTocRestore) {
-        // gcc/gfortran 5.4, 6.3 and earlier versions do not add nop for
-        // recursive calls even if the function is preemptible. This is not
-        // wrong in the common case where the function is not preempted at
-        // runtime. Just ignore.
-        if ((rel.offset + 8 > sec.content().size() ||
-             read32(loc + 4) != 0x60000000) &&
-            rel.sym->file != sec.file) {
-          // Use substr(6) to remove the "__plt_" prefix.
-          errorOrWarn(getErrorLocation(loc) + "call to " +
-                      lld::toString(*rel.sym).substr(6) +
-                      " lacks nop, can't restore toc");
-          break;
-        }
-        write32(loc + 4, 0xe8410018); // ld %r2, 24(%r1)
-      }
-      relocate(loc, rel, val);
-      break;
-    case R_RELAX_TLS_GD_TO_IE:
-    case R_RELAX_TLS_GD_TO_IE_GOT_OFF:
-      relaxTlsGdToIe(loc, rel, val);
-      break;
-    case R_RELAX_TLS_GD_TO_LE:
-      relaxTlsGdToLe(loc, rel, val);
-      break;
-    case R_RELAX_TLS_LD_TO_LE_ABS:
-      relaxTlsLdToLe(loc, rel, val);
-      break;
-    case R_RELAX_TLS_IE_TO_LE:
-      relaxTlsIeToLe(loc, rel, val);
-      break;
-    default:
-      relocate(loc, rel, val);
-      break;
-    }
   }
 }
 
 // The prologue for a split-stack function is expected to look roughly
 // like this:
 //    .Lglobal_entry_point:
-//      # TOC pointer initialization.
+//      # TOC pointer initalization.
 //      ...
 //    .Llocal_entry_point:
 //      # load the __private_ss member of the threads tcbhead.
@@ -1706,7 +1045,7 @@
   uint32_t secondInstr = read32(loc + 8);
   if (!loImm && getPrimaryOpCode(secondInstr) == 14) {
     loImm = secondInstr & 0xFFFF;
-  } else if (secondInstr != NOP) {
+  } else if (secondInstr != 0x60000000) {
     return false;
   }
 
@@ -1720,7 +1059,7 @@
   };
   if (!checkRegOperands(firstInstr, 12, 1))
     return false;
-  if (secondInstr != NOP && !checkRegOperands(secondInstr, 12, 12))
+  if (secondInstr != 0x60000000 && !checkRegOperands(secondInstr, 12, 12))
     return false;
 
   int32_t stackFrameSize = (hiImm * 65536) + loImm;
@@ -1739,12 +1078,12 @@
   if (hiImm) {
     write32(loc + 4, 0x3D810000 | (uint16_t)hiImm);
     // If the low immediate is zero the second instruction will be a nop.
-    secondInstr = loImm ? 0x398C0000 | (uint16_t)loImm : NOP;
+    secondInstr = loImm ? 0x398C0000 | (uint16_t)loImm : 0x60000000;
     write32(loc + 8, secondInstr);
   } else {
     // addi r12, r1, imm
     write32(loc + 4, (0x39810000) | (uint16_t)loImm);
-    write32(loc + 8, NOP);
+    write32(loc + 8, 0x60000000);
   }
 
   return true;
