//===- PPC.cpp ------------------------------------------------------------===//
//
// Part of the LLVM Project, under the Apache License v2.0 with LLVM Exceptions.
// See https://llvm.org/LICENSE.txt for license information.
// SPDX-License-Identifier: Apache-2.0 WITH LLVM-exception
//
//===----------------------------------------------------------------------===//

#include "OutputSections.h"
#include "Symbols.h"
#include "SyntheticSections.h"
#include "Target.h"
#include "Thunks.h"
#include "lld/Common/ErrorHandler.h"
#include "llvm/Support/Endian.h"

using namespace llvm;
using namespace llvm::support::endian;
using namespace llvm::ELF;
using namespace lld;
using namespace lld::elf;

// Undefine the macro predefined by GCC powerpc32.
#undef PPC

namespace {
class PPC final : public TargetInfo {
public:
  PPC();
  RelExpr getRelExpr(RelType type, const Symbol &s,
                     const uint8_t *loc) const override;
  RelType getDynRel(RelType type) const override;
  int64_t getImplicitAddend(const uint8_t *buf, RelType type) const override;
  void writeGotHeader(uint8_t *buf) const override;
  void writePltHeader(uint8_t *buf) const override {
    llvm_unreachable("should call writePPC32GlinkSection() instead");
  }
  void writePlt(uint8_t *buf, const Symbol &sym,
                uint64_t pltEntryAddr) const override {
    llvm_unreachable("should call writePPC32GlinkSection() instead");
  }
  void writeIplt(uint8_t *buf, const Symbol &sym,
                 uint64_t pltEntryAddr) const override;
  void writeGotPlt(uint8_t *buf, const Symbol &s) const override;
  bool needsThunk(RelExpr expr, RelType relocType, const InputFile *file,
                  uint64_t branchAddr, const Symbol &s,
                  int64_t a) const override;
  uint32_t getThunkSectionSpacing() const override;
  bool inBranchRange(RelType type, uint64_t src, uint64_t dst) const override;
  void relocate(uint8_t *loc, const Relocation &rel,
                uint64_t val) const override;
  RelExpr adjustTlsExpr(RelType type, RelExpr expr) const override;
  int getTlsGdRelaxSkip(RelType type) const override;
  void relocateAlloc(InputSectionBase &sec, uint8_t *buf) const override;

private:
  void relaxTlsGdToIe(uint8_t *loc, const Relocation &rel, uint64_t val) const;
  void relaxTlsGdToLe(uint8_t *loc, const Relocation &rel, uint64_t val) const;
  void relaxTlsLdToLe(uint8_t *loc, const Relocation &rel, uint64_t val) const;
  void relaxTlsIeToLe(uint8_t *loc, const Relocation &rel, uint64_t val) const;
};
} // namespace

static uint16_t lo(uint32_t v) { return v; }
static uint16_t ha(uint32_t v) { return (v + 0x8000) >> 16; }

static uint32_t readFromHalf16(const uint8_t *loc) {
  return read32(config->isLE ? loc : loc - 2);
}

static void writeFromHalf16(uint8_t *loc, uint32_t insn) {
  write32(config->isLE ? loc : loc - 2, insn);
}

void elf::writePPC32GlinkSection(uint8_t *buf, size_t numEntries) {
  // Create canonical PLT entries for non-PIE code. Compilers don't generate
  // non-GOT-non-PLT relocations referencing external functions for -fpie/-fPIE.
  uint32_t glink = in.plt->getVA(); // VA of .glink
  if (!config->isPic) {
    for (const Symbol *sym : cast<PPC32GlinkSection>(*in.plt).canonical_plts) {
      writePPC32PltCallStub(buf, sym->getGotPltVA(), nullptr, 0);
      buf += 16;
      glink += 16;
    }
  }

  // On PPC Secure PLT ABI, bl foo@plt jumps to a call stub, which loads an
  // absolute address from a specific .plt slot (usually called .got.plt on
  // other targets) and jumps there.
  //
  // a) With immediate binding (BIND_NOW), the .plt entry is resolved at load
  // time. The .glink section is not used.
  // b) With lazy binding, the .plt entry points to a `b PLTresolve`
  // instruction in .glink, filled in by PPC::writeGotPlt().

  // Write N `b PLTresolve` first.
  for (size_t i = 0; i != numEntries; ++i)
    write32(buf + 4 * i, 0x48000000 | 4 * (numEntries - i));
  buf += 4 * numEntries;

  // Then write PLTresolve(), which has two forms: PIC and non-PIC. PLTresolve()
  // computes the PLT index (by computing the distance from the landing b to
  // itself) and calls _dl_runtime_resolve() (in glibc).
  uint32_t got = in.got->getVA();
  const uint8_t *end = buf + 64;
  if (config->isPic) {
    uint32_t afterBcl = 4 * in.plt->getNumEntries() + 12;
    uint32_t gotBcl = got + 4 - (glink + afterBcl);
    write32(buf + 0, 0x3d6b0000 | ha(afterBcl));  // addis r11,r11,1f-glink@ha
    write32(buf + 4, 0x7c0802a6);                 // mflr r0
    write32(buf + 8, 0x429f0005);                 // bcl 20,30,.+4
    write32(buf + 12, 0x396b0000 | lo(afterBcl)); // 1: addi r11,r11,1b-glink@l
    write32(buf + 16, 0x7d8802a6);                // mflr r12
    write32(buf + 20, 0x7c0803a6);                // mtlr r0
    write32(buf + 24, 0x7d6c5850);                // sub r11,r11,r12
    write32(buf + 28, 0x3d8c0000 | ha(gotBcl));   // addis 12,12,GOT+4-1b@ha
    if (ha(gotBcl) == ha(gotBcl + 4)) {
      write32(buf + 32, 0x800c0000 | lo(gotBcl)); // lwz r0,r12,GOT+4-1b@l(r12)
      write32(buf + 36,
              0x818c0000 | lo(gotBcl + 4));       // lwz r12,r12,GOT+8-1b@l(r12)
    } else {
      write32(buf + 32, 0x840c0000 | lo(gotBcl)); // lwzu r0,r12,GOT+4-1b@l(r12)
      write32(buf + 36, 0x818c0000 | 4);          // lwz r12,r12,4(r12)
    }
    write32(buf + 40, 0x7c0903a6);                // mtctr 0
    write32(buf + 44, 0x7c0b5a14);                // add r0,11,11
    write32(buf + 48, 0x7d605a14);                // add r11,0,11
    write32(buf + 52, 0x4e800420);                // bctr
    buf += 56;
  } else {
    write32(buf + 0, 0x3d800000 | ha(got + 4));   // lis     r12,GOT+4@ha
    write32(buf + 4, 0x3d6b0000 | ha(-glink));    // addis   r11,r11,-glink@ha
    if (ha(got + 4) == ha(got + 8))
      write32(buf + 8, 0x800c0000 | lo(got + 4)); // lwz r0,GOT+4@l(r12)
    else
      write32(buf + 8, 0x840c0000 | lo(got + 4)); // lwzu r0,GOT+4@l(r12)
    write32(buf + 12, 0x396b0000 | lo(-glink));   // addi    r11,r11,-glink@l
    write32(buf + 16, 0x7c0903a6);                // mtctr   r0
    write32(buf + 20, 0x7c0b5a14);                // add     r0,r11,r11
    if (ha(got + 4) == ha(got + 8))
      write32(buf + 24, 0x818c0000 | lo(got + 8)); // lwz r12,GOT+8@l(r12)
    else
      write32(buf + 24, 0x818c0000 | 4);          // lwz r12,4(r12)
    write32(buf + 28, 0x7d605a14);                // add     r11,r0,r11
    write32(buf + 32, 0x4e800420);                // bctr
    buf += 36;
  }

  // Pad with nop. They should not be executed.
  for (; buf < end; buf += 4)
    write32(buf, 0x60000000);
}

PPC::PPC() {
  copyRel = R_PPC_COPY;
  gotRel = R_PPC_GLOB_DAT;
  pltRel = R_PPC_JMP_SLOT;
  relativeRel = R_PPC_RELATIVE;
  iRelativeRel = R_PPC_IRELATIVE;
  symbolicRel = R_PPC_ADDR32;
  gotHeaderEntriesNum = 3;
  gotPltHeaderEntriesNum = 0;
  pltHeaderSize = 0;
  pltEntrySize = 4;
  ipltEntrySize = 16;

  needsThunks = true;

  tlsModuleIndexRel = R_PPC_DTPMOD32;
  tlsOffsetRel = R_PPC_DTPREL32;
  tlsGotRel = R_PPC_TPREL32;

  defaultMaxPageSize = 65536;
  defaultImageBase = 0x10000000;

  write32(trapInstr.data(), 0x7fe00008);
}

void PPC::writeIplt(uint8_t *buf, const Symbol &sym,
                    uint64_t /*pltEntryAddr*/) const {
  // In -pie or -shared mode, assume r30 points to .got2+0x8000, and use a
  // .got2.plt_pic32. thunk.
  writePPC32PltCallStub(buf, sym.getGotPltVA(), sym.file, 0x8000);
}

void PPC::writeGotHeader(uint8_t *buf) const {
  // _GLOBAL_OFFSET_TABLE_[0] = _DYNAMIC
  // glibc stores _dl_runtime_resolve in _GLOBAL_OFFSET_TABLE_[1],
  // link_map in _GLOBAL_OFFSET_TABLE_[2].
  write32(buf, mainPart->dynamic->getVA());
}

void PPC::writeGotPlt(uint8_t *buf, const Symbol &s) const {
  // Address of the symbol resolver stub in .glink .
  write32(buf, in.plt->getVA() + in.plt->headerSize + 4 * s.getPltIdx());
}

bool PPC::needsThunk(RelExpr expr, RelType type, const InputFile *file,
                     uint64_t branchAddr, const Symbol &s, int64_t a) const {
  if (type != R_PPC_LOCAL24PC && type != R_PPC_REL24 && type != R_PPC_PLTREL24)
    return false;
  if (s.isInPlt())
    return true;
  if (s.isUndefWeak())
    return false;
  return !PPC::inBranchRange(type, branchAddr, s.getVA(a));
}

uint32_t PPC::getThunkSectionSpacing() const { return 0x2000000; }

bool PPC::inBranchRange(RelType type, uint64_t src, uint64_t dst) const {
  uint64_t offset = dst - src;
  if (type == R_PPC_LOCAL24PC || type == R_PPC_REL24 || type == R_PPC_PLTREL24)
    return isInt<26>(offset);
  llvm_unreachable("unsupported relocation type used in branch");
}

RelExpr PPC::getRelExpr(RelType type, const Symbol &s,
                        const uint8_t *loc) const {
  switch (type) {
  case R_PPC_NONE:
    return R_NONE;
  case R_PPC_ADDR16_HA:
  case R_PPC_ADDR16_HI:
  case R_PPC_ADDR16_LO:
<<<<<<< HEAD
  case R_PPC_ADDR24:
=======
>>>>>>> cb02aa7e
  case R_PPC_ADDR32:
    return R_ABS;
  case R_PPC_DTPREL16:
  case R_PPC_DTPREL16_HA:
  case R_PPC_DTPREL16_HI:
  case R_PPC_DTPREL16_LO:
  case R_PPC_DTPREL32:
    return R_DTPREL;
  case R_PPC_REL14:
  case R_PPC_REL32:
  case R_PPC_REL16_LO:
  case R_PPC_REL16_HI:
  case R_PPC_REL16_HA:
    return R_PC;
  case R_PPC_GOT16:
    return R_GOT_OFF;
  case R_PPC_LOCAL24PC:
  case R_PPC_REL24:
    return R_PLT_PC;
  case R_PPC_PLTREL24:
    return R_PPC32_PLTREL;
  case R_PPC_GOT_TLSGD16:
    return R_TLSGD_GOT;
  case R_PPC_GOT_TLSLD16:
    return R_TLSLD_GOT;
  case R_PPC_GOT_TPREL16:
    return R_GOT_OFF;
  case R_PPC_TLS:
    return R_TLSIE_HINT;
  case R_PPC_TLSGD:
    return R_TLSDESC_CALL;
  case R_PPC_TLSLD:
    return R_TLSLD_HINT;
  case R_PPC_TPREL16:
  case R_PPC_TPREL16_HA:
  case R_PPC_TPREL16_LO:
  case R_PPC_TPREL16_HI:
    return R_TPREL;
  default:
    error(getErrorLocation(loc) + "unknown relocation (" + Twine(type) +
          ") against symbol " + toString(s));
    return R_NONE;
  }
}

RelType PPC::getDynRel(RelType type) const {
  if (type == R_PPC_ADDR32)
    return type;
  return R_PPC_NONE;
}

int64_t PPC::getImplicitAddend(const uint8_t *buf, RelType type) const {
  switch (type) {
  case R_PPC_NONE:
    return 0;
  case R_PPC_ADDR32:
  case R_PPC_REL32:
    return SignExtend64<32>(read32(buf));
  default:
    internalLinkerError(getErrorLocation(buf),
                        "cannot read addend for relocation " + toString(type));
    return 0;
  }
}

static std::pair<RelType, uint64_t> fromDTPREL(RelType type, uint64_t val) {
  uint64_t dtpBiasedVal = val - 0x8000;
  switch (type) {
  case R_PPC_DTPREL16:
    return {R_PPC64_ADDR16, dtpBiasedVal};
  case R_PPC_DTPREL16_HA:
    return {R_PPC_ADDR16_HA, dtpBiasedVal};
  case R_PPC_DTPREL16_HI:
    return {R_PPC_ADDR16_HI, dtpBiasedVal};
  case R_PPC_DTPREL16_LO:
    return {R_PPC_ADDR16_LO, dtpBiasedVal};
  case R_PPC_DTPREL32:
    return {R_PPC_ADDR32, dtpBiasedVal};
  default:
    return {type, val};
  }
}

void PPC::relocate(uint8_t *loc, const Relocation &rel, uint64_t val) const {
  RelType newType;
  std::tie(newType, val) = fromDTPREL(rel.type, val);
  switch (newType) {
  case R_PPC_ADDR16:
    checkIntUInt(loc, val, 16, rel);
    write16(loc, val);
    break;
  case R_PPC_GOT16:
  case R_PPC_GOT_TLSGD16:
  case R_PPC_GOT_TLSLD16:
  case R_PPC_GOT_TPREL16:
  case R_PPC_TPREL16:
    checkInt(loc, val, 16, rel);
    write16(loc, val);
    break;
  case R_PPC_ADDR16_HA:
  case R_PPC_DTPREL16_HA:
  case R_PPC_GOT_TLSGD16_HA:
  case R_PPC_GOT_TLSLD16_HA:
  case R_PPC_GOT_TPREL16_HA:
  case R_PPC_REL16_HA:
  case R_PPC_TPREL16_HA:
    write16(loc, ha(val));
    break;
  case R_PPC_ADDR16_HI:
  case R_PPC_DTPREL16_HI:
  case R_PPC_GOT_TLSGD16_HI:
  case R_PPC_GOT_TLSLD16_HI:
  case R_PPC_GOT_TPREL16_HI:
  case R_PPC_REL16_HI:
  case R_PPC_TPREL16_HI:
    write16(loc, val >> 16);
    break;
  case R_PPC_ADDR16_LO:
  case R_PPC_DTPREL16_LO:
  case R_PPC_GOT_TLSGD16_LO:
  case R_PPC_GOT_TLSLD16_LO:
  case R_PPC_GOT_TPREL16_LO:
  case R_PPC_REL16_LO:
  case R_PPC_TPREL16_LO:
    write16(loc, val);
    break;
  case R_PPC_ADDR32:
  case R_PPC_REL32:
    write32(loc, val);
    break;
  case R_PPC_REL14: {
    uint32_t mask = 0x0000FFFC;
    checkInt(loc, val, 16, rel);
    checkAlignment(loc, val, 4, rel);
    write32(loc, (read32(loc) & ~mask) | (val & mask));
    break;
  }
  case R_PPC_ADDR24:
  case R_PPC_REL24:
  case R_PPC_LOCAL24PC:
  case R_PPC_PLTREL24: {
    uint32_t mask = 0x03FFFFFC;
    checkInt(loc, val, 26, rel);
    checkAlignment(loc, val, 4, rel);
    write32(loc, (read32(loc) & ~mask) | (val & mask));
    break;
  }
  default:
    llvm_unreachable("unknown relocation");
  }
}

RelExpr PPC::adjustTlsExpr(RelType type, RelExpr expr) const {
  if (expr == R_RELAX_TLS_GD_TO_IE)
    return R_RELAX_TLS_GD_TO_IE_GOT_OFF;
  if (expr == R_RELAX_TLS_LD_TO_LE)
    return R_RELAX_TLS_LD_TO_LE_ABS;
  return expr;
}

int PPC::getTlsGdRelaxSkip(RelType type) const {
  // A __tls_get_addr call instruction is marked with 2 relocations:
  //
  //   R_PPC_TLSGD / R_PPC_TLSLD: marker relocation
  //   R_PPC_REL24: __tls_get_addr
  //
  // After the relaxation we no longer call __tls_get_addr and should skip both
  // relocations to not create a false dependence on __tls_get_addr being
  // defined.
  if (type == R_PPC_TLSGD || type == R_PPC_TLSLD)
    return 2;
  return 1;
}

void PPC::relaxTlsGdToIe(uint8_t *loc, const Relocation &rel,
                         uint64_t val) const {
  switch (rel.type) {
  case R_PPC_GOT_TLSGD16: {
    // addi rT, rA, x@got@tlsgd --> lwz rT, x@got@tprel(rA)
    uint32_t insn = readFromHalf16(loc);
    writeFromHalf16(loc, 0x80000000 | (insn & 0x03ff0000));
    relocateNoSym(loc, R_PPC_GOT_TPREL16, val);
    break;
  }
  case R_PPC_TLSGD:
    // bl __tls_get_addr(x@tldgd) --> add r3, r3, r2
    write32(loc, 0x7c631214);
    break;
  default:
    llvm_unreachable("unsupported relocation for TLS GD to IE relaxation");
  }
}

void PPC::relaxTlsGdToLe(uint8_t *loc, const Relocation &rel,
                         uint64_t val) const {
  switch (rel.type) {
  case R_PPC_GOT_TLSGD16:
    // addi r3, r31, x@got@tlsgd --> addis r3, r2, x@tprel@ha
    writeFromHalf16(loc, 0x3c620000 | ha(val));
    break;
  case R_PPC_TLSGD:
    // bl __tls_get_addr(x@tldgd) --> add r3, r3, x@tprel@l
    write32(loc, 0x38630000 | lo(val));
    break;
  default:
    llvm_unreachable("unsupported relocation for TLS GD to LE relaxation");
  }
}

void PPC::relaxTlsLdToLe(uint8_t *loc, const Relocation &rel,
                         uint64_t val) const {
  switch (rel.type) {
  case R_PPC_GOT_TLSLD16:
    // addi r3, rA, x@got@tlsgd --> addis r3, r2, 0
    writeFromHalf16(loc, 0x3c620000);
    break;
  case R_PPC_TLSLD:
    // r3+x@dtprel computes r3+x-0x8000, while we want it to compute r3+x@tprel
    // = r3+x-0x7000, so add 4096 to r3.
    // bl __tls_get_addr(x@tlsld) --> addi r3, r3, 4096
    write32(loc, 0x38631000);
    break;
  case R_PPC_DTPREL16:
  case R_PPC_DTPREL16_HA:
  case R_PPC_DTPREL16_HI:
  case R_PPC_DTPREL16_LO:
    relocate(loc, rel, val);
    break;
  default:
    llvm_unreachable("unsupported relocation for TLS LD to LE relaxation");
  }
}

void PPC::relaxTlsIeToLe(uint8_t *loc, const Relocation &rel,
                         uint64_t val) const {
  switch (rel.type) {
  case R_PPC_GOT_TPREL16: {
    // lwz rT, x@got@tprel(rA) --> addis rT, r2, x@tprel@ha
    uint32_t rt = readFromHalf16(loc) & 0x03e00000;
    writeFromHalf16(loc, 0x3c020000 | rt | ha(val));
    break;
  }
  case R_PPC_TLS: {
    uint32_t insn = read32(loc);
    if (insn >> 26 != 31)
      error("unrecognized instruction for IE to LE R_PPC_TLS");
    // addi rT, rT, x@tls --> addi rT, rT, x@tprel@l
    unsigned secondaryOp = (read32(loc) & 0x000007fe) >> 1;
    uint32_t dFormOp = getPPCDFormOp(secondaryOp);
    if (dFormOp == 0) { // Expecting a DS-Form instruction.
      dFormOp = getPPCDSFormOp(secondaryOp);
      if (dFormOp == 0)
        error("unrecognized instruction for IE to LE R_PPC_TLS");
    }
    write32(loc, (dFormOp | (insn & 0x03ff0000) | lo(val)));
    break;
  }
  default:
    llvm_unreachable("unsupported relocation for TLS IE to LE relaxation");
  }
}

void PPC::relocateAlloc(InputSectionBase &sec, uint8_t *buf) const {
  uint64_t secAddr = sec.getOutputSection()->addr;
  if (auto *s = dyn_cast<InputSection>(&sec))
    secAddr += s->outSecOff;
  for (const Relocation &rel : sec.relocs()) {
    uint8_t *loc = buf + rel.offset;
    const uint64_t val = SignExtend64(
        sec.getRelocTargetVA(sec.file, rel.type, rel.addend,
                             secAddr + rel.offset, *rel.sym, rel.expr),
        32);
    switch (rel.expr) {
    case R_RELAX_TLS_GD_TO_IE_GOT_OFF:
      relaxTlsGdToIe(loc, rel, val);
      break;
    case R_RELAX_TLS_GD_TO_LE:
      relaxTlsGdToLe(loc, rel, val);
      break;
    case R_RELAX_TLS_LD_TO_LE_ABS:
      relaxTlsLdToLe(loc, rel, val);
      break;
    case R_RELAX_TLS_IE_TO_LE:
      relaxTlsIeToLe(loc, rel, val);
      break;
    default:
      relocate(loc, rel, val);
      break;
    }
  }
}

TargetInfo *elf::getPPCTargetInfo() {
  static PPC target;
  return &target;
}<|MERGE_RESOLUTION|>--- conflicted
+++ resolved
@@ -10,7 +10,6 @@
 #include "Symbols.h"
 #include "SyntheticSections.h"
 #include "Target.h"
-#include "Thunks.h"
 #include "lld/Common/ErrorHandler.h"
 #include "llvm/Support/Endian.h"
 
@@ -19,9 +18,6 @@
 using namespace llvm::ELF;
 using namespace lld;
 using namespace lld::elf;
-
-// Undefine the macro predefined by GCC powerpc32.
-#undef PPC
 
 namespace {
 class PPC final : public TargetInfo {
@@ -30,34 +26,27 @@
   RelExpr getRelExpr(RelType type, const Symbol &s,
                      const uint8_t *loc) const override;
   RelType getDynRel(RelType type) const override;
-  int64_t getImplicitAddend(const uint8_t *buf, RelType type) const override;
   void writeGotHeader(uint8_t *buf) const override;
   void writePltHeader(uint8_t *buf) const override {
     llvm_unreachable("should call writePPC32GlinkSection() instead");
   }
-  void writePlt(uint8_t *buf, const Symbol &sym,
-                uint64_t pltEntryAddr) const override {
+  void writePlt(uint8_t *buf, uint64_t gotPltEntryAddr, uint64_t pltEntryAddr,
+    int32_t index, unsigned relOff) const override {
     llvm_unreachable("should call writePPC32GlinkSection() instead");
   }
-  void writeIplt(uint8_t *buf, const Symbol &sym,
-                 uint64_t pltEntryAddr) const override;
   void writeGotPlt(uint8_t *buf, const Symbol &s) const override;
   bool needsThunk(RelExpr expr, RelType relocType, const InputFile *file,
-                  uint64_t branchAddr, const Symbol &s,
-                  int64_t a) const override;
+                  uint64_t branchAddr, const Symbol &s) const override;
   uint32_t getThunkSectionSpacing() const override;
   bool inBranchRange(RelType type, uint64_t src, uint64_t dst) const override;
-  void relocate(uint8_t *loc, const Relocation &rel,
-                uint64_t val) const override;
-  RelExpr adjustTlsExpr(RelType type, RelExpr expr) const override;
+  void relocateOne(uint8_t *loc, RelType type, uint64_t val) const override;
+  RelExpr adjustRelaxExpr(RelType type, const uint8_t *data,
+                          RelExpr expr) const override;
   int getTlsGdRelaxSkip(RelType type) const override;
-  void relocateAlloc(InputSectionBase &sec, uint8_t *buf) const override;
-
-private:
-  void relaxTlsGdToIe(uint8_t *loc, const Relocation &rel, uint64_t val) const;
-  void relaxTlsGdToLe(uint8_t *loc, const Relocation &rel, uint64_t val) const;
-  void relaxTlsLdToLe(uint8_t *loc, const Relocation &rel, uint64_t val) const;
-  void relaxTlsIeToLe(uint8_t *loc, const Relocation &rel, uint64_t val) const;
+  void relaxTlsGdToIe(uint8_t *loc, RelType type, uint64_t val) const override;
+  void relaxTlsGdToLe(uint8_t *loc, RelType type, uint64_t val) const override;
+  void relaxTlsLdToLe(uint8_t *loc, RelType type, uint64_t val) const override;
+  void relaxTlsIeToLe(uint8_t *loc, RelType type, uint64_t val) const override;
 };
 } // namespace
 
@@ -73,17 +62,6 @@
 }
 
 void elf::writePPC32GlinkSection(uint8_t *buf, size_t numEntries) {
-  // Create canonical PLT entries for non-PIE code. Compilers don't generate
-  // non-GOT-non-PLT relocations referencing external functions for -fpie/-fPIE.
-  uint32_t glink = in.plt->getVA(); // VA of .glink
-  if (!config->isPic) {
-    for (const Symbol *sym : cast<PPC32GlinkSection>(*in.plt).canonical_plts) {
-      writePPC32PltCallStub(buf, sym->getGotPltVA(), nullptr, 0);
-      buf += 16;
-      glink += 16;
-    }
-  }
-
   // On PPC Secure PLT ABI, bl foo@plt jumps to a call stub, which loads an
   // absolute address from a specific .plt slot (usually called .got.plt on
   // other targets) and jumps there.
@@ -102,14 +80,15 @@
   // computes the PLT index (by computing the distance from the landing b to
   // itself) and calls _dl_runtime_resolve() (in glibc).
   uint32_t got = in.got->getVA();
+  uint32_t glink = in.plt->getVA(); // VA of .glink
   const uint8_t *end = buf + 64;
   if (config->isPic) {
-    uint32_t afterBcl = 4 * in.plt->getNumEntries() + 12;
+    uint32_t afterBcl = in.plt->getSize() - target->pltHeaderSize + 12;
     uint32_t gotBcl = got + 4 - (glink + afterBcl);
     write32(buf + 0, 0x3d6b0000 | ha(afterBcl));  // addis r11,r11,1f-glink@ha
     write32(buf + 4, 0x7c0802a6);                 // mflr r0
     write32(buf + 8, 0x429f0005);                 // bcl 20,30,.+4
-    write32(buf + 12, 0x396b0000 | lo(afterBcl)); // 1: addi r11,r11,1b-glink@l
+    write32(buf + 12, 0x396b0000 | lo(afterBcl)); // 1: addi r11,r11,1b-.glink@l
     write32(buf + 16, 0x7d8802a6);                // mflr r12
     write32(buf + 20, 0x7c0803a6);                // mtlr r0
     write32(buf + 24, 0x7d6c5850);                // sub r11,r11,r12
@@ -129,16 +108,16 @@
     buf += 56;
   } else {
     write32(buf + 0, 0x3d800000 | ha(got + 4));   // lis     r12,GOT+4@ha
-    write32(buf + 4, 0x3d6b0000 | ha(-glink));    // addis   r11,r11,-glink@ha
+    write32(buf + 4, 0x3d6b0000 | ha(-glink));    // addis   r11,r11,-Glink@ha
     if (ha(got + 4) == ha(got + 8))
       write32(buf + 8, 0x800c0000 | lo(got + 4)); // lwz r0,GOT+4@l(r12)
     else
       write32(buf + 8, 0x840c0000 | lo(got + 4)); // lwzu r0,GOT+4@l(r12)
-    write32(buf + 12, 0x396b0000 | lo(-glink));   // addi    r11,r11,-glink@l
+    write32(buf + 12, 0x396b0000 | lo(-glink));   // addi    r11,r11,-Glink@l
     write32(buf + 16, 0x7c0903a6);                // mtctr   r0
     write32(buf + 20, 0x7c0b5a14);                // add     r0,r11,r11
     if (ha(got + 4) == ha(got + 8))
-      write32(buf + 24, 0x818c0000 | lo(got + 8)); // lwz r12,GOT+8@l(r12)
+      write32(buf + 24, 0x818c0000 | lo(got + 8)); // lwz r12,GOT+8@ha(r12)
     else
       write32(buf + 24, 0x818c0000 | 4);          // lwz r12,4(r12)
     write32(buf + 28, 0x7d605a14);                // add     r11,r0,r11
@@ -152,17 +131,17 @@
 }
 
 PPC::PPC() {
-  copyRel = R_PPC_COPY;
   gotRel = R_PPC_GLOB_DAT;
+  noneRel = R_PPC_NONE;
   pltRel = R_PPC_JMP_SLOT;
   relativeRel = R_PPC_RELATIVE;
   iRelativeRel = R_PPC_IRELATIVE;
   symbolicRel = R_PPC_ADDR32;
+  gotBaseSymInGotPlt = false;
   gotHeaderEntriesNum = 3;
   gotPltHeaderEntriesNum = 0;
-  pltHeaderSize = 0;
+  pltHeaderSize = 64; // size of PLTresolve in .glink
   pltEntrySize = 4;
-  ipltEntrySize = 16;
 
   needsThunks = true;
 
@@ -174,13 +153,6 @@
   defaultImageBase = 0x10000000;
 
   write32(trapInstr.data(), 0x7fe00008);
-}
-
-void PPC::writeIplt(uint8_t *buf, const Symbol &sym,
-                    uint64_t /*pltEntryAddr*/) const {
-  // In -pie or -shared mode, assume r30 points to .got2+0x8000, and use a
-  // .got2.plt_pic32. thunk.
-  writePPC32PltCallStub(buf, sym.getGotPltVA(), sym.file, 0x8000);
 }
 
 void PPC::writeGotHeader(uint8_t *buf) const {
@@ -192,25 +164,25 @@
 
 void PPC::writeGotPlt(uint8_t *buf, const Symbol &s) const {
   // Address of the symbol resolver stub in .glink .
-  write32(buf, in.plt->getVA() + in.plt->headerSize + 4 * s.getPltIdx());
+  write32(buf, in.plt->getVA() + 4 * s.pltIndex);
 }
 
 bool PPC::needsThunk(RelExpr expr, RelType type, const InputFile *file,
-                     uint64_t branchAddr, const Symbol &s, int64_t a) const {
-  if (type != R_PPC_LOCAL24PC && type != R_PPC_REL24 && type != R_PPC_PLTREL24)
+                     uint64_t branchAddr, const Symbol &s) const {
+  if (type != R_PPC_REL24 && type != R_PPC_PLTREL24)
     return false;
   if (s.isInPlt())
     return true;
   if (s.isUndefWeak())
     return false;
-  return !PPC::inBranchRange(type, branchAddr, s.getVA(a));
+  return !(expr == R_PC && PPC::inBranchRange(type, branchAddr, s.getVA()));
 }
 
 uint32_t PPC::getThunkSectionSpacing() const { return 0x2000000; }
 
 bool PPC::inBranchRange(RelType type, uint64_t src, uint64_t dst) const {
   uint64_t offset = dst - src;
-  if (type == R_PPC_LOCAL24PC || type == R_PPC_REL24 || type == R_PPC_PLTREL24)
+  if (type == R_PPC_REL24 || type == R_PPC_PLTREL24)
     return isInt<26>(offset);
   llvm_unreachable("unsupported relocation type used in branch");
 }
@@ -223,10 +195,6 @@
   case R_PPC_ADDR16_HA:
   case R_PPC_ADDR16_HI:
   case R_PPC_ADDR16_LO:
-<<<<<<< HEAD
-  case R_PPC_ADDR24:
-=======
->>>>>>> cb02aa7e
   case R_PPC_ADDR32:
     return R_ABS;
   case R_PPC_DTPREL16:
@@ -237,13 +205,13 @@
     return R_DTPREL;
   case R_PPC_REL14:
   case R_PPC_REL32:
+  case R_PPC_LOCAL24PC:
   case R_PPC_REL16_LO:
   case R_PPC_REL16_HI:
   case R_PPC_REL16_HA:
     return R_PC;
   case R_PPC_GOT16:
     return R_GOT_OFF;
-  case R_PPC_LOCAL24PC:
   case R_PPC_REL24:
     return R_PLT_PC;
   case R_PPC_PLTREL24:
@@ -264,7 +232,7 @@
   case R_PPC_TPREL16_HA:
   case R_PPC_TPREL16_LO:
   case R_PPC_TPREL16_HI:
-    return R_TPREL;
+    return R_TLS;
   default:
     error(getErrorLocation(loc) + "unknown relocation (" + Twine(type) +
           ") against symbol " + toString(s));
@@ -276,20 +244,6 @@
   if (type == R_PPC_ADDR32)
     return type;
   return R_PPC_NONE;
-}
-
-int64_t PPC::getImplicitAddend(const uint8_t *buf, RelType type) const {
-  switch (type) {
-  case R_PPC_NONE:
-    return 0;
-  case R_PPC_ADDR32:
-  case R_PPC_REL32:
-    return SignExtend64<32>(read32(buf));
-  default:
-    internalLinkerError(getErrorLocation(buf),
-                        "cannot read addend for relocation " + toString(type));
-    return 0;
-  }
 }
 
 static std::pair<RelType, uint64_t> fromDTPREL(RelType type, uint64_t val) {
@@ -310,12 +264,12 @@
   }
 }
 
-void PPC::relocate(uint8_t *loc, const Relocation &rel, uint64_t val) const {
+void PPC::relocateOne(uint8_t *loc, RelType type, uint64_t val) const {
   RelType newType;
-  std::tie(newType, val) = fromDTPREL(rel.type, val);
+  std::tie(newType, val) = fromDTPREL(type, val);
   switch (newType) {
   case R_PPC_ADDR16:
-    checkIntUInt(loc, val, 16, rel);
+    checkIntUInt(loc, val, 16, type);
     write16(loc, val);
     break;
   case R_PPC_GOT16:
@@ -323,7 +277,7 @@
   case R_PPC_GOT_TLSLD16:
   case R_PPC_GOT_TPREL16:
   case R_PPC_TPREL16:
-    checkInt(loc, val, 16, rel);
+    checkInt(loc, val, 16, type);
     write16(loc, val);
     break;
   case R_PPC_ADDR16_HA:
@@ -359,18 +313,17 @@
     break;
   case R_PPC_REL14: {
     uint32_t mask = 0x0000FFFC;
-    checkInt(loc, val, 16, rel);
-    checkAlignment(loc, val, 4, rel);
+    checkInt(loc, val, 16, type);
+    checkAlignment(loc, val, 4, type);
     write32(loc, (read32(loc) & ~mask) | (val & mask));
     break;
   }
-  case R_PPC_ADDR24:
   case R_PPC_REL24:
   case R_PPC_LOCAL24PC:
   case R_PPC_PLTREL24: {
     uint32_t mask = 0x03FFFFFC;
-    checkInt(loc, val, 26, rel);
-    checkAlignment(loc, val, 4, rel);
+    checkInt(loc, val, 26, type);
+    checkAlignment(loc, val, 4, type);
     write32(loc, (read32(loc) & ~mask) | (val & mask));
     break;
   }
@@ -379,7 +332,8 @@
   }
 }
 
-RelExpr PPC::adjustTlsExpr(RelType type, RelExpr expr) const {
+RelExpr PPC::adjustRelaxExpr(RelType type, const uint8_t *data,
+                             RelExpr expr) const {
   if (expr == R_RELAX_TLS_GD_TO_IE)
     return R_RELAX_TLS_GD_TO_IE_GOT_OFF;
   if (expr == R_RELAX_TLS_LD_TO_LE)
@@ -401,14 +355,13 @@
   return 1;
 }
 
-void PPC::relaxTlsGdToIe(uint8_t *loc, const Relocation &rel,
-                         uint64_t val) const {
-  switch (rel.type) {
+void PPC::relaxTlsGdToIe(uint8_t *loc, RelType type, uint64_t val) const {
+  switch (type) {
   case R_PPC_GOT_TLSGD16: {
     // addi rT, rA, x@got@tlsgd --> lwz rT, x@got@tprel(rA)
     uint32_t insn = readFromHalf16(loc);
     writeFromHalf16(loc, 0x80000000 | (insn & 0x03ff0000));
-    relocateNoSym(loc, R_PPC_GOT_TPREL16, val);
+    relocateOne(loc, R_PPC_GOT_TPREL16, val);
     break;
   }
   case R_PPC_TLSGD:
@@ -420,9 +373,8 @@
   }
 }
 
-void PPC::relaxTlsGdToLe(uint8_t *loc, const Relocation &rel,
-                         uint64_t val) const {
-  switch (rel.type) {
+void PPC::relaxTlsGdToLe(uint8_t *loc, RelType type, uint64_t val) const {
+  switch (type) {
   case R_PPC_GOT_TLSGD16:
     // addi r3, r31, x@got@tlsgd --> addis r3, r2, x@tprel@ha
     writeFromHalf16(loc, 0x3c620000 | ha(val));
@@ -436,9 +388,8 @@
   }
 }
 
-void PPC::relaxTlsLdToLe(uint8_t *loc, const Relocation &rel,
-                         uint64_t val) const {
-  switch (rel.type) {
+void PPC::relaxTlsLdToLe(uint8_t *loc, RelType type, uint64_t val) const {
+  switch (type) {
   case R_PPC_GOT_TLSLD16:
     // addi r3, rA, x@got@tlsgd --> addis r3, r2, 0
     writeFromHalf16(loc, 0x3c620000);
@@ -453,16 +404,15 @@
   case R_PPC_DTPREL16_HA:
   case R_PPC_DTPREL16_HI:
   case R_PPC_DTPREL16_LO:
-    relocate(loc, rel, val);
+    relocateOne(loc, type, val);
     break;
   default:
     llvm_unreachable("unsupported relocation for TLS LD to LE relaxation");
   }
 }
 
-void PPC::relaxTlsIeToLe(uint8_t *loc, const Relocation &rel,
-                         uint64_t val) const {
-  switch (rel.type) {
+void PPC::relaxTlsIeToLe(uint8_t *loc, RelType type, uint64_t val) const {
+  switch (type) {
   case R_PPC_GOT_TPREL16: {
     // lwz rT, x@got@tprel(rA) --> addis rT, r2, x@tprel@ha
     uint32_t rt = readFromHalf16(loc) & 0x03e00000;
@@ -474,48 +424,14 @@
     if (insn >> 26 != 31)
       error("unrecognized instruction for IE to LE R_PPC_TLS");
     // addi rT, rT, x@tls --> addi rT, rT, x@tprel@l
-    unsigned secondaryOp = (read32(loc) & 0x000007fe) >> 1;
-    uint32_t dFormOp = getPPCDFormOp(secondaryOp);
-    if (dFormOp == 0) { // Expecting a DS-Form instruction.
-      dFormOp = getPPCDSFormOp(secondaryOp);
-      if (dFormOp == 0)
-        error("unrecognized instruction for IE to LE R_PPC_TLS");
-    }
-    write32(loc, (dFormOp | (insn & 0x03ff0000) | lo(val)));
+    uint32_t dFormOp = getPPCDFormOp((read32(loc) & 0x000007fe) >> 1);
+    if (dFormOp == 0)
+      error("unrecognized instruction for IE to LE R_PPC_TLS");
+    write32(loc, (dFormOp << 26) | (insn & 0x03ff0000) | lo(val));
     break;
   }
   default:
     llvm_unreachable("unsupported relocation for TLS IE to LE relaxation");
-  }
-}
-
-void PPC::relocateAlloc(InputSectionBase &sec, uint8_t *buf) const {
-  uint64_t secAddr = sec.getOutputSection()->addr;
-  if (auto *s = dyn_cast<InputSection>(&sec))
-    secAddr += s->outSecOff;
-  for (const Relocation &rel : sec.relocs()) {
-    uint8_t *loc = buf + rel.offset;
-    const uint64_t val = SignExtend64(
-        sec.getRelocTargetVA(sec.file, rel.type, rel.addend,
-                             secAddr + rel.offset, *rel.sym, rel.expr),
-        32);
-    switch (rel.expr) {
-    case R_RELAX_TLS_GD_TO_IE_GOT_OFF:
-      relaxTlsGdToIe(loc, rel, val);
-      break;
-    case R_RELAX_TLS_GD_TO_LE:
-      relaxTlsGdToLe(loc, rel, val);
-      break;
-    case R_RELAX_TLS_LD_TO_LE_ABS:
-      relaxTlsLdToLe(loc, rel, val);
-      break;
-    case R_RELAX_TLS_IE_TO_LE:
-      relaxTlsIeToLe(loc, rel, val);
-      break;
-    default:
-      relocate(loc, rel, val);
-      break;
-    }
   }
 }
 
