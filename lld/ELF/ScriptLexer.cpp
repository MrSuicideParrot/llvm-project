//===- ScriptLexer.cpp ----------------------------------------------------===//
//
// Part of the LLVM Project, under the Apache License v2.0 with LLVM Exceptions.
// See https://llvm.org/LICENSE.txt for license information.
// SPDX-License-Identifier: Apache-2.0 WITH LLVM-exception
//
//===----------------------------------------------------------------------===//
//
// This file defines a lexer for the linker script.
//
// The linker script's grammar is not complex but ambiguous due to the
// lack of the formal specification of the language. What we are trying to
// do in this and other files in LLD is to make a "reasonable" linker
// script processor.
//
// Among simplicity, compatibility and efficiency, we put the most
// emphasis on simplicity when we wrote this lexer. Compatibility with the
// GNU linkers is important, but we did not try to clone every tiny corner
// case of their lexers, as even ld.bfd and ld.gold are subtly different
// in various corner cases. We do not care much about efficiency because
// the time spent in parsing linker scripts is usually negligible.
//
// Our grammar of the linker script is LL(2), meaning that it needs at
// most two-token lookahead to parse. The only place we need two-token
// lookahead is labels in version scripts, where we need to parse "local :"
// as if "local:".
//
// Overall, this lexer works fine for most linker scripts. There might
// be room for improving compatibility, but that's probably not at the
// top of our todo list.
//
//===----------------------------------------------------------------------===//

#include "ScriptLexer.h"
#include "lld/Common/ErrorHandler.h"
#include "llvm/ADT/Twine.h"
#include "llvm/Support/ErrorHandling.h"
#include <algorithm>

using namespace llvm;
using namespace lld;
using namespace lld::elf;

// Returns a whole line containing the current token.
StringRef ScriptLexer::getLine() {
  StringRef s = getCurrentMB().getBuffer();
  StringRef tok = tokens[pos - 1];

  size_t pos = s.rfind('\n', tok.data() - s.data());
  if (pos != StringRef::npos)
    s = s.substr(pos + 1);
  return s.substr(0, s.find_first_of("\r\n"));
}

// Returns 1-based line number of the current token.
size_t ScriptLexer::getLineNumber() {
  if (pos == 0)
    return 1;
  StringRef s = getCurrentMB().getBuffer();
  StringRef tok = tokens[pos - 1];
  const size_t tokOffset = tok.data() - s.data();

  // For the first token, or when going backwards, start from the beginning of
  // the buffer. If this token is after the previous token, start from the
  // previous token.
  size_t line = 1;
  size_t start = 0;
  if (lastLineNumberOffset > 0 && tokOffset >= lastLineNumberOffset) {
    start = lastLineNumberOffset;
    line = lastLineNumber;
  }

  line += s.substr(start, tokOffset - start).count('\n');

  // Store the line number of this token for reuse.
  lastLineNumberOffset = tokOffset;
  lastLineNumber = line;

  return line;
}

// Returns 0-based column number of the current token.
size_t ScriptLexer::getColumnNumber() {
  StringRef tok = tokens[pos - 1];
  return tok.data() - getLine().data();
}

std::string ScriptLexer::getCurrentLocation() {
  std::string filename = std::string(getCurrentMB().getBufferIdentifier());
  return (filename + ":" + Twine(getLineNumber())).str();
}

ScriptLexer::ScriptLexer(MemoryBufferRef mb) { tokenize(mb); }

// We don't want to record cascading errors. Keep only the first one.
void ScriptLexer::setError(const Twine &msg) {
  if (errorCount())
    return;

  std::string s = (getCurrentLocation() + ": " + msg).str();
  if (pos)
    s += "\n>>> " + getLine().str() + "\n>>> " +
         std::string(getColumnNumber(), ' ') + "^";
  error(s);
}

// Split S into linker script tokens.
void ScriptLexer::tokenize(MemoryBufferRef mb) {
  std::vector<StringRef> vec;
  mbs.push_back(mb);
  StringRef s = mb.getBuffer();
  StringRef begin = s;

  for (;;) {
    s = skipSpace(s);
    if (s.empty())
      break;

    // Quoted token. Note that double-quote characters are parts of a token
    // because, in a glob match context, only unquoted tokens are interpreted
    // as glob patterns. Double-quoted tokens are literal patterns in that
    // context.
    if (s.starts_with("\"")) {
      size_t e = s.find("\"", 1);
      if (e == StringRef::npos) {
        StringRef filename = mb.getBufferIdentifier();
        size_t lineno = begin.substr(0, s.data() - begin.data()).count('\n');
        error(filename + ":" + Twine(lineno + 1) + ": unclosed quote");
        return;
      }

      vec.push_back(s.take_front(e + 1));
      s = s.substr(e + 1);
      continue;
    }

    // Some operators form separate tokens.
    if (s.starts_with("<<=") || s.starts_with(">>=")) {
      vec.push_back(s.substr(0, 3));
      s = s.substr(3);
      continue;
    }
    if (s.size() > 1 && ((s[1] == '=' && strchr("*/+-<>&^|", s[0])) ||
                         (s[0] == s[1] && strchr("<>&|", s[0])))) {
      vec.push_back(s.substr(0, 2));
      s = s.substr(2);
      continue;
    }

    // Unquoted token. This is more relaxed than tokens in C-like language,
    // so that you can write "file-name.cpp" as one bare token, for example.
    size_t pos = s.find_first_not_of(
        "ABCDEFGHIJKLMNOPQRSTUVWXYZabcdefghijklmnopqrstuvwxyz"
        "0123456789_.$/\\~=+[]*?-!^:");

    // A character that cannot start a word (which is usually a
    // punctuation) forms a single character token.
    if (pos == 0)
      pos = 1;
    vec.push_back(s.substr(0, pos));
    s = s.substr(pos);
  }

  tokens.insert(tokens.begin() + pos, vec.begin(), vec.end());
}

// Skip leading whitespace characters or comments.
StringRef ScriptLexer::skipSpace(StringRef s) {
  for (;;) {
    if (s.starts_with("/*")) {
      size_t e = s.find("*/", 2);
      if (e == StringRef::npos) {
        setError("unclosed comment in a linker script");
        return "";
      }
      s = s.substr(e + 2);
      continue;
    }
    if (s.starts_with("#")) {
      size_t e = s.find('\n', 1);
      if (e == StringRef::npos)
        e = s.size() - 1;
      s = s.substr(e + 1);
      continue;
    }
    size_t size = s.size();
    s = s.ltrim();
    if (s.size() == size)
      return s;
  }
}

// An erroneous token is handled as if it were the last token before EOF.
bool ScriptLexer::atEOF() { return errorCount() || tokens.size() == pos; }

// Split a given string as an expression.
// This function returns "3", "*" and "5" for "3*5" for example.
static std::vector<StringRef> tokenizeExpr(StringRef s) {
  StringRef ops = "!~*/+-<>?^:="; // List of operators

  // Quoted strings are literal strings, so we don't want to split it.
  if (s.starts_with("\""))
    return {s};

  // Split S with operators as separators.
  std::vector<StringRef> ret;
  while (!s.empty()) {
    size_t e = s.find_first_of(ops);

    // No need to split if there is no operator.
    if (e == StringRef::npos) {
      ret.push_back(s);
      break;
    }

    // Get a token before the operator.
    if (e != 0)
      ret.push_back(s.substr(0, e));

    // Get the operator as a token.
    // Keep !=, ==, >=, <=, << and >> operators as a single tokens.
    if (s.substr(e).starts_with("!=") || s.substr(e).starts_with("==") ||
        s.substr(e).starts_with(">=") || s.substr(e).starts_with("<=") ||
        s.substr(e).starts_with("<<") || s.substr(e).starts_with(">>")) {
      ret.push_back(s.substr(e, 2));
      s = s.substr(e + 2);
    } else {
      ret.push_back(s.substr(e, 1));
      s = s.substr(e + 1);
    }
  }
  return ret;
}

// In contexts where expressions are expected, the lexer should apply
// different tokenization rules than the default one. By default,
// arithmetic operator characters are regular characters, but in the
// expression context, they should be independent tokens.
//
// For example, "foo*3" should be tokenized to "foo", "*" and "3" only
// in the expression context.
//
// This function may split the current token into multiple tokens.
void ScriptLexer::maybeSplitExpr() {
  if (!inExpr || errorCount() || atEOF())
    return;

  std::vector<StringRef> v = tokenizeExpr(tokens[pos]);
  if (v.size() == 1)
    return;
  tokens.erase(tokens.begin() + pos);
  tokens.insert(tokens.begin() + pos, v.begin(), v.end());
}

StringRef ScriptLexer::next() {
  maybeSplitExpr();

  if (errorCount())
    return "";
  if (atEOF()) {
    setError("unexpected EOF");
    return "";
  }
  return tokens[pos++];
}

StringRef ScriptLexer::peek() {
  StringRef tok = next();
  if (errorCount())
    return "";
  pos = pos - 1;
  return tok;
}

bool ScriptLexer::consume(StringRef tok) {
  if (next() == tok)
    return true;
  --pos;
<<<<<<< HEAD
  return false;
}

// Consumes Tok followed by ":". Space is allowed between Tok and ":".
bool ScriptLexer::consumeLabel(StringRef tok) {
  if (consume((tok + ":").str()))
    return true;
  if (tokens.size() >= pos + 2 && tokens[pos] == tok &&
      tokens[pos + 1] == ":") {
    pos += 2;
    return true;
  }
=======
>>>>>>> 83ea7ce3
  return false;
}

void ScriptLexer::skip() { (void)next(); }

void ScriptLexer::expect(StringRef expect) {
  if (errorCount())
    return;
  StringRef tok = next();
  if (tok != expect)
    setError(expect + " expected, but got " + tok);
}

// Returns true if S encloses T.
static bool encloses(StringRef s, StringRef t) {
  return s.bytes_begin() <= t.bytes_begin() && t.bytes_end() <= s.bytes_end();
}

MemoryBufferRef ScriptLexer::getCurrentMB() {
  // Find input buffer containing the current token.
  assert(!mbs.empty());
  if (pos == 0)
    return mbs.back();
  for (MemoryBufferRef mb : mbs)
    if (encloses(mb.getBuffer(), tokens[pos - 1]))
      return mb;
  llvm_unreachable("getCurrentMB: failed to find a token");
}<|MERGE_RESOLUTION|>--- conflicted
+++ resolved
@@ -276,21 +276,6 @@
   if (next() == tok)
     return true;
   --pos;
-<<<<<<< HEAD
-  return false;
-}
-
-// Consumes Tok followed by ":". Space is allowed between Tok and ":".
-bool ScriptLexer::consumeLabel(StringRef tok) {
-  if (consume((tok + ":").str()))
-    return true;
-  if (tokens.size() >= pos + 2 && tokens[pos] == tok &&
-      tokens[pos + 1] == ":") {
-    pos += 2;
-    return true;
-  }
-=======
->>>>>>> 83ea7ce3
   return false;
 }
 
