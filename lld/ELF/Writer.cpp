--- conflicted
+++ resolved
@@ -948,9 +948,8 @@
   if (!isa<OutputDesc>(*i))
     return e;
 
-  auto isOutputSecWithInputSections = [](SectionCommand *cmd) {
-    auto *osd = dyn_cast<OutputDesc>(cmd);
-    return osd && osd->osec.hasInputSections;
+  auto isOutputSec = [](SectionCommand *cmd) {
+    return isa<OutputDesc>(cmd);
   };
 
   // If i's rank is larger, the orphan section can be placed before i.
@@ -962,44 +961,25 @@
   // better resemble the behavior of GNU ld.
   bool mustAfter = script->hasPhdrsCommands() || !script->memoryRegions.empty();
   if (cast<OutputDesc>(*i)->osec.sortRank <= sec->sortRank || mustAfter) {
-<<<<<<< HEAD
-    while (++i != e) {
-      auto *cur = dyn_cast<OutputDesc>(*i);
-      if (cur && getRankProximity(sec, cur) != proximity)
-=======
     for (auto j = ++i; j != e; ++j) {
-      if (!isOutputSecWithInputSections(*j))
+      if (!isOutputSec(*j))
         continue;
       if (getRankProximity(sec, *j) != proximity)
->>>>>>> f8590486
         break;
       i = j + 1;
     }
   } else {
     for (; i != b; --i)
-      if (isOutputSecWithInputSections(i[-1]))
+      if (isOutputSec(i[-1]))
         break;
   }
 
-<<<<<<< HEAD
-  auto isOutputSec = [](SectionCommand *cmd) { return isa<OutputDesc>(cmd); };
-  auto j = std::find_if(std::make_reverse_iterator(i),
-                        std::make_reverse_iterator(b), isOutputSec);
-  i = j.base();
-
-=======
->>>>>>> f8590486
   // As a special case, if the orphan section is the last section, put
   // it at the very end, past any other commands.
   // This matches bfd's behavior and is convenient when the linker script fully
   // specifies the start of the file, but doesn't care about the end (the non
   // alloc sections for example).
-<<<<<<< HEAD
-  auto nextSec = std::find_if(i, e, isOutputSec);
-  if (nextSec == e)
-=======
-  if (std::find_if(i, e, isOutputSecWithInputSections) == e)
->>>>>>> f8590486
+  if (std::find_if(i, e, isOutputSec) == e)
     return e;
 
   while (i != e && shouldSkip(*i))
