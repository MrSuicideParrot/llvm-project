//===--- ClangdMain.cpp - clangd server loop ------------------------------===//
//
// Part of the LLVM Project, under the Apache License v2.0 with LLVM Exceptions.
// See https://llvm.org/LICENSE.txt for license information.
// SPDX-License-Identifier: Apache-2.0 WITH LLVM-exception
//
//===----------------------------------------------------------------------===//

#include "ClangdMain.h"
#include "ClangdLSPServer.h"
#include "CodeComplete.h"
#include "Compiler.h"
#include "Config.h"
#include "ConfigProvider.h"
#include "Feature.h"
#include "IncludeCleaner.h"
#include "PathMapping.h"
#include "Protocol.h"
#include "TidyProvider.h"
#include "Transport.h"
#include "index/Background.h"
#include "index/Index.h"
#include "index/MemIndex.h"
#include "index/Merge.h"
#include "index/ProjectAware.h"
#include "index/remote/Client.h"
#include "support/Path.h"
#include "support/Shutdown.h"
#include "support/ThreadCrashReporter.h"
#include "support/ThreadsafeFS.h"
#include "support/Trace.h"
#include "clang/Basic/Stack.h"
#include "clang/Format/Format.h"
#include "llvm/ADT/SmallString.h"
#include "llvm/ADT/StringRef.h"
#include "llvm/Support/CommandLine.h"
#include "llvm/Support/FileSystem.h"
#include "llvm/Support/Path.h"
#include "llvm/Support/Process.h"
#include "llvm/Support/Program.h"
#include "llvm/Support/Signals.h"
#include "llvm/Support/TargetSelect.h"
#include "llvm/Support/raw_ostream.h"
#include <chrono>
#include <cstdlib>
#include <memory>
#include <mutex>
#include <optional>
#include <string>
#include <thread>
#include <utility>
#include <vector>

#ifndef _WIN32
#include <unistd.h>
#endif

#ifdef __GLIBC__
#include <malloc.h>
#endif

namespace clang {
namespace clangd {
namespace {

using llvm::cl::cat;
using llvm::cl::CommaSeparated;
using llvm::cl::desc;
using llvm::cl::Hidden;
using llvm::cl::init;
using llvm::cl::list;
using llvm::cl::opt;
using llvm::cl::OptionCategory;
using llvm::cl::values;

// All flags must be placed in a category, or they will be shown neither in
// --help, nor --help-hidden!
OptionCategory CompileCommands("clangd compilation flags options");
OptionCategory Features("clangd feature options");
OptionCategory Misc("clangd miscellaneous options");
OptionCategory Protocol("clangd protocol and logging options");
const OptionCategory *ClangdCategories[] = {&Features, &Protocol,
                                            &CompileCommands, &Misc};

<<<<<<< HEAD
// Implemented in Check.cpp.
bool check(const llvm::StringRef File, const ThreadsafeFS &TFS,
           const ClangdLSPServer::Options &Opts);

namespace {

using llvm::cl::cat;
using llvm::cl::CommaSeparated;
using llvm::cl::desc;
using llvm::cl::Hidden;
using llvm::cl::init;
using llvm::cl::list;
using llvm::cl::opt;
using llvm::cl::OptionCategory;
using llvm::cl::ValueOptional;
using llvm::cl::values;

// All flags must be placed in a category, or they will be shown neither in
// --help, nor --help-hidden!
OptionCategory CompileCommands("clangd compilation flags options");
OptionCategory Features("clangd feature options");
OptionCategory Misc("clangd miscellaneous options");
OptionCategory Protocol("clangd protocol and logging options");
OptionCategory Retired("clangd flags no longer in use");
const OptionCategory *ClangdCategories[] = {&Features, &Protocol,
                                            &CompileCommands, &Misc, &Retired};

template <typename T> class RetiredFlag {
  opt<T> Option;

public:
  RetiredFlag(llvm::StringRef Name)
      : Option(Name, cat(Retired), desc("Obsolete flag, ignored"), Hidden,
               llvm::cl::callback([Name](const T &) {
                 llvm::errs()
                     << "The flag `-" << Name << "` is obsolete and ignored.\n";
               })) {}
};

=======
>>>>>>> cb02aa7e
enum CompileArgsFrom { LSPCompileArgs, FilesystemCompileArgs };
opt<CompileArgsFrom> CompileArgsFrom{
    "compile_args_from",
    cat(CompileCommands),
    desc("The source of compile commands"),
    values(clEnumValN(LSPCompileArgs, "lsp",
                      "All compile commands come from LSP and "
                      "'compile_commands.json' files are ignored"),
           clEnumValN(FilesystemCompileArgs, "filesystem",
                      "All compile commands come from the "
                      "'compile_commands.json' files")),
    init(FilesystemCompileArgs),
    Hidden,
};

opt<Path> CompileCommandsDir{
    "compile-commands-dir",
    cat(CompileCommands),
    desc("Specify a path to look for compile_commands.json. If path "
         "is invalid, clangd will look in the current directory and "
         "parent paths of each source file"),
};

opt<Path> ResourceDir{
    "resource-dir",
    cat(CompileCommands),
    desc("Directory for system clang headers"),
    init(""),
    Hidden,
};

list<std::string> QueryDriverGlobs{
    "query-driver",
    cat(CompileCommands),
    desc(
        "Comma separated list of globs for white-listing gcc-compatible "
        "drivers that are safe to execute. Drivers matching any of these globs "
        "will be used to extract system includes. e.g. "
        "/usr/bin/**/clang-*,/path/to/repo/**/g++-*"),
    CommaSeparated,
};

// FIXME: Flags are the wrong mechanism for user preferences.
// We should probably read a dotfile or similar.
opt<bool> AllScopesCompletion{
    "all-scopes-completion",
    cat(Features),
    desc("If set to true, code completion will include index symbols that are "
         "not defined in the scopes (e.g. "
         "namespaces) visible from the code completion point. Such completions "
         "can insert scope qualifiers"),
    init(true),
};

opt<bool> ShowOrigins{
    "debug-origin",
    cat(Features),
    desc("Show origins of completion items"),
    init(CodeCompleteOptions().ShowOrigins),
    Hidden,
};

opt<bool> EnableBackgroundIndex{
    "background-index",
    cat(Features),
    desc("Index project code in the background and persist index on disk."),
    init(true),
};

<<<<<<< HEAD
opt<llvm::ThreadPriority> BackgroundIndexPriority{
    "background-index-priority",
    cat(Features),
    desc("Thread priority for building the background index. "
         "The effect of this flag is OS-specific."),
    values(clEnumValN(llvm::ThreadPriority::Background, "background",
                      "Minimum priority, runs on idle CPUs. "
                      "May leave 'performance' cores unused."),
           clEnumValN(llvm::ThreadPriority::Low, "low",
                      "Reduced priority compared to interactive work."),
           clEnumValN(llvm::ThreadPriority::Default, "normal",
                      "Same priority as other clangd work.")),
    init(llvm::ThreadPriority::Low),
};

opt<bool> EnableClangTidy{
    "clang-tidy",
    cat(Features),
    desc("Enable clang-tidy diagnostics"),
    init(true),
=======
opt<bool> EnableClangTidy{
    "clang-tidy",
    cat(Features),
    desc("Enable clang-tidy diagnostics"),
    init(true),
};

opt<std::string> ClangTidyChecks{
    "clang-tidy-checks",
    cat(Features),
    desc("List of clang-tidy checks to run (this will override "
         ".clang-tidy files). Only meaningful when -clang-tidy flag is on"),
    init(""),
>>>>>>> cb02aa7e
};

opt<CodeCompleteOptions::CodeCompletionParse> CodeCompletionParse{
    "completion-parse",
    cat(Features),
    desc("Whether the clang-parser is used for code-completion"),
    values(clEnumValN(CodeCompleteOptions::AlwaysParse, "always",
                      "Block until the parser can be used"),
           clEnumValN(CodeCompleteOptions::ParseIfReady, "auto",
                      "Use text-based completion if the parser "
                      "is not ready"),
           clEnumValN(CodeCompleteOptions::NeverParse, "never",
                      "Always used text-based completion")),
    init(CodeCompleteOptions().RunParser),
    Hidden,
};

<<<<<<< HEAD
opt<CodeCompleteOptions::CodeCompletionRankingModel> RankingModel{
    "ranking-model",
    cat(Features),
    desc("Model to use to rank code-completion items"),
    values(clEnumValN(CodeCompleteOptions::Heuristics, "heuristics",
                      "Use heuristics to rank code completion items"),
           clEnumValN(CodeCompleteOptions::DecisionForest, "decision_forest",
                      "Use Decision Forest model to rank completion items")),
    init(CodeCompleteOptions().RankingModel),
    Hidden,
};

=======
>>>>>>> cb02aa7e
// FIXME: also support "plain" style where signatures are always omitted.
enum CompletionStyleFlag { Detailed, Bundled };
opt<CompletionStyleFlag> CompletionStyle{
    "completion-style",
    cat(Features),
    desc("Granularity of code completion suggestions"),
    values(clEnumValN(Detailed, "detailed",
                      "One completion item for each semantically distinct "
                      "completion, with full type information"),
           clEnumValN(Bundled, "bundled",
                      "Similar completion items (e.g. function overloads) are "
                      "combined. Type information shown where possible")),
};

opt<std::string> FallbackStyle{
    "fallback-style",
    cat(Features),
    desc("clang-format style to apply by default when "
         "no .clang-format file is found"),
    init(clang::format::DefaultFallbackStyle),
};

opt<bool> EnableFunctionArgSnippets{
    "function-arg-placeholders",
    cat(Features),
    desc("When disabled, completions contain only parentheses for "
         "function calls. When enabled, completions also contain "
         "placeholders for method parameters"),
    init(CodeCompleteOptions().EnableFunctionArgSnippets),
<<<<<<< HEAD
=======
    Hidden,
>>>>>>> cb02aa7e
};

opt<CodeCompleteOptions::IncludeInsertion> HeaderInsertion{
    "header-insertion",
    cat(Features),
    desc("Add #include directives when accepting code completions"),
    init(CodeCompleteOptions().InsertIncludes),
    values(
        clEnumValN(CodeCompleteOptions::IWYU, "iwyu",
                   "Include what you use. "
                   "Insert the owning header for top-level symbols, unless the "
                   "header is already directly included or the symbol is "
                   "forward-declared"),
        clEnumValN(
            CodeCompleteOptions::NeverInsert, "never",
            "Never insert #include directives as part of code completion")),
};
<<<<<<< HEAD

opt<bool> ImportInsertions{
    "import-insertions",
    cat(Features),
    desc("If header insertion is enabled, add #import directives when "
         "accepting code completions or fixing includes in Objective-C code"),
    init(CodeCompleteOptions().ImportInsertions),
};
=======
>>>>>>> cb02aa7e

opt<bool> HeaderInsertionDecorators{
    "header-insertion-decorators",
    cat(Features),
    desc("Prepend a circular dot or space before the completion "
         "label, depending on whether "
         "an include line will be inserted or not"),
    init(true),
};

opt<bool> HiddenFeatures{
    "hidden-features",
    cat(Features),
    desc("Enable hidden features mostly useful to clangd developers"),
    init(false),
    Hidden,
};

opt<bool> IncludeIneligibleResults{
    "include-ineligible-results",
    cat(Features),
    desc("Include ineligible completion results (e.g. private members)"),
    init(CodeCompleteOptions().IncludeIneligibleResults),
    Hidden,
};
<<<<<<< HEAD

RetiredFlag<bool> EnableIndex("index");
RetiredFlag<bool> SuggestMissingIncludes("suggest-missing-includes");
RetiredFlag<bool> RecoveryAST("recovery-ast");
RetiredFlag<bool> RecoveryASTType("recovery-ast-type");
RetiredFlag<bool> AsyncPreamble("async-preamble");
RetiredFlag<bool> CollectMainFileRefs("collect-main-file-refs");
RetiredFlag<bool> CrossFileRename("cross-file-rename");
RetiredFlag<std::string> ClangTidyChecks("clang-tidy-checks");
RetiredFlag<bool> InlayHints("inlay-hints");
RetiredFlag<bool> FoldingRanges("folding-ranges");
RetiredFlag<bool> IncludeCleanerStdlib("include-cleaner-stdlib");

opt<int> LimitResults{
    "limit-results",
    cat(Features),
    desc("Limit the number of results returned by clangd. "
         "0 means no limit (default=100)"),
    init(100),
};

opt<int> ReferencesLimit{
    "limit-references",
    cat(Features),
    desc("Limit the number of references returned by clangd. "
         "0 means no limit (default=1000)"),
    init(1000),
};

opt<int> RenameFileLimit{
    "rename-file-limit",
    cat(Features),
    desc("Limit the number of files to be affected by symbol renaming. "
         "0 means no limit (default=50)"),
    init(50),
};

list<std::string> TweakList{
    "tweaks",
    cat(Features),
    desc("Specify a list of Tweaks to enable (only for clangd developers)."),
    Hidden,
    CommaSeparated,
};

=======

opt<bool> EnableIndex{
    "index",
    cat(Features),
    desc("Enable index-based features. By default, clangd maintains an index "
         "built from symbols in opened files. Global index support needs to "
         "enabled separatedly"),
    init(true),
    Hidden,
};

opt<int> LimitResults{
    "limit-results",
    cat(Features),
    desc("Limit the number of results returned by clangd. "
         "0 means no limit (default=100)"),
    init(100),
};

opt<bool> SuggestMissingIncludes{
    "suggest-missing-includes",
    cat(Features),
    desc("Attempts to fix diagnostic errors caused by missing "
         "includes using index"),
    init(true),
};

list<std::string> TweakList{
    "tweaks",
    cat(Features),
    desc("Specify a list of Tweaks to enable (only for clangd developers)."),
    Hidden,
    CommaSeparated,
};

>>>>>>> cb02aa7e
opt<unsigned> WorkerThreadsCount{
    "j",
    cat(Misc),
    desc("Number of async workers used by clangd. Background index also "
         "uses this many workers."),
    init(getDefaultAsyncThreadsCount()),
};

opt<Path> IndexFile{
    "index-file",
    cat(Misc),
    desc(
        "Index file to build the static index. The file must have been created "
        "by a compatible clangd-indexer\n"
        "WARNING: This option is experimental only, and will be removed "
        "eventually. Don't rely on it"),
    init(""),
    Hidden,
};

opt<bool> Test{
    "lit-test",
    cat(Misc),
    desc("Abbreviation for -input-style=delimited -pretty -sync "
<<<<<<< HEAD
         "-enable-test-scheme -enable-config=0 -log=verbose -crash-pragmas. "
         "Also sets config options: Index.StandardLibrary=false. "
=======
         "-enable-test-scheme -log=verbose. "
>>>>>>> cb02aa7e
         "Intended to simplify lit tests"),
    init(false),
    Hidden,
};

<<<<<<< HEAD
opt<bool> CrashPragmas{
    "crash-pragmas",
    cat(Misc),
    desc("Respect `#pragma clang __debug crash` and friends."),
    init(false),
    Hidden,
};

opt<Path> CheckFile{
    "check",
    cat(Misc),
    desc("Parse one file in isolation instead of acting as a language server. "
         "Useful to investigate/reproduce crashes or configuration problems. "
         "With --check=<filename>, attempts to parse a particular file."),
    init(""),
    ValueOptional,
};

=======
>>>>>>> cb02aa7e
enum PCHStorageFlag { Disk, Memory };
opt<PCHStorageFlag> PCHStorage{
    "pch-storage",
    cat(Misc),
    desc("Storing PCHs in memory increases memory usages, but may "
         "improve performance"),
    values(
        clEnumValN(PCHStorageFlag::Disk, "disk", "store PCHs on disk"),
        clEnumValN(PCHStorageFlag::Memory, "memory", "store PCHs in memory")),
    init(PCHStorageFlag::Disk),
};

opt<bool> Sync{
    "sync",
    cat(Misc),
    desc("Handle client requests on main thread. Background index still uses "
         "its own thread."),
    init(false),
    Hidden,
};

opt<JSONStreamStyle> InputStyle{
    "input-style",
    cat(Protocol),
    desc("Input JSON stream encoding"),
    values(
        clEnumValN(JSONStreamStyle::Standard, "standard", "usual LSP protocol"),
        clEnumValN(JSONStreamStyle::Delimited, "delimited",
                   "messages delimited by --- lines, with # comment support")),
    init(JSONStreamStyle::Standard),
    Hidden,
};
<<<<<<< HEAD

opt<bool> EnableTestScheme{
    "enable-test-uri-scheme",
    cat(Protocol),
    desc("Enable 'test:' URI scheme. Only use in lit tests"),
    init(false),
    Hidden,
};

opt<std::string> PathMappingsArg{
    "path-mappings",
    cat(Protocol),
    desc(
        "Translates between client paths (as seen by a remote editor) and "
        "server paths (where clangd sees files on disk). "
        "Comma separated list of '<client_path>=<server_path>' pairs, the "
        "first entry matching a given path is used. "
        "e.g. /home/project/incl=/opt/include,/home/project=/workarea/project"),
    init(""),
};

opt<Path> InputMirrorFile{
    "input-mirror-file",
    cat(Protocol),
    desc("Mirror all LSP input to the specified file. Useful for debugging"),
    init(""),
    Hidden,
};

opt<Logger::Level> LogLevel{
    "log",
    cat(Protocol),
    desc("Verbosity of log messages written to stderr"),
    values(clEnumValN(Logger::Error, "error", "Error messages only"),
           clEnumValN(Logger::Info, "info", "High level execution tracing"),
           clEnumValN(Logger::Debug, "verbose", "Low level details")),
    init(Logger::Info),
};

opt<OffsetEncoding> ForceOffsetEncoding{
    "offset-encoding",
    cat(Protocol),
    desc("Force the offsetEncoding used for character positions. "
         "This bypasses negotiation via client capabilities"),
    values(
        clEnumValN(OffsetEncoding::UTF8, "utf-8", "Offsets are in UTF-8 bytes"),
        clEnumValN(OffsetEncoding::UTF16, "utf-16",
                   "Offsets are in UTF-16 code units"),
        clEnumValN(OffsetEncoding::UTF32, "utf-32",
                   "Offsets are in unicode codepoints")),
    init(OffsetEncoding::UnsupportedEncoding),
};

opt<bool> PrettyPrint{
    "pretty",
    cat(Protocol),
    desc("Pretty-print JSON output"),
    init(false),
};

opt<bool> EnableConfig{
    "enable-config",
    cat(Misc),
    desc(
        "Read user and project configuration from YAML files.\n"
        "Project config is from a .clangd file in the project directory.\n"
        "User config is from clangd/config.yaml in the following directories:\n"
        "\tWindows: %USERPROFILE%\\AppData\\Local\n"
        "\tMac OS: ~/Library/Preferences/\n"
        "\tOthers: $XDG_CONFIG_HOME, usually ~/.config\n"
        "Configuration is documented at https://clangd.llvm.org/config.html"),
    init(true),
};

opt<bool> UseDirtyHeaders{"use-dirty-headers", cat(Misc),
                          desc("Use files open in the editor when parsing "
                               "headers instead of reading from the disk"),
                          Hidden,
                          init(ClangdServer::Options().UseDirtyHeaders)};
=======

opt<bool> EnableTestScheme{
    "enable-test-uri-scheme",
    cat(Protocol),
    desc("Enable 'test:' URI scheme. Only use in lit tests"),
    init(false),
    Hidden,
};

opt<Path> InputMirrorFile{
    "input-mirror-file",
    cat(Protocol),
    desc("Mirror all LSP input to the specified file. Useful for debugging"),
    init(""),
    Hidden,
};

opt<Logger::Level> LogLevel{
    "log",
    cat(Protocol),
    desc("Verbosity of log messages written to stderr"),
    values(clEnumValN(Logger::Error, "error", "Error messages only"),
           clEnumValN(Logger::Info, "info", "High level execution tracing"),
           clEnumValN(Logger::Debug, "verbose", "Low level details")),
    init(Logger::Info),
};

opt<OffsetEncoding> ForceOffsetEncoding{
    "offset-encoding",
    cat(Protocol),
    desc("Force the offsetEncoding used for character positions. "
         "This bypasses negotiation via client capabilities"),
    values(
        clEnumValN(OffsetEncoding::UTF8, "utf-8", "Offsets are in UTF-8 bytes"),
        clEnumValN(OffsetEncoding::UTF16, "utf-16",
                   "Offsets are in UTF-16 code units")),
    init(OffsetEncoding::UnsupportedEncoding),
};

opt<bool> PrettyPrint{
    "pretty",
    cat(Protocol),
    desc("Pretty-print JSON output"),
    init(false),
};
>>>>>>> cb02aa7e

opt<bool> PreambleParseForwardingFunctions{
    "parse-forwarding-functions",
    cat(Misc),
    desc("Parse all emplace-like functions in included headers"),
    Hidden,
    init(ParseOptions().PreambleParseForwardingFunctions),
};

#if defined(__GLIBC__) && CLANGD_MALLOC_TRIM
opt<bool> EnableMallocTrim{
    "malloc-trim",
    cat(Misc),
    desc("Release memory periodically via malloc_trim(3)."),
    init(true),
};

std::function<void()> getMemoryCleanupFunction() {
  if (!EnableMallocTrim)
    return nullptr;
  // Leave a few MB at the top of the heap: it is insignificant
  // and will most likely be needed by the main thread
  constexpr size_t MallocTrimPad = 20'000'000;
  return []() {
    if (malloc_trim(MallocTrimPad))
      vlog("Released memory via malloc_trim");
  };
}
#else
std::function<void()> getMemoryCleanupFunction() { return nullptr; }
#endif

#if CLANGD_ENABLE_REMOTE
opt<std::string> RemoteIndexAddress{
    "remote-index-address",
    cat(Features),
    desc("Address of the remote index server"),
};

// FIXME(kirillbobyrev): Should this be the location of compile_commands.json?
opt<std::string> ProjectRoot{
    "project-root",
    cat(Features),
    desc("Path to the project root. Requires remote-index-address to be set."),
};
#endif

/// Supports a test URI scheme with relaxed constraints for lit tests.
/// The path in a test URI will be combined with a platform-specific fake
/// directory to form an absolute path. For example, test:///a.cpp is resolved
/// C:\clangd-test\a.cpp on Windows and /clangd-test/a.cpp on Unix.
class TestScheme : public URIScheme {
public:
  llvm::Expected<std::string>
  getAbsolutePath(llvm::StringRef /*Authority*/, llvm::StringRef Body,
                  llvm::StringRef /*HintPath*/) const override {
    using namespace llvm::sys;
    // Still require "/" in body to mimic file scheme, as we want lengths of an
    // equivalent URI in both schemes to be the same.
    if (!Body.startswith("/"))
      return error(
          "Expect URI body to be an absolute path starting with '/': {0}",
          Body);
    Body = Body.ltrim('/');
    llvm::SmallString<16> Path(Body);
    path::native(Path);
    fs::make_absolute(TestScheme::TestDir, Path);
    return std::string(Path);
  }

  llvm::Expected<URI>
  uriFromAbsolutePath(llvm::StringRef AbsolutePath) const override {
    llvm::StringRef Body = AbsolutePath;
    if (!Body.consume_front(TestScheme::TestDir))
      return error("Path {0} doesn't start with root {1}", AbsolutePath,
                   TestDir);

    return URI("test", /*Authority=*/"",
               llvm::sys::path::convert_to_slash(Body));
  }

private:
  const static char TestDir[];
};

#ifdef _WIN32
const char TestScheme::TestDir[] = "C:\\clangd-test";
#else
const char TestScheme::TestDir[] = "/clangd-test";
#endif

std::unique_ptr<SymbolIndex>
loadExternalIndex(const Config::ExternalIndexSpec &External,
                  AsyncTaskRunner *Tasks) {
  static const trace::Metric RemoteIndexUsed("used_remote_index",
                                             trace::Metric::Value, "address");
  switch (External.Kind) {
  case Config::ExternalIndexSpec::None:
    break;
  case Config::ExternalIndexSpec::Server:
    RemoteIndexUsed.record(1, External.Location);
    log("Associating {0} with remote index at {1}.", External.MountPoint,
        External.Location);
    return remote::getClient(External.Location, External.MountPoint);
  case Config::ExternalIndexSpec::File:
    log("Associating {0} with monolithic index at {1}.", External.MountPoint,
        External.Location);
    auto NewIndex = std::make_unique<SwapIndex>(std::make_unique<MemIndex>());
    auto IndexLoadTask = [File = External.Location,
                          PlaceHolder = NewIndex.get()] {
      if (auto Idx = loadIndex(File, SymbolOrigin::Static, /*UseDex=*/true))
        PlaceHolder->reset(std::move(Idx));
    };
    if (Tasks) {
      Tasks->runAsync("Load-index:" + External.Location,
                      std::move(IndexLoadTask));
    } else {
      IndexLoadTask();
    }
    return std::move(NewIndex);
  }
  llvm_unreachable("Invalid ExternalIndexKind.");
}

class FlagsConfigProvider : public config::Provider {
private:
  config::CompiledFragment Frag;

  std::vector<config::CompiledFragment>
  getFragments(const config::Params &,
               config::DiagnosticCallback) const override {
    return {Frag};
  }

public:
  FlagsConfigProvider() {
    std::optional<Config::CDBSearchSpec> CDBSearch;
    std::optional<Config::ExternalIndexSpec> IndexSpec;
    std::optional<Config::BackgroundPolicy> BGPolicy;

    // If --compile-commands-dir arg was invoked, check value and override
    // default path.
    if (!CompileCommandsDir.empty()) {
      if (llvm::sys::fs::exists(CompileCommandsDir)) {
        // We support passing both relative and absolute paths to the
        // --compile-commands-dir argument, but we assume the path is absolute
        // in the rest of clangd so we make sure the path is absolute before
        // continuing.
        llvm::SmallString<128> Path(CompileCommandsDir);
        if (std::error_code EC = llvm::sys::fs::make_absolute(Path)) {
          elog("Error while converting the relative path specified by "
               "--compile-commands-dir to an absolute path: {0}. The argument "
               "will be ignored.",
               EC.message());
        } else {
          CDBSearch = {Config::CDBSearchSpec::FixedDir, Path.str().str()};
        }
      } else {
        elog("Path specified by --compile-commands-dir does not exist. The "
             "argument will be ignored.");
      }
    }
    if (!IndexFile.empty()) {
      Config::ExternalIndexSpec Spec;
      Spec.Kind = Spec.File;
      Spec.Location = IndexFile;
      IndexSpec = std::move(Spec);
    }
#if CLANGD_ENABLE_REMOTE
    if (!RemoteIndexAddress.empty()) {
      assert(!ProjectRoot.empty() && IndexFile.empty());
      Config::ExternalIndexSpec Spec;
      Spec.Kind = Spec.Server;
      Spec.Location = RemoteIndexAddress;
      Spec.MountPoint = ProjectRoot;
      IndexSpec = std::move(Spec);
      BGPolicy = Config::BackgroundPolicy::Skip;
    }
#endif
    if (!EnableBackgroundIndex) {
      BGPolicy = Config::BackgroundPolicy::Skip;
    }

    Frag = [=](const config::Params &, Config &C) {
      if (CDBSearch)
        C.CompileFlags.CDBSearch = *CDBSearch;
      if (IndexSpec)
        C.Index.External = *IndexSpec;
      if (BGPolicy)
        C.Index.Background = *BGPolicy;
      if (AllScopesCompletion.getNumOccurrences())
        C.Completion.AllScopes = AllScopesCompletion;

      if (Test)
        C.Index.StandardLibrary = false;
      return true;
    };
  }
};
} // namespace

enum class ErrorResultCode : int {
  NoShutdownRequest = 1,
  CantRunAsXPCService = 2,
  CheckFailed = 3
};

int clangdMain(int argc, char *argv[]) {
  // Clang could run on the main thread. e.g., when the flag '-check' or '-sync'
  // is enabled.
  clang::noteBottomOfStack();
  llvm::InitializeAllTargetInfos();
  llvm::sys::PrintStackTraceOnErrorSignal(argv[0]);
  llvm::sys::AddSignalHandler(
      [](void *) {
        ThreadCrashReporter::runCrashHandlers();
        // Ensure ThreadCrashReporter and PrintStackTrace output is visible.
        llvm::errs().flush();
      },
      nullptr);
  llvm::sys::SetInterruptFunction(&requestShutdown);
  llvm::cl::SetVersionPrinter([](llvm::raw_ostream &OS) {
    OS << versionString() << "\n"
       << "Features: " << featureString() << "\n"
       << "Platform: " << platformString() << "\n";
  });
  const char *FlagsEnvVar = "CLANGD_FLAGS";
  const char *Overview =
      R"(clangd is a language server that provides IDE-like features to editors.

It should be used via an editor plugin rather than invoked directly. For more information, see:
<<<<<<< HEAD
	https://clangd.llvm.org/
=======
	https://clang.llvm.org/extra/clangd/
>>>>>>> cb02aa7e
	https://microsoft.github.io/language-server-protocol/

clangd accepts flags on the commandline, and in the CLANGD_FLAGS environment variable.
)";
  llvm::cl::HideUnrelatedOptions(ClangdCategories);
  llvm::cl::ParseCommandLineOptions(argc, argv, Overview,
                                    /*Errs=*/nullptr, FlagsEnvVar);
  if (Test) {
    if (!Sync.getNumOccurrences())
      Sync = true;
    if (!CrashPragmas.getNumOccurrences())
      CrashPragmas = true;
    InputStyle = JSONStreamStyle::Delimited;
    LogLevel = Logger::Verbose;
    PrettyPrint = true;
    // Disable config system by default to avoid external reads.
    if (!EnableConfig.getNumOccurrences())
      EnableConfig = false;
    // Disable background index on lit tests by default to prevent disk writes.
    if (!EnableBackgroundIndex.getNumOccurrences())
      EnableBackgroundIndex = false;
    // Ensure background index makes progress.
    else if (EnableBackgroundIndex)
      BackgroundQueue::preventThreadStarvationInTests();
  }
  if (Test || EnableTestScheme) {
    static URISchemeRegistry::Add<TestScheme> X(
        "test", "Test scheme for clangd lit tests.");
  }
  if (CrashPragmas)
    allowCrashPragmasForTest();

  if (!Sync && WorkerThreadsCount == 0) {
    llvm::errs() << "A number of worker threads cannot be 0. Did you mean to "
                    "specify -sync?";
    return 1;
  }

  if (Sync) {
    if (WorkerThreadsCount.getNumOccurrences())
      llvm::errs() << "Ignoring -j because -sync is set.\n";
    WorkerThreadsCount = 0;
  }
  if (FallbackStyle.getNumOccurrences())
    clang::format::DefaultFallbackStyle = FallbackStyle.c_str();

  // Validate command line arguments.
  std::optional<llvm::raw_fd_ostream> InputMirrorStream;
  if (!InputMirrorFile.empty()) {
    std::error_code EC;
    InputMirrorStream.emplace(InputMirrorFile, /*ref*/ EC,
                              llvm::sys::fs::FA_Read | llvm::sys::fs::FA_Write);
    if (EC) {
      InputMirrorStream.reset();
      llvm::errs() << "Error while opening an input mirror file: "
                   << EC.message();
    } else {
      InputMirrorStream->SetUnbuffered();
    }
  }

#if !CLANGD_DECISION_FOREST
  if (RankingModel == clangd::CodeCompleteOptions::DecisionForest) {
    llvm::errs() << "Clangd was compiled without decision forest support.\n";
    return 1;
  }
#endif

  // Setup tracing facilities if CLANGD_TRACE is set. In practice enabling a
  // trace flag in your editor's config is annoying, launching with
  // `CLANGD_TRACE=trace.json vim` is easier.
  std::optional<llvm::raw_fd_ostream> TracerStream;
  std::unique_ptr<trace::EventTracer> Tracer;
  const char *JSONTraceFile = getenv("CLANGD_TRACE");
  const char *MetricsCSVFile = getenv("CLANGD_METRICS");
  const char *TracerFile = JSONTraceFile ? JSONTraceFile : MetricsCSVFile;
  if (TracerFile) {
    std::error_code EC;
    TracerStream.emplace(TracerFile, /*ref*/ EC,
                         llvm::sys::fs::FA_Read | llvm::sys::fs::FA_Write);
    if (EC) {
      TracerStream.reset();
      llvm::errs() << "Error while opening trace file " << TracerFile << ": "
                   << EC.message();
    } else {
      Tracer = (TracerFile == JSONTraceFile)
                   ? trace::createJSONTracer(*TracerStream, PrettyPrint)
                   : trace::createCSVMetricTracer(*TracerStream);
    }
  }

  std::optional<trace::Session> TracingSession;
  if (Tracer)
    TracingSession.emplace(*Tracer);

  // If a user ran `clangd` in a terminal without redirecting anything,
  // it's somewhat likely they're confused about how to use clangd.
  // Show them the help overview, which explains.
<<<<<<< HEAD
  if (llvm::outs().is_displayed() && llvm::errs().is_displayed() &&
      !CheckFile.getNumOccurrences())
=======
  if (llvm::outs().is_displayed() && llvm::errs().is_displayed())
>>>>>>> cb02aa7e
    llvm::errs() << Overview << "\n";
  // Use buffered stream to stderr (we still flush each log message). Unbuffered
  // stream can cause significant (non-deterministic) latency for the logger.
  llvm::errs().SetBuffered();
  // Don't flush stdout when logging, this would be both slow and racy!
  llvm::errs().tie(nullptr);
  StreamLogger Logger(llvm::errs(), LogLevel);
  LoggingSession LoggingSession(Logger);
  // Write some initial logs before we start doing any real work.
<<<<<<< HEAD
  log("{0}", versionString());
  log("Features: {0}", featureString());
  log("PID: {0}", llvm::sys::Process::getProcessId());
=======
  log("{0}", clang::getClangToolFullVersion("clangd"));
>>>>>>> cb02aa7e
  {
    SmallString<128> CWD;
    if (auto Err = llvm::sys::fs::current_path(CWD))
      log("Working directory unknown: {0}", Err.message());
    else
      log("Working directory: {0}", CWD);
<<<<<<< HEAD
=======
  }
  for (int I = 0; I < argc; ++I)
    log("argv[{0}]: {1}", I, argv[I]);
  if (auto EnvFlags = llvm::sys::Process::GetEnv(FlagsEnvVar))
    log("{0}: {1}", FlagsEnvVar, *EnvFlags);

  // If --compile-commands-dir arg was invoked, check value and override default
  // path.
  llvm::Optional<Path> CompileCommandsDirPath;
  if (!CompileCommandsDir.empty()) {
    if (llvm::sys::fs::exists(CompileCommandsDir)) {
      // We support passing both relative and absolute paths to the
      // --compile-commands-dir argument, but we assume the path is absolute in
      // the rest of clangd so we make sure the path is absolute before
      // continuing.
      llvm::SmallString<128> Path(CompileCommandsDir);
      if (std::error_code EC = llvm::sys::fs::make_absolute(Path)) {
        llvm::errs() << "Error while converting the relative path specified by "
                        "--compile-commands-dir to an absolute path: "
                     << EC.message() << ". The argument will be ignored.\n";
      } else {
        CompileCommandsDirPath = Path.str();
      }
    } else {
      llvm::errs()
          << "Path specified by --compile-commands-dir does not exist. The "
             "argument will be ignored.\n";
    }
>>>>>>> cb02aa7e
  }
  for (int I = 0; I < argc; ++I)
    log("argv[{0}]: {1}", I, argv[I]);
  if (auto EnvFlags = llvm::sys::Process::GetEnv(FlagsEnvVar))
    log("{0}: {1}", FlagsEnvVar, *EnvFlags);

  ClangdLSPServer::Options Opts;
  Opts.UseDirBasedCDB = (CompileArgsFrom == FilesystemCompileArgs);

  switch (PCHStorage) {
  case PCHStorageFlag::Memory:
    Opts.StorePreamblesInMemory = true;
    break;
  case PCHStorageFlag::Disk:
    Opts.StorePreamblesInMemory = false;
    break;
  }
  if (!ResourceDir.empty())
    Opts.ResourceDir = ResourceDir;
  Opts.BuildDynamicSymbolIndex = true;
  std::vector<std::unique_ptr<SymbolIndex>> IdxStack;
#if CLANGD_ENABLE_REMOTE
  if (RemoteIndexAddress.empty() != ProjectRoot.empty()) {
    llvm::errs() << "remote-index-address and project-path have to be "
                    "specified at the same time.";
    return 1;
  }
  if (!RemoteIndexAddress.empty()) {
    if (IndexFile.empty()) {
      log("Connecting to remote index at {0}", RemoteIndexAddress);
    } else {
      elog("When enabling remote index, IndexFile should not be specified. "
           "Only one can be used at time. Remote index will ignored.");
    }
  }
#endif
  Opts.BackgroundIndex = EnableBackgroundIndex;
  Opts.BackgroundIndexPriority = BackgroundIndexPriority;
  Opts.ReferencesLimit = ReferencesLimit;
  Opts.Rename.LimitFiles = RenameFileLimit;
  auto PAI = createProjectAwareIndex(loadExternalIndex, Sync);
  Opts.StaticIndex = PAI.get();
  Opts.AsyncThreadsCount = WorkerThreadsCount;
  Opts.MemoryCleanup = getMemoryCleanupFunction();

  Opts.CodeComplete.IncludeIneligibleResults = IncludeIneligibleResults;
  Opts.CodeComplete.Limit = LimitResults;
  if (CompletionStyle.getNumOccurrences())
    Opts.CodeComplete.BundleOverloads = CompletionStyle != Detailed;
  Opts.CodeComplete.ShowOrigins = ShowOrigins;
  Opts.CodeComplete.InsertIncludes = HeaderInsertion;
  Opts.CodeComplete.ImportInsertions = ImportInsertions;
  if (!HeaderInsertionDecorators) {
    Opts.CodeComplete.IncludeIndicator.Insert.clear();
    Opts.CodeComplete.IncludeIndicator.NoInsert.clear();
  }
  Opts.CodeComplete.EnableFunctionArgSnippets = EnableFunctionArgSnippets;
  Opts.CodeComplete.RunParser = CodeCompletionParse;
  Opts.CodeComplete.RankingModel = RankingModel;

  RealThreadsafeFS TFS;
  std::vector<std::unique_ptr<config::Provider>> ProviderStack;
  std::unique_ptr<config::Provider> Config;
  if (EnableConfig) {
    ProviderStack.push_back(
        config::Provider::fromAncestorRelativeYAMLFiles(".clangd", TFS));
    llvm::SmallString<256> UserConfig;
    if (llvm::sys::path::user_config_directory(UserConfig)) {
      llvm::sys::path::append(UserConfig, "clangd", "config.yaml");
      vlog("User config file is {0}", UserConfig);
      ProviderStack.push_back(config::Provider::fromYAMLFile(
          UserConfig, /*Directory=*/"", TFS, /*Trusted=*/true));
    } else {
      elog("Couldn't determine user config file, not loading");
    }
  }
  ProviderStack.push_back(std::make_unique<FlagsConfigProvider>());
  std::vector<const config::Provider *> ProviderPointers;
  for (const auto &P : ProviderStack)
    ProviderPointers.push_back(P.get());
  Config = config::Provider::combine(std::move(ProviderPointers));
  Opts.ConfigProvider = Config.get();

  // Create an empty clang-tidy option.
  TidyProvider ClangTidyOptProvider;
  if (EnableClangTidy) {
    std::vector<TidyProvider> Providers;
    Providers.reserve(4 + EnableConfig);
    Providers.push_back(provideEnvironment());
    Providers.push_back(provideClangTidyFiles(TFS));
    if (EnableConfig)
      Providers.push_back(provideClangdConfig());
    Providers.push_back(provideDefaultChecks());
    Providers.push_back(disableUnusableChecks());
    ClangTidyOptProvider = combine(std::move(Providers));
    Opts.ClangTidyProvider = ClangTidyOptProvider;
  }
  Opts.UseDirtyHeaders = UseDirtyHeaders;
  Opts.PreambleParseForwardingFunctions = PreambleParseForwardingFunctions;
  Opts.ImportInsertions = ImportInsertions;
  Opts.QueryDriverGlobs = std::move(QueryDriverGlobs);
  Opts.TweakFilter = [&](const Tweak &T) {
    if (T.hidden() && !HiddenFeatures)
      return false;
    if (TweakList.getNumOccurrences())
      return llvm::is_contained(TweakList, T.id());
    return true;
  };
  if (ForceOffsetEncoding != OffsetEncoding::UnsupportedEncoding)
    Opts.Encoding = ForceOffsetEncoding;

  if (CheckFile.getNumOccurrences()) {
    llvm::SmallString<256> Path;
    if (auto Error =
            llvm::sys::fs::real_path(CheckFile, Path, /*expand_tilde=*/true)) {
      elog("Failed to resolve path {0}: {1}", CheckFile, Error.message());
      return 1;
    }
    log("Entering check mode (no LSP server)");
    return check(Path, TFS, Opts)
               ? 0
               : static_cast<int>(ErrorResultCode::CheckFailed);
  }

  // Initialize and run ClangdLSPServer.
  // Change stdin to binary to not lose \r\n on windows.
  llvm::sys::ChangeStdinToBinary();
  std::unique_ptr<Transport> TransportLayer;
  if (getenv("CLANGD_AS_XPC_SERVICE")) {
#if CLANGD_BUILD_XPC
    log("Starting LSP over XPC service");
    TransportLayer = newXPCTransport();
#else
    llvm::errs() << "This clangd binary wasn't built with XPC support.\n";
    return static_cast<int>(ErrorResultCode::CantRunAsXPCService);
#endif
  } else {
    log("Starting LSP over stdin/stdout");
    TransportLayer = newJSONTransport(
        stdin, llvm::outs(), InputMirrorStream ? &*InputMirrorStream : nullptr,
        PrettyPrint, InputStyle);
  }
  if (!PathMappingsArg.empty()) {
    auto Mappings = parsePathMappings(PathMappingsArg);
    if (!Mappings) {
      elog("Invalid -path-mappings: {0}", Mappings.takeError());
      return 1;
    }
    TransportLayer = createPathMappingTransport(std::move(TransportLayer),
                                                std::move(*Mappings));
  }

  ClangdLSPServer LSPServer(*TransportLayer, TFS, Opts);
  llvm::set_thread_name("clangd.main");
  int ExitCode = LSPServer.run()
                     ? 0
                     : static_cast<int>(ErrorResultCode::NoShutdownRequest);
  log("LSP finished, exiting with status {0}", ExitCode);

  // There may still be lingering background threads (e.g. slow requests
  // whose results will be dropped, background index shutting down).
  //
  // These should terminate quickly, and ~ClangdLSPServer blocks on them.
  // However if a bug causes them to run forever, we want to ensure the process
  // eventually exits. As clangd isn't directly user-facing, an editor can
  // "leak" clangd processes. Crashing in this case contains the damage.
  abortAfterTimeout(std::chrono::minutes(5));

  return ExitCode;
}

} // namespace clangd
} // namespace clang<|MERGE_RESOLUTION|>--- conflicted
+++ resolved
@@ -6,32 +6,18 @@
 //
 //===----------------------------------------------------------------------===//
 
-#include "ClangdMain.h"
 #include "ClangdLSPServer.h"
 #include "CodeComplete.h"
-#include "Compiler.h"
-#include "Config.h"
-#include "ConfigProvider.h"
-#include "Feature.h"
-#include "IncludeCleaner.h"
-#include "PathMapping.h"
+#include "Features.inc"
+#include "Path.h"
 #include "Protocol.h"
-#include "TidyProvider.h"
+#include "Trace.h"
 #include "Transport.h"
 #include "index/Background.h"
-#include "index/Index.h"
-#include "index/MemIndex.h"
-#include "index/Merge.h"
-#include "index/ProjectAware.h"
-#include "index/remote/Client.h"
-#include "support/Path.h"
-#include "support/Shutdown.h"
-#include "support/ThreadCrashReporter.h"
-#include "support/ThreadsafeFS.h"
-#include "support/Trace.h"
-#include "clang/Basic/Stack.h"
+#include "index/Serialization.h"
+#include "clang/Basic/Version.h"
 #include "clang/Format/Format.h"
-#include "llvm/ADT/SmallString.h"
+#include "llvm/ADT/Optional.h"
 #include "llvm/ADT/StringRef.h"
 #include "llvm/Support/CommandLine.h"
 #include "llvm/Support/FileSystem.h"
@@ -41,23 +27,12 @@
 #include "llvm/Support/Signals.h"
 #include "llvm/Support/TargetSelect.h"
 #include "llvm/Support/raw_ostream.h"
-#include <chrono>
 #include <cstdlib>
+#include <iostream>
 #include <memory>
 #include <mutex>
-#include <optional>
 #include <string>
 #include <thread>
-#include <utility>
-#include <vector>
-
-#ifndef _WIN32
-#include <unistd.h>
-#endif
-
-#ifdef __GLIBC__
-#include <malloc.h>
-#endif
 
 namespace clang {
 namespace clangd {
@@ -82,48 +57,6 @@
 const OptionCategory *ClangdCategories[] = {&Features, &Protocol,
                                             &CompileCommands, &Misc};
 
-<<<<<<< HEAD
-// Implemented in Check.cpp.
-bool check(const llvm::StringRef File, const ThreadsafeFS &TFS,
-           const ClangdLSPServer::Options &Opts);
-
-namespace {
-
-using llvm::cl::cat;
-using llvm::cl::CommaSeparated;
-using llvm::cl::desc;
-using llvm::cl::Hidden;
-using llvm::cl::init;
-using llvm::cl::list;
-using llvm::cl::opt;
-using llvm::cl::OptionCategory;
-using llvm::cl::ValueOptional;
-using llvm::cl::values;
-
-// All flags must be placed in a category, or they will be shown neither in
-// --help, nor --help-hidden!
-OptionCategory CompileCommands("clangd compilation flags options");
-OptionCategory Features("clangd feature options");
-OptionCategory Misc("clangd miscellaneous options");
-OptionCategory Protocol("clangd protocol and logging options");
-OptionCategory Retired("clangd flags no longer in use");
-const OptionCategory *ClangdCategories[] = {&Features, &Protocol,
-                                            &CompileCommands, &Misc, &Retired};
-
-template <typename T> class RetiredFlag {
-  opt<T> Option;
-
-public:
-  RetiredFlag(llvm::StringRef Name)
-      : Option(Name, cat(Retired), desc("Obsolete flag, ignored"), Hidden,
-               llvm::cl::callback([Name](const T &) {
-                 llvm::errs()
-                     << "The flag `-" << Name << "` is obsolete and ignored.\n";
-               })) {}
-};
-
-=======
->>>>>>> cb02aa7e
 enum CompileArgsFrom { LSPCompileArgs, FilesystemCompileArgs };
 opt<CompileArgsFrom> CompileArgsFrom{
     "compile_args_from",
@@ -193,28 +126,6 @@
     init(true),
 };
 
-<<<<<<< HEAD
-opt<llvm::ThreadPriority> BackgroundIndexPriority{
-    "background-index-priority",
-    cat(Features),
-    desc("Thread priority for building the background index. "
-         "The effect of this flag is OS-specific."),
-    values(clEnumValN(llvm::ThreadPriority::Background, "background",
-                      "Minimum priority, runs on idle CPUs. "
-                      "May leave 'performance' cores unused."),
-           clEnumValN(llvm::ThreadPriority::Low, "low",
-                      "Reduced priority compared to interactive work."),
-           clEnumValN(llvm::ThreadPriority::Default, "normal",
-                      "Same priority as other clangd work.")),
-    init(llvm::ThreadPriority::Low),
-};
-
-opt<bool> EnableClangTidy{
-    "clang-tidy",
-    cat(Features),
-    desc("Enable clang-tidy diagnostics"),
-    init(true),
-=======
 opt<bool> EnableClangTidy{
     "clang-tidy",
     cat(Features),
@@ -228,7 +139,6 @@
     desc("List of clang-tidy checks to run (this will override "
          ".clang-tidy files). Only meaningful when -clang-tidy flag is on"),
     init(""),
->>>>>>> cb02aa7e
 };
 
 opt<CodeCompleteOptions::CodeCompletionParse> CodeCompletionParse{
@@ -246,21 +156,6 @@
     Hidden,
 };
 
-<<<<<<< HEAD
-opt<CodeCompleteOptions::CodeCompletionRankingModel> RankingModel{
-    "ranking-model",
-    cat(Features),
-    desc("Model to use to rank code-completion items"),
-    values(clEnumValN(CodeCompleteOptions::Heuristics, "heuristics",
-                      "Use heuristics to rank code completion items"),
-           clEnumValN(CodeCompleteOptions::DecisionForest, "decision_forest",
-                      "Use Decision Forest model to rank completion items")),
-    init(CodeCompleteOptions().RankingModel),
-    Hidden,
-};
-
-=======
->>>>>>> cb02aa7e
 // FIXME: also support "plain" style where signatures are always omitted.
 enum CompletionStyleFlag { Detailed, Bundled };
 opt<CompletionStyleFlag> CompletionStyle{
@@ -290,10 +185,7 @@
          "function calls. When enabled, completions also contain "
          "placeholders for method parameters"),
     init(CodeCompleteOptions().EnableFunctionArgSnippets),
-<<<<<<< HEAD
-=======
-    Hidden,
->>>>>>> cb02aa7e
+    Hidden,
 };
 
 opt<CodeCompleteOptions::IncludeInsertion> HeaderInsertion{
@@ -311,17 +203,6 @@
             CodeCompleteOptions::NeverInsert, "never",
             "Never insert #include directives as part of code completion")),
 };
-<<<<<<< HEAD
-
-opt<bool> ImportInsertions{
-    "import-insertions",
-    cat(Features),
-    desc("If header insertion is enabled, add #import directives when "
-         "accepting code completions or fixing includes in Objective-C code"),
-    init(CodeCompleteOptions().ImportInsertions),
-};
-=======
->>>>>>> cb02aa7e
 
 opt<bool> HeaderInsertionDecorators{
     "header-insertion-decorators",
@@ -347,53 +228,6 @@
     init(CodeCompleteOptions().IncludeIneligibleResults),
     Hidden,
 };
-<<<<<<< HEAD
-
-RetiredFlag<bool> EnableIndex("index");
-RetiredFlag<bool> SuggestMissingIncludes("suggest-missing-includes");
-RetiredFlag<bool> RecoveryAST("recovery-ast");
-RetiredFlag<bool> RecoveryASTType("recovery-ast-type");
-RetiredFlag<bool> AsyncPreamble("async-preamble");
-RetiredFlag<bool> CollectMainFileRefs("collect-main-file-refs");
-RetiredFlag<bool> CrossFileRename("cross-file-rename");
-RetiredFlag<std::string> ClangTidyChecks("clang-tidy-checks");
-RetiredFlag<bool> InlayHints("inlay-hints");
-RetiredFlag<bool> FoldingRanges("folding-ranges");
-RetiredFlag<bool> IncludeCleanerStdlib("include-cleaner-stdlib");
-
-opt<int> LimitResults{
-    "limit-results",
-    cat(Features),
-    desc("Limit the number of results returned by clangd. "
-         "0 means no limit (default=100)"),
-    init(100),
-};
-
-opt<int> ReferencesLimit{
-    "limit-references",
-    cat(Features),
-    desc("Limit the number of references returned by clangd. "
-         "0 means no limit (default=1000)"),
-    init(1000),
-};
-
-opt<int> RenameFileLimit{
-    "rename-file-limit",
-    cat(Features),
-    desc("Limit the number of files to be affected by symbol renaming. "
-         "0 means no limit (default=50)"),
-    init(50),
-};
-
-list<std::string> TweakList{
-    "tweaks",
-    cat(Features),
-    desc("Specify a list of Tweaks to enable (only for clangd developers)."),
-    Hidden,
-    CommaSeparated,
-};
-
-=======
 
 opt<bool> EnableIndex{
     "index",
@@ -429,7 +263,6 @@
     CommaSeparated,
 };
 
->>>>>>> cb02aa7e
 opt<unsigned> WorkerThreadsCount{
     "j",
     cat(Misc),
@@ -454,38 +287,12 @@
     "lit-test",
     cat(Misc),
     desc("Abbreviation for -input-style=delimited -pretty -sync "
-<<<<<<< HEAD
-         "-enable-test-scheme -enable-config=0 -log=verbose -crash-pragmas. "
-         "Also sets config options: Index.StandardLibrary=false. "
-=======
          "-enable-test-scheme -log=verbose. "
->>>>>>> cb02aa7e
          "Intended to simplify lit tests"),
     init(false),
     Hidden,
 };
 
-<<<<<<< HEAD
-opt<bool> CrashPragmas{
-    "crash-pragmas",
-    cat(Misc),
-    desc("Respect `#pragma clang __debug crash` and friends."),
-    init(false),
-    Hidden,
-};
-
-opt<Path> CheckFile{
-    "check",
-    cat(Misc),
-    desc("Parse one file in isolation instead of acting as a language server. "
-         "Useful to investigate/reproduce crashes or configuration problems. "
-         "With --check=<filename>, attempts to parse a particular file."),
-    init(""),
-    ValueOptional,
-};
-
-=======
->>>>>>> cb02aa7e
 enum PCHStorageFlag { Disk, Memory };
 opt<PCHStorageFlag> PCHStorage{
     "pch-storage",
@@ -518,87 +325,6 @@
     init(JSONStreamStyle::Standard),
     Hidden,
 };
-<<<<<<< HEAD
-
-opt<bool> EnableTestScheme{
-    "enable-test-uri-scheme",
-    cat(Protocol),
-    desc("Enable 'test:' URI scheme. Only use in lit tests"),
-    init(false),
-    Hidden,
-};
-
-opt<std::string> PathMappingsArg{
-    "path-mappings",
-    cat(Protocol),
-    desc(
-        "Translates between client paths (as seen by a remote editor) and "
-        "server paths (where clangd sees files on disk). "
-        "Comma separated list of '<client_path>=<server_path>' pairs, the "
-        "first entry matching a given path is used. "
-        "e.g. /home/project/incl=/opt/include,/home/project=/workarea/project"),
-    init(""),
-};
-
-opt<Path> InputMirrorFile{
-    "input-mirror-file",
-    cat(Protocol),
-    desc("Mirror all LSP input to the specified file. Useful for debugging"),
-    init(""),
-    Hidden,
-};
-
-opt<Logger::Level> LogLevel{
-    "log",
-    cat(Protocol),
-    desc("Verbosity of log messages written to stderr"),
-    values(clEnumValN(Logger::Error, "error", "Error messages only"),
-           clEnumValN(Logger::Info, "info", "High level execution tracing"),
-           clEnumValN(Logger::Debug, "verbose", "Low level details")),
-    init(Logger::Info),
-};
-
-opt<OffsetEncoding> ForceOffsetEncoding{
-    "offset-encoding",
-    cat(Protocol),
-    desc("Force the offsetEncoding used for character positions. "
-         "This bypasses negotiation via client capabilities"),
-    values(
-        clEnumValN(OffsetEncoding::UTF8, "utf-8", "Offsets are in UTF-8 bytes"),
-        clEnumValN(OffsetEncoding::UTF16, "utf-16",
-                   "Offsets are in UTF-16 code units"),
-        clEnumValN(OffsetEncoding::UTF32, "utf-32",
-                   "Offsets are in unicode codepoints")),
-    init(OffsetEncoding::UnsupportedEncoding),
-};
-
-opt<bool> PrettyPrint{
-    "pretty",
-    cat(Protocol),
-    desc("Pretty-print JSON output"),
-    init(false),
-};
-
-opt<bool> EnableConfig{
-    "enable-config",
-    cat(Misc),
-    desc(
-        "Read user and project configuration from YAML files.\n"
-        "Project config is from a .clangd file in the project directory.\n"
-        "User config is from clangd/config.yaml in the following directories:\n"
-        "\tWindows: %USERPROFILE%\\AppData\\Local\n"
-        "\tMac OS: ~/Library/Preferences/\n"
-        "\tOthers: $XDG_CONFIG_HOME, usually ~/.config\n"
-        "Configuration is documented at https://clangd.llvm.org/config.html"),
-    init(true),
-};
-
-opt<bool> UseDirtyHeaders{"use-dirty-headers", cat(Misc),
-                          desc("Use files open in the editor when parsing "
-                               "headers instead of reading from the disk"),
-                          Hidden,
-                          init(ClangdServer::Options().UseDirtyHeaders)};
-=======
 
 opt<bool> EnableTestScheme{
     "enable-test-uri-scheme",
@@ -644,55 +370,8 @@
     desc("Pretty-print JSON output"),
     init(false),
 };
->>>>>>> cb02aa7e
-
-opt<bool> PreambleParseForwardingFunctions{
-    "parse-forwarding-functions",
-    cat(Misc),
-    desc("Parse all emplace-like functions in included headers"),
-    Hidden,
-    init(ParseOptions().PreambleParseForwardingFunctions),
-};
-
-#if defined(__GLIBC__) && CLANGD_MALLOC_TRIM
-opt<bool> EnableMallocTrim{
-    "malloc-trim",
-    cat(Misc),
-    desc("Release memory periodically via malloc_trim(3)."),
-    init(true),
-};
-
-std::function<void()> getMemoryCleanupFunction() {
-  if (!EnableMallocTrim)
-    return nullptr;
-  // Leave a few MB at the top of the heap: it is insignificant
-  // and will most likely be needed by the main thread
-  constexpr size_t MallocTrimPad = 20'000'000;
-  return []() {
-    if (malloc_trim(MallocTrimPad))
-      vlog("Released memory via malloc_trim");
-  };
-}
-#else
-std::function<void()> getMemoryCleanupFunction() { return nullptr; }
-#endif
-
-#if CLANGD_ENABLE_REMOTE
-opt<std::string> RemoteIndexAddress{
-    "remote-index-address",
-    cat(Features),
-    desc("Address of the remote index server"),
-};
-
-// FIXME(kirillbobyrev): Should this be the location of compile_commands.json?
-opt<std::string> ProjectRoot{
-    "project-root",
-    cat(Features),
-    desc("Path to the project root. Requires remote-index-address to be set."),
-};
-#endif
-
-/// Supports a test URI scheme with relaxed constraints for lit tests.
+
+/// \brief Supports a test URI scheme with relaxed constraints for lit tests.
 /// The path in a test URI will be combined with a platform-specific fake
 /// directory to form an absolute path. For example, test:///a.cpp is resolved
 /// C:\clangd-test\a.cpp on Windows and /clangd-test/a.cpp on Unix.
@@ -705,22 +384,24 @@
     // Still require "/" in body to mimic file scheme, as we want lengths of an
     // equivalent URI in both schemes to be the same.
     if (!Body.startswith("/"))
-      return error(
-          "Expect URI body to be an absolute path starting with '/': {0}",
-          Body);
+      return llvm::make_error<llvm::StringError>(
+          "Expect URI body to be an absolute path starting with '/': " + Body,
+          llvm::inconvertibleErrorCode());
     Body = Body.ltrim('/');
-    llvm::SmallString<16> Path(Body);
+    llvm::SmallVector<char, 16> Path(Body.begin(), Body.end());
     path::native(Path);
     fs::make_absolute(TestScheme::TestDir, Path);
-    return std::string(Path);
+    return std::string(Path.begin(), Path.end());
   }
 
   llvm::Expected<URI>
   uriFromAbsolutePath(llvm::StringRef AbsolutePath) const override {
     llvm::StringRef Body = AbsolutePath;
-    if (!Body.consume_front(TestScheme::TestDir))
-      return error("Path {0} doesn't start with root {1}", AbsolutePath,
-                   TestDir);
+    if (!Body.consume_front(TestScheme::TestDir)) {
+      return llvm::make_error<llvm::StringError>(
+          "Path " + AbsolutePath + " doesn't start with root " + TestDir,
+          llvm::inconvertibleErrorCode());
+    }
 
     return URI("test", /*Authority=*/"",
                llvm::sys::path::convert_to_slash(Body));
@@ -736,151 +417,30 @@
 const char TestScheme::TestDir[] = "/clangd-test";
 #endif
 
-std::unique_ptr<SymbolIndex>
-loadExternalIndex(const Config::ExternalIndexSpec &External,
-                  AsyncTaskRunner *Tasks) {
-  static const trace::Metric RemoteIndexUsed("used_remote_index",
-                                             trace::Metric::Value, "address");
-  switch (External.Kind) {
-  case Config::ExternalIndexSpec::None:
-    break;
-  case Config::ExternalIndexSpec::Server:
-    RemoteIndexUsed.record(1, External.Location);
-    log("Associating {0} with remote index at {1}.", External.MountPoint,
-        External.Location);
-    return remote::getClient(External.Location, External.MountPoint);
-  case Config::ExternalIndexSpec::File:
-    log("Associating {0} with monolithic index at {1}.", External.MountPoint,
-        External.Location);
-    auto NewIndex = std::make_unique<SwapIndex>(std::make_unique<MemIndex>());
-    auto IndexLoadTask = [File = External.Location,
-                          PlaceHolder = NewIndex.get()] {
-      if (auto Idx = loadIndex(File, SymbolOrigin::Static, /*UseDex=*/true))
-        PlaceHolder->reset(std::move(Idx));
-    };
-    if (Tasks) {
-      Tasks->runAsync("Load-index:" + External.Location,
-                      std::move(IndexLoadTask));
-    } else {
-      IndexLoadTask();
-    }
-    return std::move(NewIndex);
-  }
-  llvm_unreachable("Invalid ExternalIndexKind.");
-}
-
-class FlagsConfigProvider : public config::Provider {
-private:
-  config::CompiledFragment Frag;
-
-  std::vector<config::CompiledFragment>
-  getFragments(const config::Params &,
-               config::DiagnosticCallback) const override {
-    return {Frag};
-  }
-
-public:
-  FlagsConfigProvider() {
-    std::optional<Config::CDBSearchSpec> CDBSearch;
-    std::optional<Config::ExternalIndexSpec> IndexSpec;
-    std::optional<Config::BackgroundPolicy> BGPolicy;
-
-    // If --compile-commands-dir arg was invoked, check value and override
-    // default path.
-    if (!CompileCommandsDir.empty()) {
-      if (llvm::sys::fs::exists(CompileCommandsDir)) {
-        // We support passing both relative and absolute paths to the
-        // --compile-commands-dir argument, but we assume the path is absolute
-        // in the rest of clangd so we make sure the path is absolute before
-        // continuing.
-        llvm::SmallString<128> Path(CompileCommandsDir);
-        if (std::error_code EC = llvm::sys::fs::make_absolute(Path)) {
-          elog("Error while converting the relative path specified by "
-               "--compile-commands-dir to an absolute path: {0}. The argument "
-               "will be ignored.",
-               EC.message());
-        } else {
-          CDBSearch = {Config::CDBSearchSpec::FixedDir, Path.str().str()};
-        }
-      } else {
-        elog("Path specified by --compile-commands-dir does not exist. The "
-             "argument will be ignored.");
-      }
-    }
-    if (!IndexFile.empty()) {
-      Config::ExternalIndexSpec Spec;
-      Spec.Kind = Spec.File;
-      Spec.Location = IndexFile;
-      IndexSpec = std::move(Spec);
-    }
-#if CLANGD_ENABLE_REMOTE
-    if (!RemoteIndexAddress.empty()) {
-      assert(!ProjectRoot.empty() && IndexFile.empty());
-      Config::ExternalIndexSpec Spec;
-      Spec.Kind = Spec.Server;
-      Spec.Location = RemoteIndexAddress;
-      Spec.MountPoint = ProjectRoot;
-      IndexSpec = std::move(Spec);
-      BGPolicy = Config::BackgroundPolicy::Skip;
-    }
-#endif
-    if (!EnableBackgroundIndex) {
-      BGPolicy = Config::BackgroundPolicy::Skip;
-    }
-
-    Frag = [=](const config::Params &, Config &C) {
-      if (CDBSearch)
-        C.CompileFlags.CDBSearch = *CDBSearch;
-      if (IndexSpec)
-        C.Index.External = *IndexSpec;
-      if (BGPolicy)
-        C.Index.Background = *BGPolicy;
-      if (AllScopesCompletion.getNumOccurrences())
-        C.Completion.AllScopes = AllScopesCompletion;
-
-      if (Test)
-        C.Index.StandardLibrary = false;
-      return true;
-    };
-  }
-};
 } // namespace
+} // namespace clangd
+} // namespace clang
 
 enum class ErrorResultCode : int {
   NoShutdownRequest = 1,
-  CantRunAsXPCService = 2,
-  CheckFailed = 3
-};
-
-int clangdMain(int argc, char *argv[]) {
-  // Clang could run on the main thread. e.g., when the flag '-check' or '-sync'
-  // is enabled.
-  clang::noteBottomOfStack();
+  CantRunAsXPCService = 2
+};
+
+int main(int argc, char *argv[]) {
+  using namespace clang;
+  using namespace clang::clangd;
+
   llvm::InitializeAllTargetInfos();
   llvm::sys::PrintStackTraceOnErrorSignal(argv[0]);
-  llvm::sys::AddSignalHandler(
-      [](void *) {
-        ThreadCrashReporter::runCrashHandlers();
-        // Ensure ThreadCrashReporter and PrintStackTrace output is visible.
-        llvm::errs().flush();
-      },
-      nullptr);
-  llvm::sys::SetInterruptFunction(&requestShutdown);
   llvm::cl::SetVersionPrinter([](llvm::raw_ostream &OS) {
-    OS << versionString() << "\n"
-       << "Features: " << featureString() << "\n"
-       << "Platform: " << platformString() << "\n";
+    OS << clang::getClangToolFullVersion("clangd") << "\n";
   });
   const char *FlagsEnvVar = "CLANGD_FLAGS";
   const char *Overview =
       R"(clangd is a language server that provides IDE-like features to editors.
 
 It should be used via an editor plugin rather than invoked directly. For more information, see:
-<<<<<<< HEAD
-	https://clangd.llvm.org/
-=======
 	https://clang.llvm.org/extra/clangd/
->>>>>>> cb02aa7e
 	https://microsoft.github.io/language-server-protocol/
 
 clangd accepts flags on the commandline, and in the CLANGD_FLAGS environment variable.
@@ -889,29 +449,17 @@
   llvm::cl::ParseCommandLineOptions(argc, argv, Overview,
                                     /*Errs=*/nullptr, FlagsEnvVar);
   if (Test) {
-    if (!Sync.getNumOccurrences())
-      Sync = true;
-    if (!CrashPragmas.getNumOccurrences())
-      CrashPragmas = true;
+    Sync = true;
     InputStyle = JSONStreamStyle::Delimited;
     LogLevel = Logger::Verbose;
     PrettyPrint = true;
-    // Disable config system by default to avoid external reads.
-    if (!EnableConfig.getNumOccurrences())
-      EnableConfig = false;
-    // Disable background index on lit tests by default to prevent disk writes.
-    if (!EnableBackgroundIndex.getNumOccurrences())
-      EnableBackgroundIndex = false;
     // Ensure background index makes progress.
-    else if (EnableBackgroundIndex)
-      BackgroundQueue::preventThreadStarvationInTests();
+    BackgroundQueue::preventThreadStarvationInTests();
   }
   if (Test || EnableTestScheme) {
     static URISchemeRegistry::Add<TestScheme> X(
         "test", "Test scheme for clangd lit tests.");
   }
-  if (CrashPragmas)
-    allowCrashPragmasForTest();
 
   if (!Sync && WorkerThreadsCount == 0) {
     llvm::errs() << "A number of worker threads cannot be 0. Did you mean to "
@@ -928,7 +476,7 @@
     clang::format::DefaultFallbackStyle = FallbackStyle.c_str();
 
   // Validate command line arguments.
-  std::optional<llvm::raw_fd_ostream> InputMirrorStream;
+  llvm::Optional<llvm::raw_fd_ostream> InputMirrorStream;
   if (!InputMirrorFile.empty()) {
     std::error_code EC;
     InputMirrorStream.emplace(InputMirrorFile, /*ref*/ EC,
@@ -942,73 +490,46 @@
     }
   }
 
-#if !CLANGD_DECISION_FOREST
-  if (RankingModel == clangd::CodeCompleteOptions::DecisionForest) {
-    llvm::errs() << "Clangd was compiled without decision forest support.\n";
-    return 1;
-  }
-#endif
-
   // Setup tracing facilities if CLANGD_TRACE is set. In practice enabling a
   // trace flag in your editor's config is annoying, launching with
   // `CLANGD_TRACE=trace.json vim` is easier.
-  std::optional<llvm::raw_fd_ostream> TracerStream;
+  llvm::Optional<llvm::raw_fd_ostream> TraceStream;
   std::unique_ptr<trace::EventTracer> Tracer;
-  const char *JSONTraceFile = getenv("CLANGD_TRACE");
-  const char *MetricsCSVFile = getenv("CLANGD_METRICS");
-  const char *TracerFile = JSONTraceFile ? JSONTraceFile : MetricsCSVFile;
-  if (TracerFile) {
+  if (auto *TraceFile = getenv("CLANGD_TRACE")) {
     std::error_code EC;
-    TracerStream.emplace(TracerFile, /*ref*/ EC,
-                         llvm::sys::fs::FA_Read | llvm::sys::fs::FA_Write);
+    TraceStream.emplace(TraceFile, /*ref*/ EC,
+                        llvm::sys::fs::FA_Read | llvm::sys::fs::FA_Write);
     if (EC) {
-      TracerStream.reset();
-      llvm::errs() << "Error while opening trace file " << TracerFile << ": "
+      TraceStream.reset();
+      llvm::errs() << "Error while opening trace file " << TraceFile << ": "
                    << EC.message();
     } else {
-      Tracer = (TracerFile == JSONTraceFile)
-                   ? trace::createJSONTracer(*TracerStream, PrettyPrint)
-                   : trace::createCSVMetricTracer(*TracerStream);
+      Tracer = trace::createJSONTracer(*TraceStream, PrettyPrint);
     }
   }
 
-  std::optional<trace::Session> TracingSession;
+  llvm::Optional<trace::Session> TracingSession;
   if (Tracer)
     TracingSession.emplace(*Tracer);
 
   // If a user ran `clangd` in a terminal without redirecting anything,
   // it's somewhat likely they're confused about how to use clangd.
   // Show them the help overview, which explains.
-<<<<<<< HEAD
-  if (llvm::outs().is_displayed() && llvm::errs().is_displayed() &&
-      !CheckFile.getNumOccurrences())
-=======
   if (llvm::outs().is_displayed() && llvm::errs().is_displayed())
->>>>>>> cb02aa7e
     llvm::errs() << Overview << "\n";
   // Use buffered stream to stderr (we still flush each log message). Unbuffered
   // stream can cause significant (non-deterministic) latency for the logger.
   llvm::errs().SetBuffered();
-  // Don't flush stdout when logging, this would be both slow and racy!
-  llvm::errs().tie(nullptr);
   StreamLogger Logger(llvm::errs(), LogLevel);
   LoggingSession LoggingSession(Logger);
   // Write some initial logs before we start doing any real work.
-<<<<<<< HEAD
-  log("{0}", versionString());
-  log("Features: {0}", featureString());
-  log("PID: {0}", llvm::sys::Process::getProcessId());
-=======
   log("{0}", clang::getClangToolFullVersion("clangd"));
->>>>>>> cb02aa7e
   {
     SmallString<128> CWD;
     if (auto Err = llvm::sys::fs::current_path(CWD))
       log("Working directory unknown: {0}", Err.message());
     else
       log("Working directory: {0}", CWD);
-<<<<<<< HEAD
-=======
   }
   for (int I = 0; I < argc; ++I)
     log("argv[{0}]: {1}", I, argv[I]);
@@ -1037,16 +558,9 @@
           << "Path specified by --compile-commands-dir does not exist. The "
              "argument will be ignored.\n";
     }
->>>>>>> cb02aa7e
-  }
-  for (int I = 0; I < argc; ++I)
-    log("argv[{0}]: {1}", I, argv[I]);
-  if (auto EnvFlags = llvm::sys::Process::GetEnv(FlagsEnvVar))
-    log("{0}: {1}", FlagsEnvVar, *EnvFlags);
-
-  ClangdLSPServer::Options Opts;
-  Opts.UseDirBasedCDB = (CompileArgsFrom == FilesystemCompileArgs);
-
+  }
+
+  ClangdServer::Options Opts;
   switch (PCHStorage) {
   case PCHStorageFlag::Memory:
     Opts.StorePreamblesInMemory = true;
@@ -1057,88 +571,84 @@
   }
   if (!ResourceDir.empty())
     Opts.ResourceDir = ResourceDir;
-  Opts.BuildDynamicSymbolIndex = true;
-  std::vector<std::unique_ptr<SymbolIndex>> IdxStack;
-#if CLANGD_ENABLE_REMOTE
-  if (RemoteIndexAddress.empty() != ProjectRoot.empty()) {
-    llvm::errs() << "remote-index-address and project-path have to be "
-                    "specified at the same time.";
-    return 1;
-  }
-  if (!RemoteIndexAddress.empty()) {
-    if (IndexFile.empty()) {
-      log("Connecting to remote index at {0}", RemoteIndexAddress);
-    } else {
-      elog("When enabling remote index, IndexFile should not be specified. "
-           "Only one can be used at time. Remote index will ignored.");
-    }
-  }
+  Opts.BuildDynamicSymbolIndex = EnableIndex;
+  Opts.BackgroundIndex = EnableBackgroundIndex;
+  std::unique_ptr<SymbolIndex> StaticIdx;
+  std::future<void> AsyncIndexLoad; // Block exit while loading the index.
+  if (EnableIndex && !IndexFile.empty()) {
+    // Load the index asynchronously. Meanwhile SwapIndex returns no results.
+    SwapIndex *Placeholder;
+    StaticIdx.reset(Placeholder = new SwapIndex(llvm::make_unique<MemIndex>()));
+    AsyncIndexLoad = runAsync<void>([Placeholder] {
+      if (auto Idx = loadIndex(IndexFile, /*UseDex=*/true))
+        Placeholder->reset(std::move(Idx));
+    });
+    if (Sync)
+      AsyncIndexLoad.wait();
+  }
+  Opts.StaticIndex = StaticIdx.get();
+  Opts.AsyncThreadsCount = WorkerThreadsCount;
+
+  clangd::CodeCompleteOptions CCOpts;
+  CCOpts.IncludeIneligibleResults = IncludeIneligibleResults;
+  CCOpts.Limit = LimitResults;
+  if (CompletionStyle.getNumOccurrences())
+    CCOpts.BundleOverloads = CompletionStyle != Detailed;
+  CCOpts.ShowOrigins = ShowOrigins;
+  CCOpts.InsertIncludes = HeaderInsertion;
+  if (!HeaderInsertionDecorators) {
+    CCOpts.IncludeIndicator.Insert.clear();
+    CCOpts.IncludeIndicator.NoInsert.clear();
+  }
+  CCOpts.SpeculativeIndexRequest = Opts.StaticIndex;
+  CCOpts.EnableFunctionArgSnippets = EnableFunctionArgSnippets;
+  CCOpts.AllScopes = AllScopesCompletion;
+  CCOpts.RunParser = CodeCompletionParse;
+
+  RealFileSystemProvider FSProvider;
+  // Initialize and run ClangdLSPServer.
+  // Change stdin to binary to not lose \r\n on windows.
+  llvm::sys::ChangeStdinToBinary();
+
+  std::unique_ptr<Transport> TransportLayer;
+  if (getenv("CLANGD_AS_XPC_SERVICE")) {
+#if CLANGD_BUILD_XPC
+    log("Starting LSP over XPC service");
+    TransportLayer = newXPCTransport();
+#else
+    llvm::errs() << "This clangd binary wasn't built with XPC support.\n";
+    return (int)ErrorResultCode::CantRunAsXPCService;
 #endif
-  Opts.BackgroundIndex = EnableBackgroundIndex;
-  Opts.BackgroundIndexPriority = BackgroundIndexPriority;
-  Opts.ReferencesLimit = ReferencesLimit;
-  Opts.Rename.LimitFiles = RenameFileLimit;
-  auto PAI = createProjectAwareIndex(loadExternalIndex, Sync);
-  Opts.StaticIndex = PAI.get();
-  Opts.AsyncThreadsCount = WorkerThreadsCount;
-  Opts.MemoryCleanup = getMemoryCleanupFunction();
-
-  Opts.CodeComplete.IncludeIneligibleResults = IncludeIneligibleResults;
-  Opts.CodeComplete.Limit = LimitResults;
-  if (CompletionStyle.getNumOccurrences())
-    Opts.CodeComplete.BundleOverloads = CompletionStyle != Detailed;
-  Opts.CodeComplete.ShowOrigins = ShowOrigins;
-  Opts.CodeComplete.InsertIncludes = HeaderInsertion;
-  Opts.CodeComplete.ImportInsertions = ImportInsertions;
-  if (!HeaderInsertionDecorators) {
-    Opts.CodeComplete.IncludeIndicator.Insert.clear();
-    Opts.CodeComplete.IncludeIndicator.NoInsert.clear();
-  }
-  Opts.CodeComplete.EnableFunctionArgSnippets = EnableFunctionArgSnippets;
-  Opts.CodeComplete.RunParser = CodeCompletionParse;
-  Opts.CodeComplete.RankingModel = RankingModel;
-
-  RealThreadsafeFS TFS;
-  std::vector<std::unique_ptr<config::Provider>> ProviderStack;
-  std::unique_ptr<config::Provider> Config;
-  if (EnableConfig) {
-    ProviderStack.push_back(
-        config::Provider::fromAncestorRelativeYAMLFiles(".clangd", TFS));
-    llvm::SmallString<256> UserConfig;
-    if (llvm::sys::path::user_config_directory(UserConfig)) {
-      llvm::sys::path::append(UserConfig, "clangd", "config.yaml");
-      vlog("User config file is {0}", UserConfig);
-      ProviderStack.push_back(config::Provider::fromYAMLFile(
-          UserConfig, /*Directory=*/"", TFS, /*Trusted=*/true));
-    } else {
-      elog("Couldn't determine user config file, not loading");
-    }
-  }
-  ProviderStack.push_back(std::make_unique<FlagsConfigProvider>());
-  std::vector<const config::Provider *> ProviderPointers;
-  for (const auto &P : ProviderStack)
-    ProviderPointers.push_back(P.get());
-  Config = config::Provider::combine(std::move(ProviderPointers));
-  Opts.ConfigProvider = Config.get();
+  } else {
+    log("Starting LSP over stdin/stdout");
+    TransportLayer = newJSONTransport(
+        stdin, llvm::outs(),
+        InputMirrorStream ? InputMirrorStream.getPointer() : nullptr,
+        PrettyPrint, InputStyle);
+  }
 
   // Create an empty clang-tidy option.
-  TidyProvider ClangTidyOptProvider;
+  std::mutex ClangTidyOptMu;
+  std::unique_ptr<tidy::ClangTidyOptionsProvider>
+      ClangTidyOptProvider; /*GUARDED_BY(ClangTidyOptMu)*/
   if (EnableClangTidy) {
-    std::vector<TidyProvider> Providers;
-    Providers.reserve(4 + EnableConfig);
-    Providers.push_back(provideEnvironment());
-    Providers.push_back(provideClangTidyFiles(TFS));
-    if (EnableConfig)
-      Providers.push_back(provideClangdConfig());
-    Providers.push_back(provideDefaultChecks());
-    Providers.push_back(disableUnusableChecks());
-    ClangTidyOptProvider = combine(std::move(Providers));
-    Opts.ClangTidyProvider = ClangTidyOptProvider;
-  }
-  Opts.UseDirtyHeaders = UseDirtyHeaders;
-  Opts.PreambleParseForwardingFunctions = PreambleParseForwardingFunctions;
-  Opts.ImportInsertions = ImportInsertions;
+    auto OverrideClangTidyOptions = tidy::ClangTidyOptions::getDefaults();
+    OverrideClangTidyOptions.Checks = ClangTidyChecks;
+    ClangTidyOptProvider = llvm::make_unique<tidy::FileOptionsProvider>(
+        tidy::ClangTidyGlobalOptions(),
+        /* Default */ tidy::ClangTidyOptions::getDefaults(),
+        /* Override */ OverrideClangTidyOptions, FSProvider.getFileSystem());
+    Opts.GetClangTidyOptions = [&](llvm::vfs::FileSystem &,
+                                   llvm::StringRef File) {
+      // This function must be thread-safe and tidy option providers are not.
+      std::lock_guard<std::mutex> Lock(ClangTidyOptMu);
+      // FIXME: use the FS provided to the function.
+      return ClangTidyOptProvider->getOptions(File);
+    };
+  }
+  Opts.SuggestMissingIncludes = SuggestMissingIncludes;
   Opts.QueryDriverGlobs = std::move(QueryDriverGlobs);
+
   Opts.TweakFilter = [&](const Tweak &T) {
     if (T.hidden() && !HiddenFeatures)
       return false;
@@ -1146,68 +656,14 @@
       return llvm::is_contained(TweakList, T.id());
     return true;
   };
+  llvm::Optional<OffsetEncoding> OffsetEncodingFromFlag;
   if (ForceOffsetEncoding != OffsetEncoding::UnsupportedEncoding)
-    Opts.Encoding = ForceOffsetEncoding;
-
-  if (CheckFile.getNumOccurrences()) {
-    llvm::SmallString<256> Path;
-    if (auto Error =
-            llvm::sys::fs::real_path(CheckFile, Path, /*expand_tilde=*/true)) {
-      elog("Failed to resolve path {0}: {1}", CheckFile, Error.message());
-      return 1;
-    }
-    log("Entering check mode (no LSP server)");
-    return check(Path, TFS, Opts)
-               ? 0
-               : static_cast<int>(ErrorResultCode::CheckFailed);
-  }
-
-  // Initialize and run ClangdLSPServer.
-  // Change stdin to binary to not lose \r\n on windows.
-  llvm::sys::ChangeStdinToBinary();
-  std::unique_ptr<Transport> TransportLayer;
-  if (getenv("CLANGD_AS_XPC_SERVICE")) {
-#if CLANGD_BUILD_XPC
-    log("Starting LSP over XPC service");
-    TransportLayer = newXPCTransport();
-#else
-    llvm::errs() << "This clangd binary wasn't built with XPC support.\n";
-    return static_cast<int>(ErrorResultCode::CantRunAsXPCService);
-#endif
-  } else {
-    log("Starting LSP over stdin/stdout");
-    TransportLayer = newJSONTransport(
-        stdin, llvm::outs(), InputMirrorStream ? &*InputMirrorStream : nullptr,
-        PrettyPrint, InputStyle);
-  }
-  if (!PathMappingsArg.empty()) {
-    auto Mappings = parsePathMappings(PathMappingsArg);
-    if (!Mappings) {
-      elog("Invalid -path-mappings: {0}", Mappings.takeError());
-      return 1;
-    }
-    TransportLayer = createPathMappingTransport(std::move(TransportLayer),
-                                                std::move(*Mappings));
-  }
-
-  ClangdLSPServer LSPServer(*TransportLayer, TFS, Opts);
+    OffsetEncodingFromFlag = ForceOffsetEncoding;
+  ClangdLSPServer LSPServer(
+      *TransportLayer, FSProvider, CCOpts, CompileCommandsDirPath,
+      /*UseDirBasedCDB=*/CompileArgsFrom == FilesystemCompileArgs,
+      OffsetEncodingFromFlag, Opts);
   llvm::set_thread_name("clangd.main");
-  int ExitCode = LSPServer.run()
-                     ? 0
-                     : static_cast<int>(ErrorResultCode::NoShutdownRequest);
-  log("LSP finished, exiting with status {0}", ExitCode);
-
-  // There may still be lingering background threads (e.g. slow requests
-  // whose results will be dropped, background index shutting down).
-  //
-  // These should terminate quickly, and ~ClangdLSPServer blocks on them.
-  // However if a bug causes them to run forever, we want to ensure the process
-  // eventually exits. As clangd isn't directly user-facing, an editor can
-  // "leak" clangd processes. Crashing in this case contains the damage.
-  abortAfterTimeout(std::chrono::minutes(5));
-
-  return ExitCode;
-}
-
-} // namespace clangd
-} // namespace clang+  return LSPServer.run() ? 0
+                         : static_cast<int>(ErrorResultCode::NoShutdownRequest);
+}