//===--- BackgroundIndexRebuild.h - when to rebuild the bg index--*- C++-*-===//
//
// Part of the LLVM Project, under the Apache License v2.0 with LLVM Exceptions.
// See https://llvm.org/LICENSE.txt for license information.
// SPDX-License-Identifier: Apache-2.0 WITH LLVM-exception
//
//===----------------------------------------------------------------------===//
//
// This file contains an implementation detail of the background indexer
// (Background.h), which is exposed for testing.
//
//===----------------------------------------------------------------------===//

#ifndef LLVM_CLANG_TOOLS_EXTRA_CLANGD_INDEX_BACKGROUNDREBUILD_H
#define LLVM_CLANG_TOOLS_EXTRA_CLANGD_INDEX_BACKGROUNDREBUILD_H

#include "index/FileIndex.h"
#include "index/Index.h"
<<<<<<< HEAD
=======
#include "llvm/Support/Threading.h"
>>>>>>> cb02aa7e
#include <cstddef>

namespace clang {
namespace clangd {

// The BackgroundIndexRebuilder builds the serving data structures periodically
// in response to events in the background indexer. The goal is to ensure the
// served data stays fairly fresh, without wasting lots of CPU rebuilding it
// often.
//
// The index is always built after a set of shards are loaded from disk.
// This happens when clangd discovers a compilation database that we've
// previously built an index for. It's a fairly fast process that yields lots
// of data, so we wait to get all of it.
//
// The index is built after indexing a few translation units, if it wasn't built
// already. This ensures quick startup if there's no existing index.
// Waiting for a few random TUs yields coverage of the most common headers.
//
// The index is rebuilt every N TUs, to keep if fresh as files are indexed.
//
// The index is rebuilt every time the queue goes idle, if it's stale.
//
// All methods are threadsafe. They're called after FileSymbols is updated
// etc. Without external locking, the rebuilt index may include more updates
// than intended, which is fine.
//
// This class is exposed in the header so it can be tested.
class BackgroundIndexRebuilder {
public:
  BackgroundIndexRebuilder(SwapIndex *Target, FileSymbols *Source,
                           unsigned Threads)
      : TUsBeforeFirstBuild(Threads), Target(Target), Source(Source) {}

  // Called to indicate a TU has been indexed.
  // May rebuild, if enough TUs have been indexed.
  void indexedTU();
  // Called to indicate that all worker threads are idle.
  // May reindex, if the index is not up to date.
  void idle();
  // Called to indicate we're going to load a batch of shards from disk.
  // startLoading() and doneLoading() must be paired, but multiple loading
  // sessions may happen concurrently.
  void startLoading();
  // Called to indicate some shards were actually loaded from disk.
  void loadedShard(size_t ShardCount);
  // Called to indicate we're finished loading shards from disk.
  // May rebuild (if any were loaded).
  void doneLoading();

  // Ensures we won't start any more rebuilds.
  void shutdown();

  // Thresholds for rebuilding as TUs get indexed. Exposed for testing.
  const unsigned TUsBeforeFirstBuild; // Typically one per worker thread.
  const unsigned TUsBeforeRebuild = 100;

private:
  // Run Check under the lock, and rebuild if it returns true.
  void maybeRebuild(const char *Reason, std::function<bool()> Check);
  bool enoughTUsToRebuild() const;

  // All transient state is guarded by the mutex.
  std::mutex Mu;
  bool ShouldStop = false;
  // Index builds are versioned. ActiveVersion chases StartedVersion.
  unsigned StartedVersion = 0;
  unsigned ActiveVersion = 0;
  // How many TUs have we indexed so far since startup?
  unsigned IndexedTUs = 0;
  unsigned IndexedTUsAtLastRebuild = 0;
  // Are we loading shards? May be multiple concurrent sessions.
  unsigned Loading = 0;
  unsigned LoadedShards; // In the current loading session.

  SwapIndex *Target;
  FileSymbols *Source;
};

} // namespace clangd
} // namespace clang

#endif<|MERGE_RESOLUTION|>--- conflicted
+++ resolved
@@ -11,15 +11,12 @@
 //
 //===----------------------------------------------------------------------===//
 
-#ifndef LLVM_CLANG_TOOLS_EXTRA_CLANGD_INDEX_BACKGROUNDREBUILD_H
-#define LLVM_CLANG_TOOLS_EXTRA_CLANGD_INDEX_BACKGROUNDREBUILD_H
+#ifndef LLVM_CLANG_TOOLS_EXTRA_CLANGD_INDEX_BACKGROUND_INDEX_REBUILD_H
+#define LLVM_CLANG_TOOLS_EXTRA_CLANGD_INDEX_BACKGROUND_INDEX_REBUILD_H
 
 #include "index/FileIndex.h"
 #include "index/Index.h"
-<<<<<<< HEAD
-=======
 #include "llvm/Support/Threading.h"
->>>>>>> cb02aa7e
 #include <cstddef>
 
 namespace clang {
@@ -73,7 +70,7 @@
   // Ensures we won't start any more rebuilds.
   void shutdown();
 
-  // Thresholds for rebuilding as TUs get indexed. Exposed for testing.
+  // Thresholds for rebuilding as TUs get indexed.
   const unsigned TUsBeforeFirstBuild; // Typically one per worker thread.
   const unsigned TUsBeforeRebuild = 100;
 
