--- conflicted
+++ resolved
@@ -7,12 +7,6 @@
 //===----------------------------------------------------------------------===//
 
 #include "GlobalCompilationDatabase.h"
-<<<<<<< HEAD
-#include "index/Background.h"
-#include "support/Logger.h"
-#include "support/Path.h"
-#include "llvm/ADT/SmallString.h"
-=======
 #include "Logger.h"
 #include "Path.h"
 #include "index/Background.h"
@@ -21,19 +15,12 @@
 #include "llvm/ADT/ScopeExit.h"
 #include "llvm/ADT/SmallString.h"
 #include "llvm/ADT/SmallVector.h"
->>>>>>> cb02aa7e
 #include "llvm/ADT/StringRef.h"
 #include "llvm/Support/Error.h"
 #include "llvm/Support/FileSystem.h"
 #include "llvm/Support/MemoryBuffer.h"
 #include "llvm/Support/Path.h"
-<<<<<<< HEAD
-#include "llvm/Support/raw_ostream.h"
 #include <functional>
-#include <optional>
-=======
-#include <functional>
->>>>>>> cb02aa7e
 
 namespace clang {
 namespace clangd {
@@ -45,16 +32,49 @@
   llvm::sys::path::append(ShardRootSS, llvm::sys::path::filename(FilePath) +
                                            "." + llvm::toHex(digest(FilePath)) +
                                            ".idx");
-  return std::string(ShardRootSS.str());
+  return ShardRootSS.str();
 }
 
-// Uses disk as a storage for index shards.
+llvm::Error
+writeAtomically(llvm::StringRef OutPath,
+                llvm::function_ref<void(llvm::raw_ostream &)> Writer) {
+  // Write to a temporary file first.
+  llvm::SmallString<128> TempPath;
+  int FD;
+  auto EC =
+      llvm::sys::fs::createUniqueFile(OutPath + ".tmp.%%%%%%%%", FD, TempPath);
+  if (EC)
+    return llvm::errorCodeToError(EC);
+  // Make sure temp file is destroyed on failure.
+  auto RemoveOnFail =
+      llvm::make_scope_exit([TempPath] { llvm::sys::fs::remove(TempPath); });
+  llvm::raw_fd_ostream OS(FD, /*shouldClose=*/true);
+  Writer(OS);
+  OS.close();
+  if (OS.has_error())
+    return llvm::errorCodeToError(OS.error());
+  // Then move to real location.
+  EC = llvm::sys::fs::rename(TempPath, OutPath);
+  if (EC)
+    return llvm::errorCodeToError(EC);
+  // If everything went well, we already moved the file to another name. So
+  // don't delete the file, as the name might be taken by another file.
+  RemoveOnFail.release();
+  return llvm::ErrorSuccess();
+}
+
+// Uses disk as a storage for index shards. Creates a directory called
+// ".clangd/index/" under the path provided during construction.
 class DiskBackedIndexStorage : public BackgroundIndexStorage {
   std::string DiskShardRoot;
 
 public:
-  // Creates `DiskShardRoot` and any parents during construction.
-  DiskBackedIndexStorage(llvm::StringRef Directory) : DiskShardRoot(Directory) {
+  // Sets DiskShardRoot to (Directory + ".clangd/index/") which is the base
+  // directory for all shard files.
+  DiskBackedIndexStorage(llvm::StringRef Directory) {
+    llvm::SmallString<128> CDBDirectory(Directory);
+    llvm::sys::path::append(CDBDirectory, ".clangd", "index");
+    DiskShardRoot = CDBDirectory.str();
     std::error_code OK;
     std::error_code EC = llvm::sys::fs::create_directories(DiskShardRoot);
     if (EC != OK) {
@@ -70,9 +90,8 @@
     auto Buffer = llvm::MemoryBuffer::getFile(ShardPath);
     if (!Buffer)
       return nullptr;
-    if (auto I =
-            readIndexFile(Buffer->get()->getBuffer(), SymbolOrigin::Background))
-      return std::make_unique<IndexFileIn>(std::move(*I));
+    if (auto I = readIndexFile(Buffer->get()->getBuffer()))
+      return llvm::make_unique<IndexFileIn>(std::move(*I));
     else
       elog("Error while reading shard {0}: {1}", ShardIdentifier,
            I.takeError());
@@ -81,11 +100,9 @@
 
   llvm::Error storeShard(llvm::StringRef ShardIdentifier,
                          IndexFileOut Shard) const override {
-    auto ShardPath = getShardPathFromFilePath(DiskShardRoot, ShardIdentifier);
-    return llvm::writeToOutput(ShardPath, [&Shard](llvm::raw_ostream &OS) {
-      OS << Shard;
-      return llvm::Error::success();
-    });
+    return writeAtomically(
+        getShardPathFromFilePath(DiskShardRoot, ShardIdentifier),
+        [&Shard](llvm::raw_ostream &OS) { OS << Shard; });
   }
 };
 
@@ -107,47 +124,26 @@
 };
 
 // Creates and owns IndexStorages for multiple CDBs.
-// When a CDB root is found, shards are stored in $ROOT/.cache/clangd/index/.
-// When no root is found, the fallback path is ~/.cache/clangd/index/.
 class DiskBackedIndexStorageManager {
 public:
   DiskBackedIndexStorageManager(
-<<<<<<< HEAD
-      std::function<std::optional<ProjectInfo>(PathRef)> GetProjectInfo)
-      : IndexStorageMapMu(std::make_unique<std::mutex>()),
-        GetProjectInfo(std::move(GetProjectInfo)) {
-    llvm::SmallString<128> FallbackDir;
-    if (llvm::sys::path::cache_directory(FallbackDir))
-      llvm::sys::path::append(FallbackDir, "clangd", "index");
-    this->FallbackDir = FallbackDir.str().str();
-=======
       std::function<llvm::Optional<ProjectInfo>(PathRef)> GetProjectInfo)
       : IndexStorageMapMu(llvm::make_unique<std::mutex>()),
         GetProjectInfo(std::move(GetProjectInfo)) {
     llvm::SmallString<128> HomeDir;
     llvm::sys::path::home_directory(HomeDir);
     this->HomeDir = HomeDir.str().str();
->>>>>>> cb02aa7e
   }
 
   // Creates or fetches to storage from cache for the specified project.
   BackgroundIndexStorage *operator()(PathRef File) {
     std::lock_guard<std::mutex> Lock(*IndexStorageMapMu);
-<<<<<<< HEAD
-    llvm::SmallString<128> StorageDir(FallbackDir);
-    if (auto PI = GetProjectInfo(File)) {
-      StorageDir = PI->SourceRoot;
-      llvm::sys::path::append(StorageDir, ".cache", "clangd", "index");
-    }
-    auto &IndexStorage = IndexStorageMap[StorageDir];
-=======
     Path CDBDirectory = HomeDir;
     if (auto PI = GetProjectInfo(File))
       CDBDirectory = PI->SourceRoot;
     auto &IndexStorage = IndexStorageMap[CDBDirectory];
->>>>>>> cb02aa7e
     if (!IndexStorage)
-      IndexStorage = create(StorageDir);
+      IndexStorage = create(CDBDirectory);
     return IndexStorage.get();
   }
 
@@ -155,41 +151,24 @@
   std::unique_ptr<BackgroundIndexStorage> create(PathRef CDBDirectory) {
     if (CDBDirectory.empty()) {
       elog("Tried to create storage for empty directory!");
-<<<<<<< HEAD
-      return std::make_unique<NullStorage>();
-    }
-    return std::make_unique<DiskBackedIndexStorage>(CDBDirectory);
-  }
-
-  Path FallbackDir;
-=======
       return llvm::make_unique<NullStorage>();
     }
     return llvm::make_unique<DiskBackedIndexStorage>(CDBDirectory);
   }
 
   Path HomeDir;
->>>>>>> cb02aa7e
 
   llvm::StringMap<std::unique_ptr<BackgroundIndexStorage>> IndexStorageMap;
   std::unique_ptr<std::mutex> IndexStorageMapMu;
 
-<<<<<<< HEAD
-  std::function<std::optional<ProjectInfo>(PathRef)> GetProjectInfo;
-=======
   std::function<llvm::Optional<ProjectInfo>(PathRef)> GetProjectInfo;
->>>>>>> cb02aa7e
 };
 
 } // namespace
 
 BackgroundIndexStorage::Factory
 BackgroundIndexStorage::createDiskBackedStorageFactory(
-<<<<<<< HEAD
-    std::function<std::optional<ProjectInfo>(PathRef)> GetProjectInfo) {
-=======
     std::function<llvm::Optional<ProjectInfo>(PathRef)> GetProjectInfo) {
->>>>>>> cb02aa7e
   return DiskBackedIndexStorageManager(std::move(GetProjectInfo));
 }
 
