//===--- Quality.cpp ---------------------------------------------*- C++-*-===//
//
// Part of the LLVM Project, under the Apache License v2.0 with LLVM Exceptions.
// See https://llvm.org/LICENSE.txt for license information.
// SPDX-License-Identifier: Apache-2.0 WITH LLVM-exception
//
//===----------------------------------------------------------------------===//

#include "Quality.h"
#include "AST.h"
#include "ASTSignals.h"
#include "FileDistance.h"
#include "SourceCode.h"
<<<<<<< HEAD
=======
#include "URI.h"
>>>>>>> cb02aa7e
#include "index/Symbol.h"
#include "clang/AST/ASTContext.h"
#include "clang/AST/Decl.h"
#include "clang/AST/DeclCXX.h"
#include "clang/AST/DeclTemplate.h"
#include "clang/AST/DeclVisitor.h"
#include "clang/Basic/SourceManager.h"
#include "clang/Sema/CodeCompleteConsumer.h"
#include "llvm/ADT/StringRef.h"
#include "llvm/Support/Casting.h"
#include "llvm/Support/FormatVariadic.h"
#include "llvm/Support/MathExtras.h"
#include "llvm/Support/raw_ostream.h"
#include <algorithm>
#include <cmath>
#include <optional>

namespace clang {
namespace clangd {

static bool hasDeclInMainFile(const Decl &D) {
  auto &SourceMgr = D.getASTContext().getSourceManager();
  for (auto *Redecl : D.redecls()) {
    if (isInsideMainFile(Redecl->getLocation(), SourceMgr))
      return true;
  }
  return false;
}

static bool hasUsingDeclInMainFile(const CodeCompletionResult &R) {
  const auto &Context = R.Declaration->getASTContext();
  const auto &SourceMgr = Context.getSourceManager();
  if (R.ShadowDecl) {
    if (isInsideMainFile(R.ShadowDecl->getLocation(), SourceMgr))
      return true;
  }
  return false;
}

static SymbolQualitySignals::SymbolCategory categorize(const NamedDecl &ND) {
  if (const auto *FD = dyn_cast<FunctionDecl>(&ND)) {
    if (FD->isOverloadedOperator())
      return SymbolQualitySignals::Operator;
  }
  class Switch
      : public ConstDeclVisitor<Switch, SymbolQualitySignals::SymbolCategory> {
  public:
#define MAP(DeclType, Category)                                                \
  SymbolQualitySignals::SymbolCategory Visit##DeclType(const DeclType *) {     \
    return SymbolQualitySignals::Category;                                     \
  }
    MAP(NamespaceDecl, Namespace);
    MAP(NamespaceAliasDecl, Namespace);
    MAP(TypeDecl, Type);
    MAP(TypeAliasTemplateDecl, Type);
    MAP(ClassTemplateDecl, Type);
    MAP(CXXConstructorDecl, Constructor);
    MAP(CXXDestructorDecl, Destructor);
    MAP(ValueDecl, Variable);
    MAP(VarTemplateDecl, Variable);
    MAP(FunctionDecl, Function);
    MAP(FunctionTemplateDecl, Function);
    MAP(Decl, Unknown);
#undef MAP
  };
  return Switch().Visit(&ND);
}

static SymbolQualitySignals::SymbolCategory
categorize(const CodeCompletionResult &R) {
  if (R.Declaration)
    return categorize(*R.Declaration);
  if (R.Kind == CodeCompletionResult::RK_Macro)
    return SymbolQualitySignals::Macro;
  // Everything else is a keyword or a pattern. Patterns are mostly keywords
  // too, except a few which we recognize by cursor kind.
  switch (R.CursorKind) {
  case CXCursor_CXXMethod:
    return SymbolQualitySignals::Function;
  case CXCursor_ModuleImportDecl:
    return SymbolQualitySignals::Namespace;
  case CXCursor_MacroDefinition:
    return SymbolQualitySignals::Macro;
  case CXCursor_TypeRef:
    return SymbolQualitySignals::Type;
  case CXCursor_MemberRef:
    return SymbolQualitySignals::Variable;
  case CXCursor_Constructor:
    return SymbolQualitySignals::Constructor;
  default:
    return SymbolQualitySignals::Keyword;
  }
}

static SymbolQualitySignals::SymbolCategory
categorize(const index::SymbolInfo &D) {
  switch (D.Kind) {
  case index::SymbolKind::Namespace:
  case index::SymbolKind::NamespaceAlias:
    return SymbolQualitySignals::Namespace;
  case index::SymbolKind::Macro:
    return SymbolQualitySignals::Macro;
  case index::SymbolKind::Enum:
  case index::SymbolKind::Struct:
  case index::SymbolKind::Class:
  case index::SymbolKind::Protocol:
  case index::SymbolKind::Extension:
  case index::SymbolKind::Union:
  case index::SymbolKind::TypeAlias:
  case index::SymbolKind::TemplateTypeParm:
  case index::SymbolKind::TemplateTemplateParm:
  case index::SymbolKind::Concept:
    return SymbolQualitySignals::Type;
  case index::SymbolKind::Function:
  case index::SymbolKind::ClassMethod:
  case index::SymbolKind::InstanceMethod:
  case index::SymbolKind::StaticMethod:
  case index::SymbolKind::InstanceProperty:
  case index::SymbolKind::ClassProperty:
  case index::SymbolKind::StaticProperty:
  case index::SymbolKind::ConversionFunction:
    return SymbolQualitySignals::Function;
  case index::SymbolKind::Destructor:
    return SymbolQualitySignals::Destructor;
  case index::SymbolKind::Constructor:
    return SymbolQualitySignals::Constructor;
  case index::SymbolKind::Variable:
  case index::SymbolKind::Field:
  case index::SymbolKind::EnumConstant:
  case index::SymbolKind::Parameter:
  case index::SymbolKind::NonTypeTemplateParm:
    return SymbolQualitySignals::Variable;
  case index::SymbolKind::Using:
  case index::SymbolKind::Module:
  case index::SymbolKind::Unknown:
    return SymbolQualitySignals::Unknown;
  }
  llvm_unreachable("Unknown index::SymbolKind");
}

static bool isInstanceMember(const NamedDecl *ND) {
  if (!ND)
    return false;
  if (const auto *TP = dyn_cast<FunctionTemplateDecl>(ND))
    ND = TP->TemplateDecl::getTemplatedDecl();
  if (const auto *CM = dyn_cast<CXXMethodDecl>(ND))
    return !CM->isStatic();
  return isa<FieldDecl>(ND); // Note that static fields are VarDecl.
}

static bool isInstanceMember(const index::SymbolInfo &D) {
  switch (D.Kind) {
  case index::SymbolKind::InstanceMethod:
  case index::SymbolKind::InstanceProperty:
  case index::SymbolKind::Field:
    return true;
  default:
    return false;
  }
}

void SymbolQualitySignals::merge(const CodeCompletionResult &SemaCCResult) {
  Deprecated |= (SemaCCResult.Availability == CXAvailability_Deprecated);
  Category = categorize(SemaCCResult);

  if (SemaCCResult.Declaration) {
    ImplementationDetail |= isImplementationDetail(SemaCCResult.Declaration);
    if (auto *ID = SemaCCResult.Declaration->getIdentifier())
      ReservedName = ReservedName || isReservedName(ID->getName());
  } else if (SemaCCResult.Kind == CodeCompletionResult::RK_Macro)
    ReservedName =
        ReservedName || isReservedName(SemaCCResult.Macro->getName());
}

void SymbolQualitySignals::merge(const Symbol &IndexResult) {
  Deprecated |= (IndexResult.Flags & Symbol::Deprecated);
  ImplementationDetail |= (IndexResult.Flags & Symbol::ImplementationDetail);
  References = std::max(IndexResult.References, References);
  Category = categorize(IndexResult.SymInfo);
  ReservedName = ReservedName || isReservedName(IndexResult.Name);
}

float SymbolQualitySignals::evaluateHeuristics() const {
  float Score = 1;

  // This avoids a sharp gradient for tail symbols, and also neatly avoids the
  // question of whether 0 references means a bad symbol or missing data.
  if (References >= 10) {
    // Use a sigmoid style boosting function, which flats out nicely for large
    // numbers (e.g. 2.58 for 1M references).
    // The following boosting function is equivalent to:
    //   m = 0.06
    //   f = 12.0
    //   boost = f * sigmoid(m * std::log(References)) - 0.5 * f + 0.59
    // Sample data points: (10, 1.00), (100, 1.41), (1000, 1.82),
    //                     (10K, 2.21), (100K, 2.58), (1M, 2.94)
    float S = std::pow(References, -0.06);
    Score *= 6.0 * (1 - S) / (1 + S) + 0.59;
  }

  if (Deprecated)
    Score *= 0.1f;
  if (ReservedName)
    Score *= 0.1f;
  if (ImplementationDetail)
    Score *= 0.2f;

  switch (Category) {
  case Keyword: // Often relevant, but misses most signals.
    Score *= 4; // FIXME: important keywords should have specific boosts.
    break;
  case Type:
  case Function:
  case Variable:
    Score *= 1.1f;
    break;
  case Namespace:
    Score *= 0.8f;
    break;
  case Macro:
  case Destructor:
  case Operator:
    Score *= 0.5f;
    break;
  case Constructor: // No boost constructors so they are after class types.
  case Unknown:
    break;
  }

  return Score;
}

llvm::raw_ostream &operator<<(llvm::raw_ostream &OS,
                              const SymbolQualitySignals &S) {
  OS << llvm::formatv("=== Symbol quality: {0}\n", S.evaluateHeuristics());
  OS << llvm::formatv("\tReferences: {0}\n", S.References);
  OS << llvm::formatv("\tDeprecated: {0}\n", S.Deprecated);
  OS << llvm::formatv("\tReserved name: {0}\n", S.ReservedName);
  OS << llvm::formatv("\tImplementation detail: {0}\n", S.ImplementationDetail);
  OS << llvm::formatv("\tCategory: {0}\n", static_cast<int>(S.Category));
  return OS;
}

static SymbolRelevanceSignals::AccessibleScope
computeScope(const NamedDecl *D) {
  // Injected "Foo" within the class "Foo" has file scope, not class scope.
  const DeclContext *DC = D->getDeclContext();
  if (auto *R = dyn_cast_or_null<RecordDecl>(D))
    if (R->isInjectedClassName())
      DC = DC->getParent();
  // Class constructor should have the same scope as the class.
  if (isa<CXXConstructorDecl>(D))
    DC = DC->getParent();
  bool InClass = false;
  for (; !DC->isFileContext(); DC = DC->getParent()) {
    if (DC->isFunctionOrMethod())
      return SymbolRelevanceSignals::FunctionScope;
    InClass = InClass || DC->isRecord();
  }
  if (InClass)
    return SymbolRelevanceSignals::ClassScope;
  // ExternalLinkage threshold could be tweaked, e.g. module-visible as global.
  // Avoid caching linkage if it may change after enclosing code completion.
  if (hasUnstableLinkage(D) || D->getLinkageInternal() < ExternalLinkage)
    return SymbolRelevanceSignals::FileScope;
  return SymbolRelevanceSignals::GlobalScope;
}

void SymbolRelevanceSignals::merge(const Symbol &IndexResult) {
  SymbolURI = IndexResult.CanonicalDeclaration.FileURI;
  SymbolScope = IndexResult.Scope;
  IsInstanceMember |= isInstanceMember(IndexResult.SymInfo);
  if (!(IndexResult.Flags & Symbol::VisibleOutsideFile)) {
    Scope = AccessibleScope::FileScope;
  }
  if (MainFileSignals) {
    MainFileRefs =
        std::max(MainFileRefs,
                 MainFileSignals->ReferencedSymbols.lookup(IndexResult.ID));
    ScopeRefsInFile =
        std::max(ScopeRefsInFile,
                 MainFileSignals->RelatedNamespaces.lookup(IndexResult.Scope));
  }
}

void SymbolRelevanceSignals::computeASTSignals(
    const CodeCompletionResult &SemaResult) {
  if (!MainFileSignals)
    return;
  if ((SemaResult.Kind != CodeCompletionResult::RK_Declaration) &&
      (SemaResult.Kind != CodeCompletionResult::RK_Pattern))
    return;
  if (const NamedDecl *ND = SemaResult.getDeclaration()) {
    if (hasUnstableLinkage(ND))
      return;
    auto ID = getSymbolID(ND);
    if (!ID)
      return;
    MainFileRefs =
        std::max(MainFileRefs, MainFileSignals->ReferencedSymbols.lookup(ID));
    if (const auto *NSD = dyn_cast<NamespaceDecl>(ND->getDeclContext())) {
      if (NSD->isAnonymousNamespace())
        return;
      std::string Scope = printNamespaceScope(*NSD);
      if (!Scope.empty())
        ScopeRefsInFile = std::max(
            ScopeRefsInFile, MainFileSignals->RelatedNamespaces.lookup(Scope));
    }
  }
}

void SymbolRelevanceSignals::merge(const CodeCompletionResult &SemaCCResult) {
  if (SemaCCResult.Availability == CXAvailability_NotAvailable ||
      SemaCCResult.Availability == CXAvailability_NotAccessible)
    Forbidden = true;

  if (SemaCCResult.Declaration) {
    SemaSaysInScope = true;
    // We boost things that have decls in the main file. We give a fixed score
    // for all other declarations in sema as they are already included in the
    // translation unit.
    float DeclProximity = (hasDeclInMainFile(*SemaCCResult.Declaration) ||
                           hasUsingDeclInMainFile(SemaCCResult))
                              ? 1.0
                              : 0.6;
    SemaFileProximityScore = std::max(DeclProximity, SemaFileProximityScore);
    IsInstanceMember |= isInstanceMember(SemaCCResult.Declaration);
    InBaseClass |= SemaCCResult.InBaseClass;
  }

  computeASTSignals(SemaCCResult);
  // Declarations are scoped, others (like macros) are assumed global.
  if (SemaCCResult.Declaration)
    Scope = std::min(Scope, computeScope(SemaCCResult.Declaration));

  NeedsFixIts = !SemaCCResult.FixIts.empty();
}

static float fileProximityScore(unsigned FileDistance) {
  // Range: [0, 1]
  // FileDistance = [0, 1, 2, 3, 4, .., FileDistance::Unreachable]
  // Score = [1, 0.82, 0.67, 0.55, 0.45, .., 0]
  if (FileDistance == FileDistance::Unreachable)
    return 0;
  // Assume approximately default options are used for sensible scoring.
  return std::exp(FileDistance * -0.4f / FileDistanceOptions().UpCost);
}

static float scopeProximityScore(unsigned ScopeDistance) {
  // Range: [0.6, 2].
  // ScopeDistance = [0, 1, 2, 3, 4, 5, 6, 7, .., FileDistance::Unreachable]
  // Score = [2.0, 1.55, 1.2, 0.93, 0.72, 0.65, 0.65, 0.65, .., 0.6]
  if (ScopeDistance == FileDistance::Unreachable)
    return 0.6f;
  return std::max(0.65, 2.0 * std::pow(0.6, ScopeDistance / 2.0));
}

static std::optional<llvm::StringRef>
wordMatching(llvm::StringRef Name, const llvm::StringSet<> *ContextWords) {
  if (ContextWords)
    for (const auto &Word : ContextWords->keys())
      if (Name.contains_insensitive(Word))
        return Word;
  return std::nullopt;
}

SymbolRelevanceSignals::DerivedSignals
SymbolRelevanceSignals::calculateDerivedSignals() const {
  DerivedSignals Derived;
  Derived.NameMatchesContext = wordMatching(Name, ContextWords).has_value();
  Derived.FileProximityDistance = !FileProximityMatch || SymbolURI.empty()
                                      ? FileDistance::Unreachable
                                      : FileProximityMatch->distance(SymbolURI);
  if (ScopeProximityMatch) {
    // For global symbol, the distance is 0.
    Derived.ScopeProximityDistance =
        SymbolScope ? ScopeProximityMatch->distance(*SymbolScope) : 0;
  }
  return Derived;
}

float SymbolRelevanceSignals::evaluateHeuristics() const {
  DerivedSignals Derived = calculateDerivedSignals();
  float Score = 1;

  if (Forbidden)
    return 0;

  Score *= NameMatch;

  // File proximity scores are [0,1] and we translate them into a multiplier in
  // the range from 1 to 3.
  Score *= 1 + 2 * std::max(fileProximityScore(Derived.FileProximityDistance),
                            SemaFileProximityScore);

  if (ScopeProximityMatch)
    // Use a constant scope boost for sema results, as scopes of sema results
    // can be tricky (e.g. class/function scope). Set to the max boost as we
    // don't load top-level symbols from the preamble and sema results are
    // always in the accessible scope.
    Score *= SemaSaysInScope
                 ? 2.0
                 : scopeProximityScore(Derived.ScopeProximityDistance);

  if (Derived.NameMatchesContext)
    Score *= 1.5;

  // Symbols like local variables may only be referenced within their scope.
  // Conversely if we're in that scope, it's likely we'll reference them.
  if (Query == CodeComplete) {
    // The narrower the scope where a symbol is visible, the more likely it is
    // to be relevant when it is available.
    switch (Scope) {
    case GlobalScope:
      break;
    case FileScope:
      Score *= 1.5f;
      break;
    case ClassScope:
      Score *= 2;
      break;
    case FunctionScope:
      Score *= 4;
      break;
    }
  } else {
    // For non-completion queries, the wider the scope where a symbol is
    // visible, the more likely it is to be relevant.
    switch (Scope) {
    case GlobalScope:
      break;
    case FileScope:
      Score *= 0.5f;
      break;
    default:
      // TODO: Handle other scopes as we start to use them for index results.
      break;
    }
  }

  if (TypeMatchesPreferred)
    Score *= 5.0;

  // Penalize non-instance members when they are accessed via a class instance.
  if (!IsInstanceMember &&
      (Context == CodeCompletionContext::CCC_DotMemberAccess ||
       Context == CodeCompletionContext::CCC_ArrowMemberAccess)) {
    Score *= 0.2f;
  }

  if (InBaseClass)
    Score *= 0.5f;

  // Penalize for FixIts.
  if (NeedsFixIts)
    Score *= 0.5f;

  // Use a sigmoid style boosting function similar to `References`, which flats
  // out nicely for large values. This avoids a sharp gradient for heavily
  // referenced symbols. Use smaller gradient for ScopeRefsInFile since ideally
  // MainFileRefs <= ScopeRefsInFile.
  if (MainFileRefs >= 2) {
    // E.g.: (2, 1.12), (9, 2.0), (48, 3.0).
    float S = std::pow(MainFileRefs, -0.11);
    Score *= 11.0 * (1 - S) / (1 + S) + 0.7;
  }
  if (ScopeRefsInFile >= 2) {
    // E.g.: (2, 1.04), (14, 2.0), (109, 3.0), (400, 3.6).
    float S = std::pow(ScopeRefsInFile, -0.10);
    Score *= 10.0 * (1 - S) / (1 + S) + 0.7;
  }

  return Score;
}

llvm::raw_ostream &operator<<(llvm::raw_ostream &OS,
                              const SymbolRelevanceSignals &S) {
  OS << llvm::formatv("=== Symbol relevance: {0}\n", S.evaluateHeuristics());
  OS << llvm::formatv("\tName: {0}\n", S.Name);
  OS << llvm::formatv("\tName match: {0}\n", S.NameMatch);
  if (S.ContextWords)
    OS << llvm::formatv(
        "\tMatching context word: {0}\n",
        wordMatching(S.Name, S.ContextWords).value_or("<none>"));
  OS << llvm::formatv("\tForbidden: {0}\n", S.Forbidden);
  OS << llvm::formatv("\tNeedsFixIts: {0}\n", S.NeedsFixIts);
  OS << llvm::formatv("\tIsInstanceMember: {0}\n", S.IsInstanceMember);
  OS << llvm::formatv("\tInBaseClass: {0}\n", S.InBaseClass);
  OS << llvm::formatv("\tContext: {0}\n", getCompletionKindString(S.Context));
  OS << llvm::formatv("\tQuery type: {0}\n", static_cast<int>(S.Query));
  OS << llvm::formatv("\tScope: {0}\n", static_cast<int>(S.Scope));

  OS << llvm::formatv("\tSymbol URI: {0}\n", S.SymbolURI);
  OS << llvm::formatv("\tSymbol scope: {0}\n",
                      S.SymbolScope ? *S.SymbolScope : "<None>");

  SymbolRelevanceSignals::DerivedSignals Derived = S.calculateDerivedSignals();
  if (S.FileProximityMatch) {
    unsigned Score = fileProximityScore(Derived.FileProximityDistance);
    OS << llvm::formatv("\tIndex URI proximity: {0} (distance={1})\n", Score,
                        Derived.FileProximityDistance);
  }
  OS << llvm::formatv("\tSema file proximity: {0}\n", S.SemaFileProximityScore);

  OS << llvm::formatv("\tSema says in scope: {0}\n", S.SemaSaysInScope);
  if (S.ScopeProximityMatch)
    OS << llvm::formatv("\tIndex scope boost: {0}\n",
                        scopeProximityScore(Derived.ScopeProximityDistance));

  OS << llvm::formatv(
      "\tType matched preferred: {0} (Context type: {1}, Symbol type: {2}\n",
      S.TypeMatchesPreferred, S.HadContextType, S.HadSymbolType);

  return OS;
}

float evaluateSymbolAndRelevance(float SymbolQuality, float SymbolRelevance) {
  return SymbolQuality * SymbolRelevance;
}

// Produces an integer that sorts in the same order as F.
// That is: a < b <==> encodeFloat(a) < encodeFloat(b).
static uint32_t encodeFloat(float F) {
  static_assert(std::numeric_limits<float>::is_iec559);
  constexpr uint32_t TopBit = ~(~uint32_t{0} >> 1);

  // Get the bits of the float. Endianness is the same as for integers.
  uint32_t U = llvm::bit_cast<uint32_t>(F);
  // IEEE 754 floats compare like sign-magnitude integers.
  if (U & TopBit)    // Negative float.
    return 0 - U;    // Map onto the low half of integers, order reversed.
  return U + TopBit; // Positive floats map onto the high half of integers.
}

std::string sortText(float Score, llvm::StringRef Name) {
  // We convert -Score to an integer, and hex-encode for readability.
  // Example: [0.5, "foo"] -> "41000000foo"
  std::string S;
  llvm::raw_string_ostream OS(S);
  llvm::write_hex(OS, encodeFloat(-Score), llvm::HexPrintStyle::Lower,
                  /*Width=*/2 * sizeof(Score));
  OS << Name;
  OS.flush();
  return S;
}

llvm::raw_ostream &operator<<(llvm::raw_ostream &OS,
                              const SignatureQualitySignals &S) {
  OS << llvm::formatv("=== Signature Quality:\n");
  OS << llvm::formatv("\tNumber of parameters: {0}\n", S.NumberOfParameters);
  OS << llvm::formatv("\tNumber of optional parameters: {0}\n",
                      S.NumberOfOptionalParameters);
  OS << llvm::formatv("\tKind: {0}\n", S.Kind);
  return OS;
}

} // namespace clangd
} // namespace clang<|MERGE_RESOLUTION|>--- conflicted
+++ resolved
@@ -8,21 +8,22 @@
 
 #include "Quality.h"
 #include "AST.h"
-#include "ASTSignals.h"
 #include "FileDistance.h"
 #include "SourceCode.h"
-<<<<<<< HEAD
-=======
 #include "URI.h"
->>>>>>> cb02aa7e
 #include "index/Symbol.h"
 #include "clang/AST/ASTContext.h"
 #include "clang/AST/Decl.h"
 #include "clang/AST/DeclCXX.h"
 #include "clang/AST/DeclTemplate.h"
 #include "clang/AST/DeclVisitor.h"
+#include "clang/Basic/CharInfo.h"
 #include "clang/Basic/SourceManager.h"
 #include "clang/Sema/CodeCompleteConsumer.h"
+#include "llvm/ADT/ArrayRef.h"
+#include "llvm/ADT/SmallString.h"
+#include "llvm/ADT/SmallVector.h"
+#include "llvm/ADT/StringExtras.h"
 #include "llvm/ADT/StringRef.h"
 #include "llvm/Support/Casting.h"
 #include "llvm/Support/FormatVariadic.h"
@@ -30,10 +31,14 @@
 #include "llvm/Support/raw_ostream.h"
 #include <algorithm>
 #include <cmath>
-#include <optional>
 
 namespace clang {
 namespace clangd {
+static bool isReserved(llvm::StringRef Name) {
+  // FIXME: Should we exclude _Bool and others recognized by the standard?
+  return Name.size() >= 2 && Name[0] == '_' &&
+         (isUppercase(Name[1]) || Name[1] == '_');
+}
 
 static bool hasDeclInMainFile(const Decl &D) {
   auto &SourceMgr = D.getASTContext().getSourceManager();
@@ -124,9 +129,6 @@
   case index::SymbolKind::Extension:
   case index::SymbolKind::Union:
   case index::SymbolKind::TypeAlias:
-  case index::SymbolKind::TemplateTypeParm:
-  case index::SymbolKind::TemplateTemplateParm:
-  case index::SymbolKind::Concept:
     return SymbolQualitySignals::Type;
   case index::SymbolKind::Function:
   case index::SymbolKind::ClassMethod:
@@ -145,7 +147,6 @@
   case index::SymbolKind::Field:
   case index::SymbolKind::EnumConstant:
   case index::SymbolKind::Parameter:
-  case index::SymbolKind::NonTypeTemplateParm:
     return SymbolQualitySignals::Variable;
   case index::SymbolKind::Using:
   case index::SymbolKind::Module:
@@ -183,10 +184,9 @@
   if (SemaCCResult.Declaration) {
     ImplementationDetail |= isImplementationDetail(SemaCCResult.Declaration);
     if (auto *ID = SemaCCResult.Declaration->getIdentifier())
-      ReservedName = ReservedName || isReservedName(ID->getName());
+      ReservedName = ReservedName || isReserved(ID->getName());
   } else if (SemaCCResult.Kind == CodeCompletionResult::RK_Macro)
-    ReservedName =
-        ReservedName || isReservedName(SemaCCResult.Macro->getName());
+    ReservedName = ReservedName || isReserved(SemaCCResult.Macro->getName());
 }
 
 void SymbolQualitySignals::merge(const Symbol &IndexResult) {
@@ -194,17 +194,17 @@
   ImplementationDetail |= (IndexResult.Flags & Symbol::ImplementationDetail);
   References = std::max(IndexResult.References, References);
   Category = categorize(IndexResult.SymInfo);
-  ReservedName = ReservedName || isReservedName(IndexResult.Name);
-}
-
-float SymbolQualitySignals::evaluateHeuristics() const {
+  ReservedName = ReservedName || isReserved(IndexResult.Name);
+}
+
+float SymbolQualitySignals::evaluate() const {
   float Score = 1;
 
   // This avoids a sharp gradient for tail symbols, and also neatly avoids the
   // question of whether 0 references means a bad symbol or missing data.
   if (References >= 10) {
     // Use a sigmoid style boosting function, which flats out nicely for large
-    // numbers (e.g. 2.58 for 1M references).
+    // numbers (e.g. 2.58 for 1M refererences).
     // The following boosting function is equivalent to:
     //   m = 0.06
     //   f = 12.0
@@ -249,11 +249,10 @@
 
 llvm::raw_ostream &operator<<(llvm::raw_ostream &OS,
                               const SymbolQualitySignals &S) {
-  OS << llvm::formatv("=== Symbol quality: {0}\n", S.evaluateHeuristics());
+  OS << llvm::formatv("=== Symbol quality: {0}\n", S.evaluate());
   OS << llvm::formatv("\tReferences: {0}\n", S.References);
   OS << llvm::formatv("\tDeprecated: {0}\n", S.Deprecated);
   OS << llvm::formatv("\tReserved name: {0}\n", S.ReservedName);
-  OS << llvm::formatv("\tImplementation detail: {0}\n", S.ImplementationDetail);
   OS << llvm::formatv("\tCategory: {0}\n", static_cast<int>(S.Category));
   return OS;
 }
@@ -276,9 +275,8 @@
   }
   if (InClass)
     return SymbolRelevanceSignals::ClassScope;
-  // ExternalLinkage threshold could be tweaked, e.g. module-visible as global.
-  // Avoid caching linkage if it may change after enclosing code completion.
-  if (hasUnstableLinkage(D) || D->getLinkageInternal() < ExternalLinkage)
+  // This threshold could be tweaked, e.g. to treat module-visible as global.
+  if (D->getLinkageInternal() < ExternalLinkage)
     return SymbolRelevanceSignals::FileScope;
   return SymbolRelevanceSignals::GlobalScope;
 }
@@ -289,40 +287,6 @@
   IsInstanceMember |= isInstanceMember(IndexResult.SymInfo);
   if (!(IndexResult.Flags & Symbol::VisibleOutsideFile)) {
     Scope = AccessibleScope::FileScope;
-  }
-  if (MainFileSignals) {
-    MainFileRefs =
-        std::max(MainFileRefs,
-                 MainFileSignals->ReferencedSymbols.lookup(IndexResult.ID));
-    ScopeRefsInFile =
-        std::max(ScopeRefsInFile,
-                 MainFileSignals->RelatedNamespaces.lookup(IndexResult.Scope));
-  }
-}
-
-void SymbolRelevanceSignals::computeASTSignals(
-    const CodeCompletionResult &SemaResult) {
-  if (!MainFileSignals)
-    return;
-  if ((SemaResult.Kind != CodeCompletionResult::RK_Declaration) &&
-      (SemaResult.Kind != CodeCompletionResult::RK_Pattern))
-    return;
-  if (const NamedDecl *ND = SemaResult.getDeclaration()) {
-    if (hasUnstableLinkage(ND))
-      return;
-    auto ID = getSymbolID(ND);
-    if (!ID)
-      return;
-    MainFileRefs =
-        std::max(MainFileRefs, MainFileSignals->ReferencedSymbols.lookup(ID));
-    if (const auto *NSD = dyn_cast<NamespaceDecl>(ND->getDeclContext())) {
-      if (NSD->isAnonymousNamespace())
-        return;
-      std::string Scope = printNamespaceScope(*NSD);
-      if (!Scope.empty())
-        ScopeRefsInFile = std::max(
-            ScopeRefsInFile, MainFileSignals->RelatedNamespaces.lookup(Scope));
-    }
   }
 }
 
@@ -345,7 +309,6 @@
     InBaseClass |= SemaCCResult.InBaseClass;
   }
 
-  computeASTSignals(SemaCCResult);
   // Declarations are scoped, others (like macros) are assumed global.
   if (SemaCCResult.Declaration)
     Scope = std::min(Scope, computeScope(SemaCCResult.Declaration));
@@ -353,51 +316,35 @@
   NeedsFixIts = !SemaCCResult.FixIts.empty();
 }
 
-static float fileProximityScore(unsigned FileDistance) {
-  // Range: [0, 1]
-  // FileDistance = [0, 1, 2, 3, 4, .., FileDistance::Unreachable]
-  // Score = [1, 0.82, 0.67, 0.55, 0.45, .., 0]
-  if (FileDistance == FileDistance::Unreachable)
-    return 0;
+static std::pair<float, unsigned> uriProximity(llvm::StringRef SymbolURI,
+                                               URIDistance *D) {
+  if (!D || SymbolURI.empty())
+    return {0.f, 0u};
+  unsigned Distance = D->distance(SymbolURI);
   // Assume approximately default options are used for sensible scoring.
-  return std::exp(FileDistance * -0.4f / FileDistanceOptions().UpCost);
-}
-
-static float scopeProximityScore(unsigned ScopeDistance) {
-  // Range: [0.6, 2].
-  // ScopeDistance = [0, 1, 2, 3, 4, 5, 6, 7, .., FileDistance::Unreachable]
-  // Score = [2.0, 1.55, 1.2, 0.93, 0.72, 0.65, 0.65, 0.65, .., 0.6]
-  if (ScopeDistance == FileDistance::Unreachable)
+  return {std::exp(Distance * -0.4f / FileDistanceOptions().UpCost), Distance};
+}
+
+static float scopeBoost(ScopeDistance &Distance,
+                        llvm::Optional<llvm::StringRef> SymbolScope) {
+  if (!SymbolScope)
+    return 1;
+  auto D = Distance.distance(*SymbolScope);
+  if (D == FileDistance::Unreachable)
     return 0.6f;
-  return std::max(0.65, 2.0 * std::pow(0.6, ScopeDistance / 2.0));
-}
-
-static std::optional<llvm::StringRef>
+  return std::max(0.65, 2.0 * std::pow(0.6, D / 2.0));
+}
+
+static llvm::Optional<llvm::StringRef>
 wordMatching(llvm::StringRef Name, const llvm::StringSet<> *ContextWords) {
   if (ContextWords)
-    for (const auto &Word : ContextWords->keys())
-      if (Name.contains_insensitive(Word))
+    for (const auto& Word : ContextWords->keys())
+      if (Name.contains_lower(Word))
         return Word;
-  return std::nullopt;
-}
-
-SymbolRelevanceSignals::DerivedSignals
-SymbolRelevanceSignals::calculateDerivedSignals() const {
-  DerivedSignals Derived;
-  Derived.NameMatchesContext = wordMatching(Name, ContextWords).has_value();
-  Derived.FileProximityDistance = !FileProximityMatch || SymbolURI.empty()
-                                      ? FileDistance::Unreachable
-                                      : FileProximityMatch->distance(SymbolURI);
-  if (ScopeProximityMatch) {
-    // For global symbol, the distance is 0.
-    Derived.ScopeProximityDistance =
-        SymbolScope ? ScopeProximityMatch->distance(*SymbolScope) : 0;
-  }
-  return Derived;
-}
-
-float SymbolRelevanceSignals::evaluateHeuristics() const {
-  DerivedSignals Derived = calculateDerivedSignals();
+  return llvm::None;
+}
+
+float SymbolRelevanceSignals::evaluate() const {
   float Score = 1;
 
   if (Forbidden)
@@ -407,7 +354,7 @@
 
   // File proximity scores are [0,1] and we translate them into a multiplier in
   // the range from 1 to 3.
-  Score *= 1 + 2 * std::max(fileProximityScore(Derived.FileProximityDistance),
+  Score *= 1 + 2 * std::max(uriProximity(SymbolURI, FileProximityMatch).first,
                             SemaFileProximityScore);
 
   if (ScopeProximityMatch)
@@ -415,11 +362,10 @@
     // can be tricky (e.g. class/function scope). Set to the max boost as we
     // don't load top-level symbols from the preamble and sema results are
     // always in the accessible scope.
-    Score *= SemaSaysInScope
-                 ? 2.0
-                 : scopeProximityScore(Derived.ScopeProximityDistance);
-
-  if (Derived.NameMatchesContext)
+    Score *=
+        SemaSaysInScope ? 2.0 : scopeBoost(*ScopeProximityMatch, SymbolScope);
+
+  if (wordMatching(Name, ContextWords))
     Score *= 1.5;
 
   // Symbols like local variables may only be referenced within their scope.
@@ -472,37 +418,21 @@
   if (NeedsFixIts)
     Score *= 0.5f;
 
-  // Use a sigmoid style boosting function similar to `References`, which flats
-  // out nicely for large values. This avoids a sharp gradient for heavily
-  // referenced symbols. Use smaller gradient for ScopeRefsInFile since ideally
-  // MainFileRefs <= ScopeRefsInFile.
-  if (MainFileRefs >= 2) {
-    // E.g.: (2, 1.12), (9, 2.0), (48, 3.0).
-    float S = std::pow(MainFileRefs, -0.11);
-    Score *= 11.0 * (1 - S) / (1 + S) + 0.7;
-  }
-  if (ScopeRefsInFile >= 2) {
-    // E.g.: (2, 1.04), (14, 2.0), (109, 3.0), (400, 3.6).
-    float S = std::pow(ScopeRefsInFile, -0.10);
-    Score *= 10.0 * (1 - S) / (1 + S) + 0.7;
-  }
-
   return Score;
 }
 
 llvm::raw_ostream &operator<<(llvm::raw_ostream &OS,
                               const SymbolRelevanceSignals &S) {
-  OS << llvm::formatv("=== Symbol relevance: {0}\n", S.evaluateHeuristics());
+  OS << llvm::formatv("=== Symbol relevance: {0}\n", S.evaluate());
   OS << llvm::formatv("\tName: {0}\n", S.Name);
   OS << llvm::formatv("\tName match: {0}\n", S.NameMatch);
   if (S.ContextWords)
     OS << llvm::formatv(
         "\tMatching context word: {0}\n",
-        wordMatching(S.Name, S.ContextWords).value_or("<none>"));
+        wordMatching(S.Name, S.ContextWords).getValueOr("<none>"));
   OS << llvm::formatv("\tForbidden: {0}\n", S.Forbidden);
   OS << llvm::formatv("\tNeedsFixIts: {0}\n", S.NeedsFixIts);
   OS << llvm::formatv("\tIsInstanceMember: {0}\n", S.IsInstanceMember);
-  OS << llvm::formatv("\tInBaseClass: {0}\n", S.InBaseClass);
   OS << llvm::formatv("\tContext: {0}\n", getCompletionKindString(S.Context));
   OS << llvm::formatv("\tQuery type: {0}\n", static_cast<int>(S.Query));
   OS << llvm::formatv("\tScope: {0}\n", static_cast<int>(S.Scope));
@@ -511,18 +441,17 @@
   OS << llvm::formatv("\tSymbol scope: {0}\n",
                       S.SymbolScope ? *S.SymbolScope : "<None>");
 
-  SymbolRelevanceSignals::DerivedSignals Derived = S.calculateDerivedSignals();
   if (S.FileProximityMatch) {
-    unsigned Score = fileProximityScore(Derived.FileProximityDistance);
-    OS << llvm::formatv("\tIndex URI proximity: {0} (distance={1})\n", Score,
-                        Derived.FileProximityDistance);
+    auto Score = uriProximity(S.SymbolURI, S.FileProximityMatch);
+    OS << llvm::formatv("\tIndex URI proximity: {0} (distance={1})\n",
+                        Score.first, Score.second);
   }
   OS << llvm::formatv("\tSema file proximity: {0}\n", S.SemaFileProximityScore);
 
   OS << llvm::formatv("\tSema says in scope: {0}\n", S.SemaSaysInScope);
   if (S.ScopeProximityMatch)
     OS << llvm::formatv("\tIndex scope boost: {0}\n",
-                        scopeProximityScore(Derived.ScopeProximityDistance));
+                        scopeBoost(*S.ScopeProximityMatch, S.SymbolScope));
 
   OS << llvm::formatv(
       "\tType matched preferred: {0} (Context type: {1}, Symbol type: {2}\n",
@@ -538,11 +467,11 @@
 // Produces an integer that sorts in the same order as F.
 // That is: a < b <==> encodeFloat(a) < encodeFloat(b).
 static uint32_t encodeFloat(float F) {
-  static_assert(std::numeric_limits<float>::is_iec559);
+  static_assert(std::numeric_limits<float>::is_iec559, "");
   constexpr uint32_t TopBit = ~(~uint32_t{0} >> 1);
 
   // Get the bits of the float. Endianness is the same as for integers.
-  uint32_t U = llvm::bit_cast<uint32_t>(F);
+  uint32_t U = llvm::FloatToBits(F);
   // IEEE 754 floats compare like sign-magnitude integers.
   if (U & TopBit)    // Negative float.
     return 0 - U;    // Map onto the low half of integers, order reversed.
