--- conflicted
+++ resolved
@@ -7,67 +7,41 @@
 //===----------------------------------------------------------------------===//
 #include "XRefs.h"
 #include "AST.h"
+#include "CodeCompletionStrings.h"
 #include "FindSymbols.h"
-#include "FindTarget.h"
-#include "Headers.h"
-#include "HeuristicResolver.h"
-#include "IncludeCleaner.h"
-#include "ParsedAST.h"
+#include "FormattedString.h"
+#include "Logger.h"
 #include "Protocol.h"
-#include "Quality.h"
-#include "Selection.h"
 #include "SourceCode.h"
 #include "URI.h"
-#include "clang-include-cleaner/Analysis.h"
-#include "clang-include-cleaner/Types.h"
 #include "index/Index.h"
 #include "index/Merge.h"
-#include "index/Relation.h"
 #include "index/SymbolCollector.h"
-#include "index/SymbolID.h"
 #include "index/SymbolLocation.h"
-#include "support/Logger.h"
 #include "clang/AST/ASTContext.h"
-#include "clang/AST/ASTTypeTraits.h"
-#include "clang/AST/Attr.h"
-#include "clang/AST/Attrs.inc"
 #include "clang/AST/Decl.h"
 #include "clang/AST/DeclCXX.h"
-#include "clang/AST/DeclObjC.h"
 #include "clang/AST/DeclTemplate.h"
-#include "clang/AST/DeclVisitor.h"
 #include "clang/AST/ExprCXX.h"
+#include "clang/AST/PrettyPrinter.h"
 #include "clang/AST/RecursiveASTVisitor.h"
-#include "clang/AST/Stmt.h"
-#include "clang/AST/StmtCXX.h"
-#include "clang/AST/StmtVisitor.h"
 #include "clang/AST/Type.h"
 #include "clang/Basic/LLVM.h"
-#include "clang/Basic/LangOptions.h"
 #include "clang/Basic/SourceLocation.h"
 #include "clang/Basic/SourceManager.h"
-#include "clang/Basic/TokenKinds.h"
 #include "clang/Index/IndexDataConsumer.h"
 #include "clang/Index/IndexSymbol.h"
 #include "clang/Index/IndexingAction.h"
-#include "clang/Index/IndexingOptions.h"
 #include "clang/Index/USRGeneration.h"
-#include "clang/Lex/Lexer.h"
-#include "clang/Tooling/Syntax/Tokens.h"
 #include "llvm/ADT/ArrayRef.h"
-#include "llvm/ADT/DenseMap.h"
+#include "llvm/ADT/None.h"
 #include "llvm/ADT/STLExtras.h"
-#include "llvm/ADT/ScopeExit.h"
-#include "llvm/ADT/SmallSet.h"
-#include "llvm/ADT/SmallVector.h"
+#include "llvm/ADT/StringExtras.h"
 #include "llvm/ADT/StringRef.h"
 #include "llvm/Support/Casting.h"
-#include "llvm/Support/Error.h"
+#include "llvm/Support/FormatVariadic.h"
 #include "llvm/Support/Path.h"
 #include "llvm/Support/raw_ostream.h"
-#include <optional>
-#include <string>
-#include <vector>
 
 namespace clang {
 namespace clangd {
@@ -79,7 +53,7 @@
 // - for kinds that allow multiple definitions (e.g. namespaces), return nullptr
 // Kinds of nodes that always return nullptr here will not have definitions
 // reported by locateSymbolAt().
-const NamedDecl *getDefinition(const NamedDecl *D) {
+const Decl *getDefinition(const Decl *D) {
   assert(D);
   // Decl has one definition that we can find.
   if (const auto *TD = dyn_cast<TagDecl>(D))
@@ -88,23 +62,6 @@
     return VD->getDefinition();
   if (const auto *FD = dyn_cast<FunctionDecl>(D))
     return FD->getDefinition();
-  if (const auto *CTD = dyn_cast<ClassTemplateDecl>(D))
-    if (const auto *RD = CTD->getTemplatedDecl())
-      return RD->getDefinition();
-  if (const auto *MD = dyn_cast<ObjCMethodDecl>(D)) {
-    if (MD->isThisDeclarationADefinition())
-      return MD;
-    // Look for the method definition inside the implementation decl.
-    auto *DeclCtx = cast<Decl>(MD->getDeclContext());
-    if (DeclCtx->isInvalidDecl())
-      return nullptr;
-
-    if (const auto *CD = dyn_cast<ObjCContainerDecl>(DeclCtx))
-      if (const auto *Impl = getCorrespondingObjCImpl(CD))
-        return Impl->getMethod(MD->getSelector(), MD->isInstanceMethod());
-  }
-  if (const auto *CD = dyn_cast<ObjCContainerDecl>(D))
-    return getCorrespondingObjCImpl(CD);
   // Only a single declaration is allowed.
   if (isa<ValueDecl>(D) || isa<TemplateTypeParmDecl>(D) ||
       isa<TemplateTemplateParmDecl>(D)) // except cases above
@@ -122,19 +79,19 @@
 // TUPath is used to resolve the path of URI.
 // FIXME: figure out a good home for it, and share the implementation with
 // FindSymbols.
-std::optional<Location> toLSPLocation(const SymbolLocation &Loc,
-                                      llvm::StringRef TUPath) {
+llvm::Optional<Location> toLSPLocation(const SymbolLocation &Loc,
+                                       llvm::StringRef TUPath) {
   if (!Loc)
-    return std::nullopt;
+    return None;
   auto Uri = URI::parse(Loc.FileURI);
   if (!Uri) {
     elog("Could not parse URI {0}: {1}", Loc.FileURI, Uri.takeError());
-    return std::nullopt;
+    return None;
   }
   auto U = URIForFile::fromURI(*Uri, TUPath);
   if (!U) {
     elog("Could not resolve URI {0}: {1}", Loc.FileURI, U.takeError());
-    return std::nullopt;
+    return None;
   }
 
   Location LSPLoc;
@@ -162,702 +119,246 @@
 SymbolLocation getPreferredLocation(const Location &ASTLoc,
                                     const SymbolLocation &IdxLoc,
                                     std::string &Scratch) {
-  // Also use a mock symbol for the index location so that other fields (e.g.
-  // definition) are not factored into the preference.
+  // Also use a dummy symbol for the index location so that other fields (e.g.
+  // definition) are not factored into the preferrence.
   Symbol ASTSym, IdxSym;
-  ASTSym.ID = IdxSym.ID = SymbolID("mock_symbol_id");
+  ASTSym.ID = IdxSym.ID = SymbolID("dummy_id");
   ASTSym.CanonicalDeclaration = toIndexLocation(ASTLoc, Scratch);
   IdxSym.CanonicalDeclaration = IdxLoc;
   auto Merged = mergeSymbol(ASTSym, IdxSym);
   return Merged.CanonicalDeclaration;
 }
 
-std::vector<std::pair<const NamedDecl *, DeclRelationSet>>
-getDeclAtPositionWithRelations(ParsedAST &AST, SourceLocation Pos,
-                               DeclRelationSet Relations,
-                               ASTNodeKind *NodeKind = nullptr) {
-  unsigned Offset = AST.getSourceManager().getDecomposedSpellingLoc(Pos).second;
-  std::vector<std::pair<const NamedDecl *, DeclRelationSet>> Result;
-  auto ResultFromTree = [&](SelectionTree ST) {
-    if (const SelectionTree::Node *N = ST.commonAncestor()) {
-      if (NodeKind)
-        *NodeKind = N->ASTNode.getNodeKind();
-      // Attributes don't target decls, look at the
-      // thing it's attached to.
-      // We still report the original NodeKind!
-      // This makes the `override` hack work.
-      if (N->ASTNode.get<Attr>() && N->Parent)
-        N = N->Parent;
-      llvm::copy_if(allTargetDecls(N->ASTNode, AST.getHeuristicResolver()),
-                    std::back_inserter(Result),
-                    [&](auto &Entry) { return !(Entry.second & ~Relations); });
-    }
-    return !Result.empty();
-  };
-  SelectionTree::createEach(AST.getASTContext(), AST.getTokens(), Offset,
-                            Offset, ResultFromTree);
-  return Result;
-}
-
-std::vector<const NamedDecl *>
-getDeclAtPosition(ParsedAST &AST, SourceLocation Pos, DeclRelationSet Relations,
-                  ASTNodeKind *NodeKind = nullptr) {
-  std::vector<const NamedDecl *> Result;
-  for (auto &Entry :
-       getDeclAtPositionWithRelations(AST, Pos, Relations, NodeKind))
-    Result.push_back(Entry.first);
-  return Result;
-}
-
-// Expects Loc to be a SpellingLocation, will bail out otherwise as it can't
-// figure out a filename.
-std::optional<Location> makeLocation(const ASTContext &AST, SourceLocation Loc,
-                                     llvm::StringRef TUPath) {
-  const auto &SM = AST.getSourceManager();
-  const auto F = SM.getFileEntryRefForID(SM.getFileID(Loc));
+/// Finds declarations locations that a given source location refers to.
+class DeclarationAndMacrosFinder : public index::IndexDataConsumer {
+  std::vector<DefinedMacro> MacroInfos;
+  llvm::DenseSet<const Decl *> Decls;
+  const SourceLocation &SearchedLocation;
+  Preprocessor &PP;
+
+public:
+  DeclarationAndMacrosFinder(const SourceLocation &SearchedLocation,
+                             Preprocessor &PP)
+      : SearchedLocation(SearchedLocation), PP(PP) {}
+
+  // The results are sorted by declaration location.
+  std::vector<const Decl *> getFoundDecls() const {
+    std::vector<const Decl *> Result;
+    for (const Decl *D : Decls)
+      Result.push_back(D);
+
+    llvm::sort(Result, [](const Decl *L, const Decl *R) {
+      return L->getBeginLoc() < R->getBeginLoc();
+    });
+    return Result;
+  }
+
+  std::vector<DefinedMacro> takeMacroInfos() {
+    // Don't keep the same Macro info multiple times.
+    llvm::sort(MacroInfos,
+               [](const DefinedMacro &Left, const DefinedMacro &Right) {
+                 return Left.Info < Right.Info;
+               });
+
+    auto Last =
+        std::unique(MacroInfos.begin(), MacroInfos.end(),
+                    [](const DefinedMacro &Left, const DefinedMacro &Right) {
+                      return Left.Info == Right.Info;
+                    });
+    MacroInfos.erase(Last, MacroInfos.end());
+    return std::move(MacroInfos);
+  }
+
+  bool
+  handleDeclOccurence(const Decl *D, index::SymbolRoleSet Roles,
+                      llvm::ArrayRef<index::SymbolRelation> Relations,
+                      SourceLocation Loc,
+                      index::IndexDataConsumer::ASTNodeInfo ASTNode) override {
+    // Skip non-semantic references.
+    if (Roles & static_cast<unsigned>(index::SymbolRole::NameReference))
+      return true;
+
+    if (Loc == SearchedLocation) {
+      auto IsImplicitExpr = [](const Expr *E) {
+        if (!E)
+          return false;
+        // We assume that a constructor expression is implict (was inserted by
+        // clang) if it has an invalid paren/brace location, since such
+        // experssion is impossible to write down.
+        if (const auto *CtorExpr = dyn_cast<CXXConstructExpr>(E))
+          return CtorExpr->getParenOrBraceRange().isInvalid();
+        return isa<ImplicitCastExpr>(E);
+      };
+
+      if (IsImplicitExpr(ASTNode.OrigE))
+        return true;
+      // Find and add definition declarations (for GoToDefinition).
+      // We don't use parameter `D`, as Parameter `D` is the canonical
+      // declaration, which is the first declaration of a redeclarable
+      // declaration, and it could be a forward declaration.
+      if (const auto *Def = getDefinition(D)) {
+        Decls.insert(Def);
+      } else {
+        // Couldn't find a definition, fall back to use `D`.
+        Decls.insert(D);
+      }
+    }
+    return true;
+  }
+
+private:
+  void finish() override {
+    if (auto DefinedMacro = locateMacroAt(SearchedLocation, PP)) {
+      MacroInfos.push_back(*DefinedMacro);
+      assert(Decls.empty());
+    }
+  }
+};
+
+struct IdentifiedSymbol {
+  std::vector<const Decl *> Decls;
+  std::vector<DefinedMacro> Macros;
+};
+
+IdentifiedSymbol getSymbolAtPosition(ParsedAST &AST, SourceLocation Pos) {
+  auto DeclMacrosFinder =
+      DeclarationAndMacrosFinder(Pos, AST.getPreprocessor());
+  index::IndexingOptions IndexOpts;
+  IndexOpts.SystemSymbolFilter =
+      index::IndexingOptions::SystemSymbolFilterKind::All;
+  IndexOpts.IndexFunctionLocals = true;
+  IndexOpts.IndexParametersInDeclarations = true;
+  IndexOpts.IndexTemplateParameters = true;
+  indexTopLevelDecls(AST.getASTContext(), AST.getPreprocessor(),
+                     AST.getLocalTopLevelDecls(), DeclMacrosFinder, IndexOpts);
+
+  return {DeclMacrosFinder.getFoundDecls(), DeclMacrosFinder.takeMacroInfos()};
+}
+
+llvm::Optional<Location> makeLocation(ASTContext &AST, SourceLocation TokLoc,
+                                      llvm::StringRef TUPath) {
+  const SourceManager &SourceMgr = AST.getSourceManager();
+  const FileEntry *F = SourceMgr.getFileEntryForID(SourceMgr.getFileID(TokLoc));
   if (!F)
-    return std::nullopt;
-  auto FilePath = getCanonicalPath(*F, SM.getFileManager());
+    return None;
+  auto FilePath = getCanonicalPath(F, SourceMgr);
   if (!FilePath) {
     log("failed to get path!");
-    return std::nullopt;
-  }
-  Location L;
-  L.uri = URIForFile::canonicalize(*FilePath, TUPath);
-  // We call MeasureTokenLength here as TokenBuffer doesn't store spelled tokens
-  // outside the main file.
-  auto TokLen = Lexer::MeasureTokenLength(Loc, SM, AST.getLangOpts());
-  L.range = halfOpenToRange(
-      SM, CharSourceRange::getCharRange(Loc, Loc.getLocWithOffset(TokLen)));
-  return L;
-}
-
-// Treat #included files as symbols, to enable go-to-definition on them.
-std::optional<LocatedSymbol> locateFileReferent(const Position &Pos,
-                                                ParsedAST &AST,
-                                                llvm::StringRef MainFilePath) {
-  for (auto &Inc : AST.getIncludeStructure().MainFileIncludes) {
-    if (!Inc.Resolved.empty() && Inc.HashLine == Pos.line) {
-      LocatedSymbol File;
-      File.Name = std::string(llvm::sys::path::filename(Inc.Resolved));
-      File.PreferredDeclaration = {
-          URIForFile::canonicalize(Inc.Resolved, MainFilePath), Range{}};
-      File.Definition = File.PreferredDeclaration;
-      // We're not going to find any further symbols on #include lines.
-      return File;
-    }
-  }
-  return std::nullopt;
-}
-
-// Macros are simple: there's no declaration/definition distinction.
-// As a consequence, there's no need to look them up in the index either.
-std::optional<LocatedSymbol>
-locateMacroReferent(const syntax::Token &TouchedIdentifier, ParsedAST &AST,
-                    llvm::StringRef MainFilePath) {
-  if (auto M = locateMacroAt(TouchedIdentifier, AST.getPreprocessor())) {
-    if (auto Loc =
-            makeLocation(AST.getASTContext(), M->NameLoc, MainFilePath)) {
-      LocatedSymbol Macro;
-      Macro.Name = std::string(M->Name);
-      Macro.PreferredDeclaration = *Loc;
-      Macro.Definition = Loc;
-      Macro.ID = getSymbolID(M->Name, M->Info, AST.getSourceManager());
-      return Macro;
-    }
-  }
-  return std::nullopt;
-}
-
-// A wrapper around `Decl::getCanonicalDecl` to support cases where Clang's
-// definition of a canonical declaration doesn't match up to what a programmer
-// would expect. For example, Objective-C classes can have three types of
-// declarations:
-//
-// - forward declaration(s): @class MyClass;
-// - true declaration (interface definition): @interface MyClass ... @end
-// - true definition (implementation): @implementation MyClass ... @end
-//
-// Clang will consider the forward declaration to be the canonical declaration
-// because it is first. We actually want the class definition if it is
-// available since that is what a programmer would consider the primary
-// declaration to be.
-const NamedDecl *getPreferredDecl(const NamedDecl *D) {
-  // FIXME: Canonical declarations of some symbols might refer to built-in
-  // decls with possibly-invalid source locations (e.g. global new operator).
-  // In such cases we should pick up a redecl with valid source location
-  // instead of failing.
-  D = llvm::cast<NamedDecl>(D->getCanonicalDecl());
-
-  // Prefer Objective-C class/protocol definitions over the forward declaration.
-  if (const auto *ID = dyn_cast<ObjCInterfaceDecl>(D))
-    if (const auto *DefinitionID = ID->getDefinition())
-      return DefinitionID;
-  if (const auto *PD = dyn_cast<ObjCProtocolDecl>(D))
-    if (const auto *DefinitionID = PD->getDefinition())
-      return DefinitionID;
-
-  return D;
-}
-
-std::vector<LocatedSymbol> findImplementors(llvm::DenseSet<SymbolID> IDs,
-                                            RelationKind Predicate,
-                                            const SymbolIndex *Index,
-                                            llvm::StringRef MainFilePath) {
-  if (IDs.empty() || !Index)
-    return {};
-  static constexpr trace::Metric FindImplementorsMetric(
-      "find_implementors", trace::Metric::Counter, "case");
-  switch (Predicate) {
-  case RelationKind::BaseOf:
-    FindImplementorsMetric.record(1, "find-base");
-    break;
-  case RelationKind::OverriddenBy:
-    FindImplementorsMetric.record(1, "find-override");
-    break;
-  }
-
-  RelationsRequest Req;
-  Req.Predicate = Predicate;
-  Req.Subjects = std::move(IDs);
-  std::vector<LocatedSymbol> Results;
-  Index->relations(Req, [&](const SymbolID &Subject, const Symbol &Object) {
-    auto DeclLoc =
-        indexToLSPLocation(Object.CanonicalDeclaration, MainFilePath);
-    if (!DeclLoc) {
-      elog("Find overrides: {0}", DeclLoc.takeError());
-      return;
-    }
-    Results.emplace_back();
-    Results.back().Name = Object.Name.str();
-    Results.back().PreferredDeclaration = *DeclLoc;
-    auto DefLoc = indexToLSPLocation(Object.Definition, MainFilePath);
-    if (!DefLoc) {
-      elog("Failed to convert location: {0}", DefLoc.takeError());
-      return;
-    }
-    Results.back().Definition = *DefLoc;
-  });
-  return Results;
-}
-
-// Given LocatedSymbol results derived from the AST, query the index to obtain
-// definitions and preferred declarations.
-void enhanceLocatedSymbolsFromIndex(llvm::MutableArrayRef<LocatedSymbol> Result,
-                                    const SymbolIndex *Index,
-                                    llvm::StringRef MainFilePath) {
-  LookupRequest QueryRequest;
-  llvm::DenseMap<SymbolID, unsigned> ResultIndex;
-  for (unsigned I = 0; I < Result.size(); ++I) {
-    if (auto ID = Result[I].ID) {
-      ResultIndex.try_emplace(ID, I);
-      QueryRequest.IDs.insert(ID);
-    }
-  }
-  if (!Index || QueryRequest.IDs.empty())
-    return;
-  std::string Scratch;
-  Index->lookup(QueryRequest, [&](const Symbol &Sym) {
-    auto &R = Result[ResultIndex.lookup(Sym.ID)];
-
-    if (R.Definition) { // from AST
-      // Special case: if the AST yielded a definition, then it may not be
-      // the right *declaration*. Prefer the one from the index.
-      if (auto Loc = toLSPLocation(Sym.CanonicalDeclaration, MainFilePath))
-        R.PreferredDeclaration = *Loc;
-
-      // We might still prefer the definition from the index, e.g. for
-      // generated symbols.
-      if (auto Loc = toLSPLocation(
-              getPreferredLocation(*R.Definition, Sym.Definition, Scratch),
-              MainFilePath))
-        R.Definition = *Loc;
-    } else {
-      R.Definition = toLSPLocation(Sym.Definition, MainFilePath);
-
-      // Use merge logic to choose AST or index declaration.
-      if (auto Loc = toLSPLocation(
-              getPreferredLocation(R.PreferredDeclaration,
-                                   Sym.CanonicalDeclaration, Scratch),
-              MainFilePath))
-        R.PreferredDeclaration = *Loc;
-    }
-  });
-}
-
-// Decls are more complicated.
-// The AST contains at least a declaration, maybe a definition.
-// These are up-to-date, and so generally preferred over index results.
-// We perform a single batch index lookup to find additional definitions.
-std::vector<LocatedSymbol>
-locateASTReferent(SourceLocation CurLoc, const syntax::Token *TouchedIdentifier,
-                  ParsedAST &AST, llvm::StringRef MainFilePath,
-                  const SymbolIndex *Index, ASTNodeKind &NodeKind) {
-  const SourceManager &SM = AST.getSourceManager();
-  // Results follow the order of Symbols.Decls.
-  std::vector<LocatedSymbol> Result;
-
-  static constexpr trace::Metric LocateASTReferentMetric(
-      "locate_ast_referent", trace::Metric::Counter, "case");
-  auto AddResultDecl = [&](const NamedDecl *D) {
-    D = getPreferredDecl(D);
-    auto Loc =
-        makeLocation(AST.getASTContext(), nameLocation(*D, SM), MainFilePath);
-    if (!Loc)
-      return;
-
-    Result.emplace_back();
-    Result.back().Name = printName(AST.getASTContext(), *D);
-    Result.back().PreferredDeclaration = *Loc;
-    Result.back().ID = getSymbolID(D);
-    if (const NamedDecl *Def = getDefinition(D))
-      Result.back().Definition = makeLocation(
-          AST.getASTContext(), nameLocation(*Def, SM), MainFilePath);
-  };
-
-  // Emit all symbol locations (declaration or definition) from AST.
-  DeclRelationSet Relations =
-      DeclRelation::TemplatePattern | DeclRelation::Alias;
-  auto Candidates =
-      getDeclAtPositionWithRelations(AST, CurLoc, Relations, &NodeKind);
-  llvm::DenseSet<SymbolID> VirtualMethods;
-  for (const auto &E : Candidates) {
-    const NamedDecl *D = E.first;
-    if (const auto *CMD = llvm::dyn_cast<CXXMethodDecl>(D)) {
-      // Special case: virtual void ^method() = 0: jump to all overrides.
-      // FIXME: extend it to ^virtual, unfortunately, virtual location is not
-      // saved in the AST.
-      if (CMD->isPure()) {
-        if (TouchedIdentifier && SM.getSpellingLoc(CMD->getLocation()) ==
-                                     TouchedIdentifier->location()) {
-          VirtualMethods.insert(getSymbolID(CMD));
-          LocateASTReferentMetric.record(1, "method-to-override");
-        }
-      }
-      // Special case: void foo() ^override: jump to the overridden method.
-      if (NodeKind.isSame(ASTNodeKind::getFromNodeKind<OverrideAttr>()) ||
-          NodeKind.isSame(ASTNodeKind::getFromNodeKind<FinalAttr>())) {
-        // We may be overridding multiple methods - offer them all.
-        for (const NamedDecl *ND : CMD->overridden_methods())
-          AddResultDecl(ND);
-        continue;
-      }
-    }
-
-    // Special case: the cursor is on an alias, prefer other results.
-    // This targets "using ns::^Foo", where the target is more interesting.
-    // This does not trigger on renaming aliases:
-    //   `using Foo = ^Bar` already targets Bar via a TypeLoc
-    //   `using ^Foo = Bar` has no other results, as Underlying is filtered.
-    if (E.second & DeclRelation::Alias && Candidates.size() > 1 &&
-        // beginLoc/endLoc are a token range, so rewind the identifier we're in.
-        SM.isPointWithin(TouchedIdentifier ? TouchedIdentifier->location()
-                                           : CurLoc,
-                         D->getBeginLoc(), D->getEndLoc()))
-      continue;
-
-    // Special case: the point of declaration of a template specialization,
-    // it's more useful to navigate to the template declaration.
-    if (auto *CTSD = dyn_cast<ClassTemplateSpecializationDecl>(D)) {
-      if (TouchedIdentifier &&
-          D->getLocation() == TouchedIdentifier->location()) {
-        LocateASTReferentMetric.record(1, "template-specialization-to-primary");
-        AddResultDecl(CTSD->getSpecializedTemplate());
-        continue;
-      }
-    }
-
-    // Special case: if the class name is selected, also map Objective-C
-    // categories and category implementations back to their class interface.
-    //
-    // Since `TouchedIdentifier` might refer to the `ObjCCategoryImplDecl`
-    // instead of the `ObjCCategoryDecl` we intentionally check the contents
-    // of the locs when checking for class name equivalence.
-    if (const auto *CD = dyn_cast<ObjCCategoryDecl>(D))
-      if (const auto *ID = CD->getClassInterface())
-        if (TouchedIdentifier &&
-            (CD->getLocation() == TouchedIdentifier->location() ||
-             ID->getName() == TouchedIdentifier->text(SM))) {
-          LocateASTReferentMetric.record(1, "objc-category-to-class");
-          AddResultDecl(ID);
-        }
-
-    LocateASTReferentMetric.record(1, "regular");
-    // Otherwise the target declaration is the right one.
-    AddResultDecl(D);
-  }
-  enhanceLocatedSymbolsFromIndex(Result, Index, MainFilePath);
-
-  auto Overrides = findImplementors(VirtualMethods, RelationKind::OverriddenBy,
-                                    Index, MainFilePath);
-  Result.insert(Result.end(), Overrides.begin(), Overrides.end());
-  return Result;
-}
-
-std::vector<LocatedSymbol> locateSymbolForType(const ParsedAST &AST,
-                                               const QualType &Type,
-                                               const SymbolIndex *Index) {
-  const auto &SM = AST.getSourceManager();
-  auto MainFilePath = AST.tuPath();
-
-  // FIXME: this sends unique_ptr<Foo> to unique_ptr<T>.
-  // Likely it would be better to send it to Foo (heuristically) or to both.
-  auto Decls = targetDecl(DynTypedNode::create(Type.getNonReferenceType()),
-                          DeclRelation::TemplatePattern | DeclRelation::Alias,
-                          AST.getHeuristicResolver());
-  if (Decls.empty())
-    return {};
-
-  std::vector<LocatedSymbol> Results;
-  const auto &ASTContext = AST.getASTContext();
-
-  for (const NamedDecl *D : Decls) {
-    D = getPreferredDecl(D);
-
-    auto Loc = makeLocation(ASTContext, nameLocation(*D, SM), MainFilePath);
-    if (!Loc)
-      continue;
-
-    Results.emplace_back();
-    Results.back().Name = printName(ASTContext, *D);
-    Results.back().PreferredDeclaration = *Loc;
-    Results.back().ID = getSymbolID(D);
-    if (const NamedDecl *Def = getDefinition(D))
-      Results.back().Definition =
-          makeLocation(ASTContext, nameLocation(*Def, SM), MainFilePath);
-  }
-  enhanceLocatedSymbolsFromIndex(Results, Index, MainFilePath);
-
-  return Results;
-}
-
-bool tokenSpelledAt(SourceLocation SpellingLoc, const syntax::TokenBuffer &TB) {
-  auto ExpandedTokens = TB.expandedTokens(
-      TB.sourceManager().getMacroArgExpandedLocation(SpellingLoc));
-  return !ExpandedTokens.empty();
-}
-
-llvm::StringRef sourcePrefix(SourceLocation Loc, const SourceManager &SM) {
-  auto D = SM.getDecomposedLoc(Loc);
-  bool Invalid = false;
-  llvm::StringRef Buf = SM.getBufferData(D.first, &Invalid);
-  if (Invalid || D.second > Buf.size())
-    return "";
-  return Buf.substr(0, D.second);
-}
-
-bool isDependentName(ASTNodeKind NodeKind) {
-  return NodeKind.isSame(ASTNodeKind::getFromNodeKind<OverloadExpr>()) ||
-         NodeKind.isSame(
-             ASTNodeKind::getFromNodeKind<CXXDependentScopeMemberExpr>()) ||
-         NodeKind.isSame(
-             ASTNodeKind::getFromNodeKind<DependentScopeDeclRefExpr>());
+    return None;
+  }
+  if (auto Range =
+          getTokenRange(AST.getSourceManager(), AST.getLangOpts(), TokLoc)) {
+    Location L;
+    L.uri = URIForFile::canonicalize(*FilePath, TUPath);
+    L.range = *Range;
+    return L;
+  }
+  return None;
 }
 
 } // namespace
-
-std::vector<LocatedSymbol> locateSymbolTextually(const SpelledWord &Word,
-                                                 ParsedAST &AST,
-                                                 const SymbolIndex *Index,
-                                                 llvm::StringRef MainFilePath,
-                                                 ASTNodeKind NodeKind) {
-  // Don't use heuristics if this is a real identifier, or not an
-  // identifier.
-  // Exception: dependent names, because those may have useful textual
-  // matches that AST-based heuristics cannot find.
-  if ((Word.ExpandedToken && !isDependentName(NodeKind)) ||
-      !Word.LikelyIdentifier || !Index)
-    return {};
-  // We don't want to handle words in string literals. (It'd be nice to list
-  // *allowed* token kinds explicitly, but comment Tokens aren't retained).
-  if (Word.PartOfSpelledToken &&
-      isStringLiteral(Word.PartOfSpelledToken->kind()))
-    return {};
-
-  const auto &SM = AST.getSourceManager();
-  // Look up the selected word in the index.
-  FuzzyFindRequest Req;
-  Req.Query = Word.Text.str();
-  Req.ProximityPaths = {MainFilePath.str()};
-  // Find the namespaces to query by lexing the file.
-  Req.Scopes =
-      visibleNamespaces(sourcePrefix(Word.Location, SM), AST.getLangOpts());
-  // FIXME: For extra strictness, consider AnyScope=false.
-  Req.AnyScope = true;
-  // We limit the results to 3 further below. This limit is to avoid fetching
-  // too much data, while still likely having enough for 3 results to remain
-  // after additional filtering.
-  Req.Limit = 10;
-  bool TooMany = false;
-  using ScoredLocatedSymbol = std::pair<float, LocatedSymbol>;
-  std::vector<ScoredLocatedSymbol> ScoredResults;
-  Index->fuzzyFind(Req, [&](const Symbol &Sym) {
-    // Only consider exact name matches, including case.
-    // This is to avoid too many false positives.
-    // We could relax this in the future (e.g. to allow for typos) if we make
-    // the query more accurate by other means.
-    if (Sym.Name != Word.Text)
-      return;
-
-    // Exclude constructor results. They have the same name as the class,
-    // but we don't have enough context to prefer them over the class.
-    if (Sym.SymInfo.Kind == index::SymbolKind::Constructor)
-      return;
-
-    auto MaybeDeclLoc =
-        indexToLSPLocation(Sym.CanonicalDeclaration, MainFilePath);
-    if (!MaybeDeclLoc) {
-      log("locateSymbolNamedTextuallyAt: {0}", MaybeDeclLoc.takeError());
-      return;
-    }
-    LocatedSymbol Located;
-    Located.PreferredDeclaration = *MaybeDeclLoc;
-    Located.Name = (Sym.Name + Sym.TemplateSpecializationArgs).str();
-    Located.ID = Sym.ID;
-    if (Sym.Definition) {
-      auto MaybeDefLoc = indexToLSPLocation(Sym.Definition, MainFilePath);
-      if (!MaybeDefLoc) {
-        log("locateSymbolNamedTextuallyAt: {0}", MaybeDefLoc.takeError());
-        return;
-      }
-      Located.PreferredDeclaration = *MaybeDefLoc;
-      Located.Definition = *MaybeDefLoc;
-    }
-
-    if (ScoredResults.size() >= 5) {
-      // If we have more than 5 results, don't return anything,
-      // as confidence is too low.
-      // FIXME: Alternatively, try a stricter query?
-      TooMany = true;
-      return;
-    }
-
-    SymbolQualitySignals Quality;
-    Quality.merge(Sym);
-    SymbolRelevanceSignals Relevance;
-    Relevance.Name = Sym.Name;
-    Relevance.Query = SymbolRelevanceSignals::Generic;
-    Relevance.merge(Sym);
-    auto Score = evaluateSymbolAndRelevance(Quality.evaluateHeuristics(),
-                                            Relevance.evaluateHeuristics());
-    dlog("locateSymbolNamedTextuallyAt: {0}{1} = {2}\n{3}{4}\n", Sym.Scope,
-         Sym.Name, Score, Quality, Relevance);
-
-    ScoredResults.push_back({Score, std::move(Located)});
-  });
-
-  if (TooMany) {
-    vlog("Heuristic index lookup for {0} returned too many candidates, ignored",
-         Word.Text);
-    return {};
-  }
-
-  llvm::sort(ScoredResults,
-             [](const ScoredLocatedSymbol &A, const ScoredLocatedSymbol &B) {
-               return A.first > B.first;
-             });
-  std::vector<LocatedSymbol> Results;
-  for (auto &Res : std::move(ScoredResults))
-    Results.push_back(std::move(Res.second));
-  if (Results.empty())
-    vlog("No heuristic index definition for {0}", Word.Text);
-  else
-    log("Found definition heuristically in index for {0}", Word.Text);
-  return Results;
-}
-
-const syntax::Token *findNearbyIdentifier(const SpelledWord &Word,
-                                          const syntax::TokenBuffer &TB) {
-  // Don't use heuristics if this is a real identifier.
-  // Unlikely identifiers are OK if they were used as identifiers nearby.
-  if (Word.ExpandedToken)
-    return nullptr;
-  // We don't want to handle words in string literals. (It'd be nice to list
-  // *allowed* token kinds explicitly, but comment Tokens aren't retained).
-  if (Word.PartOfSpelledToken &&
-      isStringLiteral(Word.PartOfSpelledToken->kind()))
-    return {};
-
-  const SourceManager &SM = TB.sourceManager();
-  // We prefer the closest possible token, line-wise. Backwards is penalized.
-  // Ties are implicitly broken by traversal order (first-one-wins).
-  auto File = SM.getFileID(Word.Location);
-  unsigned WordLine = SM.getSpellingLineNumber(Word.Location);
-  auto Cost = [&](SourceLocation Loc) -> unsigned {
-    assert(SM.getFileID(Loc) == File && "spelled token in wrong file?");
-    unsigned Line = SM.getSpellingLineNumber(Loc);
-    return Line >= WordLine ? Line - WordLine : 2 * (WordLine - Line);
-  };
-  const syntax::Token *BestTok = nullptr;
-  unsigned BestCost = -1;
-  // Search bounds are based on word length:
-  // - forward: 2^N lines
-  // - backward: 2^(N-1) lines.
-  unsigned MaxDistance =
-      1U << std::min<unsigned>(Word.Text.size(),
-                               std::numeric_limits<unsigned>::digits - 1);
-  // Line number for SM.translateLineCol() should be one-based, also
-  // SM.translateLineCol() can handle line number greater than
-  // number of lines in the file.
-  // - LineMin = max(1, WordLine + 1 - 2^(N-1))
-  // - LineMax = WordLine + 1 + 2^N
-  unsigned LineMin =
-      WordLine + 1 <= MaxDistance / 2 ? 1 : WordLine + 1 - MaxDistance / 2;
-  unsigned LineMax = WordLine + 1 + MaxDistance;
-  SourceLocation LocMin = SM.translateLineCol(File, LineMin, 1);
-  assert(LocMin.isValid());
-  SourceLocation LocMax = SM.translateLineCol(File, LineMax, 1);
-  assert(LocMax.isValid());
-
-  // Updates BestTok and BestCost if Tok is a good candidate.
-  // May return true if the cost is too high for this token.
-  auto Consider = [&](const syntax::Token &Tok) {
-    if (Tok.location() < LocMin || Tok.location() > LocMax)
-      return true; // we are too far from the word, break the outer loop.
-    if (!(Tok.kind() == tok::identifier && Tok.text(SM) == Word.Text))
-      return false;
-    // No point guessing the same location we started with.
-    if (Tok.location() == Word.Location)
-      return false;
-    // We've done cheap checks, compute cost so we can break the caller's loop.
-    unsigned TokCost = Cost(Tok.location());
-    if (TokCost >= BestCost)
-      return true; // causes the outer loop to break.
-    // Allow locations that might be part of the AST, and macros (even if empty)
-    // but not things like disabled preprocessor sections.
-    if (!(tokenSpelledAt(Tok.location(), TB) || TB.expansionStartingAt(&Tok)))
-      return false;
-    // We already verified this token is an improvement.
-    BestCost = TokCost;
-    BestTok = &Tok;
-    return false;
-  };
-  auto SpelledTokens = TB.spelledTokens(File);
-  // Find where the word occurred in the token stream, to search forward & back.
-  auto *I = llvm::partition_point(SpelledTokens, [&](const syntax::Token &T) {
-    assert(SM.getFileID(T.location()) == SM.getFileID(Word.Location));
-    return T.location() < Word.Location; // Comparison OK: same file.
-  });
-  // Search for matches after the cursor.
-  for (const syntax::Token &Tok : llvm::ArrayRef(I, SpelledTokens.end()))
-    if (Consider(Tok))
-      break; // costs of later tokens are greater...
-  // Search for matches before the cursor.
-  for (const syntax::Token &Tok :
-       llvm::reverse(llvm::ArrayRef(SpelledTokens.begin(), I)))
-    if (Consider(Tok))
-      break;
-
-  if (BestTok)
-    vlog(
-        "Word {0} under cursor {1} isn't a token (after PP), trying nearby {2}",
-        Word.Text, Word.Location.printToString(SM),
-        BestTok->location().printToString(SM));
-
-  return BestTok;
-}
 
 std::vector<LocatedSymbol> locateSymbolAt(ParsedAST &AST, Position Pos,
                                           const SymbolIndex *Index) {
   const auto &SM = AST.getSourceManager();
-  auto MainFilePath = AST.tuPath();
-
-  if (auto File = locateFileReferent(Pos, AST, MainFilePath))
-    return {std::move(*File)};
-
-  auto CurLoc = sourceLocationInMainFile(SM, Pos);
-  if (!CurLoc) {
-    elog("locateSymbolAt failed to convert position to source location: {0}",
-         CurLoc.takeError());
+  auto MainFilePath =
+      getCanonicalPath(SM.getFileEntryForID(SM.getMainFileID()), SM);
+  if (!MainFilePath) {
+    elog("Failed to get a path for the main file, so no references");
     return {};
   }
 
-  const syntax::Token *TouchedIdentifier = nullptr;
-  auto TokensTouchingCursor =
-      syntax::spelledTokensTouching(*CurLoc, AST.getTokens());
-  for (const syntax::Token &Tok : TokensTouchingCursor) {
-    if (Tok.kind() == tok::identifier) {
-      if (auto Macro = locateMacroReferent(Tok, AST, MainFilePath))
-        // Don't look at the AST or index if we have a macro result.
-        // (We'd just return declarations referenced from the macro's
-        // expansion.)
-        return {*std::move(Macro)};
-
-      TouchedIdentifier = &Tok;
-      break;
-    }
-
-    if (Tok.kind() == tok::kw_auto || Tok.kind() == tok::kw_decltype) {
-      // go-to-definition on auto should find the definition of the deduced
-      // type, if possible
-      if (auto Deduced = getDeducedType(AST.getASTContext(), Tok.location())) {
-        auto LocSym = locateSymbolForType(AST, *Deduced, Index);
-        if (!LocSym.empty())
-          return LocSym;
+  // Treat #included files as symbols, to enable go-to-definition on them.
+  for (auto &Inc : AST.getIncludeStructure().MainFileIncludes) {
+    if (!Inc.Resolved.empty() && Inc.R.start.line == Pos.line) {
+      LocatedSymbol File;
+      File.Name = llvm::sys::path::filename(Inc.Resolved);
+      File.PreferredDeclaration = {
+          URIForFile::canonicalize(Inc.Resolved, *MainFilePath), Range{}};
+      File.Definition = File.PreferredDeclaration;
+      // We're not going to find any further symbols on #include lines.
+      return {std::move(File)};
+    }
+  }
+
+  SourceLocation SourceLocationBeg =
+      getBeginningOfIdentifier(AST, Pos, SM.getMainFileID());
+  auto Symbols = getSymbolAtPosition(AST, SourceLocationBeg);
+
+  // Macros are simple: there's no declaration/definition distinction.
+  // As a consequence, there's no need to look them up in the index either.
+  std::vector<LocatedSymbol> Result;
+  for (auto M : Symbols.Macros) {
+    if (auto Loc = makeLocation(AST.getASTContext(), M.Info->getDefinitionLoc(),
+                                *MainFilePath)) {
+      LocatedSymbol Macro;
+      Macro.Name = M.Name;
+      Macro.PreferredDeclaration = *Loc;
+      Macro.Definition = Loc;
+      Result.push_back(std::move(Macro));
+    }
+  }
+
+  // Decls are more complicated.
+  // The AST contains at least a declaration, maybe a definition.
+  // These are up-to-date, and so generally preferred over index results.
+  // We perform a single batch index lookup to find additional definitions.
+
+  // Results follow the order of Symbols.Decls.
+  // Keep track of SymbolID -> index mapping, to fill in index data later.
+  llvm::DenseMap<SymbolID, size_t> ResultIndex;
+
+  // Emit all symbol locations (declaration or definition) from AST.
+  for (const Decl *D : Symbols.Decls) {
+    auto Loc = makeLocation(AST.getASTContext(), findNameLoc(D), *MainFilePath);
+    if (!Loc)
+      continue;
+
+    Result.emplace_back();
+    if (auto *ND = dyn_cast<NamedDecl>(D))
+      Result.back().Name = printName(AST.getASTContext(), *ND);
+    Result.back().PreferredDeclaration = *Loc;
+    // DeclInfo.D is always a definition if possible, so this check works.
+    if (getDefinition(D) == D)
+      Result.back().Definition = *Loc;
+
+    // Record SymbolID for index lookup later.
+    if (auto ID = getSymbolID(D))
+      ResultIndex[*ID] = Result.size() - 1;
+  }
+
+  // Now query the index for all Symbol IDs we found in the AST.
+  if (Index && !ResultIndex.empty()) {
+    LookupRequest QueryRequest;
+    for (auto It : ResultIndex)
+      QueryRequest.IDs.insert(It.first);
+    std::string Scratch;
+    Index->lookup(QueryRequest, [&](const Symbol &Sym) {
+      auto &R = Result[ResultIndex.lookup(Sym.ID)];
+
+      if (R.Definition) { // from AST
+        // Special case: if the AST yielded a definition, then it may not be
+        // the right *declaration*. Prefer the one from the index.
+        if (auto Loc = toLSPLocation(Sym.CanonicalDeclaration, *MainFilePath))
+          R.PreferredDeclaration = *Loc;
+
+        // We might still prefer the definition from the index, e.g. for
+        // generated symbols.
+        if (auto Loc = toLSPLocation(
+                getPreferredLocation(*R.Definition, Sym.Definition, Scratch),
+                *MainFilePath))
+          R.Definition = *Loc;
+      } else {
+        R.Definition = toLSPLocation(Sym.Definition, *MainFilePath);
+
+        // Use merge logic to choose AST or index declaration.
+        if (auto Loc = toLSPLocation(
+                getPreferredLocation(R.PreferredDeclaration,
+                                     Sym.CanonicalDeclaration, Scratch),
+                *MainFilePath))
+          R.PreferredDeclaration = *Loc;
       }
-    }
-  }
-
-  ASTNodeKind NodeKind;
-  auto ASTResults = locateASTReferent(*CurLoc, TouchedIdentifier, AST,
-                                      MainFilePath, Index, NodeKind);
-  if (!ASTResults.empty())
-    return ASTResults;
-
-  // If the cursor can't be resolved directly, try fallback strategies.
-  auto Word =
-      SpelledWord::touching(*CurLoc, AST.getTokens(), AST.getLangOpts());
-  if (Word) {
-    // Is the same word nearby a real identifier that might refer to something?
-    if (const syntax::Token *NearbyIdent =
-            findNearbyIdentifier(*Word, AST.getTokens())) {
-      if (auto Macro = locateMacroReferent(*NearbyIdent, AST, MainFilePath)) {
-        log("Found macro definition heuristically using nearby identifier {0}",
-            Word->Text);
-        return {*std::move(Macro)};
-      }
-      ASTResults = locateASTReferent(NearbyIdent->location(), NearbyIdent, AST,
-                                     MainFilePath, Index, NodeKind);
-      if (!ASTResults.empty()) {
-        log("Found definition heuristically using nearby identifier {0}",
-            NearbyIdent->text(SM));
-        return ASTResults;
-      }
-      vlog("No definition found using nearby identifier {0} at {1}", Word->Text,
-           Word->Location.printToString(SM));
-    }
-    // No nearby word, or it didn't refer to anything either. Try the index.
-    auto TextualResults =
-        locateSymbolTextually(*Word, AST, Index, MainFilePath, NodeKind);
-    if (!TextualResults.empty())
-      return TextualResults;
-  }
-
-  return {};
-}
-
-std::vector<DocumentLink> getDocumentLinks(ParsedAST &AST) {
-  const auto &SM = AST.getSourceManager();
-
-  std::vector<DocumentLink> Result;
-  for (auto &Inc : AST.getIncludeStructure().MainFileIncludes) {
-    if (Inc.Resolved.empty())
-      continue;
-    auto HashLoc = SM.getComposedLoc(SM.getMainFileID(), Inc.HashOffset);
-    const auto *HashTok = AST.getTokens().spelledTokenAt(HashLoc);
-    assert(HashTok && "got inclusion at wrong offset");
-    const auto *IncludeTok = std::next(HashTok);
-    const auto *FileTok = std::next(IncludeTok);
-    // FileTok->range is not sufficient here, as raw lexing wouldn't yield
-    // correct tokens for angled filenames. Hence we explicitly use
-    // Inc.Written's length.
-    auto FileRange =
-        syntax::FileRange(SM, FileTok->location(), Inc.Written.length())
-            .toCharRange(SM);
-
-    Result.push_back(
-        DocumentLink({halfOpenToRange(SM, FileRange),
-                      URIForFile::canonicalize(Inc.Resolved, AST.tuPath())}));
+    });
   }
 
   return Result;
@@ -869,100 +370,56 @@
 class ReferenceFinder : public index::IndexDataConsumer {
 public:
   struct Reference {
-    syntax::Token SpelledTok;
+    const Decl *CanonicalTarget;
+    SourceLocation Loc;
     index::SymbolRoleSet Role;
-    const Decl *Container;
-
-    Range range(const SourceManager &SM) const {
-      return halfOpenToRange(SM, SpelledTok.range(SM).toCharRange(SM));
-    }
   };
 
-  ReferenceFinder(const ParsedAST &AST,
-                  const llvm::ArrayRef<const NamedDecl *> Targets,
-                  bool PerToken)
-      : PerToken(PerToken), AST(AST) {
-    for (const NamedDecl *ND : Targets)
-      TargetDecls.insert(ND->getCanonicalDecl());
+  ReferenceFinder(ASTContext &AST, Preprocessor &PP,
+                  const std::vector<const Decl *> &TargetDecls)
+      : AST(AST) {
+    for (const Decl *D : TargetDecls)
+      CanonicalTargets.insert(D->getCanonicalDecl());
   }
 
   std::vector<Reference> take() && {
     llvm::sort(References, [](const Reference &L, const Reference &R) {
-      auto LTok = L.SpelledTok.location();
-      auto RTok = R.SpelledTok.location();
-      return std::tie(LTok, L.Role) < std::tie(RTok, R.Role);
+      return std::tie(L.Loc, L.CanonicalTarget, L.Role) <
+             std::tie(R.Loc, R.CanonicalTarget, R.Role);
     });
     // We sometimes see duplicates when parts of the AST get traversed twice.
-    References.erase(std::unique(References.begin(), References.end(),
-                                 [](const Reference &L, const Reference &R) {
-                                   auto LTok = L.SpelledTok.location();
-                                   auto RTok = R.SpelledTok.location();
-                                   return std::tie(LTok, L.Role) ==
-                                          std::tie(RTok, R.Role);
-                                 }),
-                     References.end());
+    References.erase(
+        std::unique(References.begin(), References.end(),
+                    [](const Reference &L, const Reference &R) {
+                      return std::tie(L.CanonicalTarget, L.Loc, L.Role) ==
+                             std::tie(R.CanonicalTarget, R.Loc, R.Role);
+                    }),
+        References.end());
     return std::move(References);
   }
 
   bool
-  handleDeclOccurrence(const Decl *D, index::SymbolRoleSet Roles,
-                       llvm::ArrayRef<index::SymbolRelation> Relations,
-                       SourceLocation Loc,
-                       index::IndexDataConsumer::ASTNodeInfo ASTNode) override {
-    if (!TargetDecls.contains(D->getCanonicalDecl()))
-      return true;
+  handleDeclOccurence(const Decl *D, index::SymbolRoleSet Roles,
+                      llvm::ArrayRef<index::SymbolRelation> Relations,
+                      SourceLocation Loc,
+                      index::IndexDataConsumer::ASTNodeInfo ASTNode) override {
+    assert(D->isCanonicalDecl() && "expect D to be a canonical declaration");
     const SourceManager &SM = AST.getSourceManager();
-<<<<<<< HEAD
-    if (!isInsideMainFile(Loc, SM))
-      return true;
-    const auto &TB = AST.getTokens();
-
-    llvm::SmallVector<SourceLocation, 1> Locs;
-    if (PerToken) {
-      // Check whether this is one of the few constructs where the reference
-      // can be split over several tokens.
-      if (auto *OME = llvm::dyn_cast_or_null<ObjCMessageExpr>(ASTNode.OrigE)) {
-        OME->getSelectorLocs(Locs);
-      } else if (auto *OMD =
-                     llvm::dyn_cast_or_null<ObjCMethodDecl>(ASTNode.OrigD)) {
-        OMD->getSelectorLocs(Locs);
-      }
-      // Sanity check: we expect the *first* token to match the reported loc.
-      // Otherwise, maybe it was e.g. some other kind of reference to a Decl.
-      if (!Locs.empty() && Locs.front() != Loc)
-        Locs.clear(); // First token doesn't match, assume our guess was wrong.
-    }
-    if (Locs.empty())
-      Locs.push_back(Loc);
-
-    SymbolCollector::Options CollectorOpts;
-    CollectorOpts.CollectMainFileSymbols = true;
-    for (SourceLocation L : Locs) {
-      L = SM.getFileLoc(L);
-      if (const auto *Tok = TB.spelledTokenAt(L))
-        References.push_back(
-            {*Tok, Roles,
-             SymbolCollector::getRefContainer(ASTNode.Parent, CollectorOpts)});
-    }
-=======
     Loc = SM.getFileLoc(Loc);
     if (isInsideMainFile(Loc, SM) && CanonicalTargets.count(D))
       References.push_back({D, Loc, Roles});
->>>>>>> cb02aa7e
     return true;
   }
 
 private:
-  bool PerToken; // If true, report 3 references for split ObjC selector names.
+  llvm::SmallSet<const Decl *, 4> CanonicalTargets;
   std::vector<Reference> References;
-  const ParsedAST &AST;
-  llvm::DenseSet<const Decl *> TargetDecls;
+  const ASTContext &AST;
 };
 
 std::vector<ReferenceFinder::Reference>
-findRefs(const llvm::ArrayRef<const NamedDecl *> TargetDecls, ParsedAST &AST,
-         bool PerToken) {
-  ReferenceFinder RefFinder(AST, TargetDecls, PerToken);
+findRefs(const std::vector<const Decl *> &Decls, ParsedAST &AST) {
+  ReferenceFinder RefFinder(AST.getASTContext(), AST.getPreprocessor(), Decls);
   index::IndexingOptions IndexOpts;
   IndexOpts.SystemSymbolFilter =
       index::IndexingOptions::SystemSymbolFilterKind::All;
@@ -974,226 +431,265 @@
   return std::move(RefFinder).take();
 }
 
-const Stmt *getFunctionBody(DynTypedNode N) {
-  if (const auto *FD = N.get<FunctionDecl>())
-    return FD->getBody();
-  if (const auto *FD = N.get<BlockDecl>())
-    return FD->getBody();
-  if (const auto *FD = N.get<LambdaExpr>())
-    return FD->getBody();
-  if (const auto *FD = N.get<ObjCMethodDecl>())
-    return FD->getBody();
-  return nullptr;
-}
-
-const Stmt *getLoopBody(DynTypedNode N) {
-  if (const auto *LS = N.get<ForStmt>())
-    return LS->getBody();
-  if (const auto *LS = N.get<CXXForRangeStmt>())
-    return LS->getBody();
-  if (const auto *LS = N.get<WhileStmt>())
-    return LS->getBody();
-  if (const auto *LS = N.get<DoStmt>())
-    return LS->getBody();
-  return nullptr;
-}
-
-// AST traversal to highlight control flow statements under some root.
-// Once we hit further control flow we prune the tree (or at least restrict
-// what we highlight) so we capture e.g. breaks from the outer loop only.
-class FindControlFlow : public RecursiveASTVisitor<FindControlFlow> {
-  // Types of control-flow statements we might highlight.
-  enum Target {
-    Break = 1,
-    Continue = 2,
-    Return = 4,
-    Case = 8,
-    Throw = 16,
-    Goto = 32,
-    All = Break | Continue | Return | Case | Throw | Goto,
+} // namespace
+
+std::vector<DocumentHighlight> findDocumentHighlights(ParsedAST &AST,
+                                                      Position Pos) {
+  const SourceManager &SM = AST.getSourceManager();
+  auto Symbols = getSymbolAtPosition(
+      AST, getBeginningOfIdentifier(AST, Pos, SM.getMainFileID()));
+  auto References = findRefs(Symbols.Decls, AST);
+
+  std::vector<DocumentHighlight> Result;
+  for (const auto &Ref : References) {
+    if (auto Range =
+            getTokenRange(AST.getASTContext().getSourceManager(),
+                          AST.getASTContext().getLangOpts(), Ref.Loc)) {
+      DocumentHighlight DH;
+      DH.range = *Range;
+      if (Ref.Role & index::SymbolRoleSet(index::SymbolRole::Write))
+        DH.kind = DocumentHighlightKind::Write;
+      else if (Ref.Role & index::SymbolRoleSet(index::SymbolRole::Read))
+        DH.kind = DocumentHighlightKind::Read;
+      else
+        DH.kind = DocumentHighlightKind::Text;
+      Result.push_back(std::move(DH));
+    }
+  }
+  return Result;
+}
+
+static PrintingPolicy printingPolicyForDecls(PrintingPolicy Base) {
+  PrintingPolicy Policy(Base);
+
+  Policy.AnonymousTagLocations = false;
+  Policy.TerseOutput = true;
+  Policy.PolishForDeclaration = true;
+  Policy.ConstantsAsWritten = true;
+  Policy.SuppressTagKeyword = false;
+
+  return Policy;
+}
+
+/// Given a declaration \p D, return a human-readable string representing the
+/// local scope in which it is declared, i.e. class(es) and method name. Returns
+/// an empty string if it is not local.
+static std::string getLocalScope(const Decl *D) {
+  std::vector<std::string> Scopes;
+  const DeclContext *DC = D->getDeclContext();
+  auto GetName = [](const Decl *D) {
+    const NamedDecl *ND = dyn_cast<NamedDecl>(D);
+    std::string Name = ND->getNameAsString();
+    if (!Name.empty())
+      return Name;
+    if (auto RD = dyn_cast<RecordDecl>(D))
+      return ("(anonymous " + RD->getKindName() + ")").str();
+    return std::string("");
   };
-  int Ignore = 0;     // bitmask of Target - what are we *not* highlighting?
-  SourceRange Bounds; // Half-open, restricts reported targets.
-  std::vector<SourceLocation> &Result;
-  const SourceManager &SM;
-
-  // Masks out targets for a traversal into D.
-  // Traverses the subtree using Delegate() if any targets remain.
-  template <typename Func>
-  bool filterAndTraverse(DynTypedNode D, const Func &Delegate) {
-    auto RestoreIgnore = llvm::make_scope_exit(
-        [OldIgnore(Ignore), this] { Ignore = OldIgnore; });
-    if (getFunctionBody(D))
-      Ignore = All;
-    else if (getLoopBody(D))
-      Ignore |= Continue | Break;
-    else if (D.get<SwitchStmt>())
-      Ignore |= Break | Case;
-    // Prune tree if we're not looking for anything.
-    return (Ignore == All) ? true : Delegate();
-  }
-
-  void found(Target T, SourceLocation Loc) {
-    if (T & Ignore)
-      return;
-    if (SM.isBeforeInTranslationUnit(Loc, Bounds.getBegin()) ||
-        SM.isBeforeInTranslationUnit(Bounds.getEnd(), Loc))
-      return;
-    Result.push_back(Loc);
-  }
-
-public:
-  FindControlFlow(SourceRange Bounds, std::vector<SourceLocation> &Result,
-                  const SourceManager &SM)
-      : Bounds(Bounds), Result(Result), SM(SM) {}
-
-  // When traversing function or loops, limit targets to those that still
-  // refer to the original root.
-  bool TraverseDecl(Decl *D) {
-    return !D || filterAndTraverse(DynTypedNode::create(*D), [&] {
-      return RecursiveASTVisitor::TraverseDecl(D);
-    });
-  }
-  bool TraverseStmt(Stmt *S) {
-    return !S || filterAndTraverse(DynTypedNode::create(*S), [&] {
-      return RecursiveASTVisitor::TraverseStmt(S);
-    });
-  }
-
-  // Add leaves that we found and want.
-  bool VisitReturnStmt(ReturnStmt *R) {
-    found(Return, R->getReturnLoc());
-    return true;
-  }
-  bool VisitBreakStmt(BreakStmt *B) {
-    found(Break, B->getBreakLoc());
-    return true;
-  }
-  bool VisitContinueStmt(ContinueStmt *C) {
-    found(Continue, C->getContinueLoc());
-    return true;
-  }
-  bool VisitSwitchCase(SwitchCase *C) {
-    found(Case, C->getKeywordLoc());
-    return true;
-  }
-  bool VisitCXXThrowExpr(CXXThrowExpr *T) {
-    found(Throw, T->getThrowLoc());
-    return true;
-  }
-  bool VisitGotoStmt(GotoStmt *G) {
-    // Goto is interesting if its target is outside the root.
-    if (const auto *LD = G->getLabel()) {
-      if (SM.isBeforeInTranslationUnit(LD->getLocation(), Bounds.getBegin()) ||
-          SM.isBeforeInTranslationUnit(Bounds.getEnd(), LD->getLocation()))
-        found(Goto, G->getGotoLoc());
-    }
-    return true;
-  }
-};
-
-// Given a location within a switch statement, return the half-open range that
-// covers the case it's contained in.
-// We treat `case X: case Y: ...` as one case, and assume no other fallthrough.
-SourceRange findCaseBounds(const SwitchStmt &Switch, SourceLocation Loc,
-                           const SourceManager &SM) {
-  // Cases are not stored in order, sort them first.
-  // (In fact they seem to be stored in reverse order, don't rely on this)
-  std::vector<const SwitchCase *> Cases;
-  for (const SwitchCase *Case = Switch.getSwitchCaseList(); Case;
-       Case = Case->getNextSwitchCase())
-    Cases.push_back(Case);
-  llvm::sort(Cases, [&](const SwitchCase *L, const SwitchCase *R) {
-    return SM.isBeforeInTranslationUnit(L->getKeywordLoc(), R->getKeywordLoc());
-  });
-
-  // Find the first case after the target location, the end of our range.
-  auto CaseAfter = llvm::partition_point(Cases, [&](const SwitchCase *C) {
-    return !SM.isBeforeInTranslationUnit(Loc, C->getKeywordLoc());
-  });
-  SourceLocation End = CaseAfter == Cases.end() ? Switch.getEndLoc()
-                                                : (*CaseAfter)->getKeywordLoc();
-
-  // Our target can be before the first case - cases are optional!
-  if (CaseAfter == Cases.begin())
-    return SourceRange(Switch.getBeginLoc(), End);
-  // The start of our range is usually the previous case, but...
-  auto CaseBefore = std::prev(CaseAfter);
-  // ... rewind CaseBefore to the first in a `case A: case B: ...` sequence.
-  while (CaseBefore != Cases.begin() &&
-         (*std::prev(CaseBefore))->getSubStmt() == *CaseBefore)
-    --CaseBefore;
-  return SourceRange((*CaseBefore)->getKeywordLoc(), End);
-}
-
-// Returns the locations of control flow statements related to N. e.g.:
-//   for    => branches: break/continue/return/throw
-//   break  => controlling loop (forwhile/do), and its related control flow
-//   return => all returns/throws from the same function
-// When an inner block is selected, we include branches bound to outer blocks
-// as these are exits from the inner block. e.g. return in a for loop.
-// FIXME: We don't analyze catch blocks, throw is treated the same as return.
-std::vector<SourceLocation> relatedControlFlow(const SelectionTree::Node &N) {
-  const SourceManager &SM =
-      N.getDeclContext().getParentASTContext().getSourceManager();
-  std::vector<SourceLocation> Result;
-
-  // First, check if we're at a node that can resolve to a root.
-  enum class Cur { None, Break, Continue, Return, Case, Throw } Cursor;
-  if (N.ASTNode.get<BreakStmt>()) {
-    Cursor = Cur::Break;
-  } else if (N.ASTNode.get<ContinueStmt>()) {
-    Cursor = Cur::Continue;
-  } else if (N.ASTNode.get<ReturnStmt>()) {
-    Cursor = Cur::Return;
-  } else if (N.ASTNode.get<CXXThrowExpr>()) {
-    Cursor = Cur::Throw;
-  } else if (N.ASTNode.get<SwitchCase>()) {
-    Cursor = Cur::Case;
-  } else if (const GotoStmt *GS = N.ASTNode.get<GotoStmt>()) {
-    // We don't know what root to associate with, but highlight the goto/label.
-    Result.push_back(GS->getGotoLoc());
-    if (const auto *LD = GS->getLabel())
-      Result.push_back(LD->getLocation());
-    Cursor = Cur::None;
-  } else {
-    Cursor = Cur::None;
-  }
-
-  const Stmt *Root = nullptr; // Loop or function body to traverse.
-  SourceRange Bounds;
-  // Look up the tree for a root (or just at this node if we didn't find a leaf)
-  for (const auto *P = &N; P; P = P->Parent) {
-    // return associates with enclosing function
-    if (const Stmt *FunctionBody = getFunctionBody(P->ASTNode)) {
-      if (Cursor == Cur::Return || Cursor == Cur::Throw) {
-        Root = FunctionBody;
+  while (DC) {
+    if (const TypeDecl *TD = dyn_cast<TypeDecl>(DC))
+      Scopes.push_back(GetName(TD));
+    else if (const FunctionDecl *FD = dyn_cast<FunctionDecl>(DC))
+      Scopes.push_back(FD->getNameAsString());
+    DC = DC->getParent();
+  }
+
+  return llvm::join(llvm::reverse(Scopes), "::");
+}
+
+/// Returns the human-readable representation for namespace containing the
+/// declaration \p D. Returns empty if it is contained global namespace.
+static std::string getNamespaceScope(const Decl *D) {
+  const DeclContext *DC = D->getDeclContext();
+
+  if (const TypeDecl *TD = dyn_cast<TypeDecl>(DC))
+    return getNamespaceScope(TD);
+  if (const FunctionDecl *FD = dyn_cast<FunctionDecl>(DC))
+    return getNamespaceScope(FD);
+  if (const NamedDecl *ND = dyn_cast<NamedDecl>(DC))
+    return ND->getQualifiedNameAsString();
+
+  return "";
+}
+
+static std::string printDefinition(const Decl *D) {
+  std::string Definition;
+  llvm::raw_string_ostream OS(Definition);
+  PrintingPolicy Policy =
+      printingPolicyForDecls(D->getASTContext().getPrintingPolicy());
+  Policy.IncludeTagDefinition = false;
+  D->print(OS, Policy);
+  return Definition;
+}
+
+static void printParams(llvm::raw_ostream &OS,
+                        const std::vector<HoverInfo::Param> &Params) {
+  for (size_t I = 0, E = Params.size(); I != E; ++I) {
+    if (I)
+      OS << ", ";
+    OS << Params.at(I);
+  }
+}
+
+static std::vector<HoverInfo::Param>
+fetchTemplateParameters(const TemplateParameterList *Params,
+                        const PrintingPolicy &PP) {
+  assert(Params);
+  std::vector<HoverInfo::Param> TempParameters;
+
+  for (const Decl *Param : *Params) {
+    HoverInfo::Param P;
+    P.Type.emplace();
+    if (const auto TTP = dyn_cast<TemplateTypeParmDecl>(Param)) {
+      P.Type = TTP->wasDeclaredWithTypename() ? "typename" : "class";
+      if (TTP->isParameterPack())
+        *P.Type += "...";
+
+      if (!TTP->getName().empty())
+        P.Name = TTP->getNameAsString();
+      if (TTP->hasDefaultArgument())
+        P.Default = TTP->getDefaultArgument().getAsString(PP);
+    } else if (const auto NTTP = dyn_cast<NonTypeTemplateParmDecl>(Param)) {
+      if (IdentifierInfo *II = NTTP->getIdentifier())
+        P.Name = II->getName().str();
+
+      llvm::raw_string_ostream Out(*P.Type);
+      NTTP->getType().print(Out, PP);
+      if (NTTP->isParameterPack())
+        Out << "...";
+
+      if (NTTP->hasDefaultArgument()) {
+        P.Default.emplace();
+        llvm::raw_string_ostream Out(*P.Default);
+        NTTP->getDefaultArgument()->printPretty(Out, nullptr, PP);
       }
-      break; // other leaves don't cross functions.
-    }
-    // break/continue associate with enclosing loop.
-    if (const Stmt *LoopBody = getLoopBody(P->ASTNode)) {
-      if (Cursor == Cur::None || Cursor == Cur::Break ||
-          Cursor == Cur::Continue) {
-        Root = LoopBody;
-        // Highlight the loop keyword itself.
-        // FIXME: for do-while, this only covers the `do`..
-        Result.push_back(P->ASTNode.getSourceRange().getBegin());
-        break;
+    } else if (const auto TTPD = dyn_cast<TemplateTemplateParmDecl>(Param)) {
+      llvm::raw_string_ostream OS(*P.Type);
+      OS << "template <";
+      printParams(OS,
+                  fetchTemplateParameters(TTPD->getTemplateParameters(), PP));
+      OS << "> class"; // FIXME: TemplateTemplateParameter doesn't store the
+                       // info on whether this param was a "typename" or
+                       // "class".
+      if (!TTPD->getName().empty())
+        P.Name = TTPD->getNameAsString();
+      if (TTPD->hasDefaultArgument()) {
+        P.Default.emplace();
+        llvm::raw_string_ostream Out(*P.Default);
+        TTPD->getDefaultArgument().getArgument().print(PP, Out);
       }
     }
-<<<<<<< HEAD
-    // For switches, users think of case statements as control flow blocks.
-    // We highlight only occurrences surrounded by the same case.
-    // We don't detect fallthrough (other than 'case X, case Y').
-    if (const auto *SS = P->ASTNode.get<SwitchStmt>()) {
-      if (Cursor == Cur::Break || Cursor == Cur::Case) {
-        Result.push_back(SS->getSwitchLoc()); // Highlight the switch.
-        Root = SS->getBody();
-        // Limit to enclosing case, if there is one.
-        Bounds = findCaseBounds(*SS, N.ASTNode.getSourceRange().getBegin(), SM);
-        break;
-=======
+    TempParameters.push_back(std::move(P));
+  }
+
+  return TempParameters;
+}
+
+static const FunctionDecl *getUnderlyingFunction(const Decl *D) {
+  // Extract lambda from variables.
+  if (const VarDecl *VD = llvm::dyn_cast<VarDecl>(D)) {
+    auto QT = VD->getType();
+    if (!QT.isNull()) {
+      while (!QT->getPointeeType().isNull())
+        QT = QT->getPointeeType();
+
+      if (const auto *CD = QT->getAsCXXRecordDecl())
+        return CD->getLambdaCallOperator();
+    }
+  }
+
+  // Non-lambda functions.
+  return D->getAsFunction();
+}
+
+// Look up information about D from the index, and add it to Hover.
+static void enhanceFromIndex(HoverInfo &Hover, const Decl *D,
+                             const SymbolIndex *Index) {
+  if (!Index || !llvm::isa<NamedDecl>(D))
+    return;
+  const NamedDecl &ND = *cast<NamedDecl>(D);
+  // We only add documentation, so don't bother if we already have some.
+  if (!Hover.Documentation.empty())
+    return;
+  // Skip querying for non-indexable symbols, there's no point.
+  // We're searching for symbols that might be indexed outside this main file.
+  if (!SymbolCollector::shouldCollectSymbol(ND, ND.getASTContext(),
+                                            SymbolCollector::Options(),
+                                            /*IsMainFileOnly=*/false))
+    return;
+  auto ID = getSymbolID(&ND);
+  if (!ID)
+    return;
+  LookupRequest Req;
+  Req.IDs.insert(*ID);
+  Index->lookup(
+      Req, [&](const Symbol &S) { Hover.Documentation = S.Documentation; });
+}
+
+/// Generate a \p Hover object given the declaration \p D.
+static HoverInfo getHoverContents(const Decl *D, const SymbolIndex *Index) {
+  HoverInfo HI;
+  const ASTContext &Ctx = D->getASTContext();
+
+  HI.NamespaceScope = getNamespaceScope(D);
+  if (!HI.NamespaceScope->empty())
+    HI.NamespaceScope->append("::");
+  HI.LocalScope = getLocalScope(D);
+  if (!HI.LocalScope.empty())
+    HI.LocalScope.append("::");
+
+  PrintingPolicy Policy = printingPolicyForDecls(Ctx.getPrintingPolicy());
+  if (const NamedDecl *ND = llvm::dyn_cast<NamedDecl>(D)) {
+    HI.Documentation = getDeclComment(Ctx, *ND);
+    HI.Name = printName(Ctx, *ND);
+  }
+
+  HI.Kind = indexSymbolKindToSymbolKind(index::getSymbolInfo(D).Kind);
+
+  // Fill in template params.
+  if (const TemplateDecl *TD = D->getDescribedTemplate()) {
+    HI.TemplateParameters =
+        fetchTemplateParameters(TD->getTemplateParameters(), Policy);
+    D = TD;
+  } else if (const FunctionDecl *FD = D->getAsFunction()) {
+    if (const auto FTD = FD->getDescribedTemplate()) {
+      HI.TemplateParameters =
+          fetchTemplateParameters(FTD->getTemplateParameters(), Policy);
+      D = FTD;
+    }
+  }
+
+  // Fill in types and params.
+  if (const FunctionDecl *FD = getUnderlyingFunction(D)) {
+    HI.ReturnType.emplace();
+    {
+      llvm::raw_string_ostream OS(*HI.ReturnType);
+      FD->getReturnType().print(OS, Policy);
+    }
+
+    HI.Parameters.emplace();
+    for (const ParmVarDecl *PVD : FD->parameters()) {
+      HI.Parameters->emplace_back();
+      auto &P = HI.Parameters->back();
+      if (!PVD->getType().isNull()) {
+        P.Type.emplace();
+        llvm::raw_string_ostream OS(*P.Type);
+        PVD->getType().print(OS, Policy);
+      } else {
+        std::string Param;
+        llvm::raw_string_ostream OS(Param);
+        PVD->dump(OS);
+        OS.flush();
+        elog("Got param with null type: {0}", Param);
+      }
+      if (!PVD->getName().empty())
+        P.Name = PVD->getNameAsString();
+      if (PVD->hasDefaultArg()) {
+        P.Default.emplace();
+        llvm::raw_string_ostream Out(*P.Default);
+        PVD->getDefaultArg()->printPretty(Out, nullptr, Policy);
+      }
+    }
 
     HI.Type.emplace();
     llvm::raw_string_ostream TypeOS(*HI.Type);
@@ -1221,470 +717,314 @@
         llvm::raw_string_ostream ValueOS(*HI.Value);
         Result.Val.printPretty(ValueOS, const_cast<ASTContext &>(Ctx),
                                Init->getType());
->>>>>>> cb02aa7e
       }
     }
-    // If we didn't start at some interesting node, we're done.
-    if (Cursor == Cur::None)
-      break;
-  }
-  if (Root) {
-    if (!Bounds.isValid())
-      Bounds = Root->getSourceRange();
-    FindControlFlow(Bounds, Result, SM).TraverseStmt(const_cast<Stmt *>(Root));
-  }
-  return Result;
-}
-
-DocumentHighlight toHighlight(const ReferenceFinder::Reference &Ref,
-                              const SourceManager &SM) {
-  DocumentHighlight DH;
-  DH.range = Ref.range(SM);
-  if (Ref.Role & index::SymbolRoleSet(index::SymbolRole::Write))
-    DH.kind = DocumentHighlightKind::Write;
-  else if (Ref.Role & index::SymbolRoleSet(index::SymbolRole::Read))
-    DH.kind = DocumentHighlightKind::Read;
-  else
-    DH.kind = DocumentHighlightKind::Text;
-  return DH;
-}
-
-std::optional<DocumentHighlight> toHighlight(SourceLocation Loc,
-                                             const syntax::TokenBuffer &TB) {
-  Loc = TB.sourceManager().getFileLoc(Loc);
-  if (const auto *Tok = TB.spelledTokenAt(Loc)) {
-    DocumentHighlight Result;
-    Result.range = halfOpenToRange(
-        TB.sourceManager(),
-        CharSourceRange::getCharRange(Tok->location(), Tok->endLocation()));
-    return Result;
-  }
-  return std::nullopt;
-}
-
+  }
+
+  HI.Definition = printDefinition(D);
+  enhanceFromIndex(HI, D, Index);
+  return HI;
+}
+
+/// Generate a \p Hover object given the type \p T.
+static HoverInfo getHoverContents(QualType T, const Decl *D, ASTContext &ASTCtx,
+                                  const SymbolIndex *Index) {
+  HoverInfo HI;
+  llvm::raw_string_ostream OS(HI.Name);
+  PrintingPolicy Policy = printingPolicyForDecls(ASTCtx.getPrintingPolicy());
+  T.print(OS, Policy);
+
+  if (D) {
+    HI.Kind = indexSymbolKindToSymbolKind(index::getSymbolInfo(D).Kind);
+    enhanceFromIndex(HI, D, Index);
+  }
+  return HI;
+}
+
+/// Generate a \p Hover object given the macro \p MacroDecl.
+static HoverInfo getHoverContents(const DefinedMacro &Macro, ParsedAST &AST) {
+  HoverInfo HI;
+  SourceManager &SM = AST.getSourceManager();
+  HI.Name = Macro.Name;
+  HI.Kind = indexSymbolKindToSymbolKind(
+      index::getSymbolInfoForMacro(*Macro.Info).Kind);
+  // FIXME: Populate documentation
+  // FIXME: Pupulate parameters
+
+  // Try to get the full definition, not just the name
+  SourceLocation StartLoc = Macro.Info->getDefinitionLoc();
+  SourceLocation EndLoc = Macro.Info->getDefinitionEndLoc();
+  if (EndLoc.isValid()) {
+    EndLoc = Lexer::getLocForEndOfToken(EndLoc, 0, SM,
+                                        AST.getASTContext().getLangOpts());
+    bool Invalid;
+    StringRef Buffer = SM.getBufferData(SM.getFileID(StartLoc), &Invalid);
+    if (!Invalid) {
+      unsigned StartOffset = SM.getFileOffset(StartLoc);
+      unsigned EndOffset = SM.getFileOffset(EndLoc);
+      if (EndOffset <= Buffer.size() && StartOffset < EndOffset)
+        HI.Definition =
+            ("#define " + Buffer.substr(StartOffset, EndOffset - StartOffset))
+                .str();
+    }
+  }
+  return HI;
+}
+
+namespace {
+/// Computes the deduced type at a given location by visiting the relevant
+/// nodes. We use this to display the actual type when hovering over an "auto"
+/// keyword or "decltype()" expression.
+/// FIXME: This could have been a lot simpler by visiting AutoTypeLocs but it
+/// seems that the AutoTypeLocs that can be visited along with their AutoType do
+/// not have the deduced type set. Instead, we have to go to the appropriate
+/// DeclaratorDecl/FunctionDecl and work our back to the AutoType that does have
+/// a deduced type set. The AST should be improved to simplify this scenario.
+class DeducedTypeVisitor : public RecursiveASTVisitor<DeducedTypeVisitor> {
+  SourceLocation SearchedLocation;
+
+public:
+  DeducedTypeVisitor(SourceLocation SearchedLocation)
+      : SearchedLocation(SearchedLocation) {}
+
+  // Handle auto initializers:
+  //- auto i = 1;
+  //- decltype(auto) i = 1;
+  //- auto& i = 1;
+  //- auto* i = &a;
+  bool VisitDeclaratorDecl(DeclaratorDecl *D) {
+    if (!D->getTypeSourceInfo() ||
+        D->getTypeSourceInfo()->getTypeLoc().getBeginLoc() != SearchedLocation)
+      return true;
+
+    if (auto *AT = D->getType()->getContainedAutoType()) {
+      if (!AT->getDeducedType().isNull()) {
+        DeducedType = AT->getDeducedType();
+        this->D = D;
+      }
+    }
+    return true;
+  }
+
+  // Handle auto return types:
+  //- auto foo() {}
+  //- auto& foo() {}
+  //- auto foo() -> int {}
+  //- auto foo() -> decltype(1+1) {}
+  //- operator auto() const { return 10; }
+  bool VisitFunctionDecl(FunctionDecl *D) {
+    if (!D->getTypeSourceInfo())
+      return true;
+    // Loc of auto in return type (c++14).
+    auto CurLoc = D->getReturnTypeSourceRange().getBegin();
+    // Loc of "auto" in operator auto()
+    if (CurLoc.isInvalid() && dyn_cast<CXXConversionDecl>(D))
+      CurLoc = D->getTypeSourceInfo()->getTypeLoc().getBeginLoc();
+    // Loc of "auto" in function with traling return type (c++11).
+    if (CurLoc.isInvalid())
+      CurLoc = D->getSourceRange().getBegin();
+    if (CurLoc != SearchedLocation)
+      return true;
+
+    const AutoType *AT = D->getReturnType()->getContainedAutoType();
+    if (AT && !AT->getDeducedType().isNull()) {
+      DeducedType = AT->getDeducedType();
+      this->D = D;
+    } else if (auto DT = dyn_cast<DecltypeType>(D->getReturnType())) {
+      // auto in a trailing return type just points to a DecltypeType and
+      // getContainedAutoType does not unwrap it.
+      if (!DT->getUnderlyingType().isNull()) {
+        DeducedType = DT->getUnderlyingType();
+        this->D = D;
+      }
+    } else if (!D->getReturnType().isNull()) {
+      DeducedType = D->getReturnType();
+      this->D = D;
+    }
+    return true;
+  }
+
+  // Handle non-auto decltype, e.g.:
+  // - auto foo() -> decltype(expr) {}
+  // - decltype(expr);
+  bool VisitDecltypeTypeLoc(DecltypeTypeLoc TL) {
+    if (TL.getBeginLoc() != SearchedLocation)
+      return true;
+
+    // A DecltypeType's underlying type can be another DecltypeType! E.g.
+    //  int I = 0;
+    //  decltype(I) J = I;
+    //  decltype(J) K = J;
+    const DecltypeType *DT = dyn_cast<DecltypeType>(TL.getTypePtr());
+    while (DT && !DT->getUnderlyingType().isNull()) {
+      DeducedType = DT->getUnderlyingType();
+      D = DT->getAsTagDecl();
+      DT = dyn_cast<DecltypeType>(DeducedType.getTypePtr());
+    }
+    return true;
+  }
+
+  QualType DeducedType;
+  const Decl *D = nullptr;
+};
 } // namespace
 
-std::vector<DocumentHighlight> findDocumentHighlights(ParsedAST &AST,
-                                                      Position Pos) {
+/// Retrieves the deduced type at a given location (auto, decltype).
+/// SourceLocationBeg must point to the first character of the token
+llvm::Optional<QualType> getDeducedType(ParsedAST &AST,
+                                        SourceLocation SourceLocationBeg) {
+  Token Tok;
+  auto &ASTCtx = AST.getASTContext();
+  // Only try to find a deduced type if the token is auto or decltype.
+  if (!SourceLocationBeg.isValid() ||
+      Lexer::getRawToken(SourceLocationBeg, Tok, ASTCtx.getSourceManager(),
+                         ASTCtx.getLangOpts(), false) ||
+      !Tok.is(tok::raw_identifier)) {
+    return {};
+  }
+  AST.getPreprocessor().LookUpIdentifierInfo(Tok);
+  if (!(Tok.is(tok::kw_auto) || Tok.is(tok::kw_decltype)))
+    return {};
+
+  DeducedTypeVisitor V(SourceLocationBeg);
+  V.TraverseAST(AST.getASTContext());
+  return V.DeducedType;
+}
+
+/// Retrieves the deduced type at a given location (auto, decltype).
+bool hasDeducedType(ParsedAST &AST, SourceLocation SourceLocationBeg) {
+  return (bool)getDeducedType(AST, SourceLocationBeg);
+}
+
+llvm::Optional<HoverInfo> getHover(ParsedAST &AST, Position Pos,
+                                   format::FormatStyle Style,
+                                   const SymbolIndex *Index) {
+  llvm::Optional<HoverInfo> HI;
+  SourceLocation SourceLocationBeg = getBeginningOfIdentifier(
+      AST, Pos, AST.getSourceManager().getMainFileID());
+  // Identified symbols at a specific position.
+  auto Symbols = getSymbolAtPosition(AST, SourceLocationBeg);
+
+  if (!Symbols.Macros.empty())
+    HI = getHoverContents(Symbols.Macros[0], AST);
+  else if (!Symbols.Decls.empty())
+    HI = getHoverContents(Symbols.Decls[0], Index);
+  else {
+    if (!hasDeducedType(AST, SourceLocationBeg))
+      return None;
+
+    DeducedTypeVisitor V(SourceLocationBeg);
+    V.TraverseAST(AST.getASTContext());
+    if (V.DeducedType.isNull())
+      return None;
+    HI = getHoverContents(V.DeducedType, V.D, AST.getASTContext(), Index);
+  }
+
+  auto Replacements = format::reformat(
+      Style, HI->Definition, tooling::Range(0, HI->Definition.size()));
+  if (auto Formatted =
+          tooling::applyAllReplacements(HI->Definition, Replacements))
+    HI->Definition = *Formatted;
+
+  HI->SymRange =
+      getTokenRange(AST.getASTContext().getSourceManager(),
+                    AST.getASTContext().getLangOpts(), SourceLocationBeg);
+  return HI;
+}
+
+std::vector<Location> findReferences(ParsedAST &AST, Position Pos,
+                                     uint32_t Limit, const SymbolIndex *Index) {
+  if (!Limit)
+    Limit = std::numeric_limits<uint32_t>::max();
+  std::vector<Location> Results;
   const SourceManager &SM = AST.getSourceManager();
-  // FIXME: show references to macro within file?
-  auto CurLoc = sourceLocationInMainFile(SM, Pos);
-  if (!CurLoc) {
-    llvm::consumeError(CurLoc.takeError());
-    return {};
-  }
-  std::vector<DocumentHighlight> Result;
-  auto TryTree = [&](SelectionTree ST) {
-    if (const SelectionTree::Node *N = ST.commonAncestor()) {
-      DeclRelationSet Relations =
-          DeclRelation::TemplatePattern | DeclRelation::Alias;
-      auto TargetDecls =
-          targetDecl(N->ASTNode, Relations, AST.getHeuristicResolver());
-      if (!TargetDecls.empty()) {
-        // FIXME: we may get multiple DocumentHighlights with the same location
-        // and different kinds, deduplicate them.
-        for (const auto &Ref : findRefs(TargetDecls, AST, /*PerToken=*/true))
-          Result.push_back(toHighlight(Ref, SM));
-        return true;
-      }
-      auto ControlFlow = relatedControlFlow(*N);
-      if (!ControlFlow.empty()) {
-        for (SourceLocation Loc : ControlFlow)
-          if (auto Highlight = toHighlight(Loc, AST.getTokens()))
-            Result.push_back(std::move(*Highlight));
-        return true;
-      }
-    }
-    return false;
-  };
-
-  unsigned Offset =
-      AST.getSourceManager().getDecomposedSpellingLoc(*CurLoc).second;
-  SelectionTree::createEach(AST.getASTContext(), AST.getTokens(), Offset,
-                            Offset, TryTree);
-  return Result;
-}
-
-std::vector<LocatedSymbol> findImplementations(ParsedAST &AST, Position Pos,
-                                               const SymbolIndex *Index) {
-  // We rely on index to find the implementations in subclasses.
-  // FIXME: Index can be stale, so we may loose some latest results from the
-  // main file.
-  if (!Index)
-    return {};
-  const SourceManager &SM = AST.getSourceManager();
-  auto CurLoc = sourceLocationInMainFile(SM, Pos);
-  if (!CurLoc) {
-    elog("Failed to convert position to source location: {0}",
-         CurLoc.takeError());
-    return {};
-  }
-  DeclRelationSet Relations =
-      DeclRelation::TemplatePattern | DeclRelation::Alias;
-  llvm::DenseSet<SymbolID> IDs;
-  RelationKind QueryKind = RelationKind::OverriddenBy;
-  for (const NamedDecl *ND : getDeclAtPosition(AST, *CurLoc, Relations)) {
-    if (const auto *CXXMD = llvm::dyn_cast<CXXMethodDecl>(ND)) {
-      if (CXXMD->isVirtual()) {
-        IDs.insert(getSymbolID(ND));
-        QueryKind = RelationKind::OverriddenBy;
-      }
-    } else if (const auto *RD = dyn_cast<CXXRecordDecl>(ND)) {
-      IDs.insert(getSymbolID(RD));
-      QueryKind = RelationKind::BaseOf;
-    }
-  }
-  return findImplementors(std::move(IDs), QueryKind, Index, AST.tuPath());
-}
-
-namespace {
-// Recursively finds all the overridden methods of `CMD` in complete type
-// hierarchy.
-void getOverriddenMethods(const CXXMethodDecl *CMD,
-                          llvm::DenseSet<SymbolID> &OverriddenMethods) {
-  if (!CMD)
-    return;
-  for (const CXXMethodDecl *Base : CMD->overridden_methods()) {
-    if (auto ID = getSymbolID(Base))
-      OverriddenMethods.insert(ID);
-    getOverriddenMethods(Base, OverriddenMethods);
-  }
-}
-
-std::optional<std::string>
-stringifyContainerForMainFileRef(const Decl *Container) {
-  // FIXME We might also want to display the signature here
-  // When doing so, remember to also add the Signature to index results!
-  if (auto *ND = llvm::dyn_cast_if_present<NamedDecl>(Container))
-    return printQualifiedName(*ND);
-  return {};
-}
-
-std::optional<ReferencesResult>
-maybeFindIncludeReferences(ParsedAST &AST, Position Pos,
-                           URIForFile URIMainFile) {
-  const auto &Includes = AST.getIncludeStructure().MainFileIncludes;
-  auto IncludeOnLine = llvm::find_if(Includes, [&Pos](const Inclusion &Inc) {
-    return Inc.HashLine == Pos.line;
-  });
-  if (IncludeOnLine == Includes.end())
-    return std::nullopt;
-
-  const auto &Inc = *IncludeOnLine;
-  const SourceManager &SM = AST.getSourceManager();
-  ReferencesResult Results;
-  auto ConvertedMainFileIncludes = convertIncludes(SM, Includes);
-  auto ReferencedInclude = convertIncludes(SM, Inc);
-  include_cleaner::walkUsed(
-      AST.getLocalTopLevelDecls(), collectMacroReferences(AST),
-      AST.getPragmaIncludes().get(), SM,
-      [&](const include_cleaner::SymbolReference &Ref,
-          llvm::ArrayRef<include_cleaner::Header> Providers) {
-        if (Ref.RT != include_cleaner::RefType::Explicit)
-          return;
-
-        auto Provider =
-            firstMatchedProvider(ConvertedMainFileIncludes, Providers);
-        if (!Provider || ReferencedInclude.match(*Provider).empty())
-          return;
-
-        auto Loc = SM.getFileLoc(Ref.RefLocation);
-        // File locations can be outside of the main file if macro is
-        // expanded through an #include.
-        while (SM.getFileID(Loc) != SM.getMainFileID())
-          Loc = SM.getIncludeLoc(SM.getFileID(Loc));
-
-        ReferencesResult::Reference Result;
-        const auto *Token = AST.getTokens().spelledTokenAt(Loc);
-        Result.Loc.range = Range{sourceLocToPosition(SM, Token->location()),
-                                 sourceLocToPosition(SM, Token->endLocation())};
-        Result.Loc.uri = URIMainFile;
-        Results.References.push_back(std::move(Result));
-      });
-  if (Results.References.empty())
-    return std::nullopt;
-
-  // Add the #include line to the references list.
-  ReferencesResult::Reference Result;
-  Result.Loc.range =
-      rangeTillEOL(SM.getBufferData(SM.getMainFileID()), Inc.HashOffset);
-  Result.Loc.uri = URIMainFile;
-  Results.References.push_back(std::move(Result));
-  return Results;
-}
-} // namespace
-
-ReferencesResult findReferences(ParsedAST &AST, Position Pos, uint32_t Limit,
-                                const SymbolIndex *Index, bool AddContext) {
-  ReferencesResult Results;
-  const SourceManager &SM = AST.getSourceManager();
-  auto MainFilePath = AST.tuPath();
-  auto URIMainFile = URIForFile::canonicalize(MainFilePath, MainFilePath);
-  auto CurLoc = sourceLocationInMainFile(SM, Pos);
-  if (!CurLoc) {
-    llvm::consumeError(CurLoc.takeError());
-    return {};
-  }
-
-  const auto IncludeReferences =
-      maybeFindIncludeReferences(AST, Pos, URIMainFile);
-  if (IncludeReferences)
-    return *IncludeReferences;
-
-  llvm::DenseSet<SymbolID> IDsToQuery, OverriddenMethods;
-
-  const auto *IdentifierAtCursor =
-      syntax::spelledIdentifierTouching(*CurLoc, AST.getTokens());
-  std::optional<DefinedMacro> Macro;
-  if (IdentifierAtCursor)
-    Macro = locateMacroAt(*IdentifierAtCursor, AST.getPreprocessor());
-  if (Macro) {
-    // Handle references to macro.
-    if (auto MacroSID = getSymbolID(Macro->Name, Macro->Info, SM)) {
-      // Collect macro references from main file.
-      const auto &IDToRefs = AST.getMacros().MacroRefs;
-      auto Refs = IDToRefs.find(MacroSID);
-      if (Refs != IDToRefs.end()) {
-        for (const auto &Ref : Refs->second) {
-          ReferencesResult::Reference Result;
-          Result.Loc.range = Ref.toRange(SM);
-          Result.Loc.uri = URIMainFile;
-          if (Ref.IsDefinition) {
-            Result.Attributes |= ReferencesResult::Declaration;
-            Result.Attributes |= ReferencesResult::Definition;
-          }
-          Results.References.push_back(std::move(Result));
-        }
-      }
-      IDsToQuery.insert(MacroSID);
-    }
-  } else {
-    // Handle references to Decls.
-
-    DeclRelationSet Relations =
-        DeclRelation::TemplatePattern | DeclRelation::Alias;
-    std::vector<const NamedDecl *> Decls =
-        getDeclAtPosition(AST, *CurLoc, Relations);
-    llvm::SmallVector<const NamedDecl *> TargetsInMainFile;
-    for (const NamedDecl *D : Decls) {
-      auto ID = getSymbolID(D);
-      if (!ID)
-        continue;
-      TargetsInMainFile.push_back(D);
+  auto MainFilePath =
+      getCanonicalPath(SM.getFileEntryForID(SM.getMainFileID()), SM);
+  if (!MainFilePath) {
+    elog("Failed to get a path for the main file, so no references");
+    return Results;
+  }
+  auto Loc = getBeginningOfIdentifier(AST, Pos, SM.getMainFileID());
+  auto Symbols = getSymbolAtPosition(AST, Loc);
+
+  // We traverse the AST to find references in the main file.
+  // TODO: should we handle macros, too?
+  auto MainFileRefs = findRefs(Symbols.Decls, AST);
+  for (const auto &Ref : MainFileRefs) {
+    if (auto Range =
+            getTokenRange(AST.getASTContext().getSourceManager(),
+                          AST.getASTContext().getLangOpts(), Ref.Loc)) {
+      Location Result;
+      Result.range = *Range;
+      Result.uri = URIForFile::canonicalize(*MainFilePath, *MainFilePath);
+      Results.push_back(std::move(Result));
+    }
+  }
+
+  // Now query the index for references from other files.
+  if (Index && Results.size() < Limit) {
+    RefsRequest Req;
+    Req.Limit = Limit;
+
+    for (const Decl *D : Symbols.Decls) {
       // Not all symbols can be referenced from outside (e.g. function-locals).
       // TODO: we could skip TU-scoped symbols here (e.g. static functions) if
       // we know this file isn't a header. The details might be tricky.
       if (D->getParentFunctionOrMethod())
         continue;
-      IDsToQuery.insert(ID);
-    }
-
-    RelationsRequest OverriddenBy;
-    if (Index) {
-      OverriddenBy.Predicate = RelationKind::OverriddenBy;
-      for (const NamedDecl *ND : Decls) {
-        // Special case: For virtual methods, report decl/def of overrides and
-        // references to all overridden methods in complete type hierarchy.
-        if (const auto *CMD = llvm::dyn_cast<CXXMethodDecl>(ND)) {
-          if (CMD->isVirtual()) {
-            if (auto ID = getSymbolID(CMD))
-              OverriddenBy.Subjects.insert(ID);
-            getOverriddenMethods(CMD, OverriddenMethods);
-          }
-        }
-      }
-    }
-
-    // We traverse the AST to find references in the main file.
-    auto MainFileRefs = findRefs(TargetsInMainFile, AST, /*PerToken=*/false);
-    // We may get multiple refs with the same location and different Roles, as
-    // cross-reference is only interested in locations, we deduplicate them
-    // by the location to avoid emitting duplicated locations.
-    MainFileRefs.erase(std::unique(MainFileRefs.begin(), MainFileRefs.end(),
-                                   [](const ReferenceFinder::Reference &L,
-                                      const ReferenceFinder::Reference &R) {
-                                     return L.SpelledTok.location() ==
-                                            R.SpelledTok.location();
-                                   }),
-                       MainFileRefs.end());
-    for (const auto &Ref : MainFileRefs) {
-      ReferencesResult::Reference Result;
-      Result.Loc.range = Ref.range(SM);
-      Result.Loc.uri = URIMainFile;
-      if (AddContext)
-        Result.Loc.containerName =
-            stringifyContainerForMainFileRef(Ref.Container);
-      if (Ref.Role & static_cast<unsigned>(index::SymbolRole::Declaration))
-        Result.Attributes |= ReferencesResult::Declaration;
-      // clang-index doesn't report definitions as declarations, but they are.
-      if (Ref.Role & static_cast<unsigned>(index::SymbolRole::Definition))
-        Result.Attributes |=
-            ReferencesResult::Definition | ReferencesResult::Declaration;
-      Results.References.push_back(std::move(Result));
-    }
-    // Add decl/def of overridding methods.
-    if (Index && !OverriddenBy.Subjects.empty()) {
-      LookupRequest ContainerLookup;
-      // Different overrides will always be contained in different classes, so
-      // we have a one-to-one mapping between SymbolID and index here, thus we
-      // don't need to use std::vector as the map's value type.
-      llvm::DenseMap<SymbolID, size_t> RefIndexForContainer;
-      Index->relations(OverriddenBy, [&](const SymbolID &Subject,
-                                         const Symbol &Object) {
-        if (Limit && Results.References.size() >= Limit) {
-          Results.HasMore = true;
-          return;
-        }
-        const auto LSPLocDecl =
-            toLSPLocation(Object.CanonicalDeclaration, MainFilePath);
-        const auto LSPLocDef = toLSPLocation(Object.Definition, MainFilePath);
-        if (LSPLocDecl && LSPLocDecl != LSPLocDef) {
-          ReferencesResult::Reference Result;
-          Result.Loc = {std::move(*LSPLocDecl), std::nullopt};
-          Result.Attributes =
-              ReferencesResult::Declaration | ReferencesResult::Override;
-          RefIndexForContainer.insert({Object.ID, Results.References.size()});
-          ContainerLookup.IDs.insert(Object.ID);
-          Results.References.push_back(std::move(Result));
-        }
-        if (LSPLocDef) {
-          ReferencesResult::Reference Result;
-          Result.Loc = {std::move(*LSPLocDef), std::nullopt};
-          Result.Attributes = ReferencesResult::Declaration |
-                              ReferencesResult::Definition |
-                              ReferencesResult::Override;
-          RefIndexForContainer.insert({Object.ID, Results.References.size()});
-          ContainerLookup.IDs.insert(Object.ID);
-          Results.References.push_back(std::move(Result));
-        }
-      });
-
-      if (!ContainerLookup.IDs.empty() && AddContext)
-        Index->lookup(ContainerLookup, [&](const Symbol &Container) {
-          auto Ref = RefIndexForContainer.find(Container.ID);
-          assert(Ref != RefIndexForContainer.end());
-          Results.References[Ref->getSecond()].Loc.containerName =
-              Container.Scope.str() + Container.Name.str();
-        });
-    }
-  }
-  // Now query the index for references from other files.
-  auto QueryIndex = [&](llvm::DenseSet<SymbolID> IDs, bool AllowAttributes,
-                        bool AllowMainFileSymbols) {
-    if (IDs.empty() || !Index || Results.HasMore)
-      return;
-    RefsRequest Req;
-    Req.IDs = std::move(IDs);
-    if (Limit) {
-      if (Limit < Results.References.size()) {
-        // We've already filled our quota, still check the index to correctly
-        // return the `HasMore` info.
-        Req.Limit = 0;
-      } else {
-        // Query index only for the remaining size.
-        Req.Limit = Limit - Results.References.size();
-      }
-    }
-    LookupRequest ContainerLookup;
-    llvm::DenseMap<SymbolID, std::vector<size_t>> RefIndicesForContainer;
-    Results.HasMore |= Index->refs(Req, [&](const Ref &R) {
-      auto LSPLoc = toLSPLocation(R.Location, MainFilePath);
+      if (auto ID = getSymbolID(D))
+        Req.IDs.insert(*ID);
+    }
+    if (Req.IDs.empty())
+      return Results;
+    Index->refs(Req, [&](const Ref &R) {
+      auto LSPLoc = toLSPLocation(R.Location, *MainFilePath);
       // Avoid indexed results for the main file - the AST is authoritative.
-      if (!LSPLoc ||
-          (!AllowMainFileSymbols && LSPLoc->uri.file() == MainFilePath))
-        return;
-      ReferencesResult::Reference Result;
-      Result.Loc = {std::move(*LSPLoc), std::nullopt};
-      if (AllowAttributes) {
-        if ((R.Kind & RefKind::Declaration) == RefKind::Declaration)
-          Result.Attributes |= ReferencesResult::Declaration;
-        // FIXME: our index should definitely store def | decl separately!
-        if ((R.Kind & RefKind::Definition) == RefKind::Definition)
-          Result.Attributes |=
-              ReferencesResult::Declaration | ReferencesResult::Definition;
-      }
-      if (AddContext) {
-        SymbolID Container = R.Container;
-        ContainerLookup.IDs.insert(Container);
-        RefIndicesForContainer[Container].push_back(Results.References.size());
-      }
-      Results.References.push_back(std::move(Result));
+      if (LSPLoc && LSPLoc->uri.file() != *MainFilePath)
+        Results.push_back(std::move(*LSPLoc));
     });
-
-    if (!ContainerLookup.IDs.empty() && AddContext)
-      Index->lookup(ContainerLookup, [&](const Symbol &Container) {
-        auto Ref = RefIndicesForContainer.find(Container.ID);
-        assert(Ref != RefIndicesForContainer.end());
-        auto ContainerName = Container.Scope.str() + Container.Name.str();
-        for (auto I : Ref->getSecond()) {
-          Results.References[I].Loc.containerName = ContainerName;
-        }
-      });
-  };
-  QueryIndex(std::move(IDsToQuery), /*AllowAttributes=*/true,
-             /*AllowMainFileSymbols=*/false);
-  // For a virtual method: Occurrences of BaseMethod should be treated as refs
-  // and not as decl/def. Allow symbols from main file since AST does not report
-  // these.
-  QueryIndex(std::move(OverriddenMethods), /*AllowAttributes=*/false,
-             /*AllowMainFileSymbols=*/true);
+  }
+  if (Results.size() > Limit)
+    Results.resize(Limit);
   return Results;
 }
 
 std::vector<SymbolDetails> getSymbolInfo(ParsedAST &AST, Position Pos) {
   const SourceManager &SM = AST.getSourceManager();
-  auto CurLoc = sourceLocationInMainFile(SM, Pos);
-  if (!CurLoc) {
-    llvm::consumeError(CurLoc.takeError());
-    return {};
-  }
-  auto MainFilePath = AST.tuPath();
+
+  auto Loc = getBeginningOfIdentifier(AST, Pos, SM.getMainFileID());
+  auto Symbols = getSymbolAtPosition(AST, Loc);
+
   std::vector<SymbolDetails> Results;
 
-  // We also want the targets of using-decls, so we include
-  // DeclRelation::Underlying.
-  DeclRelationSet Relations = DeclRelation::TemplatePattern |
-                              DeclRelation::Alias | DeclRelation::Underlying;
-  for (const NamedDecl *D : getDeclAtPosition(AST, *CurLoc, Relations)) {
-    D = getPreferredDecl(D);
-
+  for (const Decl *D : Symbols.Decls) {
     SymbolDetails NewSymbol;
-    std::string QName = printQualifiedName(*D);
-    auto SplitQName = splitQualifiedName(QName);
-    NewSymbol.containerName = std::string(SplitQName.first);
-    NewSymbol.name = std::string(SplitQName.second);
-
-    if (NewSymbol.containerName.empty()) {
-      if (const auto *ParentND =
-              dyn_cast_or_null<NamedDecl>(D->getDeclContext()))
-        NewSymbol.containerName = printQualifiedName(*ParentND);
+    if (const NamedDecl *ND = dyn_cast<NamedDecl>(D)) {
+      std::string QName = printQualifiedName(*ND);
+      std::tie(NewSymbol.containerName, NewSymbol.name) =
+          splitQualifiedName(QName);
+
+      if (NewSymbol.containerName.empty()) {
+        if (const auto *ParentND =
+                dyn_cast_or_null<NamedDecl>(ND->getDeclContext()))
+          NewSymbol.containerName = printQualifiedName(*ParentND);
+      }
     }
     llvm::SmallString<32> USR;
     if (!index::generateUSRForDecl(D, USR)) {
-      NewSymbol.USR = std::string(USR.str());
+      NewSymbol.USR = USR.str();
       NewSymbol.ID = SymbolID(NewSymbol.USR);
     }
-    if (const NamedDecl *Def = getDefinition(D))
-      NewSymbol.definitionRange = makeLocation(
-          AST.getASTContext(), nameLocation(*Def, SM), MainFilePath);
-    NewSymbol.declarationRange =
-        makeLocation(AST.getASTContext(), nameLocation(*D, SM), MainFilePath);
-
     Results.push_back(std::move(NewSymbol));
   }
 
-  const auto *IdentifierAtCursor =
-      syntax::spelledIdentifierTouching(*CurLoc, AST.getTokens());
-  if (!IdentifierAtCursor)
-    return Results;
-
-  if (auto M = locateMacroAt(*IdentifierAtCursor, AST.getPreprocessor())) {
+  for (const auto &Macro : Symbols.Macros) {
     SymbolDetails NewMacro;
-    NewMacro.name = std::string(M->Name);
+    NewMacro.name = Macro.Name;
     llvm::SmallString<32> USR;
-    if (!index::generateUSRForMacro(NewMacro.name, M->Info->getDefinitionLoc(),
-                                    SM, USR)) {
-      NewMacro.USR = std::string(USR.str());
+    if (!index::generateUSRForMacro(NewMacro.name,
+                                    Macro.Info->getDefinitionLoc(), SM, USR)) {
+      NewMacro.USR = USR.str();
       NewMacro.ID = SymbolID(NewMacro.USR);
     }
     Results.push_back(std::move(NewMacro));
@@ -1700,128 +1040,76 @@
   return OS;
 }
 
-llvm::raw_ostream &operator<<(llvm::raw_ostream &OS,
-                              const ReferencesResult::Reference &R) {
-  OS << R.Loc;
-  if (R.Attributes & ReferencesResult::Declaration)
-    OS << " [decl]";
-  if (R.Attributes & ReferencesResult::Definition)
-    OS << " [def]";
-  if (R.Attributes & ReferencesResult::Override)
-    OS << " [override]";
-  return OS;
-}
-
-template <typename HierarchyItem>
-static std::optional<HierarchyItem>
-declToHierarchyItem(const NamedDecl &ND, llvm::StringRef TUPath) {
-  ASTContext &Ctx = ND.getASTContext();
+// FIXME(nridge): Reduce duplication between this function and declToSym().
+static llvm::Optional<TypeHierarchyItem>
+declToTypeHierarchyItem(ASTContext &Ctx, const NamedDecl &ND) {
   auto &SM = Ctx.getSourceManager();
-  SourceLocation NameLoc = nameLocation(ND, Ctx.getSourceManager());
-  SourceLocation BeginLoc = SM.getFileLoc(ND.getBeginLoc());
-  SourceLocation EndLoc = SM.getFileLoc(ND.getEndLoc());
-  const auto DeclRange =
-      toHalfOpenFileRange(SM, Ctx.getLangOpts(), {BeginLoc, EndLoc});
-  if (!DeclRange)
-    return std::nullopt;
-  const auto FE = SM.getFileEntryRefForID(SM.getFileID(NameLoc));
-  if (!FE)
-    return std::nullopt;
-  auto FilePath = getCanonicalPath(*FE, SM.getFileManager());
-  if (!FilePath)
-    return std::nullopt; // Not useful without a uri.
+
+  SourceLocation NameLoc = findNameLoc(&ND);
+  // getFileLoc is a good choice for us, but we also need to make sure
+  // sourceLocToPosition won't switch files, so we call getSpellingLoc on top of
+  // that to make sure it does not switch files.
+  // FIXME: sourceLocToPosition should not switch files!
+  SourceLocation BeginLoc = SM.getSpellingLoc(SM.getFileLoc(ND.getBeginLoc()));
+  SourceLocation EndLoc = SM.getSpellingLoc(SM.getFileLoc(ND.getEndLoc()));
+  if (NameLoc.isInvalid() || BeginLoc.isInvalid() || EndLoc.isInvalid())
+    return llvm::None;
 
   Position NameBegin = sourceLocToPosition(SM, NameLoc);
   Position NameEnd = sourceLocToPosition(
       SM, Lexer::getLocForEndOfToken(NameLoc, 0, SM, Ctx.getLangOpts()));
 
   index::SymbolInfo SymInfo = index::getSymbolInfo(&ND);
-  // FIXME: This is not classifying constructors, destructors and operators
-  // correctly.
+  // FIXME: this is not classifying constructors, destructors and operators
+  //        correctly (they're all "methods").
   SymbolKind SK = indexSymbolKindToSymbolKind(SymInfo.Kind);
 
-  HierarchyItem HI;
-  HI.name = printName(Ctx, ND);
-  HI.kind = SK;
-  HI.range = Range{sourceLocToPosition(SM, DeclRange->getBegin()),
-                   sourceLocToPosition(SM, DeclRange->getEnd())};
-  HI.selectionRange = Range{NameBegin, NameEnd};
-  if (!HI.range.contains(HI.selectionRange)) {
+  TypeHierarchyItem THI;
+  THI.name = printName(Ctx, ND);
+  THI.kind = SK;
+  THI.deprecated = ND.isDeprecated();
+  THI.range =
+      Range{sourceLocToPosition(SM, BeginLoc), sourceLocToPosition(SM, EndLoc)};
+  THI.selectionRange = Range{NameBegin, NameEnd};
+  if (!THI.range.contains(THI.selectionRange)) {
     // 'selectionRange' must be contained in 'range', so in cases where clang
     // reports unrelated ranges we need to reconcile somehow.
-    HI.range = HI.selectionRange;
-  }
-
-  HI.uri = URIForFile::canonicalize(*FilePath, TUPath);
-
-  return HI;
-}
-
-static std::optional<TypeHierarchyItem>
-declToTypeHierarchyItem(const NamedDecl &ND, llvm::StringRef TUPath) {
-  auto Result = declToHierarchyItem<TypeHierarchyItem>(ND, TUPath);
-  if (Result) {
-    Result->deprecated = ND.isDeprecated();
-    // Compute the SymbolID and store it in the 'data' field.
-    // This allows typeHierarchy/resolve to be used to
-    // resolve children of items returned in a previous request
-    // for parents.
-    Result->data.symbolID = getSymbolID(&ND);
-  }
-  return Result;
-}
-
-static std::optional<CallHierarchyItem>
-declToCallHierarchyItem(const NamedDecl &ND, llvm::StringRef TUPath) {
-  auto Result = declToHierarchyItem<CallHierarchyItem>(ND, TUPath);
-  if (!Result)
-    return Result;
-  if (ND.isDeprecated())
-    Result->tags.push_back(SymbolTag::Deprecated);
-  if (auto ID = getSymbolID(&ND))
-    Result->data = ID.str();
-  return Result;
-}
-
-template <typename HierarchyItem>
-static std::optional<HierarchyItem> symbolToHierarchyItem(const Symbol &S,
-                                                          PathRef TUPath) {
+    THI.range = THI.selectionRange;
+  }
+
+  auto FilePath =
+      getCanonicalPath(SM.getFileEntryForID(SM.getFileID(BeginLoc)), SM);
+  auto TUPath = getCanonicalPath(SM.getFileEntryForID(SM.getMainFileID()), SM);
+  if (!FilePath || !TUPath)
+    return llvm::None; // Not useful without a uri.
+  THI.uri = URIForFile::canonicalize(*FilePath, *TUPath);
+
+  return THI;
+}
+
+static Optional<TypeHierarchyItem>
+symbolToTypeHierarchyItem(const Symbol &S, const SymbolIndex *Index,
+                          PathRef TUPath) {
   auto Loc = symbolToLocation(S, TUPath);
   if (!Loc) {
-    elog("Failed to convert symbol to hierarchy item: {0}", Loc.takeError());
-    return std::nullopt;
-  }
-  HierarchyItem HI;
-  HI.name = std::string(S.Name);
-  HI.kind = indexSymbolKindToSymbolKind(S.SymInfo.Kind);
-  HI.selectionRange = Loc->range;
+    log("Type hierarchy: {0}", Loc.takeError());
+    return llvm::None;
+  }
+  TypeHierarchyItem THI;
+  THI.name = S.Name;
+  THI.kind = indexSymbolKindToSymbolKind(S.SymInfo.Kind);
+  THI.deprecated = (S.Flags & Symbol::Deprecated);
+  THI.selectionRange = Loc->range;
   // FIXME: Populate 'range' correctly
   // (https://github.com/clangd/clangd/issues/59).
-  HI.range = HI.selectionRange;
-  HI.uri = Loc->uri;
-
-  return HI;
-}
-
-static std::optional<TypeHierarchyItem>
-symbolToTypeHierarchyItem(const Symbol &S, PathRef TUPath) {
-  auto Result = symbolToHierarchyItem<TypeHierarchyItem>(S, TUPath);
-  if (Result) {
-    Result->deprecated = (S.Flags & Symbol::Deprecated);
-    Result->data.symbolID = S.ID;
-  }
-  return Result;
-}
-
-static std::optional<CallHierarchyItem>
-symbolToCallHierarchyItem(const Symbol &S, PathRef TUPath) {
-  auto Result = symbolToHierarchyItem<CallHierarchyItem>(S, TUPath);
-  if (!Result)
-    return Result;
-  Result->data = S.ID.str();
-  if (S.Flags & Symbol::Deprecated)
-    Result->tags.push_back(SymbolTag::Deprecated);
-  return Result;
+  THI.range = THI.selectionRange;
+  THI.uri = Loc->uri;
+  // Store the SymbolID in the 'data' field. The client will
+  // send this back in typeHierarchy/resolve, allowing us to
+  // continue resolving additional levels of the type hierarchy.
+  THI.data = S.ID.str();
+
+  return std::move(THI);
 }
 
 static void fillSubTypes(const SymbolID &ID,
@@ -1829,10 +1117,10 @@
                          const SymbolIndex *Index, int Levels, PathRef TUPath) {
   RelationsRequest Req;
   Req.Subjects.insert(ID);
-  Req.Predicate = RelationKind::BaseOf;
+  Req.Predicate = index::SymbolRole::RelationBaseOf;
   Index->relations(Req, [&](const SymbolID &Subject, const Symbol &Object) {
-    if (std::optional<TypeHierarchyItem> ChildSym =
-            symbolToTypeHierarchyItem(Object, TUPath)) {
+    if (Optional<TypeHierarchyItem> ChildSym =
+            symbolToTypeHierarchyItem(Object, Index, TUPath)) {
       if (Levels > 1) {
         ChildSym->children.emplace();
         fillSubTypes(Object.ID, *ChildSym->children, Index, Levels - 1, TUPath);
@@ -1844,12 +1132,9 @@
 
 using RecursionProtectionSet = llvm::SmallSet<const CXXRecordDecl *, 4>;
 
-// Extracts parents from AST and populates the type hierarchy item.
-static void fillSuperTypes(const CXXRecordDecl &CXXRD, llvm::StringRef TUPath,
-                           TypeHierarchyItem &Item,
+static void fillSuperTypes(const CXXRecordDecl &CXXRD, ASTContext &ASTCtx,
+                           std::vector<TypeHierarchyItem> &SuperTypes,
                            RecursionProtectionSet &RPSet) {
-  Item.parents.emplace();
-  Item.data.parents.emplace();
   // typeParents() will replace dependent template specializations
   // with their class template, so to avoid infinite recursion for
   // certain types of hierarchies, keep the templates encountered
@@ -1863,11 +1148,11 @@
   }
 
   for (const CXXRecordDecl *ParentDecl : typeParents(&CXXRD)) {
-    if (std::optional<TypeHierarchyItem> ParentSym =
-            declToTypeHierarchyItem(*ParentDecl, TUPath)) {
-      fillSuperTypes(*ParentDecl, TUPath, *ParentSym, RPSet);
-      Item.data.parents->emplace_back(ParentSym->data);
-      Item.parents->emplace_back(std::move(*ParentSym));
+    if (Optional<TypeHierarchyItem> ParentSym =
+            declToTypeHierarchyItem(ASTCtx, *ParentDecl)) {
+      ParentSym->parents.emplace();
+      fillSuperTypes(*ParentDecl, ASTCtx, *ParentSym->parents, RPSet);
+      SuperTypes.emplace_back(std::move(*ParentSym));
     }
   }
 
@@ -1876,278 +1161,34 @@
   }
 }
 
-std::vector<const CXXRecordDecl *> findRecordTypeAt(ParsedAST &AST,
-                                                    Position Pos) {
-  auto RecordFromNode = [&AST](const SelectionTree::Node *N) {
-    std::vector<const CXXRecordDecl *> Records;
-    if (!N)
-      return Records;
-
-    // Note: explicitReferenceTargets() will search for both template
-    // instantiations and template patterns, and prefer the former if available
-    // (generally, one will be available for non-dependent specializations of a
-    // class template).
-    auto Decls = explicitReferenceTargets(N->ASTNode, DeclRelation::Underlying,
-                                          AST.getHeuristicResolver());
-    for (const NamedDecl *D : Decls) {
-
-      if (const VarDecl *VD = dyn_cast<VarDecl>(D)) {
-        // If this is a variable, use the type of the variable.
-        if (const auto *RD = VD->getType().getTypePtr()->getAsCXXRecordDecl())
-          Records.push_back(RD);
-        continue;
-      }
-
-      if (const CXXMethodDecl *Method = dyn_cast<CXXMethodDecl>(D)) {
-        // If this is a method, use the type of the class.
-        Records.push_back(Method->getParent());
-        continue;
-      }
-
-      // We don't handle FieldDecl because it's not clear what behaviour
-      // the user would expect: the enclosing class type (as with a
-      // method), or the field's type (as with a variable).
-
-      if (auto *RD = dyn_cast<CXXRecordDecl>(D))
-        Records.push_back(RD);
-    }
-    return Records;
-  };
-
-  const SourceManager &SM = AST.getSourceManager();
-  std::vector<const CXXRecordDecl *> Result;
-  auto Offset = positionToOffset(SM.getBufferData(SM.getMainFileID()), Pos);
-  if (!Offset) {
-    llvm::consumeError(Offset.takeError());
-    return Result;
-  }
-  SelectionTree::createEach(AST.getASTContext(), AST.getTokens(), *Offset,
-                            *Offset, [&](SelectionTree ST) {
-                              Result = RecordFromNode(ST.commonAncestor());
-                              return !Result.empty();
-                            });
-  return Result;
-}
-
-// Return the type most associated with an AST node.
-// This isn't precisely defined: we want "go to type" to do something useful.
-static QualType typeForNode(const SelectionTree::Node *N) {
-  // If we're looking at a namespace qualifier, walk up to what it's qualifying.
-  // (If we're pointing at a *class* inside a NNS, N will be a TypeLoc).
-  while (N && N->ASTNode.get<NestedNameSpecifierLoc>())
-    N = N->Parent;
-  if (!N)
-    return QualType();
-
-  // If we're pointing at a type => return it.
-  if (const TypeLoc *TL = N->ASTNode.get<TypeLoc>()) {
-    if (llvm::isa<DeducedType>(TL->getTypePtr()))
-      if (auto Deduced = getDeducedType(
-              N->getDeclContext().getParentASTContext(), TL->getBeginLoc()))
-        return *Deduced;
-    // Exception: an alias => underlying type.
-    if (llvm::isa<TypedefType>(TL->getTypePtr()))
-      return TL->getTypePtr()->getLocallyUnqualifiedSingleStepDesugaredType();
-    return TL->getType();
-  }
-
-  // Constructor initializers => the type of thing being initialized.
-  if (const auto *CCI = N->ASTNode.get<CXXCtorInitializer>()) {
-    if (const FieldDecl *FD = CCI->getAnyMember())
-      return FD->getType();
-    if (const Type *Base = CCI->getBaseClass())
-      return QualType(Base, 0);
-  }
-
-  // Base specifier => the base type.
-  if (const auto *CBS = N->ASTNode.get<CXXBaseSpecifier>())
-    return CBS->getType();
-
-  if (const Decl *D = N->ASTNode.get<Decl>()) {
-    struct Visitor : ConstDeclVisitor<Visitor, QualType> {
-      QualType VisitValueDecl(const ValueDecl *D) { return D->getType(); }
-      // Declaration of a type => that type.
-      QualType VisitTypeDecl(const TypeDecl *D) {
-        return QualType(D->getTypeForDecl(), 0);
-      }
-      // Exception: alias declaration => the underlying type, not the alias.
-      QualType VisitTypedefNameDecl(const TypedefNameDecl *D) {
-        return D->getUnderlyingType();
-      }
-      // Look inside templates.
-      QualType VisitTemplateDecl(const TemplateDecl *D) {
-        return Visit(D->getTemplatedDecl());
-      }
-    } V;
-    return V.Visit(D);
-  }
-
-  if (const Stmt *S = N->ASTNode.get<Stmt>()) {
-    struct Visitor : ConstStmtVisitor<Visitor, QualType> {
-      // Null-safe version of visit simplifies recursive calls below.
-      QualType type(const Stmt *S) { return S ? Visit(S) : QualType(); }
-
-      // In general, expressions => type of expression.
-      QualType VisitExpr(const Expr *S) {
-        return S->IgnoreImplicitAsWritten()->getType();
-      }
-      QualType VisitMemberExpr(const MemberExpr *S) {
-        // The `foo` in `s.foo()` pretends not to have a real type!
-        if (S->getType()->isSpecificBuiltinType(BuiltinType::BoundMember))
-          return Expr::findBoundMemberType(S);
-        return VisitExpr(S);
-      }
-      // Exceptions for void expressions that operate on a type in some way.
-      QualType VisitCXXDeleteExpr(const CXXDeleteExpr *S) {
-        return S->getDestroyedType();
-      }
-      QualType VisitCXXPseudoDestructorExpr(const CXXPseudoDestructorExpr *S) {
-        return S->getDestroyedType();
-      }
-      QualType VisitCXXThrowExpr(const CXXThrowExpr *S) {
-        return S->getSubExpr()->getType();
-      }
-      QualType VisitCoyieldExpr(const CoyieldExpr *S) {
-        return type(S->getOperand());
-      }
-      // Treat a designated initializer like a reference to the field.
-      QualType VisitDesignatedInitExpr(const DesignatedInitExpr *S) {
-        // In .foo.bar we want to jump to bar's type, so find *last* field.
-        for (auto &D : llvm::reverse(S->designators()))
-          if (D.isFieldDesignator())
-            if (const auto *FD = D.getFieldDecl())
-              return FD->getType();
-        return QualType();
-      }
-
-      // Control flow statements that operate on data: use the data type.
-      QualType VisitSwitchStmt(const SwitchStmt *S) {
-        return type(S->getCond());
-      }
-      QualType VisitWhileStmt(const WhileStmt *S) { return type(S->getCond()); }
-      QualType VisitDoStmt(const DoStmt *S) { return type(S->getCond()); }
-      QualType VisitIfStmt(const IfStmt *S) { return type(S->getCond()); }
-      QualType VisitCaseStmt(const CaseStmt *S) { return type(S->getLHS()); }
-      QualType VisitCXXForRangeStmt(const CXXForRangeStmt *S) {
-        return S->getLoopVariable()->getType();
-      }
-      QualType VisitReturnStmt(const ReturnStmt *S) {
-        return type(S->getRetValue());
-      }
-      QualType VisitCoreturnStmt(const CoreturnStmt *S) {
-        return type(S->getOperand());
-      }
-      QualType VisitCXXCatchStmt(const CXXCatchStmt *S) {
-        return S->getCaughtType();
-      }
-      QualType VisitObjCAtThrowStmt(const ObjCAtThrowStmt *S) {
-        return type(S->getThrowExpr());
-      }
-      QualType VisitObjCAtCatchStmt(const ObjCAtCatchStmt *S) {
-        return S->getCatchParamDecl() ? S->getCatchParamDecl()->getType()
-                                      : QualType();
-      }
-    } V;
-    return V.Visit(S);
-  }
-
-  return QualType();
-}
-
-// Given a type targeted by the cursor, return one or more types that are more interesting
-// to target.
-static void unwrapFindType(
-    QualType T, const HeuristicResolver* H, llvm::SmallVector<QualType>& Out) {
-  if (T.isNull())
-    return;
-
-  // If there's a specific type alias, point at that rather than unwrapping.
-  if (const auto* TDT = T->getAs<TypedefType>())
-    return Out.push_back(QualType(TDT, 0));
-
-  // Pointers etc => pointee type.
-  if (const auto *PT = T->getAs<PointerType>())
-    return unwrapFindType(PT->getPointeeType(), H, Out);
-  if (const auto *RT = T->getAs<ReferenceType>())
-    return unwrapFindType(RT->getPointeeType(), H, Out);
-  if (const auto *AT = T->getAsArrayTypeUnsafe())
-    return unwrapFindType(AT->getElementType(), H, Out);
-
-  // Function type => return type.
-  if (auto *FT = T->getAs<FunctionType>())
-    return unwrapFindType(FT->getReturnType(), H, Out);
-  if (auto *CRD = T->getAsCXXRecordDecl()) {
-    if (CRD->isLambda())
-      return unwrapFindType(CRD->getLambdaCallOperator()->getReturnType(), H,
-                            Out);
-    // FIXME: more cases we'd prefer the return type of the call operator?
-    //        std::function etc?
-  }
-
-  // For smart pointer types, add the underlying type
-  if (H)
-    if (const auto* PointeeType = H->getPointeeType(T.getNonReferenceType().getTypePtr())) {
-        unwrapFindType(QualType(PointeeType, 0), H, Out);
-        return Out.push_back(T);
-    }
-
-  return Out.push_back(T);
-}
-
-// Convenience overload, to allow calling this without the out-parameter
-static llvm::SmallVector<QualType> unwrapFindType(
-    QualType T, const HeuristicResolver* H) {
-  llvm::SmallVector<QualType> Result;
-  unwrapFindType(T, H, Result);
-  return Result;
-}
-
-std::vector<LocatedSymbol> findType(ParsedAST &AST, Position Pos,
-                                    const SymbolIndex *Index) {
-  const SourceManager &SM = AST.getSourceManager();
-  auto Offset = positionToOffset(SM.getBufferData(SM.getMainFileID()), Pos);
-  std::vector<LocatedSymbol> Result;
-  if (!Offset) {
-    elog("failed to convert position {0} for findTypes: {1}", Pos,
-         Offset.takeError());
-    return Result;
-  }
-  // The general scheme is: position -> AST node -> type -> declaration.
-  auto SymbolsFromNode =
-      [&](const SelectionTree::Node *N) -> std::vector<LocatedSymbol> {
-    std::vector<LocatedSymbol> LocatedSymbols;
-
-    // NOTE: unwrapFindType might return duplicates for something like
-    // unique_ptr<unique_ptr<T>>. Let's *not* remove them, because it gives you some
-    // information about the type you may have not known before
-    // (since unique_ptr<unique_ptr<T>> != unique_ptr<T>).
-    for (const QualType& Type : unwrapFindType(typeForNode(N), AST.getHeuristicResolver()))
-      llvm::copy(locateSymbolForType(AST, Type, Index),
-                 std::back_inserter(LocatedSymbols));
-
-    return LocatedSymbols;
-  };
-  SelectionTree::createEach(AST.getASTContext(), AST.getTokens(), *Offset,
-                            *Offset, [&](SelectionTree ST) {
-                              Result = SymbolsFromNode(ST.commonAncestor());
-                              return !Result.empty();
-                            });
-  return Result;
+const CXXRecordDecl *findRecordTypeAt(ParsedAST &AST, Position Pos) {
+  SourceLocation SourceLocationBeg = getBeginningOfIdentifier(
+      AST, Pos, AST.getSourceManager().getMainFileID());
+  IdentifiedSymbol Symbols = getSymbolAtPosition(AST, SourceLocationBeg);
+  if (Symbols.Decls.empty())
+    return nullptr;
+
+  const Decl *D = Symbols.Decls[0];
+
+  if (const VarDecl *VD = dyn_cast<VarDecl>(D)) {
+    // If this is a variable, use the type of the variable.
+    return VD->getType().getTypePtr()->getAsCXXRecordDecl();
+  }
+
+  if (const CXXMethodDecl *Method = dyn_cast<CXXMethodDecl>(D)) {
+    // If this is a method, use the type of the class.
+    return Method->getParent();
+  }
+
+  // We don't handle FieldDecl because it's not clear what behaviour
+  // the user would expect: the enclosing class type (as with a
+  // method), or the field's type (as with a variable).
+
+  return dyn_cast<CXXRecordDecl>(D);
 }
 
 std::vector<const CXXRecordDecl *> typeParents(const CXXRecordDecl *CXXRD) {
   std::vector<const CXXRecordDecl *> Result;
-
-  // If this is an invalid instantiation, instantiation of the bases
-  // may not have succeeded, so fall back to the template pattern.
-  if (auto *CTSD = dyn_cast<ClassTemplateSpecializationDecl>(CXXRD)) {
-    if (CTSD->isInvalidDecl())
-      CXXRD = CTSD->getSpecializedTemplate()->getTemplatedDecl();
-  }
-
-  // Can't query bases without a definition.
-  if (!CXXRD->hasDefinition())
-    return Result;
 
   for (auto Base : CXXRD->bases()) {
     const CXXRecordDecl *ParentDecl = nullptr;
@@ -2176,79 +1217,39 @@
   return Result;
 }
 
-std::vector<TypeHierarchyItem>
+llvm::Optional<TypeHierarchyItem>
 getTypeHierarchy(ParsedAST &AST, Position Pos, int ResolveLevels,
                  TypeHierarchyDirection Direction, const SymbolIndex *Index,
                  PathRef TUPath) {
-  std::vector<TypeHierarchyItem> Results;
-  for (const auto *CXXRD : findRecordTypeAt(AST, Pos)) {
-
-    bool WantChildren = Direction == TypeHierarchyDirection::Children ||
-                        Direction == TypeHierarchyDirection::Both;
-
-    // If we're looking for children, we're doing the lookup in the index.
-    // The index does not store relationships between implicit
-    // specializations, so if we have one, use the template pattern instead.
-    // Note that this needs to be done before the declToTypeHierarchyItem(),
-    // otherwise the type hierarchy item would misleadingly contain the
-    // specialization parameters, while the children would involve classes
-    // that derive from other specializations of the template.
-    if (WantChildren) {
-      if (auto *CTSD = dyn_cast<ClassTemplateSpecializationDecl>(CXXRD))
-        CXXRD = CTSD->getTemplateInstantiationPattern();
-    }
-
-    std::optional<TypeHierarchyItem> Result =
-        declToTypeHierarchyItem(*CXXRD, AST.tuPath());
-    if (!Result)
-      continue;
+  const CXXRecordDecl *CXXRD = findRecordTypeAt(AST, Pos);
+  if (!CXXRD)
+    return llvm::None;
+
+  Optional<TypeHierarchyItem> Result =
+      declToTypeHierarchyItem(AST.getASTContext(), *CXXRD);
+  if (!Result)
+    return Result;
+
+  if (Direction == TypeHierarchyDirection::Parents ||
+      Direction == TypeHierarchyDirection::Both) {
+    Result->parents.emplace();
 
     RecursionProtectionSet RPSet;
-    fillSuperTypes(*CXXRD, AST.tuPath(), *Result, RPSet);
-
-    if (WantChildren && ResolveLevels > 0) {
-      Result->children.emplace();
-
-      if (Index) {
-        if (auto ID = getSymbolID(CXXRD))
-          fillSubTypes(ID, *Result->children, Index, ResolveLevels, TUPath);
-      }
-    }
-    Results.emplace_back(std::move(*Result));
-  }
-
-  return Results;
-}
-
-std::optional<std::vector<TypeHierarchyItem>>
-superTypes(const TypeHierarchyItem &Item, const SymbolIndex *Index) {
-  std::vector<TypeHierarchyItem> Results;
-  if (!Item.data.parents)
-    return std::nullopt;
-  if (Item.data.parents->empty())
-    return Results;
-  LookupRequest Req;
-  llvm::DenseMap<SymbolID, const TypeHierarchyItem::ResolveParams *> IDToData;
-  for (const auto &Parent : *Item.data.parents) {
-    Req.IDs.insert(Parent.symbolID);
-    IDToData[Parent.symbolID] = &Parent;
-  }
-  Index->lookup(Req, [&Item, &Results, &IDToData](const Symbol &S) {
-    if (auto THI = symbolToTypeHierarchyItem(S, Item.uri.file())) {
-      THI->data = *IDToData.lookup(S.ID);
-      Results.emplace_back(std::move(*THI));
-    }
-  });
-  return Results;
-}
-
-std::vector<TypeHierarchyItem> subTypes(const TypeHierarchyItem &Item,
-                                        const SymbolIndex *Index) {
-  std::vector<TypeHierarchyItem> Results;
-  fillSubTypes(Item.data.symbolID, Results, Index, 1, Item.uri.file());
-  for (auto &ChildSym : Results)
-    ChildSym.data.parents = {Item.data};
-  return Results;
+    fillSuperTypes(*CXXRD, AST.getASTContext(), *Result->parents, RPSet);
+  }
+
+  if ((Direction == TypeHierarchyDirection::Children ||
+       Direction == TypeHierarchyDirection::Both) &&
+      ResolveLevels > 0) {
+    Result->children.emplace();
+
+    if (Index) {
+      if (Optional<SymbolID> ID = getSymbolID(CXXRD))
+        fillSubTypes(*ID, *Result->children, Index, ResolveLevels, TUPath);
+    }
+  }
+
+  return Result;
 }
 
 void resolveTypeHierarchy(TypeHierarchyItem &Item, int ResolveLevels,
@@ -2256,111 +1257,56 @@
                           const SymbolIndex *Index) {
   // We only support typeHierarchy/resolve for children, because for parents
   // we ignore ResolveLevels and return all levels of parents eagerly.
-  if (!Index || Direction == TypeHierarchyDirection::Parents ||
-      ResolveLevels == 0)
+  if (Direction == TypeHierarchyDirection::Parents || ResolveLevels == 0)
     return;
 
   Item.children.emplace();
-  fillSubTypes(Item.data.symbolID, *Item.children, Index, ResolveLevels,
-               Item.uri.file());
-}
-
-std::vector<CallHierarchyItem>
-prepareCallHierarchy(ParsedAST &AST, Position Pos, PathRef TUPath) {
-  std::vector<CallHierarchyItem> Result;
-  const auto &SM = AST.getSourceManager();
-  auto Loc = sourceLocationInMainFile(SM, Pos);
-  if (!Loc) {
-    elog("prepareCallHierarchy failed to convert position to source location: "
-         "{0}",
-         Loc.takeError());
-    return Result;
-  }
-  for (const NamedDecl *Decl : getDeclAtPosition(AST, *Loc, {})) {
-    if (!(isa<DeclContext>(Decl) &&
-          cast<DeclContext>(Decl)->isFunctionOrMethod()) &&
-        Decl->getKind() != Decl::Kind::FunctionTemplate)
-      continue;
-    if (auto CHI = declToCallHierarchyItem(*Decl, AST.tuPath()))
-      Result.emplace_back(std::move(*CHI));
-  }
-  return Result;
-}
-
-std::vector<CallHierarchyIncomingCall>
-incomingCalls(const CallHierarchyItem &Item, const SymbolIndex *Index) {
-  std::vector<CallHierarchyIncomingCall> Results;
-  if (!Index || Item.data.empty())
-    return Results;
-  auto ID = SymbolID::fromStr(Item.data);
-  if (!ID) {
-    elog("incomingCalls failed to find symbol: {0}", ID.takeError());
-    return Results;
-  }
-  // In this function, we find incoming calls based on the index only.
-  // In principle, the AST could have more up-to-date information about
-  // occurrences within the current file. However, going from a SymbolID
-  // to an AST node isn't cheap, particularly when the declaration isn't
-  // in the main file.
-  // FIXME: Consider also using AST information when feasible.
-  RefsRequest Request;
-  Request.IDs.insert(*ID);
-  Request.WantContainer = true;
-  // We could restrict more specifically to calls by introducing a new RefKind,
-  // but non-call references (such as address-of-function) can still be
-  // interesting as they can indicate indirect calls.
-  Request.Filter = RefKind::Reference;
-  // Initially store the ranges in a map keyed by SymbolID of the caller.
-  // This allows us to group different calls with the same caller
-  // into the same CallHierarchyIncomingCall.
-  llvm::DenseMap<SymbolID, std::vector<Range>> CallsIn;
-  // We can populate the ranges based on a refs request only. As we do so, we
-  // also accumulate the container IDs into a lookup request.
-  LookupRequest ContainerLookup;
-  Index->refs(Request, [&](const Ref &R) {
-    auto Loc = indexToLSPLocation(R.Location, Item.uri.file());
-    if (!Loc) {
-      elog("incomingCalls failed to convert location: {0}", Loc.takeError());
-      return;
-    }
-    auto It = CallsIn.try_emplace(R.Container, std::vector<Range>{}).first;
-    It->second.push_back(Loc->range);
-
-    ContainerLookup.IDs.insert(R.Container);
-  });
-  // Perform the lookup request and combine its results with CallsIn to
-  // get complete CallHierarchyIncomingCall objects.
-  Index->lookup(ContainerLookup, [&](const Symbol &Caller) {
-    auto It = CallsIn.find(Caller.ID);
-    assert(It != CallsIn.end());
-    if (auto CHI = symbolToCallHierarchyItem(Caller, Item.uri.file()))
-      Results.push_back(
-          CallHierarchyIncomingCall{std::move(*CHI), std::move(It->second)});
-  });
-  // Sort results by name of container.
-  llvm::sort(Results, [](const CallHierarchyIncomingCall &A,
-                         const CallHierarchyIncomingCall &B) {
-    return A.from.name < B.from.name;
-  });
-  return Results;
-}
-
-llvm::DenseSet<const Decl *> getNonLocalDeclRefs(ParsedAST &AST,
-                                                 const FunctionDecl *FD) {
-  if (!FD->hasBody())
-    return {};
-  llvm::DenseSet<const Decl *> DeclRefs;
-  findExplicitReferences(
-      FD,
-      [&](ReferenceLoc Ref) {
-        for (const Decl *D : Ref.Targets) {
-          if (!index::isFunctionLocalSymbol(D) && !D->isTemplateParameter() &&
-              !Ref.IsDecl)
-            DeclRefs.insert(D);
-        }
-      },
-      AST.getHeuristicResolver());
-  return DeclRefs;
+
+  if (Index && Item.data) {
+    // We store the item's SymbolID in the 'data' field, and the client
+    // passes it back to us in typeHierarchy/resolve.
+    if (Expected<SymbolID> ID = SymbolID::fromStr(*Item.data)) {
+      fillSubTypes(*ID, *Item.children, Index, ResolveLevels, Item.uri.file());
+    }
+  }
+}
+
+FormattedString HoverInfo::present() const {
+  FormattedString Output;
+  if (NamespaceScope) {
+    Output.appendText("Declared in");
+    // Drop trailing "::".
+    if (!LocalScope.empty())
+      Output.appendInlineCode(llvm::StringRef(LocalScope).drop_back(2));
+    else if (NamespaceScope->empty())
+      Output.appendInlineCode("global namespace");
+    else
+      Output.appendInlineCode(llvm::StringRef(*NamespaceScope).drop_back(2));
+  }
+
+  if (!Definition.empty()) {
+    Output.appendCodeBlock(Definition);
+  } else {
+    // Builtin types
+    Output.appendCodeBlock(Name);
+  }
+
+  if (!Documentation.empty())
+    Output.appendText(Documentation);
+  return Output;
+}
+
+llvm::raw_ostream &operator<<(llvm::raw_ostream &OS,
+                              const HoverInfo::Param &P) {
+  std::vector<llvm::StringRef> Output;
+  if (P.Type)
+    Output.push_back(*P.Type);
+  if (P.Name)
+    Output.push_back(*P.Name);
+  OS << llvm::join(Output, " ");
+  if (P.Default)
+    OS << " = " << *P.Default;
+  return OS;
 }
 
 } // namespace clangd
