--- conflicted
+++ resolved
@@ -7,43 +7,28 @@
 //===----------------------------------------------------------------------===//
 #include "SourceCode.h"
 
+#include "Context.h"
 #include "FuzzyMatch.h"
-#include "Preamble.h"
+#include "Logger.h"
 #include "Protocol.h"
-#include "support/Context.h"
-#include "support/Logger.h"
-#include "clang/Basic/FileEntry.h"
+#include "clang/AST/ASTContext.h"
 #include "clang/Basic/LangOptions.h"
 #include "clang/Basic/SourceLocation.h"
 #include "clang/Basic/SourceManager.h"
 #include "clang/Basic/TokenKinds.h"
-#include "clang/Driver/Types.h"
 #include "clang/Format/Format.h"
 #include "clang/Lex/Lexer.h"
 #include "clang/Lex/Preprocessor.h"
-#include "clang/Lex/Token.h"
-#include "clang/Tooling/Core/Replacement.h"
-#include "clang/Tooling/Syntax/Tokens.h"
-#include "llvm/ADT/ArrayRef.h"
-#include "llvm/ADT/BitVector.h"
-#include "llvm/ADT/STLExtras.h"
+#include "llvm/ADT/None.h"
 #include "llvm/ADT/StringExtras.h"
-#include "llvm/ADT/StringMap.h"
 #include "llvm/ADT/StringRef.h"
 #include "llvm/Support/Compiler.h"
 #include "llvm/Support/Errc.h"
 #include "llvm/Support/Error.h"
 #include "llvm/Support/ErrorHandling.h"
-#include "llvm/Support/LineIterator.h"
-#include "llvm/Support/MemoryBuffer.h"
 #include "llvm/Support/Path.h"
-#include "llvm/Support/VirtualFileSystem.h"
 #include "llvm/Support/xxhash.h"
 #include <algorithm>
-#include <cstddef>
-#include <optional>
-#include <string>
-#include <vector>
 
 namespace clang {
 namespace clangd {
@@ -54,14 +39,8 @@
 // Iterates over unicode codepoints in the (UTF-8) string. For each,
 // invokes CB(UTF-8 length, UTF-16 length), and breaks if it returns true.
 // Returns true if CB returned true, false if we hit the end of string.
-//
-// If the string is not valid UTF-8, we log this error and "decode" the
-// text in some arbitrary way. This is pretty sad, but this tends to happen deep
-// within indexing of headers where clang misdetected the encoding, and
-// propagating the error all the way back up is (probably?) not be worth it.
 template <typename Callback>
 static bool iterateCodepoints(llvm::StringRef U8, const Callback &CB) {
-  bool LoggedInvalid = false;
   // A codepoint takes two UTF-16 code unit if it's astral (outside BMP).
   // Astral codepoints are encoded as 4 bytes in UTF-8, starting with 11110xxx.
   for (size_t I = 0; I < U8.size();) {
@@ -73,22 +52,11 @@
       continue;
     }
     // This convenient property of UTF-8 holds for all non-ASCII characters.
-    size_t UTF8Length = llvm::countl_one(C);
+    size_t UTF8Length = llvm::countLeadingOnes(C);
     // 0xxx is ASCII, handled above. 10xxx is a trailing byte, invalid here.
-    // 11111xxx is not valid UTF-8 at all, maybe some ISO-8859-*.
-    if (LLVM_UNLIKELY(UTF8Length < 2 || UTF8Length > 4)) {
-      if (!LoggedInvalid) {
-        elog("File has invalid UTF-8 near offset {0}: {1}", I, llvm::toHex(U8));
-        LoggedInvalid = true;
-      }
-      // We can't give a correct result, but avoid returning something wild.
-      // Pretend this is a valid ASCII byte, for lack of better options.
-      // (Too late to get ISO-8859-* right, we've skipped some bytes already).
-      if (CB(1, 1))
-        return true;
-      ++I;
-      continue;
-    }
+    // 11111xxx is not valid UTF-8 at all. Assert because it's probably our bug.
+    assert((UTF8Length >= 2 && UTF8Length <= 4) &&
+           "Invalid UTF-8, or transcoding bug?");
     I += UTF8Length; // Skip over all trailing bytes.
     // A codepoint takes two UTF-16 code unit if it's astral (outside BMP).
     // Astral codepoints are encoded as 4 bytes in UTF-8 (11110xxx ...)
@@ -173,17 +141,20 @@
 llvm::Expected<size_t> positionToOffset(llvm::StringRef Code, Position P,
                                         bool AllowColumnsBeyondLineLength) {
   if (P.line < 0)
-    return error(llvm::errc::invalid_argument,
-                 "Line value can't be negative ({0})", P.line);
+    return llvm::make_error<llvm::StringError>(
+        llvm::formatv("Line value can't be negative ({0})", P.line),
+        llvm::errc::invalid_argument);
   if (P.character < 0)
-    return error(llvm::errc::invalid_argument,
-                 "Character value can't be negative ({0})", P.character);
+    return llvm::make_error<llvm::StringError>(
+        llvm::formatv("Character value can't be negative ({0})", P.character),
+        llvm::errc::invalid_argument);
   size_t StartOfLine = 0;
   for (int I = 0; I != P.line; ++I) {
     size_t NextNL = Code.find('\n', StartOfLine);
     if (NextNL == llvm::StringRef::npos)
-      return error(llvm::errc::invalid_argument,
-                   "Line value is out of range ({0})", P.line);
+      return llvm::make_error<llvm::StringError>(
+          llvm::formatv("Line value is out of range ({0})", P.line),
+          llvm::errc::invalid_argument);
     StartOfLine = NextNL + 1;
   }
   StringRef Line =
@@ -193,9 +164,10 @@
   bool Valid;
   size_t ByteInLine = measureUnits(Line, P.character, lspEncoding(), Valid);
   if (!Valid && !AllowColumnsBeyondLineLength)
-    return error(llvm::errc::invalid_argument,
-                 "{0} offset {1} is invalid for line {2}", lspEncoding(),
-                 P.character, P.line);
+    return llvm::make_error<llvm::StringError>(
+        llvm::formatv("{0} offset {1} is invalid for line {2}", lspEncoding(),
+                      P.character, P.line),
+        llvm::errc::invalid_argument);
   return StartOfLine + ByteInLine;
 }
 
@@ -228,18 +200,15 @@
   return P;
 }
 
-bool isSpelledInSource(SourceLocation Loc, const SourceManager &SM) {
-  if (Loc.isFileID())
-    return true;
-  auto Spelling = SM.getDecomposedSpellingLoc(Loc);
-  StringRef SpellingFile = SM.getSLocEntry(Spelling.first).getFile().getName();
-  if (SpellingFile == "<scratch space>")
-    return false;
-  if (SpellingFile == "<built-in>")
-    // __STDC__ etc are considered spelled, but BAR in arg -DFOO=BAR is not.
-    return !SM.isWrittenInCommandLineFile(
-        SM.getComposedLoc(Spelling.first, Spelling.second));
-  return true;
+llvm::Optional<Range> getTokenRange(const SourceManager &SM,
+                                    const LangOptions &LangOpts,
+                                    SourceLocation TokLoc) {
+  if (!TokLoc.isValid())
+    return llvm::None;
+  SourceLocation End = Lexer::getLocForEndOfToken(TokLoc, 0, SM, LangOpts);
+  if (!End.isValid())
+    return llvm::None;
+  return halfOpenToRange(SM, CharSourceRange::getCharRange(TokLoc, End));
 }
 
 bool isValidFileRange(const SourceManager &Mgr, SourceRange R) {
@@ -257,26 +226,24 @@
   return BeginFID.isValid() && BeginFID == EndFID && BeginOffset <= EndOffset;
 }
 
-SourceLocation includeHashLoc(FileID IncludedFile, const SourceManager &SM) {
-  assert(SM.getLocForEndOfFile(IncludedFile).isFileID());
-  FileID IncludingFile;
-  unsigned Offset;
-  std::tie(IncludingFile, Offset) =
-      SM.getDecomposedExpansionLoc(SM.getIncludeLoc(IncludedFile));
-  bool Invalid = false;
-  llvm::StringRef Buf = SM.getBufferData(IncludingFile, &Invalid);
-  if (Invalid)
-    return SourceLocation();
-  // Now buf is "...\n#include <foo>\n..."
-  // and Offset points here:   ^
-  // Rewind to the preceding # on the line.
-  assert(Offset < Buf.size());
-  for (;; --Offset) {
-    if (Buf[Offset] == '#')
-      return SM.getComposedLoc(IncludingFile, Offset);
-    if (Buf[Offset] == '\n' || Offset == 0) // no hash, what's going on?
-      return SourceLocation();
-  }
+bool halfOpenRangeContains(const SourceManager &Mgr, SourceRange R,
+                           SourceLocation L) {
+  assert(isValidFileRange(Mgr, R));
+
+  FileID BeginFID;
+  size_t BeginOffset = 0;
+  std::tie(BeginFID, BeginOffset) = Mgr.getDecomposedLoc(R.getBegin());
+  size_t EndOffset = Mgr.getFileOffset(R.getEnd());
+
+  FileID LFid;
+  size_t LOffset;
+  std::tie(LFid, LOffset) = Mgr.getDecomposedLoc(L);
+  return BeginFID == LFid && BeginOffset <= LOffset && LOffset < EndOffset;
+}
+
+bool halfOpenRangeTouches(const SourceManager &Mgr, SourceRange R,
+                          SourceLocation L) {
+  return L == R.getEnd() || halfOpenRangeContains(Mgr, R, L);
 }
 
 static unsigned getTokenLengthAtLoc(SourceLocation Loc, const SourceManager &SM,
@@ -323,63 +290,12 @@
 static SourceRange unionTokenRange(SourceRange R1, SourceRange R2,
                                    const SourceManager &SM,
                                    const LangOptions &LangOpts) {
-  SourceLocation Begin =
-      SM.isBeforeInTranslationUnit(R1.getBegin(), R2.getBegin())
-          ? R1.getBegin()
-          : R2.getBegin();
-  SourceLocation End =
-      SM.isBeforeInTranslationUnit(getLocForTokenEnd(R1.getEnd(), SM, LangOpts),
-                                   getLocForTokenEnd(R2.getEnd(), SM, LangOpts))
-          ? R2.getEnd()
-          : R1.getEnd();
-  return SourceRange(Begin, End);
-}
-
-// Given a range whose endpoints may be in different expansions or files,
-// tries to find a range within a common file by following up the expansion and
-// include location in each.
-static SourceRange rangeInCommonFile(SourceRange R, const SourceManager &SM,
-                                     const LangOptions &LangOpts) {
-  // Fast path for most common cases.
-  if (SM.isWrittenInSameFile(R.getBegin(), R.getEnd()))
-    return R;
-  // Record the stack of expansion locations for the beginning, keyed by FileID.
-  llvm::DenseMap<FileID, SourceLocation> BeginExpansions;
-  for (SourceLocation Begin = R.getBegin(); Begin.isValid();
-       Begin = Begin.isFileID()
-                   ? includeHashLoc(SM.getFileID(Begin), SM)
-                   : SM.getImmediateExpansionRange(Begin).getBegin()) {
-    BeginExpansions[SM.getFileID(Begin)] = Begin;
-  }
-  // Move up the stack of expansion locations for the end until we find the
-  // location in BeginExpansions with that has the same file id.
-  for (SourceLocation End = R.getEnd(); End.isValid();
-       End = End.isFileID() ? includeHashLoc(SM.getFileID(End), SM)
-                            : toTokenRange(SM.getImmediateExpansionRange(End),
-                                           SM, LangOpts)
-                                  .getEnd()) {
-    auto It = BeginExpansions.find(SM.getFileID(End));
-    if (It != BeginExpansions.end()) {
-      if (SM.getFileOffset(It->second) > SM.getFileOffset(End))
-        return SourceLocation();
-      return {It->second, End};
-    }
-  }
-  return SourceRange();
-}
-
-// Find an expansion range (not necessarily immediate) the ends of which are in
-// the same file id.
-static SourceRange
-getExpansionTokenRangeInSameFile(SourceLocation Loc, const SourceManager &SM,
-                                 const LangOptions &LangOpts) {
-  return rangeInCommonFile(
-      toTokenRange(SM.getImmediateExpansionRange(Loc), SM, LangOpts), SM,
-      LangOpts);
-}
-
-<<<<<<< HEAD
-=======
+  SourceLocation E1 = getLocForTokenEnd(R1.getEnd(), SM, LangOpts);
+  SourceLocation E2 = getLocForTokenEnd(R2.getEnd(), SM, LangOpts);
+  return SourceRange(std::min(R1.getBegin(), R2.getBegin()),
+                     E1 < E2 ? R2.getEnd() : R1.getEnd());
+}
+
 // Check if two locations have the same file id.
 static bool inSameFile(SourceLocation Loc1, SourceLocation Loc2,
                        const SourceManager &SM) {
@@ -418,7 +334,6 @@
   llvm_unreachable(
       "We should able to find a common ancestor in the expansion tree.");
 }
->>>>>>> cb02aa7e
 // Returns the file range for a given Location as a Token Range
 // This is quite similar to getFileLoc in SourceManager as both use
 // getImmediateExpansionRange and getImmediateSpellingLoc (for macro IDs).
@@ -438,26 +353,14 @@
       FileRange = unionTokenRange(
           SM.getImmediateSpellingLoc(FileRange.getBegin()),
           SM.getImmediateSpellingLoc(FileRange.getEnd()), SM, LangOpts);
-<<<<<<< HEAD
-      assert(SM.isWrittenInSameFile(FileRange.getBegin(), FileRange.getEnd()));
-=======
       assert(inSameFile(FileRange.getBegin(), FileRange.getEnd(), SM));
->>>>>>> cb02aa7e
     } else {
       SourceRange ExpansionRangeForBegin =
           getExpansionTokenRangeInSameFile(FileRange.getBegin(), SM, LangOpts);
       SourceRange ExpansionRangeForEnd =
           getExpansionTokenRangeInSameFile(FileRange.getEnd(), SM, LangOpts);
-<<<<<<< HEAD
-      if (ExpansionRangeForBegin.isInvalid() ||
-          ExpansionRangeForEnd.isInvalid())
-        return SourceRange();
-      assert(SM.isWrittenInSameFile(ExpansionRangeForBegin.getBegin(),
-                                    ExpansionRangeForEnd.getBegin()) &&
-=======
       assert(inSameFile(ExpansionRangeForBegin.getBegin(),
                         ExpansionRangeForEnd.getBegin(), SM) &&
->>>>>>> cb02aa7e
              "Both Expansion ranges should be in same file.");
       FileRange = unionTokenRange(ExpansionRangeForBegin, ExpansionRangeForEnd,
                                   SM, LangOpts);
@@ -467,47 +370,35 @@
 }
 
 bool isInsideMainFile(SourceLocation Loc, const SourceManager &SM) {
-<<<<<<< HEAD
-  if (!Loc.isValid())
-    return false;
-  FileID FID = SM.getFileID(SM.getExpansionLoc(Loc));
-  return FID == SM.getMainFileID() || FID == SM.getPreambleFileID();
-}
-
-std::optional<SourceRange> toHalfOpenFileRange(const SourceManager &SM,
-                                               const LangOptions &LangOpts,
-                                               SourceRange R) {
-=======
   return Loc.isValid() && SM.isWrittenInMainFile(SM.getExpansionLoc(Loc));
 }
 
 llvm::Optional<SourceRange> toHalfOpenFileRange(const SourceManager &SM,
                                                 const LangOptions &LangOpts,
                                                 SourceRange R) {
->>>>>>> cb02aa7e
   SourceRange R1 = getTokenFileRange(R.getBegin(), SM, LangOpts);
   if (!isValidFileRange(SM, R1))
-    return std::nullopt;
+    return llvm::None;
 
   SourceRange R2 = getTokenFileRange(R.getEnd(), SM, LangOpts);
   if (!isValidFileRange(SM, R2))
-    return std::nullopt;
-
-  SourceRange Result =
-      rangeInCommonFile(unionTokenRange(R1, R2, SM, LangOpts), SM, LangOpts);
+    return llvm::None;
+
+  SourceRange Result = unionTokenRange(R1, R2, SM, LangOpts);
   unsigned TokLen = getTokenLengthAtLoc(Result.getEnd(), SM, LangOpts);
   // Convert from closed token range to half-open (char) range
   Result.setEnd(Result.getEnd().getLocWithOffset(TokLen));
   if (!isValidFileRange(SM, Result))
-    return std::nullopt;
+    return llvm::None;
 
   return Result;
 }
 
 llvm::StringRef toSourceCode(const SourceManager &SM, SourceRange R) {
   assert(isValidFileRange(SM, R));
-  auto Buf = SM.getBufferOrNone(SM.getFileID(R.getBegin()));
-  assert(Buf);
+  bool Invalid = false;
+  auto *Buf = SM.getBuffer(SM.getFileID(R.getBegin()), &Invalid);
+  assert(!Invalid);
 
   size_t BeginOffset = SM.getFileOffset(R.getBegin());
   size_t EndOffset = SM.getFileOffset(R.getEnd());
@@ -516,9 +407,9 @@
 
 llvm::Expected<SourceLocation> sourceLocationInMainFile(const SourceManager &SM,
                                                         Position P) {
-  llvm::StringRef Code = SM.getBufferOrFake(SM.getMainFileID()).getBuffer();
+  llvm::StringRef Code = SM.getBuffer(SM.getMainFileID())->getBuffer();
   auto Offset =
-      positionToOffset(Code, P, /*AllowColumnsBeyondLineLength=*/false);
+      positionToOffset(Code, P, /*AllowColumnBeyondLineLength=*/false);
   if (!Offset)
     return Offset.takeError();
   return SM.getLocForStartOfFile(SM.getMainFileID()).getLocWithOffset(*Offset);
@@ -530,13 +421,6 @@
   Position End = sourceLocToPosition(SM, R.getEnd());
 
   return {Begin, End};
-}
-
-void unionRanges(Range &A, Range B) {
-  if (B.start < A.start)
-    A.start = B.start;
-  if (A.end < B.end)
-    A.end = B.end;
 }
 
 std::pair<size_t, size_t> offsetToClangLineColumn(llvm::StringRef Code,
@@ -561,7 +445,7 @@
   Range ReplacementRange = {
       offsetToPosition(Code, R.getOffset()),
       offsetToPosition(Code, R.getOffset() + R.getLength())};
-  return {ReplacementRange, std::string(R.getReplacementText())};
+  return {ReplacementRange, R.getReplacementText()};
 }
 
 std::vector<TextEdit> replacementsToEdits(llvm::StringRef Code,
@@ -572,21 +456,24 @@
   return Edits;
 }
 
-std::optional<std::string> getCanonicalPath(const FileEntryRef F,
-                                            FileManager &FileMgr) {
-  llvm::SmallString<128> FilePath = F.getName();
+llvm::Optional<std::string> getCanonicalPath(const FileEntry *F,
+                                             const SourceManager &SourceMgr) {
+  if (!F)
+    return None;
+
+  llvm::SmallString<128> FilePath = F->getName();
   if (!llvm::sys::path::is_absolute(FilePath)) {
     if (auto EC =
-            FileMgr.getVirtualFileSystem().makeAbsolute(
+            SourceMgr.getFileManager().getVirtualFileSystem().makeAbsolute(
                 FilePath)) {
       elog("Could not turn relative path '{0}' to absolute: {1}", FilePath,
            EC.message());
-      return std::nullopt;
+      return None;
     }
   }
 
   // Handle the symbolic link path case where the current working directory
-  // (getCurrentWorkingDirectory) is a symlink. We always want to the real
+  // (getCurrentWorkingDirectory) is a symlink./ We always want to the real
   // file path (instead of the symlink path) for the  C++ symbols.
   //
   // Consider the following example:
@@ -596,10 +483,10 @@
   //
   //  The file path of Symbol is "/project/src/foo.h" instead of
   //  "/tmp/build/foo.h"
-  if (auto Dir = FileMgr.getOptionalDirectoryRef(
+  if (const DirectoryEntry *Dir = SourceMgr.getFileManager().getDirectory(
           llvm::sys::path::parent_path(FilePath))) {
     llvm::SmallString<128> RealPath;
-    llvm::StringRef DirName = FileMgr.getCanonicalName(*Dir);
+    llvm::StringRef DirName = SourceMgr.getFileManager().getCanonicalName(Dir);
     llvm::sys::path::append(RealPath, DirName,
                             llvm::sys::path::filename(FilePath));
     return RealPath.str().str();
@@ -617,6 +504,11 @@
   return Result;
 }
 
+bool isRangeConsecutive(const Range &Left, const Range &Right) {
+  return Left.end.line == Right.start.line &&
+         Left.end.character == Right.start.character;
+}
+
 FileDigest digest(llvm::StringRef Content) {
   uint64_t Hash{llvm::xxHash64(Content)};
   FileDigest Result;
@@ -627,24 +519,23 @@
   return Result;
 }
 
-std::optional<FileDigest> digestFile(const SourceManager &SM, FileID FID) {
+llvm::Optional<FileDigest> digestFile(const SourceManager &SM, FileID FID) {
   bool Invalid = false;
   llvm::StringRef Content = SM.getBufferData(FID, &Invalid);
   if (Invalid)
-    return std::nullopt;
+    return None;
   return digest(Content);
 }
 
 format::FormatStyle getFormatStyleForFile(llvm::StringRef File,
                                           llvm::StringRef Content,
-                                          const ThreadsafeFS &TFS) {
+                                          llvm::vfs::FileSystem *FS) {
   auto Style = format::getStyle(format::DefaultFormatStyle, File,
-                                format::DefaultFallbackStyle, Content,
-                                TFS.view(/*CWD=*/std::nullopt).get());
+                                format::DefaultFallbackStyle, Content, FS);
   if (!Style) {
     log("getStyle() failed for file {0}: {1}. Fallback is LLVM style.", File,
         Style.takeError());
-    return format::getLLVMStyle();
+    Style = format::getLLVMStyle();
   }
   return *Style;
 }
@@ -658,70 +549,54 @@
   return formatReplacements(Code, std::move(*CleanReplaces), Style);
 }
 
-static void
-lex(llvm::StringRef Code, const LangOptions &LangOpts,
-    llvm::function_ref<void(const syntax::Token &, const SourceManager &SM)>
-        Action) {
+template <typename Action>
+static void lex(llvm::StringRef Code, const format::FormatStyle &Style,
+                Action A) {
   // FIXME: InMemoryFileAdapter crashes unless the buffer is null terminated!
   std::string NullTerminatedCode = Code.str();
-  SourceManagerForFile FileSM("mock_file_name.cpp", NullTerminatedCode);
+  SourceManagerForFile FileSM("dummy.cpp", NullTerminatedCode);
   auto &SM = FileSM.get();
-  for (const auto &Tok : syntax::tokenize(SM.getMainFileID(), SM, LangOpts))
-    Action(Tok, SM);
+  auto FID = SM.getMainFileID();
+  Lexer Lex(FID, SM.getBuffer(FID), SM, format::getFormattingLangOpts(Style));
+  Token Tok;
+
+  while (!Lex.LexFromRawLexer(Tok))
+    A(Tok);
 }
 
 llvm::StringMap<unsigned> collectIdentifiers(llvm::StringRef Content,
                                              const format::FormatStyle &Style) {
   llvm::StringMap<unsigned> Identifiers;
-  auto LangOpt = format::getFormattingLangOpts(Style);
-  lex(Content, LangOpt, [&](const syntax::Token &Tok, const SourceManager &SM) {
-    if (Tok.kind() == tok::identifier)
-      ++Identifiers[Tok.text(SM)];
-    // FIXME: Should this function really return keywords too ?
-    else if (const auto *Keyword = tok::getKeywordSpelling(Tok.kind()))
-      ++Identifiers[Keyword];
+  lex(Content, Style, [&](const clang::Token &Tok) {
+    switch (Tok.getKind()) {
+    case tok::identifier:
+      ++Identifiers[Tok.getIdentifierInfo()->getName()];
+      break;
+    case tok::raw_identifier:
+      ++Identifiers[Tok.getRawIdentifier()];
+      break;
+    default:
+      break;
+    }
   });
   return Identifiers;
 }
 
-std::vector<Range> collectIdentifierRanges(llvm::StringRef Identifier,
-                                           llvm::StringRef Content,
-                                           const LangOptions &LangOpts) {
-  std::vector<Range> Ranges;
-  lex(Content, LangOpts,
-      [&](const syntax::Token &Tok, const SourceManager &SM) {
-        if (Tok.kind() != tok::identifier || Tok.text(SM) != Identifier)
-          return;
-        Ranges.push_back(halfOpenToRange(SM, Tok.range(SM).toCharRange(SM)));
-      });
-  return Ranges;
-}
-
-bool isKeyword(llvm::StringRef NewName, const LangOptions &LangOpts) {
-  // Keywords are initialized in constructor.
-  clang::IdentifierTable KeywordsTable(LangOpts);
-  return KeywordsTable.find(NewName) != KeywordsTable.end();
-}
-
 namespace {
-struct NamespaceEvent {
-  enum {
-    BeginNamespace, // namespace <ns> {.     Payload is resolved <ns>.
-    EndNamespace,   // } // namespace <ns>.  Payload is resolved *outer*
-                    // namespace.
-    UsingDirective  // using namespace <ns>. Payload is unresolved <ns>.
-  } Trigger;
-  std::string Payload;
-  Position Pos;
+enum NamespaceEvent {
+  BeginNamespace, // namespace <ns> {.     Payload is resolved <ns>.
+  EndNamespace,   // } // namespace <ns>.  Payload is resolved *outer* namespace.
+  UsingDirective  // using namespace <ns>. Payload is unresolved <ns>.
 };
 // Scans C++ source code for constructs that change the visible namespaces.
-void parseNamespaceEvents(llvm::StringRef Code, const LangOptions &LangOpts,
-                          llvm::function_ref<void(NamespaceEvent)> Callback) {
+void parseNamespaceEvents(
+    llvm::StringRef Code, const format::FormatStyle &Style,
+    llvm::function_ref<void(NamespaceEvent, llvm::StringRef)> Callback) {
 
   // Stack of enclosing namespaces, e.g. {"clang", "clangd"}
   std::vector<std::string> Enclosing; // Contains e.g. "clang", "clangd"
   // Stack counts open braces. true if the brace opened a namespace.
-  llvm::BitVector BraceStack;
+  std::vector<bool> BraceStack;
 
   enum {
     Default,
@@ -733,55 +608,38 @@
   } State = Default;
   std::string NSName;
 
-  NamespaceEvent Event;
-  lex(Code, LangOpts, [&](const syntax::Token &Tok, const SourceManager &SM) {
-    Event.Pos = sourceLocToPosition(SM, Tok.location());
-    switch (Tok.kind()) {
-    case tok::kw_using:
-      State = State == Default ? Using : Default;
-      break;
-    case tok::kw_namespace:
-      switch (State) {
-      case Using:
-        State = UsingNamespace;
-        break;
-      case Default:
-        State = Namespace;
-        break;
-      default:
-        State = Default;
-        break;
-      }
-      break;
-    case tok::identifier:
+  lex(Code, Style, [&](const clang::Token &Tok) {
+    switch(Tok.getKind()) {
+    case tok::raw_identifier:
+      // In raw mode, this could be a keyword or a name.
       switch (State) {
       case UsingNamespace:
-        NSName.clear();
-        [[fallthrough]];
       case UsingNamespaceName:
-        NSName.append(Tok.text(SM).str());
+        NSName.append(Tok.getRawIdentifier());
         State = UsingNamespaceName;
         break;
       case Namespace:
-        NSName.clear();
-        [[fallthrough]];
       case NamespaceName:
-        NSName.append(Tok.text(SM).str());
+        NSName.append(Tok.getRawIdentifier());
         State = NamespaceName;
         break;
       case Using:
+        State =
+            (Tok.getRawIdentifier() == "namespace") ? UsingNamespace : Default;
+        break;
       case Default:
-        State = Default;
+        NSName.clear();
+        if (Tok.getRawIdentifier() == "namespace")
+          State = Namespace;
+        else if (Tok.getRawIdentifier() == "using")
+          State = Using;
         break;
       }
       break;
     case tok::coloncolon:
-      // This can come at the beginning or in the middle of a namespace
-      // name.
+      // This can come at the beginning or in the middle of a namespace name.
       switch (State) {
       case UsingNamespace:
-        NSName.clear();
-        [[fallthrough]];
       case UsingNamespaceName:
         NSName.append("::");
         State = UsingNamespaceName;
@@ -803,9 +661,7 @@
         // Parsed: namespace <name> {
         BraceStack.push_back(true);
         Enclosing.push_back(NSName);
-        Event.Trigger = NamespaceEvent::BeginNamespace;
-        Event.Payload = llvm::join(Enclosing, "::");
-        Callback(Event);
+        Callback(BeginNamespace, llvm::join(Enclosing, "::"));
       } else {
         // This case includes anonymous namespaces (State = Namespace).
         // For our purposes, they're not namespaces and we ignore them.
@@ -814,26 +670,20 @@
       State = Default;
       break;
     case tok::r_brace:
-      // If braces are unmatched, we're going to be confused, but don't
-      // crash.
+      // If braces are unmatched, we're going to be confused, but don't crash.
       if (!BraceStack.empty()) {
         if (BraceStack.back()) {
           // Parsed: } // namespace
           Enclosing.pop_back();
-          Event.Trigger = NamespaceEvent::EndNamespace;
-          Event.Payload = llvm::join(Enclosing, "::");
-          Callback(Event);
+          Callback(EndNamespace, llvm::join(Enclosing, "::"));
         }
         BraceStack.pop_back();
       }
       break;
     case tok::semi:
-      if (State == UsingNamespaceName) {
+      if (State == UsingNamespaceName)
         // Parsed: using namespace <name> ;
-        Event.Trigger = NamespaceEvent::UsingDirective;
-        Event.Payload = std::move(NSName);
-        Callback(Event);
-      }
+        Callback(UsingDirective, llvm::StringRef(NSName));
       State = Default;
       break;
     default:
@@ -844,8 +694,8 @@
 }
 
 // Returns the prefix namespaces of NS: {"" ... NS}.
-llvm::SmallVector<llvm::StringRef> ancestorNamespaces(llvm::StringRef NS) {
-  llvm::SmallVector<llvm::StringRef> Results;
+llvm::SmallVector<llvm::StringRef, 8> ancestorNamespaces(llvm::StringRef NS) {
+  llvm::SmallVector<llvm::StringRef, 8> Results;
   Results.push_back(NS.take_front(0));
   NS.split(Results, "::", /*MaxSplit=*/-1, /*KeepEmpty=*/false);
   for (llvm::StringRef &R : Results)
@@ -853,49 +703,45 @@
   return Results;
 }
 
-// Checks whether \p FileName is a valid spelling of main file.
-bool isMainFile(llvm::StringRef FileName, const SourceManager &SM) {
-  auto FE = SM.getFileManager().getFile(FileName);
-  return FE && *FE == SM.getFileEntryForID(SM.getMainFileID());
-}
-
 } // namespace
 
 std::vector<std::string> visibleNamespaces(llvm::StringRef Code,
-                                           const LangOptions &LangOpts) {
+                                           const format::FormatStyle &Style) {
   std::string Current;
   // Map from namespace to (resolved) namespaces introduced via using directive.
   llvm::StringMap<llvm::StringSet<>> UsingDirectives;
 
-  parseNamespaceEvents(Code, LangOpts, [&](NamespaceEvent Event) {
-    llvm::StringRef NS = Event.Payload;
-    switch (Event.Trigger) {
-    case NamespaceEvent::BeginNamespace:
-    case NamespaceEvent::EndNamespace:
-      Current = std::move(Event.Payload);
-      break;
-    case NamespaceEvent::UsingDirective:
-      if (NS.consume_front("::"))
-        UsingDirectives[Current].insert(NS);
-      else {
-        for (llvm::StringRef Enclosing : ancestorNamespaces(Current)) {
-          if (Enclosing.empty())
-            UsingDirectives[Current].insert(NS);
-          else
-            UsingDirectives[Current].insert((Enclosing + "::" + NS).str());
-        }
-      }
-      break;
-    }
-  });
+  parseNamespaceEvents(Code, Style,
+                       [&](NamespaceEvent Event, llvm::StringRef NS) {
+                         switch (Event) {
+                         case BeginNamespace:
+                         case EndNamespace:
+                           Current = NS;
+                           break;
+                         case UsingDirective:
+                           if (NS.consume_front("::"))
+                             UsingDirectives[Current].insert(NS);
+                           else {
+                             for (llvm::StringRef Enclosing :
+                                  ancestorNamespaces(Current)) {
+                               if (Enclosing.empty())
+                                 UsingDirectives[Current].insert(NS);
+                               else
+                                 UsingDirectives[Current].insert(
+                                     (Enclosing + "::" + NS).str());
+                             }
+                           }
+                           break;
+                         }
+                       });
 
   std::vector<std::string> Found;
   for (llvm::StringRef Enclosing : ancestorNamespaces(Current)) {
-    Found.push_back(std::string(Enclosing));
+    Found.push_back(Enclosing);
     auto It = UsingDirectives.find(Enclosing);
     if (It != UsingDirectives.end())
-      for (const auto &Used : It->second)
-        Found.push_back(std::string(Used.getKey()));
+      for (const auto& Used : It->second)
+        Found.push_back(Used.getKey());
   }
 
   llvm::sort(Found, [&](const std::string &LHS, const std::string &RHS) {
@@ -932,7 +778,7 @@
     switch (Roles[I]) {
     case Head:
       Flush();
-      [[fallthrough]];
+      LLVM_FALLTHROUGH;
     case Tail:
       Word.push_back(Content[I]);
       break;
@@ -947,371 +793,31 @@
   return Result;
 }
 
-static bool isLikelyIdentifier(llvm::StringRef Word, llvm::StringRef Before,
-                               llvm::StringRef After) {
-  // `foo` is an identifier.
-  if (Before.endswith("`") && After.startswith("`"))
-    return true;
-  // In foo::bar, both foo and bar are identifiers.
-  if (Before.endswith("::") || After.startswith("::"))
-    return true;
-  // Doxygen tags like \c foo indicate identifiers.
-  // Don't search too far back.
-  // This duplicates clang's doxygen parser, revisit if it gets complicated.
-  Before = Before.take_back(100); // Don't search too far back.
-  auto Pos = Before.find_last_of("\\@");
-  if (Pos != llvm::StringRef::npos) {
-    llvm::StringRef Tag = Before.substr(Pos + 1).rtrim(' ');
-    if (Tag == "p" || Tag == "c" || Tag == "class" || Tag == "tparam" ||
-        Tag == "param" || Tag == "param[in]" || Tag == "param[out]" ||
-        Tag == "param[in,out]" || Tag == "retval" || Tag == "throw" ||
-        Tag == "throws" || Tag == "link")
-      return true;
-  }
-
-  // Word contains underscore.
-  // This handles things like snake_case and MACRO_CASE.
-  if (Word.contains('_')) {
-    return true;
-  }
-  // Word contains capital letter other than at beginning.
-  // This handles things like lowerCamel and UpperCamel.
-  // The check for also containing a lowercase letter is to rule out
-  // initialisms like "HTTP".
-  bool HasLower = Word.find_if(clang::isLowercase) != StringRef::npos;
-  bool HasUpper = Word.substr(1).find_if(clang::isUppercase) != StringRef::npos;
-  if (HasLower && HasUpper) {
-    return true;
-  }
-  // FIXME: consider mid-sentence Capitalization?
-  return false;
-}
-
-std::optional<SpelledWord> SpelledWord::touching(SourceLocation SpelledLoc,
-                                                 const syntax::TokenBuffer &TB,
-                                                 const LangOptions &LangOpts) {
-  const auto &SM = TB.sourceManager();
-  auto Touching = syntax::spelledTokensTouching(SpelledLoc, TB);
-  for (const auto &T : Touching) {
-    // If the token is an identifier or a keyword, don't use any heuristics.
-    if (tok::isAnyIdentifier(T.kind()) || tok::getKeywordSpelling(T.kind())) {
-      SpelledWord Result;
-      Result.Location = T.location();
-      Result.Text = T.text(SM);
-      Result.LikelyIdentifier = tok::isAnyIdentifier(T.kind());
-      Result.PartOfSpelledToken = &T;
-      Result.SpelledToken = &T;
-      auto Expanded =
-          TB.expandedTokens(SM.getMacroArgExpandedLocation(T.location()));
-      if (Expanded.size() == 1 && Expanded.front().text(SM) == Result.Text)
-        Result.ExpandedToken = &Expanded.front();
-      return Result;
-    }
-  }
-  FileID File;
-  unsigned Offset;
-  std::tie(File, Offset) = SM.getDecomposedLoc(SpelledLoc);
-  bool Invalid = false;
-  llvm::StringRef Code = SM.getBufferData(File, &Invalid);
-  if (Invalid)
-    return std::nullopt;
-  unsigned B = Offset, E = Offset;
-  while (B > 0 && isAsciiIdentifierContinue(Code[B - 1]))
-    --B;
-  while (E < Code.size() && isAsciiIdentifierContinue(Code[E]))
-    ++E;
-  if (B == E)
-    return std::nullopt;
-
-  SpelledWord Result;
-  Result.Location = SM.getComposedLoc(File, B);
-  Result.Text = Code.slice(B, E);
-  Result.LikelyIdentifier =
-      isLikelyIdentifier(Result.Text, Code.substr(0, B), Code.substr(E)) &&
-      // should not be a keyword
-      tok::isAnyIdentifier(
-          IdentifierTable(LangOpts).get(Result.Text).getTokenID());
-  for (const auto &T : Touching)
-    if (T.location() <= Result.Location)
-      Result.PartOfSpelledToken = &T;
-  return Result;
-}
-
-std::optional<DefinedMacro> locateMacroAt(const syntax::Token &SpelledTok,
-                                          Preprocessor &PP) {
-  if (SpelledTok.kind() != tok::identifier)
-    return std::nullopt;
-  SourceLocation Loc = SpelledTok.location();
-  assert(Loc.isFileID());
+llvm::Optional<DefinedMacro> locateMacroAt(SourceLocation Loc,
+                                           Preprocessor &PP) {
   const auto &SM = PP.getSourceManager();
-  IdentifierInfo *IdentifierInfo = PP.getIdentifierInfo(SpelledTok.text(SM));
+  const auto &LangOpts = PP.getLangOpts();
+  Token Result;
+  if (Lexer::getRawToken(SM.getSpellingLoc(Loc), Result, SM, LangOpts, false))
+    return None;
+  if (Result.is(tok::raw_identifier))
+    PP.LookUpIdentifierInfo(Result);
+  IdentifierInfo *IdentifierInfo = Result.getIdentifierInfo();
   if (!IdentifierInfo || !IdentifierInfo->hadMacroDefinition())
-    return std::nullopt;
-
-  // We need to take special case to handle #define and #undef.
-  // Preprocessor::getMacroDefinitionAtLoc() only considers a macro
-  // definition to be in scope *after* the location of the macro name in a
-  // #define that introduces it, and *before* the location of the macro name
-  // in an #undef that undefines it. To handle these cases, we check for
-  // the macro being in scope either just after or just before the location
-  // of the token. In getting the location before, we also take care to check
-  // for start-of-file.
-  FileID FID = SM.getFileID(Loc);
-  assert(Loc != SM.getLocForEndOfFile(FID));
-  SourceLocation JustAfterToken = Loc.getLocWithOffset(1);
-  auto *MacroInfo =
-      PP.getMacroDefinitionAtLoc(IdentifierInfo, JustAfterToken).getMacroInfo();
-  if (!MacroInfo && SM.getLocForStartOfFile(FID) != Loc) {
-    SourceLocation JustBeforeToken = Loc.getLocWithOffset(-1);
-    MacroInfo = PP.getMacroDefinitionAtLoc(IdentifierInfo, JustBeforeToken)
-                    .getMacroInfo();
-  }
-  if (!MacroInfo) {
-    return std::nullopt;
-  }
-  return DefinedMacro{
-      IdentifierInfo->getName(), MacroInfo,
-      translatePreamblePatchLocation(MacroInfo->getDefinitionLoc(), SM)};
-}
-
-llvm::Expected<std::string> Edit::apply() const {
-  return tooling::applyAllReplacements(InitialCode, Replacements);
-}
-
-std::vector<TextEdit> Edit::asTextEdits() const {
-  return replacementsToEdits(InitialCode, Replacements);
-}
-
-bool Edit::canApplyTo(llvm::StringRef Code) const {
-  // Create line iterators, since line numbers are important while applying our
-  // edit we cannot skip blank lines.
-  auto LHS = llvm::MemoryBuffer::getMemBuffer(Code);
-  llvm::line_iterator LHSIt(*LHS, /*SkipBlanks=*/false);
-
-  auto RHS = llvm::MemoryBuffer::getMemBuffer(InitialCode);
-  llvm::line_iterator RHSIt(*RHS, /*SkipBlanks=*/false);
-
-  // Compare the InitialCode we prepared the edit for with the Code we received
-  // line by line to make sure there are no differences.
-  // FIXME: This check is too conservative now, it should be enough to only
-  // check lines around the replacements contained inside the Edit.
-  while (!LHSIt.is_at_eof() && !RHSIt.is_at_eof()) {
-    if (*LHSIt != *RHSIt)
-      return false;
-    ++LHSIt;
-    ++RHSIt;
-  }
-
-  // After we reach EOF for any of the files we make sure the other one doesn't
-  // contain any additional content except empty lines, they should not
-  // interfere with the edit we produced.
-  while (!LHSIt.is_at_eof()) {
-    if (!LHSIt->empty())
-      return false;
-    ++LHSIt;
-  }
-  while (!RHSIt.is_at_eof()) {
-    if (!RHSIt->empty())
-      return false;
-    ++RHSIt;
-  }
-  return true;
-}
-
-llvm::Error reformatEdit(Edit &E, const format::FormatStyle &Style) {
-  if (auto NewEdits = cleanupAndFormat(E.InitialCode, E.Replacements, Style))
-    E.Replacements = std::move(*NewEdits);
-  else
-    return NewEdits.takeError();
-  return llvm::Error::success();
-}
-
-// Workaround for editors that have buggy handling of newlines at end of file.
-//
-// The editor is supposed to expose document contents over LSP as an exact
-// string, with whitespace and newlines well-defined. But internally many
-// editors treat text as an array of lines, and there can be ambiguity over
-// whether the last line ends with a newline or not.
-//
-// This confusion can lead to incorrect edits being sent. Failing to apply them
-// is catastrophic: we're desynced, LSP has no mechanism to get back in sync.
-// We apply a heuristic to avoid this state.
-//
-// If our current view of an N-line file does *not* end in a newline, but the
-// editor refers to the start of the next line (an impossible location), then
-// we silently add a newline to make this valid.
-// We will still validate that the rangeLength is correct, *including* the
-// inferred newline.
-//
-// See https://github.com/neovim/neovim/issues/17085
-static void inferFinalNewline(llvm::Expected<size_t> &Err,
-                              std::string &Contents, const Position &Pos) {
-  if (Err)
-    return;
-  if (!Contents.empty() && Contents.back() == '\n')
-    return;
-  if (Pos.character != 0)
-    return;
-  if (Pos.line != llvm::count(Contents, '\n') + 1)
-    return;
-  log("Editor sent invalid change coordinates, inferring newline at EOF");
-  Contents.push_back('\n');
-  consumeError(Err.takeError());
-  Err = Contents.size();
-}
-
-llvm::Error applyChange(std::string &Contents,
-                        const TextDocumentContentChangeEvent &Change) {
-  if (!Change.range) {
-    Contents = Change.text;
-    return llvm::Error::success();
-  }
-
-  const Position &Start = Change.range->start;
-  llvm::Expected<size_t> StartIndex = positionToOffset(Contents, Start, false);
-  inferFinalNewline(StartIndex, Contents, Start);
-  if (!StartIndex)
-    return StartIndex.takeError();
-
-  const Position &End = Change.range->end;
-  llvm::Expected<size_t> EndIndex = positionToOffset(Contents, End, false);
-  inferFinalNewline(EndIndex, Contents, End);
-  if (!EndIndex)
-    return EndIndex.takeError();
-
-  if (*EndIndex < *StartIndex)
-    return error(llvm::errc::invalid_argument,
-                 "Range's end position ({0}) is before start position ({1})",
-                 End, Start);
-
-  // Since the range length between two LSP positions is dependent on the
-  // contents of the buffer we compute the range length between the start and
-  // end position ourselves and compare it to the range length of the LSP
-  // message to verify the buffers of the client and server are in sync.
-
-  // EndIndex and StartIndex are in bytes, but Change.rangeLength is in UTF-16
-  // code units.
-  ssize_t ComputedRangeLength =
-      lspLength(Contents.substr(*StartIndex, *EndIndex - *StartIndex));
-
-  if (Change.rangeLength && ComputedRangeLength != *Change.rangeLength)
-    return error(llvm::errc::invalid_argument,
-                 "Change's rangeLength ({0}) doesn't match the "
-                 "computed range length ({1}).",
-                 *Change.rangeLength, ComputedRangeLength);
-
-  Contents.replace(*StartIndex, *EndIndex - *StartIndex, Change.text);
-
-  return llvm::Error::success();
-}
-
-EligibleRegion getEligiblePoints(llvm::StringRef Code,
-                                 llvm::StringRef FullyQualifiedName,
-                                 const LangOptions &LangOpts) {
-  EligibleRegion ER;
-  // Start with global namespace.
-  std::vector<std::string> Enclosing = {""};
-  // FIXME: In addition to namespaces try to generate events for function
-  // definitions as well. One might use a closing parantheses(")" followed by an
-  // opening brace "{" to trigger the start.
-  parseNamespaceEvents(Code, LangOpts, [&](NamespaceEvent Event) {
-    // Using Directives only introduces declarations to current scope, they do
-    // not change the current namespace, so skip them.
-    if (Event.Trigger == NamespaceEvent::UsingDirective)
-      return;
-    // Do not qualify the global namespace.
-    if (!Event.Payload.empty())
-      Event.Payload.append("::");
-
-    std::string CurrentNamespace;
-    if (Event.Trigger == NamespaceEvent::BeginNamespace) {
-      Enclosing.emplace_back(std::move(Event.Payload));
-      CurrentNamespace = Enclosing.back();
-      // parseNameSpaceEvents reports the beginning position of a token; we want
-      // to insert after '{', so increment by one.
-      ++Event.Pos.character;
-    } else {
-      // Event.Payload points to outer namespace when exiting a scope, so use
-      // the namespace we've last entered instead.
-      CurrentNamespace = std::move(Enclosing.back());
-      Enclosing.pop_back();
-      assert(Enclosing.back() == Event.Payload);
-    }
-
-    // Ignore namespaces that are not a prefix of the target.
-    if (!FullyQualifiedName.startswith(CurrentNamespace))
-      return;
-
-    // Prefer the namespace that shares the longest prefix with target.
-    if (CurrentNamespace.size() > ER.EnclosingNamespace.size()) {
-      ER.EligiblePoints.clear();
-      ER.EnclosingNamespace = CurrentNamespace;
-    }
-    if (CurrentNamespace.size() == ER.EnclosingNamespace.size())
-      ER.EligiblePoints.emplace_back(std::move(Event.Pos));
-  });
-  // If there were no shared namespaces just return EOF.
-  if (ER.EligiblePoints.empty()) {
-    assert(ER.EnclosingNamespace.empty());
-    ER.EligiblePoints.emplace_back(offsetToPosition(Code, Code.size()));
-  }
-  return ER;
-}
-
-bool isHeaderFile(llvm::StringRef FileName,
-                  std::optional<LangOptions> LangOpts) {
-  // Respect the langOpts, for non-file-extension cases, e.g. standard library
-  // files.
-  if (LangOpts && LangOpts->IsHeaderFile)
-    return true;
-  namespace types = clang::driver::types;
-  auto Lang = types::lookupTypeForExtension(
-      llvm::sys::path::extension(FileName).substr(1));
-  return Lang != types::TY_INVALID && types::onlyPrecompileType(Lang);
-}
-
-bool isProtoFile(SourceLocation Loc, const SourceManager &SM) {
-  auto FileName = SM.getFilename(Loc);
-  if (!FileName.endswith(".proto.h") && !FileName.endswith(".pb.h"))
-    return false;
-  auto FID = SM.getFileID(Loc);
-  // All proto generated headers should start with this line.
-  static const char *ProtoHeaderComment =
-      "// Generated by the protocol buffer compiler.  DO NOT EDIT!";
-  // Double check that this is an actual protobuf header.
-  return SM.getBufferData(FID).startswith(ProtoHeaderComment);
-}
-
-SourceLocation translatePreamblePatchLocation(SourceLocation Loc,
-                                              const SourceManager &SM) {
-  auto DefFile = SM.getFileID(Loc);
-  if (auto FE = SM.getFileEntryRefForID(DefFile)) {
-    auto IncludeLoc = SM.getIncludeLoc(DefFile);
-    // Preamble patch is included inside the builtin file.
-    if (IncludeLoc.isValid() && SM.isWrittenInBuiltinFile(IncludeLoc) &&
-        FE->getName().endswith(PreamblePatch::HeaderName)) {
-      auto Presumed = SM.getPresumedLoc(Loc);
-      // Check that line directive is pointing at main file.
-      if (Presumed.isValid() && Presumed.getFileID().isInvalid() &&
-          isMainFile(Presumed.getFilename(), SM)) {
-        Loc = SM.translateLineCol(SM.getMainFileID(), Presumed.getLine(),
-                                  Presumed.getColumn());
-      }
-    }
-  }
-  return Loc;
-}
-
-clangd::Range rangeTillEOL(llvm::StringRef Code, unsigned HashOffset) {
-  clangd::Range Result;
-  Result.end = Result.start = offsetToPosition(Code, HashOffset);
-
-  // Span the warning until the EOL or EOF.
-  Result.end.character +=
-      lspLength(Code.drop_front(HashOffset).take_until([](char C) {
-        return C == '\n' || C == '\r';
-      }));
-  return Result;
-}
+    return None;
+
+  std::pair<FileID, unsigned int> DecLoc = SM.getDecomposedExpansionLoc(Loc);
+  // Get the definition just before the searched location so that a macro
+  // referenced in a '#undef MACRO' can still be found.
+  SourceLocation BeforeSearchedLocation =
+      SM.getMacroArgExpandedLocation(SM.getLocForStartOfFile(DecLoc.first)
+                                         .getLocWithOffset(DecLoc.second - 1));
+  MacroDefinition MacroDef =
+      PP.getMacroDefinitionAtLoc(IdentifierInfo, BeforeSearchedLocation);
+  if (auto *MI = MacroDef.getMacroInfo())
+    return DefinedMacro{IdentifierInfo->getName(), MI};
+  return None;
+}
+
 } // namespace clangd
 } // namespace clang