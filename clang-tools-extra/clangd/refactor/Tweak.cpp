//===--- Tweak.cpp -----------------------------------------------*- C++-*-===//
//
// Part of the LLVM Project, under the Apache License v2.0 with LLVM Exceptions.
// See https://llvm.org/LICENSE.txt for license information.
// SPDX-License-Identifier: Apache-2.0 WITH LLVM-exception
//
//===----------------------------------------------------------------------===//
#include "Tweak.h"
#include "FeatureModule.h"
#include "SourceCode.h"
#include "index/Index.h"
#include "support/Logger.h"
#include "support/Path.h"
#include "llvm/ADT/STLExtras.h"
#include "llvm/ADT/StringMap.h"
#include "llvm/ADT/StringRef.h"
#include "llvm/Support/Error.h"
#include "llvm/Support/Registry.h"
#include <functional>
#include <memory>
#include <utility>
#include <vector>

LLVM_INSTANTIATE_REGISTRY(llvm::Registry<clang::clangd::Tweak>)

namespace clang {
namespace clangd {

/// A handy typedef to save some typing.
typedef llvm::Registry<Tweak> TweakRegistry;

namespace {
/// Asserts invariants on TweakRegistry. No-op with assertion disabled.
void validateRegistry() {
#ifndef NDEBUG
  llvm::StringSet<> Seen;
  for (const auto &E : TweakRegistry::entries()) {
    // REGISTER_TWEAK ensures E.getName() is equal to the tweak class name.
    // We check that id() matches it.
    assert(E.instantiate()->id() == E.getName() &&
           "id should be equal to class name");
    assert(Seen.try_emplace(E.getName()).second && "duplicate check id");
  }
#endif
}

std::vector<std::unique_ptr<Tweak>>
getAllTweaks(const FeatureModuleSet *Modules) {
  std::vector<std::unique_ptr<Tweak>> All;
  for (const auto &E : TweakRegistry::entries())
    All.emplace_back(E.instantiate());
  if (Modules) {
    for (auto &M : *Modules)
      M.contributeTweaks(All);
  }
  return All;
}
} // namespace

<<<<<<< HEAD
Tweak::Selection::Selection(const SymbolIndex *Index, ParsedAST &AST,
                            unsigned RangeBegin, unsigned RangeEnd,
                            SelectionTree ASTSelection,
                            llvm::vfs::FileSystem *FS)
    : Index(Index), AST(&AST), SelectionBegin(RangeBegin),
      SelectionEnd(RangeEnd), ASTSelection(std::move(ASTSelection)), FS(FS) {
=======
Tweak::Selection::Selection(ParsedAST &AST, unsigned RangeBegin,
                            unsigned RangeEnd)
    : AST(AST), SelectionBegin(RangeBegin), SelectionEnd(RangeEnd),
      ASTSelection(AST.getASTContext(), RangeBegin, RangeEnd) {
>>>>>>> cb02aa7e
  auto &SM = AST.getSourceManager();
  Code = SM.getBufferData(SM.getMainFileID());
  Cursor = SM.getComposedLoc(SM.getMainFileID(), RangeBegin);
}

std::vector<std::unique_ptr<Tweak>>
prepareTweaks(const Tweak::Selection &S,
              llvm::function_ref<bool(const Tweak &)> Filter,
              const FeatureModuleSet *Modules) {
  validateRegistry();

  std::vector<std::unique_ptr<Tweak>> Available;
  for (auto &T : getAllTweaks(Modules)) {
    if (!Filter(*T) || !T->prepare(S))
      continue;
    Available.push_back(std::move(T));
  }
  // Ensure deterministic order of the results.
  llvm::sort(Available,
             [](const std::unique_ptr<Tweak> &L,
                const std::unique_ptr<Tweak> &R) { return L->id() < R->id(); });
  return Available;
}

llvm::Expected<std::unique_ptr<Tweak>>
prepareTweak(StringRef ID, const Tweak::Selection &S,
             const FeatureModuleSet *Modules) {
  for (auto &T : getAllTweaks(Modules)) {
    if (T->id() != ID)
      continue;
    if (!T->prepare(S))
      return error("failed to prepare() tweak {0}", ID);
    return std::move(T);
  }
  return error("tweak ID {0} is invalid", ID);
}

llvm::Expected<std::pair<Path, Edit>>
Tweak::Effect::fileEdit(const SourceManager &SM, FileID FID,
                        tooling::Replacements Replacements) {
  Edit Ed(SM.getBufferData(FID), std::move(Replacements));
  if (const auto FE = SM.getFileEntryRefForID(FID))
    if (auto FilePath = getCanonicalPath(*FE, SM.getFileManager()))
      return std::make_pair(*FilePath, std::move(Ed));
  return error("Failed to get absolute path for edited file: {0}",
               SM.getFileEntryRefForID(FID)->getName());
}

llvm::Expected<Tweak::Effect>
Tweak::Effect::mainFileEdit(const SourceManager &SM,
                            tooling::Replacements Replacements) {
  auto PathAndEdit = fileEdit(SM, SM.getMainFileID(), std::move(Replacements));
  if (!PathAndEdit)
    return PathAndEdit.takeError();
  Tweak::Effect E;
  E.ApplyEdits.try_emplace(PathAndEdit->first, PathAndEdit->second);
  return E;
}

} // namespace clangd
} // namespace clang<|MERGE_RESOLUTION|>--- conflicted
+++ resolved
@@ -6,20 +6,13 @@
 //
 //===----------------------------------------------------------------------===//
 #include "Tweak.h"
-#include "FeatureModule.h"
-#include "SourceCode.h"
-#include "index/Index.h"
-#include "support/Logger.h"
-#include "support/Path.h"
+#include "Logger.h"
 #include "llvm/ADT/STLExtras.h"
 #include "llvm/ADT/StringMap.h"
-#include "llvm/ADT/StringRef.h"
 #include "llvm/Support/Error.h"
 #include "llvm/Support/Registry.h"
 #include <functional>
 #include <memory>
-#include <utility>
-#include <vector>
 
 LLVM_INSTANTIATE_REGISTRY(llvm::Registry<clang::clangd::Tweak>)
 
@@ -43,33 +36,12 @@
   }
 #endif
 }
-
-std::vector<std::unique_ptr<Tweak>>
-getAllTweaks(const FeatureModuleSet *Modules) {
-  std::vector<std::unique_ptr<Tweak>> All;
-  for (const auto &E : TweakRegistry::entries())
-    All.emplace_back(E.instantiate());
-  if (Modules) {
-    for (auto &M : *Modules)
-      M.contributeTweaks(All);
-  }
-  return All;
-}
 } // namespace
 
-<<<<<<< HEAD
-Tweak::Selection::Selection(const SymbolIndex *Index, ParsedAST &AST,
-                            unsigned RangeBegin, unsigned RangeEnd,
-                            SelectionTree ASTSelection,
-                            llvm::vfs::FileSystem *FS)
-    : Index(Index), AST(&AST), SelectionBegin(RangeBegin),
-      SelectionEnd(RangeEnd), ASTSelection(std::move(ASTSelection)), FS(FS) {
-=======
 Tweak::Selection::Selection(ParsedAST &AST, unsigned RangeBegin,
                             unsigned RangeEnd)
     : AST(AST), SelectionBegin(RangeBegin), SelectionEnd(RangeEnd),
       ASTSelection(AST.getASTContext(), RangeBegin, RangeEnd) {
->>>>>>> cb02aa7e
   auto &SM = AST.getSourceManager();
   Code = SM.getBufferData(SM.getMainFileID());
   Cursor = SM.getComposedLoc(SM.getMainFileID(), RangeBegin);
@@ -77,12 +49,12 @@
 
 std::vector<std::unique_ptr<Tweak>>
 prepareTweaks(const Tweak::Selection &S,
-              llvm::function_ref<bool(const Tweak &)> Filter,
-              const FeatureModuleSet *Modules) {
+              llvm::function_ref<bool(const Tweak &)> Filter) {
   validateRegistry();
 
   std::vector<std::unique_ptr<Tweak>> Available;
-  for (auto &T : getAllTweaks(Modules)) {
+  for (const auto &E : TweakRegistry::entries()) {
+    std::unique_ptr<Tweak> T = E.instantiate();
     if (!Filter(*T) || !T->prepare(S))
       continue;
     Available.push_back(std::move(T));
@@ -94,39 +66,19 @@
   return Available;
 }
 
-llvm::Expected<std::unique_ptr<Tweak>>
-prepareTweak(StringRef ID, const Tweak::Selection &S,
-             const FeatureModuleSet *Modules) {
-  for (auto &T : getAllTweaks(Modules)) {
-    if (T->id() != ID)
-      continue;
-    if (!T->prepare(S))
-      return error("failed to prepare() tweak {0}", ID);
-    return std::move(T);
-  }
-  return error("tweak ID {0} is invalid", ID);
-}
-
-llvm::Expected<std::pair<Path, Edit>>
-Tweak::Effect::fileEdit(const SourceManager &SM, FileID FID,
-                        tooling::Replacements Replacements) {
-  Edit Ed(SM.getBufferData(FID), std::move(Replacements));
-  if (const auto FE = SM.getFileEntryRefForID(FID))
-    if (auto FilePath = getCanonicalPath(*FE, SM.getFileManager()))
-      return std::make_pair(*FilePath, std::move(Ed));
-  return error("Failed to get absolute path for edited file: {0}",
-               SM.getFileEntryRefForID(FID)->getName());
-}
-
-llvm::Expected<Tweak::Effect>
-Tweak::Effect::mainFileEdit(const SourceManager &SM,
-                            tooling::Replacements Replacements) {
-  auto PathAndEdit = fileEdit(SM, SM.getMainFileID(), std::move(Replacements));
-  if (!PathAndEdit)
-    return PathAndEdit.takeError();
-  Tweak::Effect E;
-  E.ApplyEdits.try_emplace(PathAndEdit->first, PathAndEdit->second);
-  return E;
+llvm::Expected<std::unique_ptr<Tweak>> prepareTweak(StringRef ID,
+                                                    const Tweak::Selection &S) {
+  auto It = llvm::find_if(
+      TweakRegistry::entries(),
+      [ID](const TweakRegistry::entry &E) { return E.getName() == ID; });
+  if (It == TweakRegistry::end())
+    return llvm::createStringError(llvm::inconvertibleErrorCode(),
+                                   "id of the tweak is invalid");
+  std::unique_ptr<Tweak> T = It->instantiate();
+  if (!T->prepare(S))
+    return llvm::createStringError(llvm::inconvertibleErrorCode(),
+                                   "failed to prepare() a check");
+  return std::move(T);
 }
 
 } // namespace clangd
