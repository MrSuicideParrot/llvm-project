--- conflicted
+++ resolved
@@ -5,146 +5,75 @@
 // SPDX-License-Identifier: Apache-2.0 WITH LLVM-exception
 //
 //===----------------------------------------------------------------------===//
-// TUScheduler manages a worker per active file. This ASTWorker processes
-// updates (modifications to file contents) and reads (actions performed on
-// preamble/AST) to the file.
+// For each file, managed by TUScheduler, we create a single ASTWorker that
+// manages an AST for that file. All operations that modify or read the AST are
+// run on a separate dedicated thread asynchronously in FIFO order.
 //
-// Each ASTWorker owns a dedicated thread to process updates and reads to the
-// relevant file. Any request gets queued in FIFO order to be processed by that
-// thread.
+// We start processing each update immediately after we receive it. If two or
+// more updates come subsequently without reads in-between, we attempt to drop
+// an older one to not waste time building the ASTs we don't need.
 //
-// An update request replaces current praser inputs to ensure any subsequent
-// read sees the version of the file they were requested. It will also issue a
-// build for new inputs.
+// The processing thread of the ASTWorker is also responsible for building the
+// preamble. However, unlike AST, the same preamble can be read concurrently, so
+// we run each of async preamble reads on its own thread.
 //
-// ASTWorker processes the file in two parts, a preamble and a main-file
-// section. A preamble can be reused between multiple versions of the file until
-// invalidated by a modification to a header, compile commands or modification
-// to relevant part of the current file. Such a preamble is called compatible.
-// An update is considered dead if no read was issued for that version and
-// diagnostics weren't requested by client or could be generated for a later
-// version of the file. ASTWorker eliminates such requests as they are
-// redundant.
+// To limit the concurrent load that clangd produces we maintain a semaphore
+// that keeps more than a fixed number of threads from running concurrently.
 //
-// In the presence of stale (non-compatible) preambles, ASTWorker won't publish
-// diagnostics for update requests. Read requests will be served with ASTs build
-// with stale preambles, unless the read is picky and requires a compatible
-// preamble. In such cases it will block until new preamble is built.
-//
-// ASTWorker owns a PreambleThread for building preambles. If the preamble gets
-// invalidated by an update request, a new build will be requested on
-// PreambleThread. Since PreambleThread only receives requests for newer
-// versions of the file, in case of multiple requests it will only build the
-// last one and skip requests in between. Unless client force requested
-// diagnostics(WantDiagnostics::Yes).
-//
-// When a new preamble is built, a "golden" AST is immediately built from that
-// version of the file. This ensures diagnostics get updated even if the queue
-// is full.
-//
-// Some read requests might just need preamble. Since preambles can be read
-// concurrently, ASTWorker runs these requests on their own thread. These
-// requests will receive latest build preamble, which might possibly be stale.
+// Rationale for cancelling updates.
+// LSP clients can send updates to clangd on each keystroke. Some files take
+// significant time to parse (e.g. a few seconds) and clangd can get starved by
+// the updates to those files. Therefore we try to process only the last update,
+// if possible.
+// Our current strategy to do that is the following:
+// - For each update we immediately schedule rebuild of the AST.
+// - Rebuild of the AST checks if it was cancelled before doing any actual work.
+//   If it was, it does not do an actual rebuild, only reports llvm::None to the
+//   callback
+// - When adding an update, we cancel the last update in the queue if it didn't
+//   have any reads.
+// There is probably a optimal ways to do that. One approach we might take is
+// the following:
+// - For each update we remember the pending inputs, but delay rebuild of the
+//   AST for some timeout.
+// - If subsequent updates come before rebuild was started, we replace the
+//   pending inputs and reset the timer.
+// - If any reads of the AST are scheduled, we start building the AST
+//   immediately.
 
 #include "TUScheduler.h"
-#include "CompileCommands.h"
+#include "Cancellation.h"
 #include "Compiler.h"
-#include "Config.h"
-#include "Diagnostics.h"
 #include "GlobalCompilationDatabase.h"
-#include "ParsedAST.h"
-#include "Preamble.h"
-#include "clang-include-cleaner/Record.h"
-#include "support/Cancellation.h"
-#include "support/Context.h"
-#include "support/Logger.h"
-#include "support/MemoryTree.h"
-#include "support/Path.h"
-#include "support/ThreadCrashReporter.h"
-#include "support/Threading.h"
-#include "support/Trace.h"
-#include "clang/Basic/Stack.h"
+#include "Logger.h"
+#include "Trace.h"
+#include "index/CanonicalIncludes.h"
 #include "clang/Frontend/CompilerInvocation.h"
 #include "clang/Tooling/CompilationDatabase.h"
-#include "llvm/ADT/FunctionExtras.h"
-#include "llvm/ADT/STLExtras.h"
+#include "llvm/ADT/Optional.h"
 #include "llvm/ADT/ScopeExit.h"
-#include "llvm/ADT/SmallVector.h"
-#include "llvm/ADT/StringExtras.h"
-#include "llvm/ADT/StringRef.h"
-#include "llvm/Support/Allocator.h"
 #include "llvm/Support/Errc.h"
-#include "llvm/Support/ErrorHandling.h"
-#include "llvm/Support/FormatVariadic.h"
 #include "llvm/Support/Path.h"
 #include "llvm/Support/Threading.h"
-<<<<<<< HEAD
-#include "llvm/Support/raw_ostream.h"
-=======
->>>>>>> cb02aa7e
 #include <algorithm>
-#include <atomic>
-#include <chrono>
-#include <condition_variable>
-#include <functional>
 #include <memory>
-#include <mutex>
-#include <optional>
 #include <queue>
-#include <string>
 #include <thread>
-#include <type_traits>
-#include <utility>
-#include <vector>
 
 namespace clang {
 namespace clangd {
 using std::chrono::steady_clock;
 
 namespace {
-// Tracks latency (in seconds) of FS operations done during a preamble build.
-// build_type allows to split by expected VFS cache state (cold on first
-// preamble, somewhat warm after that when building first preamble for new file,
-// likely ~everything cached on preamble rebuild.
-constexpr trace::Metric
-    PreambleBuildFilesystemLatency("preamble_fs_latency",
-                                   trace::Metric::Distribution, "build_type");
-// Tracks latency of FS operations done during a preamble build as a ratio of
-// preamble build time. build_type is same as above.
-constexpr trace::Metric PreambleBuildFilesystemLatencyRatio(
-    "preamble_fs_latency_ratio", trace::Metric::Distribution, "build_type");
-
-constexpr trace::Metric PreambleBuildSize("preamble_build_size",
-                                          trace::Metric::Distribution);
-constexpr trace::Metric PreambleSerializedSize("preamble_serialized_size",
-                                               trace::Metric::Distribution);
-
-void reportPreambleBuild(const PreambleBuildStats &Stats,
-                         bool IsFirstPreamble) {
-  auto RecordWithLabel = [&Stats](llvm::StringRef Label) {
-    PreambleBuildFilesystemLatency.record(Stats.FileSystemTime, Label);
-    if (Stats.TotalBuildTime > 0) // Avoid division by zero.
-      PreambleBuildFilesystemLatencyRatio.record(
-          Stats.FileSystemTime / Stats.TotalBuildTime, Label);
-  };
-
-  static llvm::once_flag OnceFlag;
-  llvm::call_once(OnceFlag, [&] { RecordWithLabel("first_build"); });
-  RecordWithLabel(IsFirstPreamble ? "first_build_for_file" : "rebuild");
-
-  PreambleBuildSize.record(Stats.BuildSize);
-  PreambleSerializedSize.record(Stats.SerializedSize);
-}
-
 class ASTWorker;
 } // namespace
 
-static clang::clangd::Key<std::string> FileBeingProcessed;
-
-std::optional<llvm::StringRef> TUScheduler::getFileBeingProcessedInContext() {
-  if (auto *File = Context::current().get(FileBeingProcessed))
+static clang::clangd::Key<std::string> kFileBeingProcessed;
+
+llvm::Optional<llvm::StringRef> TUScheduler::getFileBeingProcessedInContext() {
+  if (auto *File = Context::current().get(kFileBeingProcessed))
     return llvm::StringRef(*File);
-  return std::nullopt;
+  return None;
 }
 
 /// An LRU cache of idle ASTs.
@@ -184,28 +113,20 @@
     ForCleanup.reset();
   }
 
-  /// Returns the cached value for \p K, or std::nullopt if the value is not in
+  /// Returns the cached value for \p K, or llvm::None if the value is not in
   /// the cache anymore. If nullptr was cached for \p K, this function will
   /// return a null unique_ptr wrapped into an optional.
-  /// If \p AccessMetric is set records whether there was a hit or miss.
-  std::optional<std::unique_ptr<ParsedAST>>
-  take(Key K, const trace::Metric *AccessMetric = nullptr) {
-    // Record metric after unlocking the mutex.
+  llvm::Optional<std::unique_ptr<ParsedAST>> take(Key K) {
     std::unique_lock<std::mutex> Lock(Mut);
     auto Existing = findByKey(K);
-    if (Existing == LRU.end()) {
-      if (AccessMetric)
-        AccessMetric->record(1, "miss");
-      return std::nullopt;
-    }
-    if (AccessMetric)
-      AccessMetric->record(1, "hit");
+    if (Existing == LRU.end())
+      return None;
     std::unique_ptr<ParsedAST> V = std::move(Existing->second);
     LRU.erase(Existing);
     // GCC 4.8 fails to compile `return V;`, as it tries to call the copy
     // constructor of unique_ptr, so we call the move ctor explicitly to avoid
     // this miscompile.
-    return std::optional<std::unique_ptr<ParsedAST>>(std::move(V));
+    return llvm::Optional<std::unique_ptr<ParsedAST>>(std::move(V));
   }
 
 private:
@@ -222,375 +143,7 @@
   std::vector<KVPair> LRU; /* GUARDED_BY(Mut) */
 };
 
-/// A map from header files to an opened "proxy" file that includes them.
-/// If you open the header, the compile command from the proxy file is used.
-///
-/// This inclusion information could also naturally live in the index, but there
-/// are advantages to using open files instead:
-///  - it's easier to achieve a *stable* choice of proxy, which is important
-///    to avoid invalidating the preamble
-///  - context-sensitive flags for libraries with multiple configurations
-///    (e.g. C++ stdlib sensitivity to -std version)
-///  - predictable behavior, e.g. guarantees that go-to-def landing on a header
-///    will have a suitable command available
-///  - fewer scaling problems to solve (project include graphs are big!)
-///
-/// Implementation details:
-/// - We only record this for mainfiles where the command was trustworthy
-///   (i.e. not inferred). This avoids a bad inference "infecting" other files.
-/// - Once we've picked a proxy file for a header, we stick with it until the
-///   proxy file is invalidated *and* a new candidate proxy file is built.
-///   Switching proxies is expensive, as the compile flags will (probably)
-///   change and therefore we'll end up rebuilding the header's preamble.
-/// - We don't capture the actual compile command, but just the filename we
-///   should query to get it. This avoids getting out of sync with the CDB.
-///
-/// All methods are threadsafe. In practice, update() comes from preamble
-/// threads, remove()s mostly from the main thread, and get() from ASTWorker.
-/// Writes are rare and reads are cheap, so we don't expect much contention.
-class TUScheduler::HeaderIncluderCache {
-  // We should be a little careful how we store the include graph of open
-  // files, as each can have a large number of transitive headers.
-  // This representation is O(unique transitive source files).
-  llvm::BumpPtrAllocator Arena;
-  struct Association {
-    llvm::StringRef MainFile;
-    // Circular-linked-list of associations with the same mainFile.
-    // Null indicates that the mainfile was removed.
-    Association *Next;
-  };
-  llvm::StringMap<Association, llvm::BumpPtrAllocator &> HeaderToMain;
-  llvm::StringMap<Association *, llvm::BumpPtrAllocator &> MainToFirst;
-  std::atomic<size_t> UsedBytes; // Updated after writes.
-  mutable std::mutex Mu;
-
-  void invalidate(Association *First) {
-    Association *Current = First;
-    do {
-      Association *Next = Current->Next;
-      Current->Next = nullptr;
-      Current = Next;
-    } while (Current != First);
-  }
-
-  // Create the circular list and return the head of it.
-  Association *associate(llvm::StringRef MainFile,
-                         llvm::ArrayRef<std::string> Headers) {
-    Association *First = nullptr, *Prev = nullptr;
-    for (const std::string &Header : Headers) {
-      auto &Assoc = HeaderToMain[Header];
-      if (Assoc.Next)
-        continue; // Already has a valid association.
-
-      Assoc.MainFile = MainFile;
-      Assoc.Next = Prev;
-      Prev = &Assoc;
-      if (!First)
-        First = &Assoc;
-    }
-    if (First)
-      First->Next = Prev;
-    return First;
-  }
-
-  void updateMemoryUsage() {
-    auto StringMapHeap = [](const auto &Map) {
-      // StringMap stores the hashtable on the heap.
-      // It contains pointers to the entries, and a hashcode for each.
-      return Map.getNumBuckets() * (sizeof(void *) + sizeof(unsigned));
-    };
-    size_t Usage = Arena.getTotalMemory() + StringMapHeap(MainToFirst) +
-                   StringMapHeap(HeaderToMain) + sizeof(*this);
-    UsedBytes.store(Usage, std::memory_order_release);
-  }
-
-public:
-  HeaderIncluderCache() : HeaderToMain(Arena), MainToFirst(Arena) {
-    updateMemoryUsage();
-  }
-
-  // Associate each header with MainFile (unless already associated).
-  // Headers not in the list will have their associations removed.
-  void update(PathRef MainFile, llvm::ArrayRef<std::string> Headers) {
-    std::lock_guard<std::mutex> Lock(Mu);
-    auto It = MainToFirst.try_emplace(MainFile, nullptr);
-    Association *&First = It.first->second;
-    if (First)
-      invalidate(First);
-    First = associate(It.first->first(), Headers);
-    updateMemoryUsage();
-  }
-
-  // Mark MainFile as gone.
-  // This will *not* disassociate headers with MainFile immediately, but they
-  // will be eligible for association with other files that get update()d.
-  void remove(PathRef MainFile) {
-    std::lock_guard<std::mutex> Lock(Mu);
-    Association *&First = MainToFirst[MainFile];
-    if (First) {
-      invalidate(First);
-      First = nullptr;
-    }
-    // MainToFirst entry should stay alive, as Associations might be pointing at
-    // its key.
-  }
-
-  /// Get the mainfile associated with Header, or the empty string if none.
-  std::string get(PathRef Header) const {
-    std::lock_guard<std::mutex> Lock(Mu);
-    return HeaderToMain.lookup(Header).MainFile.str();
-  }
-
-  size_t getUsedBytes() const {
-    return UsedBytes.load(std::memory_order_acquire);
-  }
-};
-
 namespace {
-
-bool isReliable(const tooling::CompileCommand &Cmd) {
-  return Cmd.Heuristic.empty();
-}
-
-/// Threadsafe manager for updating a TUStatus and emitting it after each
-/// update.
-class SynchronizedTUStatus {
-public:
-  SynchronizedTUStatus(PathRef FileName, ParsingCallbacks &Callbacks)
-      : FileName(FileName), Callbacks(Callbacks) {}
-
-  void update(llvm::function_ref<void(TUStatus &)> Mutator) {
-    std::lock_guard<std::mutex> Lock(StatusMu);
-    Mutator(Status);
-    emitStatusLocked();
-  }
-
-  /// Prevents emitting of further updates.
-  void stop() {
-    std::lock_guard<std::mutex> Lock(StatusMu);
-    CanPublish = false;
-  }
-
-private:
-  void emitStatusLocked() {
-    if (CanPublish)
-      Callbacks.onFileUpdated(FileName, Status);
-  }
-
-  const Path FileName;
-
-  std::mutex StatusMu;
-  TUStatus Status;
-  bool CanPublish = true;
-  ParsingCallbacks &Callbacks;
-};
-
-// An attempt to acquire resources for a task using PreambleThrottler.
-// Initially it is unsatisfied, it (hopefully) becomes satisfied later but may
-// be destroyed before then. Destruction releases all resources.
-class PreambleThrottlerRequest {
-public:
-  // The condition variable is signalled when the request is satisfied.
-  PreambleThrottlerRequest(llvm::StringRef Filename,
-                           PreambleThrottler *Throttler,
-                           std::condition_variable &CV)
-      : Throttler(Throttler),
-        Satisfied(Throttler == nullptr) {
-    // If there is no throttler, this dummy request is always satisfied.
-    if (!Throttler)
-      return;
-    ID = Throttler->acquire(Filename, [&] {
-      Satisfied.store(true, std::memory_order_release);
-      CV.notify_all();
-    });
-  }
-
-  bool satisfied() const { return Satisfied.load(std::memory_order_acquire); }
-
-  // When the request is destroyed:
-  //  - if resources are not yet obtained, stop trying to get them.
-  //  - if resources were obtained, release them.
-  ~PreambleThrottlerRequest() {
-    if (Throttler)
-      Throttler->release(ID);
-  }
-
-private:
-  PreambleThrottler::RequestID ID;
-  PreambleThrottler *Throttler;
-  std::atomic<bool> Satisfied = {false};
-};
-
-/// Responsible for building preambles. Whenever the thread is idle and the
-/// preamble is outdated, it starts to build a fresh preamble from the latest
-/// inputs. If RunSync is true, preambles are built synchronously in update()
-/// instead.
-class PreambleThread {
-public:
-  PreambleThread(llvm::StringRef FileName, ParsingCallbacks &Callbacks,
-                 bool StorePreambleInMemory, bool RunSync,
-                 PreambleThrottler *Throttler, SynchronizedTUStatus &Status,
-                 TUScheduler::HeaderIncluderCache &HeaderIncluders,
-                 ASTWorker &AW)
-      : FileName(FileName), Callbacks(Callbacks),
-        StoreInMemory(StorePreambleInMemory), RunSync(RunSync),
-        Throttler(Throttler), Status(Status), ASTPeer(AW),
-        HeaderIncluders(HeaderIncluders) {}
-
-  /// It isn't guaranteed that each requested version will be built. If there
-  /// are multiple update requests while building a preamble, only the last one
-  /// will be built.
-  void update(std::unique_ptr<CompilerInvocation> CI, ParseInputs PI,
-              std::vector<Diag> CIDiags, WantDiagnostics WantDiags) {
-    Request Req = {std::move(CI), std::move(PI), std::move(CIDiags), WantDiags,
-                   Context::current().clone()};
-    if (RunSync) {
-      build(std::move(Req));
-      Status.update([](TUStatus &Status) {
-        Status.PreambleActivity = PreambleAction::Idle;
-      });
-      return;
-    }
-    {
-      std::unique_lock<std::mutex> Lock(Mutex);
-      // If NextReq was requested with WantDiagnostics::Yes we cannot just drop
-      // that on the floor. Block until we start building it. This won't
-      // dead-lock as we are blocking the caller thread, while builds continue
-      // on preamble thread.
-      ReqCV.wait(Lock, [this] {
-        return !NextReq || NextReq->WantDiags != WantDiagnostics::Yes;
-      });
-      NextReq = std::move(Req);
-    }
-    // Let the worker thread know there's a request, notify_one is safe as there
-    // should be a single worker thread waiting on it.
-    ReqCV.notify_all();
-  }
-
-  void run() {
-    // We mark the current as the stack bottom so that clang running on this
-    // thread can notice the stack usage and prevent stack overflow with best
-    // efforts. Same applies to other calls thoughout clangd.
-    clang::noteBottomOfStack();
-    while (true) {
-      std::optional<PreambleThrottlerRequest> Throttle;
-      {
-        std::unique_lock<std::mutex> Lock(Mutex);
-        assert(!CurrentReq && "Already processing a request?");
-        // Wait until stop is called or there is a request.
-        ReqCV.wait(Lock, [&] { return NextReq || Done; });
-        if (Done)
-          break;
-
-        {
-          Throttle.emplace(FileName, Throttler, ReqCV);
-          std::optional<trace::Span> Tracer;
-          // If acquire succeeded synchronously, avoid status jitter.
-          if (!Throttle->satisfied()) {
-            Tracer.emplace("PreambleThrottle");
-            Status.update([&](TUStatus &Status) {
-              Status.PreambleActivity = PreambleAction::Queued;
-            });
-          }
-          ReqCV.wait(Lock, [&] { return Throttle->satisfied() || Done; });
-        }
-        if (Done)
-          break;
-        // While waiting for the throttler, the request may have been updated!
-        // That's fine though, there's still guaranteed to be some request.
-
-        CurrentReq = std::move(*NextReq);
-        NextReq.reset();
-      }
-
-      {
-        WithContext Guard(std::move(CurrentReq->Ctx));
-        // Note that we don't make use of the ContextProvider here.
-        // Preamble tasks are always scheduled by ASTWorker tasks, and we
-        // reuse the context/config that was created at that level.
-
-        // Build the preamble and let the waiters know about it.
-        build(std::move(*CurrentReq));
-      }
-      // Releasing the throttle before destroying the request assists testing.
-      Throttle.reset();
-      bool IsEmpty = false;
-      {
-        std::lock_guard<std::mutex> Lock(Mutex);
-        CurrentReq.reset();
-        IsEmpty = !NextReq;
-      }
-      if (IsEmpty) {
-        // We don't perform this above, before waiting for a request to make
-        // tests more deterministic. As there can be a race between this thread
-        // and client thread(clangdserver).
-        Status.update([](TUStatus &Status) {
-          Status.PreambleActivity = PreambleAction::Idle;
-        });
-      }
-      ReqCV.notify_all();
-    }
-    dlog("Preamble worker for {0} stopped", FileName);
-  }
-
-  /// Signals the run loop to exit.
-  void stop() {
-    dlog("Preamble worker for {0} received stop", FileName);
-    {
-      std::lock_guard<std::mutex> Lock(Mutex);
-      Done = true;
-      NextReq.reset();
-    }
-    // Let the worker thread know that it should stop.
-    ReqCV.notify_all();
-  }
-
-  bool blockUntilIdle(Deadline Timeout) const {
-    std::unique_lock<std::mutex> Lock(Mutex);
-    return wait(Lock, ReqCV, Timeout, [&] { return !NextReq && !CurrentReq; });
-  }
-
-private:
-  /// Holds inputs required for building a preamble. CI is guaranteed to be
-  /// non-null.
-  struct Request {
-    std::unique_ptr<CompilerInvocation> CI;
-    ParseInputs Inputs;
-    std::vector<Diag> CIDiags;
-    WantDiagnostics WantDiags;
-    Context Ctx;
-  };
-
-  bool isDone() {
-    std::lock_guard<std::mutex> Lock(Mutex);
-    return Done;
-  }
-
-  /// Builds a preamble for \p Req, might reuse LatestBuild if possible.
-  /// Notifies ASTWorker after build finishes.
-  void build(Request Req);
-
-  mutable std::mutex Mutex;
-  bool Done = false;                  /* GUARDED_BY(Mutex) */
-  std::optional<Request> NextReq;     /* GUARDED_BY(Mutex) */
-  std::optional<Request> CurrentReq;  /* GUARDED_BY(Mutex) */
-  // Signaled whenever a thread populates NextReq or worker thread builds a
-  // Preamble.
-  mutable std::condition_variable ReqCV; /* GUARDED_BY(Mutex) */
-  // Accessed only by preamble thread.
-  std::shared_ptr<const PreambleData> LatestBuild;
-
-  const Path FileName;
-  ParsingCallbacks &Callbacks;
-  const bool StoreInMemory;
-  const bool RunSync;
-  PreambleThrottler *Throttler;
-
-  SynchronizedTUStatus &Status;
-  ASTWorker &ASTPeer;
-  TUScheduler::HeaderIncluderCache &HeaderIncluders;
-};
-
 class ASTWorkerHandle;
 
 /// Owns one instance of the AST, schedules updates and reads of it.
@@ -606,9 +159,8 @@
 class ASTWorker {
   friend class ASTWorkerHandle;
   ASTWorker(PathRef FileName, const GlobalCompilationDatabase &CDB,
-            TUScheduler::ASTCache &LRUCache,
-            TUScheduler::HeaderIncluderCache &HeaderIncluders,
-            Semaphore &Barrier, bool RunSync, const TUScheduler::Options &Opts,
+            TUScheduler::ASTCache &LRUCache, Semaphore &Barrier, bool RunSync,
+            steady_clock::duration UpdateDebounce, bool StorePreamblesInMemory,
             ParsingCallbacks &Callbacks);
 
 public:
@@ -619,30 +171,23 @@
   /// request, it is used to limit the number of actively running threads.
   static ASTWorkerHandle
   create(PathRef FileName, const GlobalCompilationDatabase &CDB,
-         TUScheduler::ASTCache &IdleASTs,
-         TUScheduler::HeaderIncluderCache &HeaderIncluders,
-         AsyncTaskRunner *Tasks, Semaphore &Barrier,
-         const TUScheduler::Options &Opts, ParsingCallbacks &Callbacks);
+         TUScheduler::ASTCache &IdleASTs, AsyncTaskRunner *Tasks,
+         Semaphore &Barrier, steady_clock::duration UpdateDebounce,
+         bool StorePreamblesInMemory, ParsingCallbacks &Callbacks);
   ~ASTWorker();
 
-  void update(ParseInputs Inputs, WantDiagnostics, bool ContentChanged);
+  void update(ParseInputs Inputs, WantDiagnostics);
   void
   runWithAST(llvm::StringRef Name,
-             llvm::unique_function<void(llvm::Expected<InputsAndAST>)> Action,
-             TUScheduler::ASTActionInvalidation);
+             llvm::unique_function<void(llvm::Expected<InputsAndAST>)> Action);
   bool blockUntilIdle(Deadline Timeout) const;
 
-  std::shared_ptr<const PreambleData> getPossiblyStalePreamble(
-      std::shared_ptr<const ASTSignals> *ASTSignals = nullptr) const;
-
-  /// Used to inform ASTWorker about a new preamble build by PreambleThread.
-  /// Diagnostics are only published through this callback. This ensures they
-  /// are always for newer versions of the file, as the callback gets called in
-  /// the same order as update requests.
-  void updatePreamble(std::unique_ptr<CompilerInvocation> CI, ParseInputs PI,
-                      std::shared_ptr<const PreambleData> Preamble,
-                      std::vector<Diag> CIDiags, WantDiagnostics WantDiags);
-
+  std::shared_ptr<const PreambleData> getPossiblyStalePreamble() const;
+
+  /// Obtain a preamble reflecting all updates so far. Threadsafe.
+  /// It may be delivered immediately, or later on the worker thread.
+  void getCurrentPreamble(
+      llvm::unique_function<void(std::shared_ptr<const PreambleData>)>);
   /// Returns compile command from the current file inputs.
   tooling::CompileCommand getCurrentCompileCommand() const;
 
@@ -652,43 +197,22 @@
   /// getPossiblyStalePreamble() can be null even after this function returns.
   void waitForFirstPreamble() const;
 
-  TUScheduler::FileStats stats() const;
+  std::size_t getUsedBytes() const;
   bool isASTCached() const;
 
 private:
-  // Details of an update request that are relevant to scheduling.
-  struct UpdateType {
-    // Do we want diagnostics from this version?
-    // If Yes, we must always build this version.
-    // If No, we only need to build this version if it's read.
-    // If Auto, we build if it's read or if the debounce expires.
-    WantDiagnostics Diagnostics;
-    // Did the main-file content of the document change?
-    // If so, we're allowed to cancel certain invalidated preceding reads.
-    bool ContentChanged;
-  };
-
-  /// Publishes diagnostics for \p Inputs. It will build an AST or reuse the
-  /// cached one if applicable. Assumes LatestPreamble is compatible for \p
-  /// Inputs.
-  void generateDiagnostics(std::unique_ptr<CompilerInvocation> Invocation,
-                           ParseInputs Inputs, std::vector<Diag> CIDiags);
-
-  void updateASTSignals(ParsedAST &AST);
-
   // Must be called exactly once on processing thread. Will return after
   // stop() is called on a separate thread and all pending requests are
   // processed.
   void run();
   /// Signal that run() should finish processing pending requests and exit.
   void stop();
-
   /// Adds a new task to the end of the request queue.
   void startTask(llvm::StringRef Name, llvm::unique_function<void()> Task,
-                 std::optional<UpdateType> Update,
-                 TUScheduler::ASTActionInvalidation);
-  /// Runs a task synchronously.
-  void runTask(llvm::StringRef Name, llvm::function_ref<void()> Task);
+                 llvm::Optional<WantDiagnostics> UpdateType);
+  /// Updates the TUStatus and emits it. Only called in the worker thread.
+  void emitTUStatus(TUAction FAction,
+                    const TUStatus::BuildDetails *Detail = nullptr);
 
   /// Determines the next action to perform.
   /// All actions that should never run are discarded.
@@ -697,75 +221,60 @@
   Deadline scheduleLocked();
   /// Should the first task in the queue be skipped instead of run?
   bool shouldSkipHeadLocked() const;
+  /// This is private because `FileInputs.FS` is not thread-safe and thus not
+  /// safe to share. Callers should make sure not to expose `FS` via a public
+  /// interface.
+  std::shared_ptr<const ParseInputs> getCurrentFileInputs() const;
 
   struct Request {
     llvm::unique_function<void()> Action;
     std::string Name;
     steady_clock::time_point AddTime;
     Context Ctx;
-    std::optional<Context> QueueCtx;
-    std::optional<UpdateType> Update;
-    TUScheduler::ASTActionInvalidation InvalidationPolicy;
-    Canceler Invalidate;
+    llvm::Optional<WantDiagnostics> UpdateType;
   };
 
   /// Handles retention of ASTs.
   TUScheduler::ASTCache &IdleASTs;
-  TUScheduler::HeaderIncluderCache &HeaderIncluders;
   const bool RunSync;
   /// Time to wait after an update to see whether another update obsoletes it.
-  const DebouncePolicy UpdateDebounce;
+  const steady_clock::duration UpdateDebounce;
   /// File that ASTWorker is responsible for.
   const Path FileName;
-  /// Callback to create processing contexts for tasks.
-  const std::function<Context(llvm::StringRef)> ContextProvider;
   const GlobalCompilationDatabase &CDB;
+  /// Whether to keep the built preambles in memory or on disk.
+  const bool StorePreambleInMemory;
   /// Callback invoked when preamble or main file AST is built.
   ParsingCallbacks &Callbacks;
+  /// Only accessed by the worker thread.
+  TUStatus Status;
 
   Semaphore &Barrier;
-  /// Whether the 'onMainAST' callback ran for the current FileInputs.
-  bool RanASTCallback = false;
+  /// Whether the diagnostics for the current FileInputs were reported to the
+  /// users before.
+  bool DiagsWereReported = false;
   /// Guards members used by both TUScheduler and the worker thread.
   mutable std::mutex Mutex;
   /// File inputs, currently being used by the worker.
-  /// Writes and reads from unknown threads are locked. Reads from the worker
-  /// thread are not locked, as it's the only writer.
-  ParseInputs FileInputs; /* GUARDED_BY(Mutex) */
-  /// Times of recent AST rebuilds, used for UpdateDebounce computation.
-  llvm::SmallVector<DebouncePolicy::clock::duration>
-      RebuildTimes; /* GUARDED_BY(Mutex) */
+  /// Inputs are written and read by the worker thread, compile command can also
+  /// be consumed by clients of ASTWorker.
+  std::shared_ptr<const ParseInputs> FileInputs;         /* GUARDED_BY(Mutex) */
+  std::shared_ptr<const PreambleData> LastBuiltPreamble; /* GUARDED_BY(Mutex) */
+  /// Becomes ready when the first preamble build finishes.
+  Notification PreambleWasBuilt;
   /// Set to true to signal run() to finish processing.
-  bool Done;                              /* GUARDED_BY(Mutex) */
-  std::deque<Request> Requests;           /* GUARDED_BY(Mutex) */
-  std::optional<Request> CurrentRequest;  /* GUARDED_BY(Mutex) */
-  /// Signalled whenever a new request has been scheduled or processing of a
-  /// request has completed.
+  bool Done;                    /* GUARDED_BY(Mutex) */
+  std::deque<Request> Requests; /* GUARDED_BY(Mutex) */
   mutable std::condition_variable RequestsCV;
-  std::shared_ptr<const ASTSignals> LatestASTSignals; /* GUARDED_BY(Mutex) */
-  /// Latest build preamble for current TU.
-  /// std::nullopt means no builds yet, null means there was an error while
-  /// building. Only written by ASTWorker's thread.
-  std::optional<std::shared_ptr<const PreambleData>> LatestPreamble;
-  std::deque<Request> PreambleRequests; /* GUARDED_BY(Mutex) */
-  /// Signaled whenever LatestPreamble changes state or there's a new
-  /// PreambleRequest.
-  mutable std::condition_variable PreambleCV;
-  /// Guards the callback that publishes results of AST-related computations
-  /// (diagnostics) and file statuses.
-  std::mutex PublishMu;
-  // Used to prevent remove document + add document races that lead to
-  // out-of-order callbacks for publishing results of onMainAST callback.
-  //
+  // FIXME: rename it to better fix the current usage, we also use it to guard
+  // emitting TUStatus.
+  /// Guards a critical section for running the diagnostics callbacks.
+  std::mutex DiagsMu;
+  // Used to prevent remove document + leading to out-of-order diagnostics:
   // The lifetime of the old/new ASTWorkers will overlap, but their handles
   // don't. When the old handle is destroyed, the old worker will stop reporting
-  // any results to the user.
-  bool CanPublishResults = true; /* GUARDED_BY(PublishMu) */
-  std::atomic<unsigned> ASTBuildCount = {0};
-  std::atomic<unsigned> PreambleBuildCount = {0};
-
-  SynchronizedTUStatus Status;
-  PreambleThread PreamblePeer;
+  // diagnostics.
+  bool ReportDiagnostics = true; /* GUARDED_BY(DiagsMu) */
 };
 
 /// A smart-pointer-like class that points to an active ASTWorker.
@@ -812,40 +321,35 @@
 
 ASTWorkerHandle
 ASTWorker::create(PathRef FileName, const GlobalCompilationDatabase &CDB,
-                  TUScheduler::ASTCache &IdleASTs,
-                  TUScheduler::HeaderIncluderCache &HeaderIncluders,
-                  AsyncTaskRunner *Tasks, Semaphore &Barrier,
-                  const TUScheduler::Options &Opts,
-                  ParsingCallbacks &Callbacks) {
+                  TUScheduler::ASTCache &IdleASTs, AsyncTaskRunner *Tasks,
+                  Semaphore &Barrier, steady_clock::duration UpdateDebounce,
+                  bool StorePreamblesInMemory, ParsingCallbacks &Callbacks) {
   std::shared_ptr<ASTWorker> Worker(
-      new ASTWorker(FileName, CDB, IdleASTs, HeaderIncluders, Barrier,
-                    /*RunSync=*/!Tasks, Opts, Callbacks));
-  if (Tasks) {
-    Tasks->runAsync("ASTWorker:" + llvm::sys::path::filename(FileName),
+      new ASTWorker(FileName, CDB, IdleASTs, Barrier, /*RunSync=*/!Tasks,
+                    UpdateDebounce, StorePreamblesInMemory, Callbacks));
+  if (Tasks)
+    Tasks->runAsync("worker:" + llvm::sys::path::filename(FileName),
                     [Worker]() { Worker->run(); });
-    Tasks->runAsync("PreambleWorker:" + llvm::sys::path::filename(FileName),
-                    [Worker]() { Worker->PreamblePeer.run(); });
-  }
 
   return ASTWorkerHandle(std::move(Worker));
 }
 
 ASTWorker::ASTWorker(PathRef FileName, const GlobalCompilationDatabase &CDB,
-                     TUScheduler::ASTCache &LRUCache,
-                     TUScheduler::HeaderIncluderCache &HeaderIncluders,
-                     Semaphore &Barrier, bool RunSync,
-                     const TUScheduler::Options &Opts,
-                     ParsingCallbacks &Callbacks)
-    : IdleASTs(LRUCache), HeaderIncluders(HeaderIncluders), RunSync(RunSync),
-      UpdateDebounce(Opts.UpdateDebounce), FileName(FileName),
-      ContextProvider(Opts.ContextProvider), CDB(CDB), Callbacks(Callbacks),
-      Barrier(Barrier), Done(false), Status(FileName, Callbacks),
-      PreamblePeer(FileName, Callbacks, Opts.StorePreamblesInMemory, RunSync,
-                   Opts.PreambleThrottler, Status, HeaderIncluders, *this) {
+                     TUScheduler::ASTCache &LRUCache, Semaphore &Barrier,
+                     bool RunSync, steady_clock::duration UpdateDebounce,
+                     bool StorePreamblesInMemory, ParsingCallbacks &Callbacks)
+    : IdleASTs(LRUCache), RunSync(RunSync), UpdateDebounce(UpdateDebounce),
+      FileName(FileName), CDB(CDB),
+      StorePreambleInMemory(StorePreamblesInMemory),
+      Callbacks(Callbacks), Status{TUAction(TUAction::Idle, ""),
+                                   TUStatus::BuildDetails()},
+      Barrier(Barrier), Done(false) {
+  auto Inputs = std::make_shared<ParseInputs>();
   // Set a fallback command because compile command can be accessed before
   // `Inputs` is initialized. Other fields are only used after initialization
   // from client inputs.
-  FileInputs.CompileCommand = CDB.getFallbackCommand(FileName);
+  Inputs->CompileCommand = CDB.getFallbackCommand(FileName);
+  FileInputs = std::move(Inputs);
 }
 
 ASTWorker::~ASTWorker() {
@@ -854,447 +358,236 @@
 #ifndef NDEBUG
   std::lock_guard<std::mutex> Lock(Mutex);
   assert(Done && "handle was not destroyed");
-  assert(Requests.empty() && !CurrentRequest &&
-         "unprocessed requests when destroying ASTWorker");
+  assert(Requests.empty() && "unprocessed requests when destroying ASTWorker");
 #endif
 }
 
-void ASTWorker::update(ParseInputs Inputs, WantDiagnostics WantDiags,
-                       bool ContentChanged) {
-  llvm::StringLiteral TaskName = "Update";
+void ASTWorker::update(ParseInputs Inputs, WantDiagnostics WantDiags) {
+  llvm::StringRef TaskName = "Update";
   auto Task = [=]() mutable {
     // Get the actual command as `Inputs` does not have a command.
     // FIXME: some build systems like Bazel will take time to preparing
     // environment to build the file, it would be nice if we could emit a
     // "PreparingBuild" status to inform users, it is non-trivial given the
     // current implementation.
-    auto Cmd = CDB.getCompileCommand(FileName);
-    // If we don't have a reliable command for this file, it may be a header.
-    // Try to find a file that includes it, to borrow its command.
-    if (!Cmd || !isReliable(*Cmd)) {
-      std::string ProxyFile = HeaderIncluders.get(FileName);
-      if (!ProxyFile.empty()) {
-        auto ProxyCmd = CDB.getCompileCommand(ProxyFile);
-        if (!ProxyCmd || !isReliable(*ProxyCmd)) {
-          // This command is supposed to be reliable! It's probably gone.
-          HeaderIncluders.remove(ProxyFile);
-        } else {
-          // We have a reliable command for an including file, use it.
-          Cmd = tooling::transferCompileCommand(std::move(*ProxyCmd), FileName);
-        }
-      }
-    }
-    if (Cmd)
-      Inputs.CompileCommand = std::move(*Cmd);
+    if (auto Cmd = CDB.getCompileCommand(FileName))
+      Inputs.CompileCommand = *Cmd;
     else
+      // FIXME: consider using old command if it's not a fallback one.
       Inputs.CompileCommand = CDB.getFallbackCommand(FileName);
-
+    auto PrevInputs = getCurrentFileInputs();
+    // Will be used to check if we can avoid rebuilding the AST.
     bool InputsAreTheSame =
-        std::tie(FileInputs.CompileCommand, FileInputs.Contents) ==
+        std::tie(PrevInputs->CompileCommand, PrevInputs->Contents) ==
         std::tie(Inputs.CompileCommand, Inputs.Contents);
-    // Cached AST is invalidated.
-    if (!InputsAreTheSame) {
-      IdleASTs.take(this);
-      RanASTCallback = false;
-    }
-
-    // Update current inputs so that subsequent reads can see them.
+
+    tooling::CompileCommand OldCommand = PrevInputs->CompileCommand;
+    bool PrevDiagsWereReported = DiagsWereReported;
     {
       std::lock_guard<std::mutex> Lock(Mutex);
-      FileInputs = Inputs;
-    }
-
-    log("ASTWorker building file {0} version {1} with command {2}\n[{3}]\n{4}",
-        FileName, Inputs.Version, Inputs.CompileCommand.Heuristic,
+      FileInputs = std::make_shared<ParseInputs>(Inputs);
+    }
+    DiagsWereReported = false;
+    emitTUStatus({TUAction::BuildingPreamble, TaskName});
+    log("Updating file {0} with command {1}\n[{2}]\n{3}", FileName,
+        Inputs.CompileCommand.Heuristic,
         Inputs.CompileCommand.Directory,
-        printArgv(Inputs.CompileCommand.CommandLine));
-
-    StoreDiags CompilerInvocationDiagConsumer;
-    std::vector<std::string> CC1Args;
-    std::unique_ptr<CompilerInvocation> Invocation = buildCompilerInvocation(
-        Inputs, CompilerInvocationDiagConsumer, &CC1Args);
-    // Log cc1 args even (especially!) if creating invocation failed.
-    if (!CC1Args.empty())
-      vlog("Driver produced command: cc1 {0}", printArgv(CC1Args));
-    std::vector<Diag> CompilerInvocationDiags =
-        CompilerInvocationDiagConsumer.take();
+        llvm::join(Inputs.CompileCommand.CommandLine, " "));
+    // Rebuild the preamble and the AST.
+    std::unique_ptr<CompilerInvocation> Invocation =
+        buildCompilerInvocation(Inputs);
     if (!Invocation) {
       elog("Could not build CompilerInvocation for file {0}", FileName);
       // Remove the old AST if it's still in cache.
       IdleASTs.take(this);
-      RanASTCallback = false;
-      // Report the diagnostics we collected when parsing the command line.
-      Callbacks.onFailedAST(FileName, Inputs.Version,
-                            std::move(CompilerInvocationDiags),
-                            [&](llvm::function_ref<void()> Publish) {
-                              // Ensure we only publish results from the worker
-                              // if the file was not removed, making sure there
-                              // are not race conditions.
-                              std::lock_guard<std::mutex> Lock(PublishMu);
-                              if (CanPublishResults)
-                                Publish();
-                            });
-      // Note that this might throw away a stale preamble that might still be
-      // useful, but this is how we communicate a build error.
-      LatestPreamble.emplace();
-      // Make sure anyone waiting for the preamble gets notified it could not be
-      // built.
-      PreambleCV.notify_all();
+      TUStatus::BuildDetails Details;
+      Details.BuildFailed = true;
+      emitTUStatus({TUAction::BuildingPreamble, TaskName}, &Details);
+      // Make sure anyone waiting for the preamble gets notified it could not
+      // be built.
+      PreambleWasBuilt.notify();
       return;
     }
 
-    // Inform preamble peer, before attempting to build diagnostics so that they
-    // can be built concurrently.
-    PreamblePeer.update(std::make_unique<CompilerInvocation>(*Invocation),
-                        Inputs, CompilerInvocationDiags, WantDiags);
-
-    // Emit diagnostics from (possibly) stale preamble while waiting for a
-    // rebuild. Newly built preamble cannot emit diagnostics before this call
-    // finishes (ast callbacks are called from astpeer thread), hence we
-    // guarantee eventual consistency.
-    if (LatestPreamble && WantDiags != WantDiagnostics::No)
-      generateDiagnostics(std::move(Invocation), std::move(Inputs),
-                          std::move(CompilerInvocationDiags));
-
-    std::unique_lock<std::mutex> Lock(Mutex);
-    PreambleCV.wait(Lock, [this] {
-      // Block until we reiceve a preamble request, unless a preamble already
-      // exists, as patching an empty preamble would imply rebuilding it from
-      // scratch.
-      // We block here instead of the consumer to prevent any deadlocks. Since
-      // LatestPreamble is only populated by ASTWorker thread.
-      return LatestPreamble || !PreambleRequests.empty() || Done;
-    });
+    std::shared_ptr<const PreambleData> OldPreamble =
+        getPossiblyStalePreamble();
+    std::shared_ptr<const PreambleData> NewPreamble = buildPreamble(
+        FileName, *Invocation, OldPreamble, OldCommand, Inputs,
+        StorePreambleInMemory,
+        [this](ASTContext &Ctx, std::shared_ptr<clang::Preprocessor> PP,
+               const CanonicalIncludes &CanonIncludes) {
+          Callbacks.onPreambleAST(FileName, Ctx, std::move(PP), CanonIncludes);
+        });
+
+    bool CanReuseAST = InputsAreTheSame && (OldPreamble == NewPreamble);
+    {
+      std::lock_guard<std::mutex> Lock(Mutex);
+      LastBuiltPreamble = NewPreamble;
+    }
+    // Before doing the expensive AST reparse, we want to release our reference
+    // to the old preamble, so it can be freed if there are no other references
+    // to it.
+    OldPreamble.reset();
+    PreambleWasBuilt.notify();
+    emitTUStatus({TUAction::BuildingFile, TaskName});
+    if (!CanReuseAST) {
+      IdleASTs.take(this); // Remove the old AST if it's still in cache.
+    } else {
+      // Since we don't need to rebuild the AST, we might've already reported
+      // the diagnostics for it.
+      if (PrevDiagsWereReported) {
+        DiagsWereReported = true;
+        // Take a shortcut and don't report the diagnostics, since they should
+        // not changed. All the clients should handle the lack of OnUpdated()
+        // call anyway to handle empty result from buildAST.
+        // FIXME(ibiryukov): the AST could actually change if non-preamble
+        // includes changed, but we choose to ignore it.
+        // FIXME(ibiryukov): should we refresh the cache in IdleASTs for the
+        // current file at this point?
+        log("Skipping rebuild of the AST for {0}, inputs are the same.",
+            FileName);
+        TUStatus::BuildDetails Details;
+        Details.ReuseAST = true;
+        emitTUStatus({TUAction::BuildingFile, TaskName}, &Details);
+        return;
+      }
+    }
+
+    // We only need to build the AST if diagnostics were requested.
+    if (WantDiags == WantDiagnostics::No)
+      return;
+
+    {
+      std::lock_guard<std::mutex> Lock(DiagsMu);
+      // No need to rebuild the AST if we won't send the diagnotics. However,
+      // note that we don't prevent preamble rebuilds.
+      if (!ReportDiagnostics)
+        return;
+    }
+
+    // Get the AST for diagnostics.
+    llvm::Optional<std::unique_ptr<ParsedAST>> AST = IdleASTs.take(this);
+    if (!AST) {
+      llvm::Optional<ParsedAST> NewAST =
+          buildAST(FileName, std::move(Invocation), Inputs, NewPreamble);
+      AST = NewAST ? llvm::make_unique<ParsedAST>(std::move(*NewAST)) : nullptr;
+      if (!(*AST)) { // buildAST fails.
+        TUStatus::BuildDetails Details;
+        Details.BuildFailed = true;
+        emitTUStatus({TUAction::BuildingFile, TaskName}, &Details);
+      }
+    } else {
+      // We are reusing the AST.
+      TUStatus::BuildDetails Details;
+      Details.ReuseAST = true;
+      emitTUStatus({TUAction::BuildingFile, TaskName}, &Details);
+    }
+    // We want to report the diagnostics even if this update was cancelled.
+    // It seems more useful than making the clients wait indefinitely if they
+    // spam us with updates.
+    // Note *AST can still be null if buildAST fails.
+    if (*AST) {
+      {
+        std::lock_guard<std::mutex> Lock(DiagsMu);
+        if (ReportDiagnostics)
+          Callbacks.onDiagnostics(FileName, (*AST)->getDiagnostics());
+      }
+      trace::Span Span("Running main AST callback");
+      Callbacks.onMainAST(FileName, **AST);
+      DiagsWereReported = true;
+    }
+    // Stash the AST in the cache for further use.
+    IdleASTs.put(this, std::move(*AST));
   };
-  startTask(TaskName, std::move(Task), UpdateType{WantDiags, ContentChanged},
-            TUScheduler::NoInvalidation);
+  startTask(TaskName, std::move(Task), WantDiags);
 }
 
 void ASTWorker::runWithAST(
     llvm::StringRef Name,
-    llvm::unique_function<void(llvm::Expected<InputsAndAST>)> Action,
-    TUScheduler::ASTActionInvalidation Invalidation) {
-  // Tracks ast cache accesses for read operations.
-  static constexpr trace::Metric ASTAccessForRead(
-      "ast_access_read", trace::Metric::Counter, "result");
-  auto Task = [=, Action = std::move(Action)]() mutable {
-    if (auto Reason = isCancelled())
-      return Action(llvm::make_error<CancelledError>(Reason));
-    std::optional<std::unique_ptr<ParsedAST>> AST =
-        IdleASTs.take(this, &ASTAccessForRead);
+    llvm::unique_function<void(llvm::Expected<InputsAndAST>)> Action) {
+  auto Task = [=](decltype(Action) Action) {
+    if (isCancelled())
+      return Action(llvm::make_error<CancelledError>());
+    llvm::Optional<std::unique_ptr<ParsedAST>> AST = IdleASTs.take(this);
+    auto CurrentInputs = getCurrentFileInputs();
     if (!AST) {
-      StoreDiags CompilerInvocationDiagConsumer;
       std::unique_ptr<CompilerInvocation> Invocation =
-          buildCompilerInvocation(FileInputs, CompilerInvocationDiagConsumer);
+          buildCompilerInvocation(*CurrentInputs);
       // Try rebuilding the AST.
-      vlog("ASTWorker rebuilding evicted AST to run {0}: {1} version {2}", Name,
-           FileName, FileInputs.Version);
-      // FIXME: We might need to build a patched ast once preamble thread starts
-      // running async. Currently getPossiblyStalePreamble below will always
-      // return a compatible preamble as ASTWorker::update blocks.
-      std::optional<ParsedAST> NewAST;
-      if (Invocation) {
-        NewAST = ParsedAST::build(FileName, FileInputs, std::move(Invocation),
-                                  CompilerInvocationDiagConsumer.take(),
-                                  getPossiblyStalePreamble());
-        ++ASTBuildCount;
-      }
-      AST = NewAST ? std::make_unique<ParsedAST>(std::move(*NewAST)) : nullptr;
+      llvm::Optional<ParsedAST> NewAST =
+          Invocation
+              ? buildAST(FileName,
+                         llvm::make_unique<CompilerInvocation>(*Invocation),
+                         *CurrentInputs, getPossiblyStalePreamble())
+              : None;
+      AST = NewAST ? llvm::make_unique<ParsedAST>(std::move(*NewAST)) : nullptr;
     }
     // Make sure we put the AST back into the LRU cache.
     auto _ = llvm::make_scope_exit(
         [&AST, this]() { IdleASTs.put(this, std::move(*AST)); });
     // Run the user-provided action.
     if (!*AST)
-      return Action(error(llvm::errc::invalid_argument, "invalid AST"));
-    vlog("ASTWorker running {0} on version {2} of {1}", Name, FileName,
-         FileInputs.Version);
-    Action(InputsAndAST{FileInputs, **AST});
+      return Action(llvm::make_error<llvm::StringError>(
+          "invalid AST", llvm::errc::invalid_argument));
+    Action(InputsAndAST{*CurrentInputs, **AST});
   };
-  startTask(Name, std::move(Task), /*Update=*/std::nullopt, Invalidation);
-}
-
-/// To be called from ThreadCrashReporter's signal handler.
-static void crashDumpCompileCommand(llvm::raw_ostream &OS,
-                                    const tooling::CompileCommand &Command) {
-  OS << "  Filename: " << Command.Filename << "\n";
-  OS << "  Directory: " << Command.Directory << "\n";
-  OS << "  Command Line:";
-  for (auto &Arg : Command.CommandLine) {
-    OS << " " << Arg;
-  }
-  OS << "\n";
-}
-
-/// To be called from ThreadCrashReporter's signal handler.
-static void crashDumpFileContents(llvm::raw_ostream &OS,
-                                  const std::string &Contents) {
-  // Avoid flooding the terminal with source code by default, but allow clients
-  // to opt in. Use an env var to preserve backwards compatibility of the
-  // command line interface, while allowing it to be set outside the clangd
-  // launch site for more flexibility.
-  if (getenv("CLANGD_CRASH_DUMP_SOURCE")) {
-    OS << "  Contents:\n";
-    OS << Contents << "\n";
-  }
-}
-
-/// To be called from ThreadCrashReporter's signal handler.
-static void crashDumpParseInputs(llvm::raw_ostream &OS,
-                                 const ParseInputs &FileInputs) {
-  auto &Command = FileInputs.CompileCommand;
-  crashDumpCompileCommand(OS, Command);
-  OS << "  Version: " << FileInputs.Version << "\n";
-  crashDumpFileContents(OS, FileInputs.Contents);
-}
-
-void PreambleThread::build(Request Req) {
-  assert(Req.CI && "Got preamble request with null compiler invocation");
-  const ParseInputs &Inputs = Req.Inputs;
-  bool ReusedPreamble = false;
-
-  Status.update([&](TUStatus &Status) {
-    Status.PreambleActivity = PreambleAction::Building;
-  });
-  auto _ = llvm::make_scope_exit([this, &Req, &ReusedPreamble] {
-    ASTPeer.updatePreamble(std::move(Req.CI), std::move(Req.Inputs),
-                           LatestBuild, std::move(Req.CIDiags),
-                           std::move(Req.WantDiags));
-    if (!ReusedPreamble)
-      Callbacks.onPreamblePublished(FileName);
-  });
-
-  if (!LatestBuild || Inputs.ForceRebuild) {
-    vlog("Building first preamble for {0} version {1}", FileName,
-         Inputs.Version);
-  } else if (isPreambleCompatible(*LatestBuild, Inputs, FileName, *Req.CI)) {
-    vlog("Reusing preamble version {0} for version {1} of {2}",
-         LatestBuild->Version, Inputs.Version, FileName);
-    ReusedPreamble = true;
-    return;
-  } else {
-    vlog("Rebuilding invalidated preamble for {0} version {1} (previous was "
-         "version {2})",
-         FileName, Inputs.Version, LatestBuild->Version);
-  }
-
-  ThreadCrashReporter ScopedReporter([&Inputs]() {
-    llvm::errs() << "Signalled while building preamble\n";
-    crashDumpParseInputs(llvm::errs(), Inputs);
-  });
-
-  PreambleBuildStats Stats;
-  bool IsFirstPreamble = !LatestBuild;
-  LatestBuild = clang::clangd::buildPreamble(
-      FileName, *Req.CI, Inputs, StoreInMemory,
-      [&](CapturedASTCtx ASTCtx,
-          std::shared_ptr<const include_cleaner::PragmaIncludes> PI) {
-        Callbacks.onPreambleAST(FileName, Inputs.Version, std::move(ASTCtx),
-                                std::move(PI));
-      },
-      &Stats);
-  if (!LatestBuild)
-    return;
-  reportPreambleBuild(Stats, IsFirstPreamble);
-  if (isReliable(LatestBuild->CompileCommand))
-    HeaderIncluders.update(FileName, LatestBuild->Includes.allHeaders());
-}
-
-void ASTWorker::updatePreamble(std::unique_ptr<CompilerInvocation> CI,
-                               ParseInputs PI,
-                               std::shared_ptr<const PreambleData> Preamble,
-                               std::vector<Diag> CIDiags,
-                               WantDiagnostics WantDiags) {
-  llvm::StringLiteral TaskName = "Build AST";
-  // Store preamble and build diagnostics with new preamble if requested.
-  auto Task = [this, Preamble = std::move(Preamble), CI = std::move(CI),
-               CIDiags = std::move(CIDiags),
-               WantDiags = std::move(WantDiags)]() mutable {
-    // Update the preamble inside ASTWorker queue to ensure atomicity. As a task
-    // running inside ASTWorker assumes internals won't change until it
-    // finishes.
-    if (!LatestPreamble || Preamble != *LatestPreamble) {
-      ++PreambleBuildCount;
-      // Cached AST is no longer valid.
-      IdleASTs.take(this);
-      RanASTCallback = false;
-      std::lock_guard<std::mutex> Lock(Mutex);
-      // LatestPreamble might be the last reference to old preamble, do not
-      // trigger destructor while holding the lock.
-      if (LatestPreamble)
-        std::swap(*LatestPreamble, Preamble);
-      else
-        LatestPreamble = std::move(Preamble);
-    }
-    // Notify anyone waiting for a preamble.
-    PreambleCV.notify_all();
-    // Give up our ownership to old preamble before starting expensive AST
-    // build.
-    Preamble.reset();
-    // We only need to build the AST if diagnostics were requested.
-    if (WantDiags == WantDiagnostics::No)
-      return;
-    // Since the file may have been edited since we started building this
-    // preamble, we use the current contents of the file instead. This provides
-    // more up-to-date diagnostics, and avoids diagnostics going backwards (we
-    // may have already emitted staler-preamble diagnostics for the new
-    // version).
-    // We still have eventual consistency: at some point updatePreamble() will
-    // catch up to the current file.
-    // Report diagnostics with the new preamble to ensure progress. Otherwise
-    // diagnostics might get stale indefinitely if user keeps invalidating the
-    // preamble.
-    generateDiagnostics(std::move(CI), FileInputs, std::move(CIDiags));
-  };
-  if (RunSync) {
-    runTask(TaskName, Task);
-    return;
-  }
-  {
-    std::lock_guard<std::mutex> Lock(Mutex);
-    PreambleRequests.push_back({std::move(Task), std::string(TaskName),
-                                steady_clock::now(), Context::current().clone(),
-                                std::nullopt, std::nullopt,
-                                TUScheduler::NoInvalidation, nullptr});
-  }
-  PreambleCV.notify_all();
+  startTask(Name, Bind(Task, std::move(Action)),
+            /*UpdateType=*/None);
+}
+
+std::shared_ptr<const PreambleData>
+ASTWorker::getPossiblyStalePreamble() const {
+  std::lock_guard<std::mutex> Lock(Mutex);
+  return LastBuiltPreamble;
+}
+
+void ASTWorker::getCurrentPreamble(
+    llvm::unique_function<void(std::shared_ptr<const PreambleData>)> Callback) {
+  // We could just call startTask() to throw the read on the queue, knowing
+  // it will run after any updates. But we know this task is cheap, so to
+  // improve latency we cheat: insert it on the queue after the last update.
+  std::unique_lock<std::mutex> Lock(Mutex);
+  auto LastUpdate =
+      std::find_if(Requests.rbegin(), Requests.rend(),
+                   [](const Request &R) { return R.UpdateType.hasValue(); });
+  // If there were no writes in the queue, the preamble is ready now.
+  if (LastUpdate == Requests.rend()) {
+    Lock.unlock();
+    return Callback(getPossiblyStalePreamble());
+  }
+  assert(!RunSync && "Running synchronously, but queue is non-empty!");
+  Requests.insert(LastUpdate.base(),
+                  Request{Bind(
+                              [this](decltype(Callback) Callback) {
+                                Callback(getPossiblyStalePreamble());
+                              },
+                              std::move(Callback)),
+                          "GetPreamble", steady_clock::now(),
+                          Context::current().clone(),
+                          /*UpdateType=*/None});
+  Lock.unlock();
   RequestsCV.notify_all();
 }
 
-void ASTWorker::updateASTSignals(ParsedAST &AST) {
-  auto Signals = std::make_shared<const ASTSignals>(ASTSignals::derive(AST));
-  // Existing readers of ASTSignals will have their copy preserved until the
-  // read is completed. The last reader deletes the old ASTSignals.
-  {
-    std::lock_guard<std::mutex> Lock(Mutex);
-    std::swap(LatestASTSignals, Signals);
-  }
-}
-
-void ASTWorker::generateDiagnostics(
-    std::unique_ptr<CompilerInvocation> Invocation, ParseInputs Inputs,
-    std::vector<Diag> CIDiags) {
-  // Tracks ast cache accesses for publishing diags.
-  static constexpr trace::Metric ASTAccessForDiag(
-      "ast_access_diag", trace::Metric::Counter, "result");
-  assert(Invocation);
-  assert(LatestPreamble);
-  // No need to rebuild the AST if we won't send the diagnostics.
-  {
-    std::lock_guard<std::mutex> Lock(PublishMu);
-    if (!CanPublishResults)
-      return;
-  }
-  // Used to check whether we can update AST cache.
-  bool InputsAreLatest =
-      std::tie(FileInputs.CompileCommand, FileInputs.Contents) ==
-      std::tie(Inputs.CompileCommand, Inputs.Contents);
-  // Take a shortcut and don't report the diagnostics, since they should be the
-  // same. All the clients should handle the lack of OnUpdated() call anyway to
-  // handle empty result from buildAST.
-  // FIXME: the AST could actually change if non-preamble includes changed,
-  // but we choose to ignore it.
-  if (InputsAreLatest && RanASTCallback)
-    return;
-
-  // Get the AST for diagnostics, either build it or use the cached one.
-  std::string TaskName = llvm::formatv("Build AST ({0})", Inputs.Version);
-  Status.update([&](TUStatus &Status) {
-    Status.ASTActivity.K = ASTAction::Building;
-    Status.ASTActivity.Name = std::move(TaskName);
-  });
-  // We might be able to reuse the last we've built for a read request.
-  // FIXME: It might be better to not reuse this AST. That way queued AST builds
-  // won't be required for diags.
-  std::optional<std::unique_ptr<ParsedAST>> AST =
-      IdleASTs.take(this, &ASTAccessForDiag);
-  if (!AST || !InputsAreLatest) {
-    auto RebuildStartTime = DebouncePolicy::clock::now();
-    std::optional<ParsedAST> NewAST = ParsedAST::build(
-        FileName, Inputs, std::move(Invocation), CIDiags, *LatestPreamble);
-    auto RebuildDuration = DebouncePolicy::clock::now() - RebuildStartTime;
-    ++ASTBuildCount;
-    // Try to record the AST-build time, to inform future update debouncing.
-    // This is best-effort only: if the lock is held, don't bother.
-    std::unique_lock<std::mutex> Lock(Mutex, std::try_to_lock);
-    if (Lock.owns_lock()) {
-      // Do not let RebuildTimes grow beyond its small-size (i.e.
-      // capacity).
-      if (RebuildTimes.size() == RebuildTimes.capacity())
-        RebuildTimes.erase(RebuildTimes.begin());
-      RebuildTimes.push_back(RebuildDuration);
-      Lock.unlock();
-    }
-    Status.update([&](TUStatus &Status) {
-      Status.Details.ReuseAST = false;
-      Status.Details.BuildFailed = !NewAST;
-    });
-    AST = NewAST ? std::make_unique<ParsedAST>(std::move(*NewAST)) : nullptr;
-  } else {
-    log("Skipping rebuild of the AST for {0}, inputs are the same.", FileName);
-    Status.update([](TUStatus &Status) {
-      Status.Details.ReuseAST = true;
-      Status.Details.BuildFailed = false;
-    });
-  }
-
-  // Publish diagnostics.
-  auto RunPublish = [&](llvm::function_ref<void()> Publish) {
-    // Ensure we only publish results from the worker if the file was not
-    // removed, making sure there are not race conditions.
-    std::lock_guard<std::mutex> Lock(PublishMu);
-    if (CanPublishResults)
-      Publish();
-  };
-  if (*AST) {
-    trace::Span Span("Running main AST callback");
-    Callbacks.onMainAST(FileName, **AST, RunPublish);
-    updateASTSignals(**AST);
-  } else {
-    // Failed to build the AST, at least report diagnostics from the
-    // command line if there were any.
-    // FIXME: we might have got more errors while trying to build the
-    // AST, surface them too.
-    Callbacks.onFailedAST(FileName, Inputs.Version, CIDiags, RunPublish);
-  }
-
-  // AST might've been built for an older version of the source, as ASTWorker
-  // queue raced ahead while we were waiting on the preamble. In that case the
-  // queue can't reuse the AST.
-  if (InputsAreLatest) {
-    RanASTCallback = *AST != nullptr;
-    IdleASTs.put(this, std::move(*AST));
-  }
-}
-
-std::shared_ptr<const PreambleData> ASTWorker::getPossiblyStalePreamble(
-    std::shared_ptr<const ASTSignals> *ASTSignals) const {
-  std::lock_guard<std::mutex> Lock(Mutex);
-  if (ASTSignals)
-    *ASTSignals = LatestASTSignals;
-  return LatestPreamble ? *LatestPreamble : nullptr;
-}
-
-void ASTWorker::waitForFirstPreamble() const {
+void ASTWorker::waitForFirstPreamble() const { PreambleWasBuilt.wait(); }
+
+std::shared_ptr<const ParseInputs> ASTWorker::getCurrentFileInputs() const {
   std::unique_lock<std::mutex> Lock(Mutex);
-  PreambleCV.wait(Lock, [this] { return LatestPreamble || Done; });
+  return FileInputs;
 }
 
 tooling::CompileCommand ASTWorker::getCurrentCompileCommand() const {
   std::unique_lock<std::mutex> Lock(Mutex);
-  return FileInputs.CompileCommand;
-}
-
-TUScheduler::FileStats ASTWorker::stats() const {
-  TUScheduler::FileStats Result;
-  Result.ASTBuilds = ASTBuildCount;
-  Result.PreambleBuilds = PreambleBuildCount;
+  return FileInputs->CompileCommand;
+}
+
+std::size_t ASTWorker::getUsedBytes() const {
   // Note that we don't report the size of ASTs currently used for processing
   // the in-flight requests. We used this information for debugging purposes
   // only, so this should be fine.
-  Result.UsedBytesAST = IdleASTs.getUsedBytes(this);
+  std::size_t Result = IdleASTs.getUsedBytes(this);
   if (auto Preamble = getPossiblyStalePreamble())
-    Result.UsedBytesPreamble = Preamble->Preamble.getSize();
+    Result += Preamble->Preamble.getSize();
   return Result;
 }
 
@@ -1302,123 +595,72 @@
 
 void ASTWorker::stop() {
   {
-    std::lock_guard<std::mutex> Lock(PublishMu);
-    CanPublishResults = false;
+    std::lock_guard<std::mutex> Lock(DiagsMu);
+    ReportDiagnostics = false;
   }
   {
     std::lock_guard<std::mutex> Lock(Mutex);
     assert(!Done && "stop() called twice");
     Done = true;
   }
-  PreamblePeer.stop();
-  // We are no longer going to build any preambles, let the waiters know that.
-  PreambleCV.notify_all();
-  Status.stop();
   RequestsCV.notify_all();
-}
-
-void ASTWorker::runTask(llvm::StringRef Name, llvm::function_ref<void()> Task) {
-  ThreadCrashReporter ScopedReporter([this, Name]() {
-    llvm::errs() << "Signalled during AST worker action: " << Name << "\n";
-    crashDumpParseInputs(llvm::errs(), FileInputs);
-  });
-  trace::Span Tracer(Name);
-  WithContext WithProvidedContext(ContextProvider(FileName));
-  Task();
 }
 
 void ASTWorker::startTask(llvm::StringRef Name,
                           llvm::unique_function<void()> Task,
-                          std::optional<UpdateType> Update,
-                          TUScheduler::ASTActionInvalidation Invalidation) {
+                          llvm::Optional<WantDiagnostics> UpdateType) {
   if (RunSync) {
     assert(!Done && "running a task after stop()");
-    runTask(Name, Task);
+    trace::Span Tracer(Name + ":" + llvm::sys::path::filename(FileName));
+    Task();
     return;
   }
 
   {
     std::lock_guard<std::mutex> Lock(Mutex);
     assert(!Done && "running a task after stop()");
-    // Cancel any requests invalidated by this request.
-    if (Update && Update->ContentChanged) {
-      for (auto &R : llvm::reverse(Requests)) {
-        if (R.InvalidationPolicy == TUScheduler::InvalidateOnUpdate)
-          R.Invalidate();
-        if (R.Update && R.Update->ContentChanged)
-          break; // Older requests were already invalidated by the older update.
-      }
-    }
-
-    // Allow this request to be cancelled if invalidated.
-    Context Ctx = Context::current().derive(FileBeingProcessed, FileName);
-    Canceler Invalidate = nullptr;
-    if (Invalidation) {
-      WithContext WC(std::move(Ctx));
-      std::tie(Ctx, Invalidate) = cancelableTask(
-          /*Reason=*/static_cast<int>(ErrorCode::ContentModified));
-    }
-    // Trace the time the request spends in the queue, and the requests that
-    // it's going to wait for.
-    std::optional<Context> QueueCtx;
-    if (trace::enabled()) {
-      // Tracers that follow threads and need strict nesting will see a tiny
-      // instantaneous event "we're enqueueing", and sometime later it runs.
-      WithContext WC(Ctx.clone());
-      trace::Span Tracer("Queued:" + Name);
-      if (Tracer.Args) {
-        if (CurrentRequest)
-          SPAN_ATTACH(Tracer, "CurrentRequest", CurrentRequest->Name);
-        llvm::json::Array PreambleRequestsNames;
-        for (const auto &Req : PreambleRequests)
-          PreambleRequestsNames.push_back(Req.Name);
-        SPAN_ATTACH(Tracer, "PreambleRequestsNames",
-                    std::move(PreambleRequestsNames));
-        llvm::json::Array RequestsNames;
-        for (const auto &Req : Requests)
-          RequestsNames.push_back(Req.Name);
-        SPAN_ATTACH(Tracer, "RequestsNames", std::move(RequestsNames));
-      }
-      // For tracers that follow contexts, keep the trace span's context alive
-      // until we dequeue the request, so they see the full duration.
-      QueueCtx = Context::current().clone();
-    }
-    Requests.push_back({std::move(Task), std::string(Name), steady_clock::now(),
-                        std::move(Ctx), std::move(QueueCtx), Update,
-                        Invalidation, std::move(Invalidate)});
+    Requests.push_back(
+        {std::move(Task), Name, steady_clock::now(),
+         Context::current().derive(kFileBeingProcessed, FileName), UpdateType});
   }
   RequestsCV.notify_all();
 }
 
+void ASTWorker::emitTUStatus(TUAction Action,
+                             const TUStatus::BuildDetails *Details) {
+  Status.Action = std::move(Action);
+  if (Details)
+    Status.Details = *Details;
+  std::lock_guard<std::mutex> Lock(DiagsMu);
+  // Do not emit TU statuses when the ASTWorker is shutting down.
+  if (ReportDiagnostics) {
+    Callbacks.onFileUpdated(FileName, Status);
+  }
+}
+
 void ASTWorker::run() {
-  clang::noteBottomOfStack();
   while (true) {
+    Request Req;
     {
       std::unique_lock<std::mutex> Lock(Mutex);
-      assert(!CurrentRequest && "A task is already running, multiple workers?");
       for (auto Wait = scheduleLocked(); !Wait.expired();
            Wait = scheduleLocked()) {
-        assert(PreambleRequests.empty() &&
-               "Preamble updates should be scheduled immediately");
         if (Done) {
           if (Requests.empty())
             return;
-          // Even though Done is set, finish pending requests.
-          break; // However, skip delays to shutdown fast.
+          else     // Even though Done is set, finish pending requests.
+            break; // However, skip delays to shutdown fast.
         }
 
         // Tracing: we have a next request, attribute this sleep to it.
-        std::optional<WithContext> Ctx;
-        std::optional<trace::Span> Tracer;
+        llvm::Optional<WithContext> Ctx;
+        llvm::Optional<trace::Span> Tracer;
         if (!Requests.empty()) {
           Ctx.emplace(Requests.front().Ctx.clone());
           Tracer.emplace("Debounce");
           SPAN_ATTACH(*Tracer, "next_request", Requests.front().Name);
           if (!(Wait == Deadline::infinity())) {
-            Status.update([&](TUStatus &Status) {
-              Status.ASTActivity.K = ASTAction::Queued;
-              Status.ASTActivity.Name = Requests.front().Name;
-            });
+            emitTUStatus({TUAction::Queued, Req.Name});
             SPAN_ATTACH(*Tracer, "sleep_ms",
                         std::chrono::duration_cast<std::chrono::milliseconds>(
                             Wait.time() - steady_clock::now())
@@ -1428,96 +670,69 @@
 
         wait(Lock, RequestsCV, Wait);
       }
-      // Any request in ReceivedPreambles is at least as old as the
-      // Requests.front(), so prefer them first to preserve LSP order.
-      if (!PreambleRequests.empty()) {
-        CurrentRequest = std::move(PreambleRequests.front());
-        PreambleRequests.pop_front();
-      } else {
-        CurrentRequest = std::move(Requests.front());
-        Requests.pop_front();
-      }
+      Req = std::move(Requests.front());
+      // Leave it on the queue for now, so waiters don't see an empty queue.
     } // unlock Mutex
 
-    // Inform tracing that the request was dequeued.
-    CurrentRequest->QueueCtx.reset();
-
-    // It is safe to perform reads to CurrentRequest without holding the lock as
-    // only writer is also this thread.
     {
       std::unique_lock<Semaphore> Lock(Barrier, std::try_to_lock);
       if (!Lock.owns_lock()) {
-        Status.update([&](TUStatus &Status) {
-          Status.ASTActivity.K = ASTAction::Queued;
-          Status.ASTActivity.Name = CurrentRequest->Name;
-        });
+        emitTUStatus({TUAction::Queued, Req.Name});
         Lock.lock();
       }
-      WithContext Guard(std::move(CurrentRequest->Ctx));
-      Status.update([&](TUStatus &Status) {
-        Status.ASTActivity.K = ASTAction::RunningAction;
-        Status.ASTActivity.Name = CurrentRequest->Name;
-      });
-      runTask(CurrentRequest->Name, CurrentRequest->Action);
+      WithContext Guard(std::move(Req.Ctx));
+      trace::Span Tracer(Req.Name);
+      emitTUStatus({TUAction::RunningAction, Req.Name});
+      Req.Action();
     }
 
     bool IsEmpty = false;
     {
       std::lock_guard<std::mutex> Lock(Mutex);
-      CurrentRequest.reset();
-      IsEmpty = Requests.empty() && PreambleRequests.empty();
-    }
-    if (IsEmpty) {
-      Status.update([&](TUStatus &Status) {
-        Status.ASTActivity.K = ASTAction::Idle;
-        Status.ASTActivity.Name = "";
-      });
-    }
+      Requests.pop_front();
+      IsEmpty = Requests.empty();
+    }
+    if (IsEmpty)
+      emitTUStatus({TUAction::Idle, /*Name*/ ""});
     RequestsCV.notify_all();
   }
 }
 
 Deadline ASTWorker::scheduleLocked() {
-  // Process new preambles immediately.
-  if (!PreambleRequests.empty())
-    return Deadline::zero();
   if (Requests.empty())
     return Deadline::infinity(); // Wait for new requests.
   // Handle cancelled requests first so the rest of the scheduler doesn't.
   for (auto I = Requests.begin(), E = Requests.end(); I != E; ++I) {
     if (!isCancelled(I->Ctx)) {
       // Cancellations after the first read don't affect current scheduling.
-      if (I->Update == std::nullopt)
+      if (I->UpdateType == None)
         break;
       continue;
     }
     // Cancelled reads are moved to the front of the queue and run immediately.
-    if (I->Update == std::nullopt) {
+    if (I->UpdateType == None) {
       Request R = std::move(*I);
       Requests.erase(I);
       Requests.push_front(std::move(R));
       return Deadline::zero();
     }
     // Cancelled updates are downgraded to auto-diagnostics, and may be elided.
-    if (I->Update->Diagnostics == WantDiagnostics::Yes)
-      I->Update->Diagnostics = WantDiagnostics::Auto;
-  }
-
-  while (shouldSkipHeadLocked()) {
-    vlog("ASTWorker skipping {0} for {1}", Requests.front().Name, FileName);
+    if (I->UpdateType == WantDiagnostics::Yes)
+      I->UpdateType = WantDiagnostics::Auto;
+  }
+
+  while (shouldSkipHeadLocked())
     Requests.pop_front();
-  }
   assert(!Requests.empty() && "skipped the whole queue");
   // Some updates aren't dead yet, but never end up being used.
   // e.g. the first keystroke is live until obsoleted by the second.
-  // We debounce "maybe-unused" writes, sleeping in case they become dead.
+  // We debounce "maybe-unused" writes, sleeping 500ms in case they become dead.
   // But don't delay reads (including updates where diagnostics are needed).
   for (const auto &R : Requests)
-    if (R.Update == std::nullopt ||
-        R.Update->Diagnostics == WantDiagnostics::Yes)
+    if (R.UpdateType == None || R.UpdateType == WantDiagnostics::Yes)
       return Deadline::zero();
   // Front request needs to be debounced, so determine when we're ready.
-  Deadline D(Requests.front().AddTime + UpdateDebounce.compute(RebuildTimes));
+  Deadline D(Requests.front().AddTime + UpdateDebounce);
   return D;
 }
 
@@ -1525,16 +740,16 @@
 bool ASTWorker::shouldSkipHeadLocked() const {
   assert(!Requests.empty());
   auto Next = Requests.begin();
-  auto Update = Next->Update;
-  if (!Update) // Only skip updates.
+  auto UpdateType = Next->UpdateType;
+  if (!UpdateType) // Only skip updates.
     return false;
   ++Next;
   // An update is live if its AST might still be read.
   // That is, if it's not immediately followed by another update.
-  if (Next == Requests.end() || !Next->Update)
+  if (Next == Requests.end() || !Next->UpdateType)
     return false;
   // The other way an update can be live is if its diagnostics might be used.
-  switch (Update->Diagnostics) {
+  switch (*UpdateType) {
   case WantDiagnostics::Yes:
     return false; // Always used.
   case WantDiagnostics::No:
@@ -1542,7 +757,8 @@
   case WantDiagnostics::Auto:
     // Used unless followed by an update that generates diagnostics.
     for (; Next != Requests.end(); ++Next)
-      if (Next->Update && Next->Update->Diagnostics != WantDiagnostics::No)
+      if (Next->UpdateType == WantDiagnostics::Yes ||
+          Next->UpdateType == WantDiagnostics::Auto)
         return true; // Prefer later diagnostics.
     return false;
   }
@@ -1550,70 +766,40 @@
 }
 
 bool ASTWorker::blockUntilIdle(Deadline Timeout) const {
-  auto WaitUntilASTWorkerIsIdle = [&] {
-    std::unique_lock<std::mutex> Lock(Mutex);
-    return wait(Lock, RequestsCV, Timeout, [&] {
-      return PreambleRequests.empty() && Requests.empty() && !CurrentRequest;
-    });
-  };
-  // Make sure ASTWorker has processed all requests, which might issue new
-  // updates to PreamblePeer.
-  if (!WaitUntilASTWorkerIsIdle())
-    return false;
-  // Now that ASTWorker processed all requests, ensure PreamblePeer has served
-  // all update requests. This might create new PreambleRequests for the
-  // ASTWorker.
-  if (!PreamblePeer.blockUntilIdle(Timeout))
-    return false;
-  assert(Requests.empty() &&
-         "No new normal tasks can be scheduled concurrently with "
-         "blockUntilIdle(): ASTWorker isn't threadsafe");
-  // Finally make sure ASTWorker has processed all of the preamble updates.
-  return WaitUntilASTWorkerIsIdle();
+  std::unique_lock<std::mutex> Lock(Mutex);
+  return wait(Lock, RequestsCV, Timeout, [&] { return Requests.empty(); });
 }
 
 // Render a TUAction to a user-facing string representation.
 // TUAction represents clangd-internal states, we don't intend to expose them
 // to users (say C++ programmers) directly to avoid confusion, we use terms that
 // are familiar by C++ programmers.
-std::string renderTUAction(const PreambleAction PA, const ASTAction &AA) {
-  llvm::SmallVector<std::string, 2> Result;
-  switch (PA) {
-  case PreambleAction::Building:
-    Result.push_back("parsing includes");
+std::string renderTUAction(const TUAction &Action) {
+  std::string Result;
+  llvm::raw_string_ostream OS(Result);
+  switch (Action.S) {
+  case TUAction::Queued:
+    OS << "file is queued";
     break;
-  case PreambleAction::Queued:
-    Result.push_back("includes are queued");
+  case TUAction::RunningAction:
+    OS << "running " << Action.Name;
     break;
-  case PreambleAction::Idle:
-    // We handle idle specially below.
+  case TUAction::BuildingPreamble:
+    OS << "parsing includes";
     break;
-  }
-  switch (AA.K) {
-  case ASTAction::Queued:
-    Result.push_back("file is queued");
+  case TUAction::BuildingFile:
+    OS << "parsing main file";
     break;
-  case ASTAction::RunningAction:
-    Result.push_back("running " + AA.Name);
+  case TUAction::Idle:
+    OS << "idle";
     break;
-  case ASTAction::Building:
-    Result.push_back("parsing main file");
-    break;
-  case ASTAction::Idle:
-    // We handle idle specially below.
-    break;
-  }
-  if (Result.empty())
-    return "idle";
-  return llvm::join(Result, ", ");
+  }
+  return OS.str();
 }
 
 } // namespace
 
 unsigned getDefaultAsyncThreadsCount() {
-<<<<<<< HEAD
-  return llvm::heavyweight_hardware_concurrency().compute_thread_count();
-=======
   unsigned HardwareConcurrency = llvm::heavyweight_hardware_concurrency();
   // heavyweight_hardware_concurrency may fall back to hardware_concurrency.
   // C++ standard says that hardware_concurrency() may return 0; fallback to 1
@@ -1621,13 +807,12 @@
   if (HardwareConcurrency == 0)
     return 1;
   return HardwareConcurrency;
->>>>>>> cb02aa7e
 }
 
 FileStatus TUStatus::render(PathRef File) const {
   FileStatus FStatus;
   FStatus.uri = URIForFile::canonicalize(File, /*TUPath=*/File);
-  FStatus.state = renderTUAction(PreambleActivity, ASTActivity);
+  FStatus.state = renderTUAction(Action);
   return FStatus;
 }
 
@@ -1638,22 +823,18 @@
 };
 
 TUScheduler::TUScheduler(const GlobalCompilationDatabase &CDB,
-                         const Options &Opts,
-                         std::unique_ptr<ParsingCallbacks> Callbacks)
-    : CDB(CDB), Opts(Opts),
-      Callbacks(Callbacks ? std::move(Callbacks)
-                          : std::make_unique<ParsingCallbacks>()),
-      Barrier(Opts.AsyncThreadsCount), QuickRunBarrier(Opts.AsyncThreadsCount),
-      IdleASTs(
-          std::make_unique<ASTCache>(Opts.RetentionPolicy.MaxRetainedASTs)),
-      HeaderIncluders(std::make_unique<HeaderIncluderCache>()) {
-  // Avoid null checks everywhere.
-  if (!Opts.ContextProvider) {
-    this->Opts.ContextProvider = [](llvm::StringRef) {
-      return Context::current().clone();
-    };
-  }
-  if (0 < Opts.AsyncThreadsCount) {
+                         unsigned AsyncThreadsCount,
+                         bool StorePreamblesInMemory,
+                         std::unique_ptr<ParsingCallbacks> Callbacks,
+                         std::chrono::steady_clock::duration UpdateDebounce,
+                         ASTRetentionPolicy RetentionPolicy)
+    : CDB(CDB), StorePreamblesInMemory(StorePreamblesInMemory),
+      Callbacks(Callbacks ? move(Callbacks)
+                          : llvm::make_unique<ParsingCallbacks>()),
+      Barrier(AsyncThreadsCount),
+      IdleASTs(llvm::make_unique<ASTCache>(RetentionPolicy.MaxRetainedASTs)),
+      UpdateDebounce(UpdateDebounce) {
+  if (0 < AsyncThreadsCount) {
     PreambleTasks.emplace();
     WorkerThreads.emplace();
   }
@@ -1684,24 +865,18 @@
                          WantDiagnostics WantDiags) {
   std::unique_ptr<FileData> &FD = Files[File];
   bool NewFile = FD == nullptr;
-  bool ContentChanged = false;
   if (!FD) {
     // Create a new worker to process the AST-related tasks.
     ASTWorkerHandle Worker = ASTWorker::create(
-        File, CDB, *IdleASTs, *HeaderIncluders,
-        WorkerThreads ? &*WorkerThreads : nullptr, Barrier, Opts, *Callbacks);
+        File, CDB, *IdleASTs,
+        WorkerThreads ? WorkerThreads.getPointer() : nullptr, Barrier,
+        UpdateDebounce, StorePreamblesInMemory, *Callbacks);
     FD = std::unique_ptr<FileData>(
         new FileData{Inputs.Contents, std::move(Worker)});
-    ContentChanged = true;
-  } else if (FD->Contents != Inputs.Contents) {
-    ContentChanged = true;
+  } else {
     FD->Contents = Inputs.Contents;
   }
-  FD->Worker->update(std::move(Inputs), WantDiags, ContentChanged);
-  // There might be synthetic update requests, don't change the LastActiveFile
-  // in such cases.
-  if (ContentChanged)
-    LastActiveFile = File.str();
+  FD->Worker->update(std::move(Inputs), WantDiags);
   return NewFile;
 }
 
@@ -1710,58 +885,35 @@
   if (!Removed)
     elog("Trying to remove file from TUScheduler that is not tracked: {0}",
          File);
-  // We don't call HeaderIncluders.remove(File) here.
-  // If we did, we'd avoid potentially stale header/mainfile associations.
-  // However, it would mean that closing a mainfile could invalidate the
-  // preamble of several open headers.
-}
-
-void TUScheduler::run(llvm::StringRef Name, llvm::StringRef Path,
+}
+
+llvm::StringRef TUScheduler::getContents(PathRef File) const {
+  auto It = Files.find(File);
+  if (It == Files.end()) {
+    elog("getContents() for untracked file: {0}", File);
+    return "";
+  }
+  return It->second->Contents;
+}
+
+void TUScheduler::run(llvm::StringRef Name,
                       llvm::unique_function<void()> Action) {
-  runWithSemaphore(Name, Path, std::move(Action), Barrier);
-}
-
-void TUScheduler::runQuick(llvm::StringRef Name, llvm::StringRef Path,
-                           llvm::unique_function<void()> Action) {
-  // Use QuickRunBarrier to serialize quick tasks: we are ignoring
-  // the parallelism level set by the user, don't abuse it
-  runWithSemaphore(Name, Path, std::move(Action), QuickRunBarrier);
-}
-
-void TUScheduler::runWithSemaphore(llvm::StringRef Name, llvm::StringRef Path,
-                                   llvm::unique_function<void()> Action,
-                                   Semaphore &Sem) {
-  if (Path.empty())
-    Path = LastActiveFile;
-  else
-    LastActiveFile = Path.str();
-  if (!PreambleTasks) {
-    WithContext WithProvidedContext(Opts.ContextProvider(Path));
+  if (!PreambleTasks)
     return Action();
-  }
-  PreambleTasks->runAsync(Name, [this, &Sem, Ctx = Context::current().clone(),
-                                 Path(Path.str()),
-                                 Action = std::move(Action)]() mutable {
-    std::lock_guard<Semaphore> BarrierLock(Sem);
-    WithContext WC(std::move(Ctx));
-    WithContext WithProvidedContext(Opts.ContextProvider(Path));
-    Action();
-  });
+  PreambleTasks->runAsync(Name, std::move(Action));
 }
 
 void TUScheduler::runWithAST(
     llvm::StringRef Name, PathRef File,
-    llvm::unique_function<void(llvm::Expected<InputsAndAST>)> Action,
-    TUScheduler::ASTActionInvalidation Invalidation) {
+    llvm::unique_function<void(llvm::Expected<InputsAndAST>)> Action) {
   auto It = Files.find(File);
   if (It == Files.end()) {
     Action(llvm::make_error<LSPError>(
         "trying to get AST for non-added document", ErrorCode::InvalidParams));
     return;
   }
-  LastActiveFile = File.str();
-
-  It->second->Worker->runWithAST(Name, std::move(Action), Invalidation);
+
+  It->second->Worker->runWithAST(Name, std::move(Action));
 }
 
 void TUScheduler::runWithPreamble(llvm::StringRef Name, PathRef File,
@@ -1774,61 +926,72 @@
         ErrorCode::InvalidParams));
     return;
   }
-  LastActiveFile = File.str();
 
   if (!PreambleTasks) {
     trace::Span Tracer(Name);
     SPAN_ATTACH(Tracer, "file", File);
-    std::shared_ptr<const ASTSignals> Signals;
     std::shared_ptr<const PreambleData> Preamble =
-        It->second->Worker->getPossiblyStalePreamble(&Signals);
-    WithContext WithProvidedContext(Opts.ContextProvider(File));
+        It->second->Worker->getPossiblyStalePreamble();
     Action(InputsAndPreamble{It->second->Contents,
                              It->second->Worker->getCurrentCompileCommand(),
-                             Preamble.get(), Signals.get()});
+                             Preamble.get()});
     return;
   }
 
+  // Future is populated if the task needs a specific preamble.
+  std::future<std::shared_ptr<const PreambleData>> ConsistentPreamble;
+  if (Consistency == Consistent) {
+    std::promise<std::shared_ptr<const PreambleData>> Promise;
+    ConsistentPreamble = Promise.get_future();
+    It->second->Worker->getCurrentPreamble(Bind(
+        [](decltype(Promise) Promise,
+           std::shared_ptr<const PreambleData> Preamble) {
+          Promise.set_value(std::move(Preamble));
+        },
+        std::move(Promise)));
+  }
+
   std::shared_ptr<const ASTWorker> Worker = It->second->Worker.lock();
-  auto Task = [Worker, Consistency, Name = Name.str(), File = File.str(),
-               Contents = It->second->Contents,
-               Command = Worker->getCurrentCompileCommand(),
-               Ctx = Context::current().derive(FileBeingProcessed,
-                                               std::string(File)),
-               Action = std::move(Action), this]() mutable {
-    clang::noteBottomOfStack();
-    ThreadCrashReporter ScopedReporter([&Name, &Contents, &Command]() {
-      llvm::errs() << "Signalled during preamble action: " << Name << "\n";
-      crashDumpCompileCommand(llvm::errs(), Command);
-      crashDumpFileContents(llvm::errs(), Contents);
-    });
+  auto Task = [Worker, Consistency,
+               this](std::string Name, std::string File, std::string Contents,
+                     tooling::CompileCommand Command, Context Ctx,
+                     decltype(ConsistentPreamble) ConsistentPreamble,
+                     decltype(Action) Action) mutable {
     std::shared_ptr<const PreambleData> Preamble;
-    if (Consistency == PreambleConsistency::Stale) {
-      // Wait until the preamble is built for the first time, if preamble
-      // is required. This avoids extra work of processing the preamble
-      // headers in parallel multiple times.
-      Worker->waitForFirstPreamble();
-    }
-    std::shared_ptr<const ASTSignals> Signals;
-    Preamble = Worker->getPossiblyStalePreamble(&Signals);
+    if (ConsistentPreamble.valid()) {
+      Preamble = ConsistentPreamble.get();
+    } else {
+      if (Consistency != PreambleConsistency::StaleOrAbsent) {
+        // Wait until the preamble is built for the first time, if preamble is
+        // required. This avoids extra work of processing the preamble headers
+        // in parallel multiple times.
+        Worker->waitForFirstPreamble();
+      }
+      Preamble = Worker->getPossiblyStalePreamble();
+    }
 
     std::lock_guard<Semaphore> BarrierLock(Barrier);
     WithContext Guard(std::move(Ctx));
     trace::Span Tracer(Name);
     SPAN_ATTACH(Tracer, "file", File);
-    WithContext WithProvidedContext(Opts.ContextProvider(File));
-    Action(InputsAndPreamble{Contents, Command, Preamble.get(), Signals.get()});
+    Action(InputsAndPreamble{Contents, Command, Preamble.get()});
   };
 
-  PreambleTasks->runAsync("task:" + llvm::sys::path::filename(File),
-                          std::move(Task));
-}
-
-llvm::StringMap<TUScheduler::FileStats> TUScheduler::fileStats() const {
-  llvm::StringMap<TUScheduler::FileStats> Result;
-  for (const auto &PathAndFile : Files)
-    Result.try_emplace(PathAndFile.first(),
-                       PathAndFile.second->Worker->stats());
+  PreambleTasks->runAsync(
+      "task:" + llvm::sys::path::filename(File),
+      Bind(Task, std::string(Name), std::string(File), It->second->Contents,
+           Worker->getCurrentCompileCommand(),
+           Context::current().derive(kFileBeingProcessed, File),
+           std::move(ConsistentPreamble), std::move(Action)));
+}
+
+std::vector<std::pair<Path, std::size_t>>
+TUScheduler::getUsedBytesPerFile() const {
+  std::vector<std::pair<Path, std::size_t>> Result;
+  Result.reserve(Files.size());
+  for (auto &&PathAndFile : Files)
+    Result.push_back(
+        {PathAndFile.first(), PathAndFile.second->Worker->getUsedBytes()});
   return Result;
 }
 
@@ -1837,48 +1000,10 @@
   for (auto &&PathAndFile : Files) {
     if (!PathAndFile.second->Worker->isASTCached())
       continue;
-    Result.push_back(std::string(PathAndFile.first()));
+    Result.push_back(PathAndFile.first());
   }
   return Result;
 }
 
-DebouncePolicy::clock::duration
-DebouncePolicy::compute(llvm::ArrayRef<clock::duration> History) const {
-  assert(Min <= Max && "Invalid policy");
-  if (History.empty())
-    return Max; // Arbitrary.
-
-  // Base the result on the median rebuild.
-  // nth_element needs a mutable array, take the chance to bound the data size.
-  History = History.take_back(15);
-  llvm::SmallVector<clock::duration, 15> Recent(History.begin(), History.end());
-  auto *Median = Recent.begin() + Recent.size() / 2;
-  std::nth_element(Recent.begin(), Median, Recent.end());
-
-  clock::duration Target =
-      std::chrono::duration_cast<clock::duration>(RebuildRatio * *Median);
-  if (Target > Max)
-    return Max;
-  if (Target < Min)
-    return Min;
-  return Target;
-}
-
-DebouncePolicy DebouncePolicy::fixed(clock::duration T) {
-  DebouncePolicy P;
-  P.Min = P.Max = T;
-  return P;
-}
-
-void TUScheduler::profile(MemoryTree &MT) const {
-  for (const auto &Elem : fileStats()) {
-    MT.detail(Elem.first())
-        .child("preamble")
-        .addUsage(Opts.StorePreamblesInMemory ? Elem.second.UsedBytesPreamble
-                                              : 0);
-    MT.detail(Elem.first()).child("ast").addUsage(Elem.second.UsedBytesAST);
-    MT.child("header_includer_cache").addUsage(HeaderIncluders->getUsedBytes());
-  }
-}
 } // namespace clangd
 } // namespace clang