--- conflicted
+++ resolved
@@ -1,33 +1,22 @@
+# We need to splice paths into file:// URIs for this test.
+# UNSUPPORTED: win32
+
 # Use a copy of inputs, as we'll mutate it (as will the background index).
-# RUN: rm -rf %/t
-# RUN: cp -r %/S/Inputs/background-index %/t
+# RUN: rm -rf %t
+# RUN: cp -r %S/Inputs/background-index %t
 # Need to embed the correct temp path in the actual JSON-RPC requests.
-<<<<<<< HEAD
-# RUN: sed -e "s|DIRECTORY|%/t|" %/t/definition.jsonrpc.tmpl > %/t/definition.jsonrpc.1
-# RUN: sed -e "s|DIRECTORY|%/t|" %/t/compile_commands.json.tmpl > %/t/compile_commands.json
-# On Windows, we need the URI in didOpen to look like "uri":"file:///C:/..."
-# (with the extra slash in the front), so we add it here.
-# RUN: sed -E -e 's|"file://([A-Z]):/|"file:///\1:/|g' %/t/definition.jsonrpc.1 > %/t/definition.jsonrpc
-=======
 # RUN: sed -i -e "s|DIRECTORY|%t|" %t/definition.jsonrpc
 # RUN: sed -i -e "s|DIRECTORY|%t|" %t/compile_commands.json
->>>>>>> cb02aa7e
 
 # We're editing bar.cpp, which includes foo.h.
 # foo() is declared in foo.h and defined in foo.cpp.
 # The background index should allow us to go-to-definition on foo().
-# We should also see indexing progress notifications.
-# RUN: clangd -background-index -lit-test < %/t/definition.jsonrpc | FileCheck %/t/definition.jsonrpc --check-prefixes=CHECK,BUILD
+# RUN: clangd -background-index -lit-test < %t/definition.jsonrpc | FileCheck %t/definition.jsonrpc
 
 # Test that the index is writing files in the expected location.
-<<<<<<< HEAD
-# RUN: ls %/t/.cache/clangd/index/foo.cpp.*.idx
-# RUN: ls %/t/sub_dir/.cache/clangd/index/foo.h.*.idx
-=======
 # RUN: ls %t/.clangd/index/foo.cpp.*.idx
 # RUN: ls %t/sub_dir/.clangd/index/foo.h.*.idx
->>>>>>> cb02aa7e
 
 # Test the index is read from disk: delete code and restart clangd.
-# RUN: rm %/t/foo.cpp
-# RUN: clangd -background-index -lit-test < %/t/definition.jsonrpc | FileCheck %/t/definition.jsonrpc --check-prefixes=CHECK,USE+# RUN: rm %t/foo.cpp
+# RUN: clangd -background-index -lit-test < %t/definition.jsonrpc | FileCheck %t/definition.jsonrpc