# RUN: rm -rf %t.dir && mkdir -p %t.dir

# The mock driver below is a shell script:
# REQUIRES: shell

# Create a bin directory to store the mock-driver and add it to the path
# RUN: mkdir -p %t.dir/bin
# RUN: export PATH=%t.dir/bin:$PATH
# Generate a mock-driver that will print %temp_dir%/my/dir and
# %temp_dir%/my/dir2 as include search paths.
<<<<<<< HEAD
# RUN: echo '#!/bin/sh' >> %t.dir/bin/my_driver.sh
# RUN: echo '[ "$0" = "%t.dir/bin/my_driver.sh" ] || exit' >> %t.dir/bin/my_driver.sh
# RUN: echo 'args="$*"' >> %t.dir/bin/my_driver.sh
# Check that clangd preserves certain flags like `-nostdinc` from
# original invocation in compile_commands.json.
# RUN: echo '[ -z "${args##*"-nostdinc"*}" ] || exit' >> %t.dir/bin/my_driver.sh
# RUN: echo '[ -z "${args##*"--sysroot /my/sysroot/path"*}" ] || exit' >> %t.dir/bin/my_driver.sh
# RUN: echo '[ -z "${args##*"-isysroot /isysroot"*}" ] || exit' >> %t.dir/bin/my_driver.sh
# RUN: echo 'echo line to ignore >&2' >> %t.dir/bin/my_driver.sh
# RUN: echo 'printf "Target: arm-linux-gnueabihf\r\n" >&2' >> %t.dir/bin/my_driver.sh
# RUN: echo 'printf "#include <...> search starts here:\r\n" >&2' >> %t.dir/bin/my_driver.sh
# RUN: echo 'echo %t.dir/my/dir/ >&2' >> %t.dir/bin/my_driver.sh
# RUN: echo 'echo %t.dir/my/dir2/ >&2' >> %t.dir/bin/my_driver.sh
# RUN: echo 'printf "End of search list.\r\n" >&2' >> %t.dir/bin/my_driver.sh
# RUN: chmod +x %t.dir/bin/my_driver.sh
=======
# RUN: echo '#!/bin/bash' >> %t.dir/my_driver.sh
# RUN: echo '[ "$0" = "%t.dir/my_driver.sh" ] || exit' >> %t.dir/my_driver.sh
# RUN: echo 'echo line to ignore >&2' >> %t.dir/my_driver.sh
# RUN: echo 'echo -e "#include <...> search starts here:\r" >&2' >> %t.dir/my_driver.sh
# RUN: echo 'echo %t.dir/my/dir/ >&2' >> %t.dir/my_driver.sh
# RUN: echo 'echo %t.dir/my/dir2/ >&2' >> %t.dir/my_driver.sh
# RUN: echo 'echo -e "End of search list.\r" >&2' >> %t.dir/my_driver.sh
# RUN: chmod +x %t.dir/my_driver.sh
>>>>>>> cb02aa7e

# Create header files my/dir/a.h and my/dir2/b.h
# RUN: mkdir -p %t.dir/my/dir
# RUN: touch %t.dir/my/dir/a.h
# RUN: mkdir -p %t.dir/my/dir2
# RUN: touch %t.dir/my/dir2/b.h

# Generate a compile_commands.json that will query the mock driver we've
# created. Which should add a.h and b.h into include search path.
# RUN: echo '[{"directory": "%/t.dir", "command": "my_driver.sh the-file.cpp -nostdinc --sysroot /my/sysroot/path -isysroot/isysroot", "file": "the-file.cpp"}]' > %t.dir/compile_commands.json

# RUN: sed -e "s|INPUT_DIR|%/t.dir|g" %s > %t.test.1
# On Windows, we need the URI in didOpen to look like "uri":"file:///C:/..."
# (with the extra slash in the front), so we add it here.
# RUN: sed -E -e 's|"file://([A-Z]):/|"file:///\1:/|g' %t.test.1 > %t.test

# Bless the mock driver we've just created so that clangd can execute it.
# Note: include clangd's stderr in the FileCheck input with "2>&1" so that we
# can match output lines like "ASTWorker building file"
# RUN: clangd -lit-test -query-driver="**.test,**.sh" < %t.test 2>&1 | FileCheck -strict-whitespace %t.test
{"jsonrpc":"2.0","id":0,"method":"initialize","params":{}}
---
{
  "jsonrpc":"2.0",
  "method":"textDocument/didOpen",
  "params": {
    "textDocument": {
      "uri": "file://INPUT_DIR/the-file.cpp",
      "languageId":"cpp",
      "version":1,
      "text":"#include <a.h>\n#include <b.h>\n#if !defined(__ARM_ARCH) || !defined(__gnu_linux__)\n#error \"Invalid target\"\n#endif\n"
    }
  }
}
# Look for the "ASTWorker building file" line so that the subsequent diagnostics
# that are matches are for the C++ source file and not a config file.
# CHECK: ASTWorker building file
# CHECK:   "method": "textDocument/publishDiagnostics",
# CHECK-NEXT:   "params": {
# CHECK-NEXT:     "diagnostics": [],
# CHECK-NEXT:     "uri": "file://{{.*}}/the-file.cpp",
---
{"jsonrpc":"2.0","id":10000,"method":"shutdown"}
---
{"jsonrpc":"2.0","method":"exit"}

# Generate a different compile_commands.json which does not point to the mock driver
# RUN: echo '[{"directory": "%/t.dir", "command": "gcc the-file.cpp -nostdinc --sysroot /my/sysroot/path -isysroot/isysroot", "file": "the-file.cpp"}]' > %t.dir/compile_commands.json

# Generate a clangd config file which points to the mock driver instead
# RUN: echo 'CompileFlags:' > %t.dir/.clangd
# RUN: echo '  Compiler: my_driver.sh' >> %t.dir/.clangd

# Run clangd a second time, to make sure it picks up the driver name from the config file
# Note, we need to pass -enable-config because -lit-test otherwise disables it
# RUN: clangd -lit-test -enable-config -query-driver="**.test,**.sh" < %t.test 2>&1 | FileCheck -strict-whitespace %t.test<|MERGE_RESOLUTION|>--- conflicted
+++ resolved
@@ -1,30 +1,7 @@
 # RUN: rm -rf %t.dir && mkdir -p %t.dir
 
-# The mock driver below is a shell script:
-# REQUIRES: shell
-
-# Create a bin directory to store the mock-driver and add it to the path
-# RUN: mkdir -p %t.dir/bin
-# RUN: export PATH=%t.dir/bin:$PATH
 # Generate a mock-driver that will print %temp_dir%/my/dir and
 # %temp_dir%/my/dir2 as include search paths.
-<<<<<<< HEAD
-# RUN: echo '#!/bin/sh' >> %t.dir/bin/my_driver.sh
-# RUN: echo '[ "$0" = "%t.dir/bin/my_driver.sh" ] || exit' >> %t.dir/bin/my_driver.sh
-# RUN: echo 'args="$*"' >> %t.dir/bin/my_driver.sh
-# Check that clangd preserves certain flags like `-nostdinc` from
-# original invocation in compile_commands.json.
-# RUN: echo '[ -z "${args##*"-nostdinc"*}" ] || exit' >> %t.dir/bin/my_driver.sh
-# RUN: echo '[ -z "${args##*"--sysroot /my/sysroot/path"*}" ] || exit' >> %t.dir/bin/my_driver.sh
-# RUN: echo '[ -z "${args##*"-isysroot /isysroot"*}" ] || exit' >> %t.dir/bin/my_driver.sh
-# RUN: echo 'echo line to ignore >&2' >> %t.dir/bin/my_driver.sh
-# RUN: echo 'printf "Target: arm-linux-gnueabihf\r\n" >&2' >> %t.dir/bin/my_driver.sh
-# RUN: echo 'printf "#include <...> search starts here:\r\n" >&2' >> %t.dir/bin/my_driver.sh
-# RUN: echo 'echo %t.dir/my/dir/ >&2' >> %t.dir/bin/my_driver.sh
-# RUN: echo 'echo %t.dir/my/dir2/ >&2' >> %t.dir/bin/my_driver.sh
-# RUN: echo 'printf "End of search list.\r\n" >&2' >> %t.dir/bin/my_driver.sh
-# RUN: chmod +x %t.dir/bin/my_driver.sh
-=======
 # RUN: echo '#!/bin/bash' >> %t.dir/my_driver.sh
 # RUN: echo '[ "$0" = "%t.dir/my_driver.sh" ] || exit' >> %t.dir/my_driver.sh
 # RUN: echo 'echo line to ignore >&2' >> %t.dir/my_driver.sh
@@ -33,7 +10,6 @@
 # RUN: echo 'echo %t.dir/my/dir2/ >&2' >> %t.dir/my_driver.sh
 # RUN: echo 'echo -e "End of search list.\r" >&2' >> %t.dir/my_driver.sh
 # RUN: chmod +x %t.dir/my_driver.sh
->>>>>>> cb02aa7e
 
 # Create header files my/dir/a.h and my/dir2/b.h
 # RUN: mkdir -p %t.dir/my/dir
@@ -43,17 +19,15 @@
 
 # Generate a compile_commands.json that will query the mock driver we've
 # created. Which should add a.h and b.h into include search path.
-# RUN: echo '[{"directory": "%/t.dir", "command": "my_driver.sh the-file.cpp -nostdinc --sysroot /my/sysroot/path -isysroot/isysroot", "file": "the-file.cpp"}]' > %t.dir/compile_commands.json
+# RUN: echo '[{"directory": "%/t.dir", "command": "%/t.dir/my_driver.sh the-file.cpp", "file": "the-file.cpp"}]' > %t.dir/compile_commands.json
 
 # RUN: sed -e "s|INPUT_DIR|%/t.dir|g" %s > %t.test.1
 # On Windows, we need the URI in didOpen to look like "uri":"file:///C:/..."
 # (with the extra slash in the front), so we add it here.
-# RUN: sed -E -e 's|"file://([A-Z]):/|"file:///\1:/|g' %t.test.1 > %t.test
+# RUN: sed -e "s|file://\([A-Z]\):/|file:///\1:/|g" %t.test.1 > %t.test
 
 # Bless the mock driver we've just created so that clangd can execute it.
-# Note: include clangd's stderr in the FileCheck input with "2>&1" so that we
-# can match output lines like "ASTWorker building file"
-# RUN: clangd -lit-test -query-driver="**.test,**.sh" < %t.test 2>&1 | FileCheck -strict-whitespace %t.test
+# RUN: clangd -lit-test -query-driver="**.test,**.sh" < %t.test | FileCheck -strict-whitespace %t.test
 {"jsonrpc":"2.0","id":0,"method":"initialize","params":{}}
 ---
 {
@@ -64,29 +38,14 @@
       "uri": "file://INPUT_DIR/the-file.cpp",
       "languageId":"cpp",
       "version":1,
-      "text":"#include <a.h>\n#include <b.h>\n#if !defined(__ARM_ARCH) || !defined(__gnu_linux__)\n#error \"Invalid target\"\n#endif\n"
+      "text":"#include <a.h>\n#include <b.h>"
     }
   }
 }
-# Look for the "ASTWorker building file" line so that the subsequent diagnostics
-# that are matches are for the C++ source file and not a config file.
-# CHECK: ASTWorker building file
 # CHECK:   "method": "textDocument/publishDiagnostics",
 # CHECK-NEXT:   "params": {
 # CHECK-NEXT:     "diagnostics": [],
-# CHECK-NEXT:     "uri": "file://{{.*}}/the-file.cpp",
 ---
 {"jsonrpc":"2.0","id":10000,"method":"shutdown"}
 ---
-{"jsonrpc":"2.0","method":"exit"}
-
-# Generate a different compile_commands.json which does not point to the mock driver
-# RUN: echo '[{"directory": "%/t.dir", "command": "gcc the-file.cpp -nostdinc --sysroot /my/sysroot/path -isysroot/isysroot", "file": "the-file.cpp"}]' > %t.dir/compile_commands.json
-
-# Generate a clangd config file which points to the mock driver instead
-# RUN: echo 'CompileFlags:' > %t.dir/.clangd
-# RUN: echo '  Compiler: my_driver.sh' >> %t.dir/.clangd
-
-# Run clangd a second time, to make sure it picks up the driver name from the config file
-# Note, we need to pass -enable-config because -lit-test otherwise disables it
-# RUN: clangd -lit-test -enable-config -query-driver="**.test,**.sh" < %t.test 2>&1 | FileCheck -strict-whitespace %t.test+{"jsonrpc":"2.0","method":"exit"}