#include "CompileCommands.h"
#include "Config.h"
#include "Headers.h"
#include "SyncAPI.h"
#include "TestFS.h"
#include "TestTU.h"
#include "index/Background.h"
#include "index/BackgroundRebuild.h"
#include "index/MemIndex.h"
#include "clang/Tooling/ArgumentsAdjusters.h"
#include "clang/Tooling/CompilationDatabase.h"
#include "llvm/ADT/STLExtras.h"
#include "llvm/Support/ScopedPrinter.h"
#include "gmock/gmock.h"
#include "gtest/gtest.h"
#include <deque>
#include <thread>

using ::testing::_;
using ::testing::AllOf;
using ::testing::Contains;
using ::testing::ElementsAre;
using ::testing::Not;
using ::testing::Pair;
using ::testing::UnorderedElementsAre;

namespace clang {
namespace clangd {

MATCHER_P(named, N, "") { return arg.Name == N; }
MATCHER_P(qName, N, "") { return (arg.Scope + arg.Name).str() == N; }
MATCHER(declared, "") {
  return !StringRef(arg.CanonicalDeclaration.FileURI).empty();
}
MATCHER(defined, "") { return !StringRef(arg.Definition.FileURI).empty(); }
MATCHER_P(fileURI, F, "") { return StringRef(arg.Location.FileURI) == F; }
::testing::Matcher<const RefSlab &>
refsAre(std::vector<::testing::Matcher<Ref>> Matchers) {
  return ElementsAre(::testing::Pair(_, UnorderedElementsAreArray(Matchers)));
}
// URI cannot be empty since it references keys in the IncludeGraph.
MATCHER(emptyIncludeNode, "") {
  return arg.Flags == IncludeGraphNode::SourceFlag::None && !arg.URI.empty() &&
         arg.Digest == FileDigest{{0}} && arg.DirectIncludes.empty();
}

MATCHER(hadErrors, "") {
  return arg.Flags & IncludeGraphNode::SourceFlag::HadErrors;
}

MATCHER_P(numReferences, N, "") { return arg.References == N; }

class MemoryShardStorage : public BackgroundIndexStorage {
  mutable std::mutex StorageMu;
  llvm::StringMap<std::string> &Storage;
  size_t &CacheHits;

public:
  MemoryShardStorage(llvm::StringMap<std::string> &Storage, size_t &CacheHits)
      : Storage(Storage), CacheHits(CacheHits) {}
  llvm::Error storeShard(llvm::StringRef ShardIdentifier,
                         IndexFileOut Shard) const override {
    std::lock_guard<std::mutex> Lock(StorageMu);
    AccessedPaths.insert(ShardIdentifier);
    Storage[ShardIdentifier] = llvm::to_string(Shard);
    return llvm::Error::success();
  }
  std::unique_ptr<IndexFileIn>
  loadShard(llvm::StringRef ShardIdentifier) const override {
    std::lock_guard<std::mutex> Lock(StorageMu);
    AccessedPaths.insert(ShardIdentifier);
    if (!Storage.contains(ShardIdentifier)) {
      return nullptr;
    }
    auto IndexFile =
        readIndexFile(Storage[ShardIdentifier], SymbolOrigin::Background);
    if (!IndexFile) {
      ADD_FAILURE() << "Error while reading " << ShardIdentifier << ':'
                    << IndexFile.takeError();
      return nullptr;
    }
    CacheHits++;
    return std::make_unique<IndexFileIn>(std::move(*IndexFile));
  }

  mutable llvm::StringSet<> AccessedPaths;
};

class BackgroundIndexTest : public ::testing::Test {
protected:
  BackgroundIndexTest() { BackgroundQueue::preventThreadStarvationInTests(); }
};

TEST_F(BackgroundIndexTest, NoCrashOnErrorFile) {
  MockFS FS;
  FS.Files[testPath("root/A.cc")] = "error file";
  llvm::StringMap<std::string> Storage;
  size_t CacheHits = 0;
  MemoryShardStorage MSS(Storage, CacheHits);
  OverlayCDB CDB(/*Base=*/nullptr);
  BackgroundIndex Idx(FS, CDB, [&](llvm::StringRef) { return &MSS; },
                      /*Opts=*/{});

  tooling::CompileCommand Cmd;
  Cmd.Filename = testPath("root/A.cc");
  Cmd.Directory = testPath("root");
  Cmd.CommandLine = {"clang++", "-DA=1", testPath("root/A.cc")};
  CDB.setCompileCommand(testPath("root/A.cc"), Cmd);

  ASSERT_TRUE(Idx.blockUntilIdleForTest());
}

TEST_F(BackgroundIndexTest, Config) {
  MockFS FS;
  // Set up two identical TUs, foo and bar.
  // They define foo::one and bar::one.
  std::vector<tooling::CompileCommand> Cmds;
  for (std::string Name : {"foo", "bar", "baz"}) {
    std::string Filename = Name + ".cpp";
    std::string Header = Name + ".h";
    FS.Files[Filename] = "#include \"" + Header + "\"";
    FS.Files[Header] = "namespace " + Name + " { int one; }";
    tooling::CompileCommand Cmd;
    Cmd.Filename = Filename;
    Cmd.Directory = testRoot();
    Cmd.CommandLine = {"clang++", Filename};
    Cmds.push_back(std::move(Cmd));
  }
  // Context provider that installs a configuration mutating foo's command.
  // This causes it to define foo::two instead of foo::one.
  // It also disables indexing of baz entirely.
  BackgroundIndex::Options Opts;
  Opts.ContextProvider = [](PathRef P) {
    Config C;
    if (P.endswith("foo.cpp"))
      C.CompileFlags.Edits.push_back([](std::vector<std::string> &Argv) {
        Argv = tooling::getInsertArgumentAdjuster("-Done=two")(Argv, "");
      });
    if (P.endswith("baz.cpp"))
      C.Index.Background = Config::BackgroundPolicy::Skip;
    return Context::current().derive(Config::Key, std::move(C));
  };
  // Create the background index.
  llvm::StringMap<std::string> Storage;
  size_t CacheHits = 0;
  MemoryShardStorage MSS(Storage, CacheHits);
  // We need the CommandMangler, because that applies the config we're testing.
  OverlayCDB CDB(/*Base=*/nullptr, /*FallbackFlags=*/{},
                 CommandMangler::forTests());

  BackgroundIndex Idx(
      FS, CDB, [&](llvm::StringRef) { return &MSS; }, std::move(Opts));
  // Index the two files.
  for (auto &Cmd : Cmds) {
    std::string FullPath = testPath(Cmd.Filename);
    CDB.setCompileCommand(FullPath, std::move(Cmd));
  }
  // Wait for both files to be indexed.
  ASSERT_TRUE(Idx.blockUntilIdleForTest());
  EXPECT_THAT(runFuzzyFind(Idx, ""),
              UnorderedElementsAre(qName("foo"), qName("foo::two"),
                                   qName("bar"), qName("bar::one")));
}

TEST_F(BackgroundIndexTest, IndexTwoFiles) {
  MockFS FS;
  // a.h yields different symbols when included by A.cc vs B.cc.
  FS.Files[testPath("root/A.h")] = R"cpp(
      void common();
      void f_b();
      #if A
        class A_CC {};
      #else
        class B_CC{};
      #endif
      )cpp";
  FS.Files[testPath("root/A.cc")] =
      "#include \"A.h\"\nstatic void g() { (void)common; }";
  FS.Files[testPath("root/B.cc")] =
      R"cpp(
      #define A 0
      #include "A.h"
      void f_b() {
        (void)common;
        (void)common;
        (void)common;
        (void)common;
      })cpp";
  llvm::StringMap<std::string> Storage;
  size_t CacheHits = 0;
  MemoryShardStorage MSS(Storage, CacheHits);
  OverlayCDB CDB(/*Base=*/nullptr);
  BackgroundIndex::Options Opts;
  BackgroundIndex Idx(
      FS, CDB, [&](llvm::StringRef) { return &MSS; }, Opts);

  tooling::CompileCommand Cmd;
  Cmd.Filename = testPath("root/A.cc");
  Cmd.Directory = testPath("root");
  Cmd.CommandLine = {"clang++", "-DA=1", testPath("root/A.cc")};
  CDB.setCompileCommand(testPath("root/A.cc"), Cmd);

  ASSERT_TRUE(Idx.blockUntilIdleForTest());
  EXPECT_THAT(runFuzzyFind(Idx, ""),
              UnorderedElementsAre(AllOf(named("common"), numReferences(1U)),
                                   AllOf(named("A_CC"), numReferences(0U)),
                                   AllOf(named("g"), numReferences(1U)),
                                   AllOf(named("f_b"), declared(),
                                         Not(defined()), numReferences(0U))));

  Cmd.Filename = testPath("root/B.cc");
  Cmd.CommandLine = {"clang++", Cmd.Filename};
  CDB.setCompileCommand(testPath("root/B.cc"), Cmd);

  ASSERT_TRUE(Idx.blockUntilIdleForTest());
  // B_CC is dropped as we don't collect symbols from A.h in this compilation.
  EXPECT_THAT(runFuzzyFind(Idx, ""),
              UnorderedElementsAre(AllOf(named("common"), numReferences(5U)),
                                   AllOf(named("A_CC"), numReferences(0U)),
                                   AllOf(named("g"), numReferences(1U)),
                                   AllOf(named("f_b"), declared(), defined(),
                                         numReferences(1U))));

  auto Syms = runFuzzyFind(Idx, "common");
  EXPECT_THAT(Syms, UnorderedElementsAre(named("common")));
  auto Common = *Syms.begin();
  EXPECT_THAT(getRefs(Idx, Common.ID),
              refsAre({fileURI("unittest:///root/A.h"),
                       fileURI("unittest:///root/A.cc"),
                       fileURI("unittest:///root/B.cc"),
                       fileURI("unittest:///root/B.cc"),
                       fileURI("unittest:///root/B.cc"),
                       fileURI("unittest:///root/B.cc")}));
}

TEST_F(BackgroundIndexTest, MainFileRefs) {
  MockFS FS;
  FS.Files[testPath("root/A.h")] = R"cpp(
      void header_sym();
      )cpp";
  FS.Files[testPath("root/A.cc")] =
      "#include \"A.h\"\nstatic void main_sym() { (void)header_sym; }";

  llvm::StringMap<std::string> Storage;
  size_t CacheHits = 0;
  MemoryShardStorage MSS(Storage, CacheHits);
  OverlayCDB CDB(/*Base=*/nullptr);
  BackgroundIndex::Options Opts;
  BackgroundIndex Idx(
      FS, CDB, [&](llvm::StringRef) { return &MSS; }, Opts);

  tooling::CompileCommand Cmd;
  Cmd.Filename = testPath("root/A.cc");
  Cmd.Directory = testPath("root");
  Cmd.CommandLine = {"clang++", testPath("root/A.cc")};
  CDB.setCompileCommand(testPath("root/A.cc"), Cmd);

  ASSERT_TRUE(Idx.blockUntilIdleForTest());
  EXPECT_THAT(
      runFuzzyFind(Idx, ""),
      UnorderedElementsAre(AllOf(named("header_sym"), numReferences(1U)),
                           AllOf(named("main_sym"), numReferences(1U))));
}

TEST_F(BackgroundIndexTest, ShardStorageTest) {
  MockFS FS;
  FS.Files[testPath("root/A.h")] = R"cpp(
      void common();
      void f_b();
      class A_CC {};
      )cpp";
  FS.Files[testPath("root/A.cc")] = R"cpp(
      #include "A.h"
      void g() { (void)common; }
      class B_CC : public A_CC {};
      )cpp";

  llvm::StringMap<std::string> Storage;
  size_t CacheHits = 0;
  MemoryShardStorage MSS(Storage, CacheHits);

  tooling::CompileCommand Cmd;
  Cmd.Filename = testPath("root/A.cc");
  Cmd.Directory = testPath("root");
  Cmd.CommandLine = {"clang++", testPath("root/A.cc")};
  // Check nothing is loaded from Storage, but A.cc and A.h has been stored.
  {
    OverlayCDB CDB(/*Base=*/nullptr);
    BackgroundIndex Idx(FS, CDB, [&](llvm::StringRef) { return &MSS; },
                        /*Opts=*/{});
    CDB.setCompileCommand(testPath("root/A.cc"), Cmd);
    ASSERT_TRUE(Idx.blockUntilIdleForTest());
  }
  EXPECT_EQ(CacheHits, 0U);
  EXPECT_EQ(Storage.size(), 2U);

  {
    OverlayCDB CDB(/*Base=*/nullptr);
<<<<<<< HEAD
    BackgroundIndex Idx(FS, CDB, [&](llvm::StringRef) { return &MSS; },
                        /*Opts=*/{});
=======
    BackgroundIndex Idx(Context::empty(), FS, CDB,
                        [&](llvm::StringRef) { return &MSS; });
>>>>>>> cb02aa7e
    CDB.setCompileCommand(testPath("root/A.cc"), Cmd);
    ASSERT_TRUE(Idx.blockUntilIdleForTest());
  }
  EXPECT_EQ(CacheHits, 2U); // Check both A.cc and A.h loaded from cache.
  EXPECT_EQ(Storage.size(), 2U);

  auto ShardHeader = MSS.loadShard(testPath("root/A.h"));
  EXPECT_NE(ShardHeader, nullptr);
  EXPECT_THAT(
      *ShardHeader->Symbols,
      UnorderedElementsAre(named("common"), named("A_CC"),
                           AllOf(named("f_b"), declared(), Not(defined()))));
  for (const auto &Ref : *ShardHeader->Refs)
    EXPECT_THAT(Ref.second,
                UnorderedElementsAre(fileURI("unittest:///root/A.h")));

  auto ShardSource = MSS.loadShard(testPath("root/A.cc"));
  EXPECT_NE(ShardSource, nullptr);
  EXPECT_THAT(*ShardSource->Symbols,
              UnorderedElementsAre(named("g"), named("B_CC")));
  for (const auto &Ref : *ShardSource->Refs)
    EXPECT_THAT(Ref.second,
                UnorderedElementsAre(fileURI("unittest:///root/A.cc")));

  // The BaseOf relationship between A_CC and B_CC is stored in both the file
  // containing the definition of the subject (A_CC) and the file containing
  // the definition of the object (B_CC).
  SymbolID A = findSymbol(*ShardHeader->Symbols, "A_CC").ID;
  SymbolID B = findSymbol(*ShardSource->Symbols, "B_CC").ID;
  EXPECT_THAT(*ShardHeader->Relations,
              UnorderedElementsAre(Relation{A, RelationKind::BaseOf, B}));
  EXPECT_THAT(*ShardSource->Relations,
              UnorderedElementsAre(Relation{A, RelationKind::BaseOf, B}));
}

TEST_F(BackgroundIndexTest, DirectIncludesTest) {
  MockFS FS;
  FS.Files[testPath("root/B.h")] = "";
  FS.Files[testPath("root/A.h")] = R"cpp(
      #include "B.h"
      void common();
      void f_b();
      class A_CC {};
      )cpp";
  FS.Files[testPath("root/A.cc")] =
      "#include \"A.h\"\nvoid g() { (void)common; }";

  llvm::StringMap<std::string> Storage;
  size_t CacheHits = 0;
  MemoryShardStorage MSS(Storage, CacheHits);

  tooling::CompileCommand Cmd;
  Cmd.Filename = testPath("root/A.cc");
  Cmd.Directory = testPath("root");
  Cmd.CommandLine = {"clang++", testPath("root/A.cc")};
  {
    OverlayCDB CDB(/*Base=*/nullptr);
    BackgroundIndex Idx(FS, CDB, [&](llvm::StringRef) { return &MSS; },
                        /*Opts=*/{});
    CDB.setCompileCommand(testPath("root/A.cc"), Cmd);
    ASSERT_TRUE(Idx.blockUntilIdleForTest());
  }

  auto ShardSource = MSS.loadShard(testPath("root/A.cc"));
  EXPECT_TRUE(ShardSource->Sources);
  EXPECT_EQ(ShardSource->Sources->size(), 2U); // A.cc, A.h
  EXPECT_THAT(
      ShardSource->Sources->lookup("unittest:///root/A.cc").DirectIncludes,
      UnorderedElementsAre("unittest:///root/A.h"));
  EXPECT_NE(ShardSource->Sources->lookup("unittest:///root/A.cc").Digest,
            FileDigest{{0}});
  EXPECT_THAT(ShardSource->Sources->lookup("unittest:///root/A.h"),
              emptyIncludeNode());

  auto ShardHeader = MSS.loadShard(testPath("root/A.h"));
  EXPECT_TRUE(ShardHeader->Sources);
  EXPECT_EQ(ShardHeader->Sources->size(), 2U); // A.h, B.h
  EXPECT_THAT(
      ShardHeader->Sources->lookup("unittest:///root/A.h").DirectIncludes,
      UnorderedElementsAre("unittest:///root/B.h"));
  EXPECT_NE(ShardHeader->Sources->lookup("unittest:///root/A.h").Digest,
            FileDigest{{0}});
  EXPECT_THAT(ShardHeader->Sources->lookup("unittest:///root/B.h"),
              emptyIncludeNode());
}

TEST_F(BackgroundIndexTest, ShardStorageLoad) {
  MockFS FS;
  FS.Files[testPath("root/A.h")] = R"cpp(
      void common();
      void f_b();
      class A_CC {};
      )cpp";
  FS.Files[testPath("root/A.cc")] =
      "#include \"A.h\"\nvoid g() { (void)common; }";

  llvm::StringMap<std::string> Storage;
  size_t CacheHits = 0;
  MemoryShardStorage MSS(Storage, CacheHits);

  tooling::CompileCommand Cmd;
  Cmd.Filename = testPath("root/A.cc");
  Cmd.Directory = testPath("root");
  Cmd.CommandLine = {"clang++", testPath("root/A.cc")};
  // Check nothing is loaded from Storage, but A.cc and A.h has been stored.
  {
    OverlayCDB CDB(/*Base=*/nullptr);
    BackgroundIndex Idx(FS, CDB, [&](llvm::StringRef) { return &MSS; },
                        /*Opts=*/{});
    CDB.setCompileCommand(testPath("root/A.cc"), Cmd);
    ASSERT_TRUE(Idx.blockUntilIdleForTest());
  }

  // Change header.
  FS.Files[testPath("root/A.h")] = R"cpp(
      void common();
      void f_b();
      class A_CC {};
      class A_CCnew {};
      )cpp";
  {
    OverlayCDB CDB(/*Base=*/nullptr);
<<<<<<< HEAD
    BackgroundIndex Idx(FS, CDB, [&](llvm::StringRef) { return &MSS; },
                        /*Opts=*/{});
=======
    BackgroundIndex Idx(Context::empty(), FS, CDB,
                        [&](llvm::StringRef) { return &MSS; });
>>>>>>> cb02aa7e
    CDB.setCompileCommand(testPath("root/A.cc"), Cmd);
    ASSERT_TRUE(Idx.blockUntilIdleForTest());
  }
  EXPECT_EQ(CacheHits, 2U); // Check both A.cc and A.h loaded from cache.

  // Check if the new symbol has arrived.
  auto ShardHeader = MSS.loadShard(testPath("root/A.h"));
  EXPECT_NE(ShardHeader, nullptr);
  EXPECT_THAT(*ShardHeader->Symbols, Contains(named("A_CCnew")));

  // Change source.
  FS.Files[testPath("root/A.cc")] =
      "#include \"A.h\"\nvoid g() { (void)common; }\nvoid f_b() {}";
  {
    CacheHits = 0;
    OverlayCDB CDB(/*Base=*/nullptr);
<<<<<<< HEAD
    BackgroundIndex Idx(FS, CDB, [&](llvm::StringRef) { return &MSS; },
                        /*Opts=*/{});
=======
    BackgroundIndex Idx(Context::empty(), FS, CDB,
                        [&](llvm::StringRef) { return &MSS; });
>>>>>>> cb02aa7e
    CDB.setCompileCommand(testPath("root/A.cc"), Cmd);
    ASSERT_TRUE(Idx.blockUntilIdleForTest());
  }
  EXPECT_EQ(CacheHits, 2U); // Check both A.cc and A.h loaded from cache.

  // Check if the new symbol has arrived.
  ShardHeader = MSS.loadShard(testPath("root/A.h"));
  EXPECT_NE(ShardHeader, nullptr);
  EXPECT_THAT(*ShardHeader->Symbols, Contains(named("A_CCnew")));
  auto ShardSource = MSS.loadShard(testPath("root/A.cc"));
  EXPECT_NE(ShardSource, nullptr);
  EXPECT_THAT(*ShardSource->Symbols,
              Contains(AllOf(named("f_b"), declared(), defined())));
}

TEST_F(BackgroundIndexTest, ShardStorageEmptyFile) {
  MockFS FS;
  FS.Files[testPath("root/A.h")] = R"cpp(
      void common();
      void f_b();
      class A_CC {};
      )cpp";
  FS.Files[testPath("root/B.h")] = R"cpp(
      #include "A.h"
      )cpp";
  FS.Files[testPath("root/A.cc")] =
      "#include \"B.h\"\nvoid g() { (void)common; }";

  llvm::StringMap<std::string> Storage;
  size_t CacheHits = 0;
  MemoryShardStorage MSS(Storage, CacheHits);

  tooling::CompileCommand Cmd;
  Cmd.Filename = testPath("root/A.cc");
  Cmd.Directory = testPath("root");
  Cmd.CommandLine = {"clang++", testPath("root/A.cc")};
  // Check that A.cc, A.h and B.h has been stored.
  {
    OverlayCDB CDB(/*Base=*/nullptr);
    BackgroundIndex Idx(FS, CDB, [&](llvm::StringRef) { return &MSS; },
                        /*Opts=*/{});
    CDB.setCompileCommand(testPath("root/A.cc"), Cmd);
    ASSERT_TRUE(Idx.blockUntilIdleForTest());
  }
  EXPECT_THAT(Storage.keys(),
              UnorderedElementsAre(testPath("root/A.cc"), testPath("root/A.h"),
                                   testPath("root/B.h")));
  auto ShardHeader = MSS.loadShard(testPath("root/B.h"));
  EXPECT_NE(ShardHeader, nullptr);
  EXPECT_TRUE(ShardHeader->Symbols->empty());

  // Check that A.cc, A.h and B.h has been loaded.
  {
    CacheHits = 0;
    OverlayCDB CDB(/*Base=*/nullptr);
    BackgroundIndex Idx(FS, CDB, [&](llvm::StringRef) { return &MSS; },
                        /*Opts=*/{});
    CDB.setCompileCommand(testPath("root/A.cc"), Cmd);
    ASSERT_TRUE(Idx.blockUntilIdleForTest());
  }
  EXPECT_EQ(CacheHits, 3U);

  // Update B.h to contain some symbols.
  FS.Files[testPath("root/B.h")] = R"cpp(
      #include "A.h"
      void new_func();
      )cpp";
  // Check that B.h has been stored with new contents.
  {
    CacheHits = 0;
    OverlayCDB CDB(/*Base=*/nullptr);
    BackgroundIndex Idx(FS, CDB, [&](llvm::StringRef) { return &MSS; },
                        /*Opts=*/{});
    CDB.setCompileCommand(testPath("root/A.cc"), Cmd);
    ASSERT_TRUE(Idx.blockUntilIdleForTest());
  }
  EXPECT_EQ(CacheHits, 3U);
  ShardHeader = MSS.loadShard(testPath("root/B.h"));
  EXPECT_NE(ShardHeader, nullptr);
  EXPECT_THAT(*ShardHeader->Symbols,
              Contains(AllOf(named("new_func"), declared(), Not(defined()))));
}

TEST_F(BackgroundIndexTest, NoDotsInAbsPath) {
  MockFS FS;
  llvm::StringMap<std::string> Storage;
  size_t CacheHits = 0;
  MemoryShardStorage MSS(Storage, CacheHits);
  OverlayCDB CDB(/*Base=*/nullptr);
  BackgroundIndex Idx(FS, CDB, [&](llvm::StringRef) { return &MSS; },
                      /*Opts=*/{});
  ASSERT_TRUE(Idx.blockUntilIdleForTest());

  tooling::CompileCommand Cmd;
  FS.Files[testPath("root/A.cc")] = "";
  Cmd.Filename = "../A.cc";
  Cmd.Directory = testPath("root/build");
  Cmd.CommandLine = {"clang++", "../A.cc"};
  CDB.setCompileCommand(testPath("root/build/../A.cc"), Cmd);
  ASSERT_TRUE(Idx.blockUntilIdleForTest());

  FS.Files[testPath("root/B.cc")] = "";
  Cmd.Filename = "./B.cc";
  Cmd.Directory = testPath("root");
  Cmd.CommandLine = {"clang++", "./B.cc"};
  CDB.setCompileCommand(testPath("root/./B.cc"), Cmd);
  ASSERT_TRUE(Idx.blockUntilIdleForTest());

  for (llvm::StringRef AbsPath : MSS.AccessedPaths.keys()) {
    EXPECT_FALSE(AbsPath.contains("./")) << AbsPath;
    EXPECT_FALSE(AbsPath.contains("../")) << AbsPath;
  }
}

TEST_F(BackgroundIndexTest, UncompilableFiles) {
  MockFS FS;
  llvm::StringMap<std::string> Storage;
  size_t CacheHits = 0;
  MemoryShardStorage MSS(Storage, CacheHits);
  OverlayCDB CDB(/*Base=*/nullptr);
  BackgroundIndex Idx(FS, CDB, [&](llvm::StringRef) { return &MSS; },
                      /*Opts=*/{});

  tooling::CompileCommand Cmd;
  FS.Files[testPath("A.h")] = "void foo();";
  FS.Files[testPath("B.h")] = "#include \"C.h\"\nasdf;";
  FS.Files[testPath("C.h")] = "";
  FS.Files[testPath("A.cc")] = R"cpp(
  #include "A.h"
  #include "B.h"
  #include "not_found_header.h"

  void foo() {}
  )cpp";
  Cmd.Filename = "../A.cc";
  Cmd.Directory = testPath("build");
  Cmd.CommandLine = {"clang++", "../A.cc"};
  CDB.setCompileCommand(testPath("build/../A.cc"), Cmd);
  ASSERT_TRUE(Idx.blockUntilIdleForTest());

  EXPECT_THAT(Storage.keys(),
              UnorderedElementsAre(testPath("A.cc"), testPath("A.h"),
                                   testPath("B.h"), testPath("C.h")));

  {
    auto Shard = MSS.loadShard(testPath("A.cc"));
    EXPECT_THAT(*Shard->Symbols, UnorderedElementsAre(named("foo")));
    EXPECT_THAT(Shard->Sources->keys(),
                UnorderedElementsAre("unittest:///A.cc", "unittest:///A.h",
                                     "unittest:///B.h"));
    EXPECT_THAT(Shard->Sources->lookup("unittest:///A.cc"), hadErrors());
  }

  {
    auto Shard = MSS.loadShard(testPath("A.h"));
    EXPECT_THAT(*Shard->Symbols, UnorderedElementsAre(named("foo")));
    EXPECT_THAT(Shard->Sources->keys(),
                UnorderedElementsAre("unittest:///A.h"));
    EXPECT_THAT(Shard->Sources->lookup("unittest:///A.h"), hadErrors());
  }

  {
    auto Shard = MSS.loadShard(testPath("B.h"));
    EXPECT_THAT(*Shard->Symbols, UnorderedElementsAre(named("asdf")));
    EXPECT_THAT(Shard->Sources->keys(),
                UnorderedElementsAre("unittest:///B.h", "unittest:///C.h"));
    EXPECT_THAT(Shard->Sources->lookup("unittest:///B.h"), hadErrors());
  }

  {
    auto Shard = MSS.loadShard(testPath("C.h"));
    EXPECT_THAT(*Shard->Symbols, UnorderedElementsAre());
    EXPECT_THAT(Shard->Sources->keys(),
                UnorderedElementsAre("unittest:///C.h"));
    EXPECT_THAT(Shard->Sources->lookup("unittest:///C.h"), hadErrors());
  }
}

TEST_F(BackgroundIndexTest, CmdLineHash) {
  MockFS FS;
  llvm::StringMap<std::string> Storage;
  size_t CacheHits = 0;
  MemoryShardStorage MSS(Storage, CacheHits);
  OverlayCDB CDB(/*Base=*/nullptr);
  BackgroundIndex Idx(FS, CDB, [&](llvm::StringRef) { return &MSS; },
                      /*Opts=*/{});

  tooling::CompileCommand Cmd;
  FS.Files[testPath("A.cc")] = "#include \"A.h\"";
  FS.Files[testPath("A.h")] = "";
  Cmd.Filename = "../A.cc";
  Cmd.Directory = testPath("build");
  Cmd.CommandLine = {"clang++", "../A.cc", "-fsyntax-only"};
  CDB.setCompileCommand(testPath("build/../A.cc"), Cmd);
  ASSERT_TRUE(Idx.blockUntilIdleForTest());

  EXPECT_THAT(Storage.keys(),
              UnorderedElementsAre(testPath("A.cc"), testPath("A.h")));
  // Make sure we only store the Cmd for main file.
  EXPECT_FALSE(MSS.loadShard(testPath("A.h"))->Cmd);

  tooling::CompileCommand CmdStored = *MSS.loadShard(testPath("A.cc"))->Cmd;
  EXPECT_EQ(CmdStored.CommandLine, Cmd.CommandLine);
  EXPECT_EQ(CmdStored.Directory, Cmd.Directory);
}

TEST_F(BackgroundIndexTest, Reindex) {
  MockFS FS;
  llvm::StringMap<std::string> Storage;
  size_t CacheHits = 0;
  MemoryShardStorage MSS(Storage, CacheHits);
  OverlayCDB CDB(/*Base=*/nullptr);
  BackgroundIndex Idx(FS, CDB, [&](llvm::StringRef) { return &MSS; },
                      /*Opts=*/{});

  // Index a file.
  FS.Files[testPath("A.cc")] = "int theOldFunction();";
  tooling::CompileCommand Cmd;
  Cmd.Filename = "../A.cc";
  Cmd.Directory = testPath("build");
  Cmd.CommandLine = {"clang++", "../A.cc", "-fsyntax-only"};
  CDB.setCompileCommand(testPath("A.cc"), Cmd);
  ASSERT_TRUE(Idx.blockUntilIdleForTest());

  // Verify the result is indexed and stored.
  EXPECT_EQ(1u, runFuzzyFind(Idx, "theOldFunction").size());
  EXPECT_EQ(0u, runFuzzyFind(Idx, "theNewFunction").size());
  std::string OldShard = Storage.lookup(testPath("A.cc"));
  EXPECT_NE("", OldShard);

  // Change the content and command, and notify to reindex it.
  Cmd.CommandLine.push_back("-DFOO");
  FS.Files[testPath("A.cc")] = "int theNewFunction();";
  CDB.setCompileCommand(testPath("A.cc"), Cmd);
  ASSERT_TRUE(Idx.blockUntilIdleForTest());

  // Currently, we will never index the same main file again.
  EXPECT_EQ(1u, runFuzzyFind(Idx, "theOldFunction").size());
  EXPECT_EQ(0u, runFuzzyFind(Idx, "theNewFunction").size());
  EXPECT_EQ(OldShard, Storage.lookup(testPath("A.cc")));
}

class BackgroundIndexRebuilderTest : public testing::Test {
protected:
  BackgroundIndexRebuilderTest()
      : Source(IndexContents::All), Target(std::make_unique<MemIndex>()),
        Rebuilder(&Target, &Source, /*Threads=*/10) {
    // Prepare FileSymbols with TestSymbol in it, for checkRebuild.
    TestSymbol.ID = SymbolID("foo");
  }

  // Perform Action and determine whether it rebuilt the index or not.
  bool checkRebuild(std::function<void()> Action) {
    // Update name so we can tell if the index updates.
    VersionStorage.push_back("Sym" + std::to_string(++VersionCounter));
    TestSymbol.Name = VersionStorage.back();
    SymbolSlab::Builder SB;
    SB.insert(TestSymbol);
    Source.update("", std::make_unique<SymbolSlab>(std::move(SB).build()),
                  nullptr, nullptr, false);
    // Now maybe update the index.
    Action();
    // Now query the index to get the name count.
    std::string ReadName;
    LookupRequest Req;
    Req.IDs.insert(TestSymbol.ID);
    Target.lookup(Req,
                  [&](const Symbol &S) { ReadName = std::string(S.Name); });
    // The index was rebuild if the name is up to date.
    return ReadName == VersionStorage.back();
  }

  Symbol TestSymbol;
  FileSymbols Source;
  SwapIndex Target;
  BackgroundIndexRebuilder Rebuilder;

  unsigned VersionCounter = 0;
  std::deque<std::string> VersionStorage;
};

TEST_F(BackgroundIndexRebuilderTest, IndexingTUs) {
  for (unsigned I = 0; I < Rebuilder.TUsBeforeFirstBuild - 1; ++I)
    EXPECT_FALSE(checkRebuild([&] { Rebuilder.indexedTU(); }));
  EXPECT_TRUE(checkRebuild([&] { Rebuilder.indexedTU(); }));
  for (unsigned I = 0; I < Rebuilder.TUsBeforeRebuild - 1; ++I)
    EXPECT_FALSE(checkRebuild([&] { Rebuilder.indexedTU(); }));
  EXPECT_TRUE(checkRebuild([&] { Rebuilder.indexedTU(); }));
}

TEST_F(BackgroundIndexRebuilderTest, LoadingShards) {
  Rebuilder.startLoading();
  Rebuilder.loadedShard(10);
  Rebuilder.loadedShard(20);
  EXPECT_TRUE(checkRebuild([&] { Rebuilder.doneLoading(); }));

  // No rebuild for no shards.
  Rebuilder.startLoading();
  EXPECT_FALSE(checkRebuild([&] { Rebuilder.doneLoading(); }));

  // Loads can overlap.
  Rebuilder.startLoading();
  Rebuilder.loadedShard(1);
  Rebuilder.startLoading();
  Rebuilder.loadedShard(1);
  EXPECT_FALSE(checkRebuild([&] { Rebuilder.doneLoading(); }));
  Rebuilder.loadedShard(1);
  EXPECT_TRUE(checkRebuild([&] { Rebuilder.doneLoading(); }));

  // No rebuilding for indexed files while loading.
  Rebuilder.startLoading();
  for (unsigned I = 0; I < 3 * Rebuilder.TUsBeforeRebuild; ++I)
    EXPECT_FALSE(checkRebuild([&] { Rebuilder.indexedTU(); }));
  // But they get indexed when we're done, even if no shards were loaded.
  EXPECT_TRUE(checkRebuild([&] { Rebuilder.doneLoading(); }));
}

TEST(BackgroundQueueTest, Priority) {
  // Create high and low priority tasks.
  // Once a bunch of high priority tasks have run, the queue is stopped.
  // So the low priority tasks should never run.
  BackgroundQueue Q;
  std::atomic<unsigned> HiRan(0), LoRan(0);
  BackgroundQueue::Task Lo([&] { ++LoRan; });
  BackgroundQueue::Task Hi([&] {
    if (++HiRan >= 10)
      Q.stop();
  });
  Hi.QueuePri = 100;

  // Enqueuing the low-priority ones first shouldn't make them run first.
  Q.append(std::vector<BackgroundQueue::Task>(30, Lo));
  for (unsigned I = 0; I < 30; ++I)
    Q.push(Hi);

  AsyncTaskRunner ThreadPool;
  for (unsigned I = 0; I < 5; ++I)
    ThreadPool.runAsync("worker", [&] { Q.work(); });
  // We should test enqueue with active workers, but it's hard to avoid races.
  // Just make sure we don't crash.
  Q.push(Lo);
  Q.append(std::vector<BackgroundQueue::Task>(2, Hi));

  // After finishing, check the tasks that ran.
  ThreadPool.wait();
  EXPECT_GE(HiRan, 10u);
  EXPECT_EQ(LoRan, 0u);
}

TEST(BackgroundQueueTest, Boost) {
  std::string Sequence;

  BackgroundQueue::Task A([&] { Sequence.push_back('A'); });
  A.Tag = "A";
  A.QueuePri = 1;

  BackgroundQueue::Task B([&] { Sequence.push_back('B'); });
  B.QueuePri = 2;
  B.Tag = "B";

  {
    BackgroundQueue Q;
    Q.append({A, B});
    Q.work([&] { Q.stop(); });
    EXPECT_EQ("BA", Sequence) << "priority order";
  }
  Sequence.clear();
  {
    BackgroundQueue Q;
    Q.boost("A", 3);
    Q.append({A, B});
    Q.work([&] { Q.stop(); });
    EXPECT_EQ("AB", Sequence) << "A was boosted before enqueueing";
  }
  Sequence.clear();
  {
    BackgroundQueue Q;
    Q.append({A, B});
    Q.boost("A", 3);
    Q.work([&] { Q.stop(); });
    EXPECT_EQ("AB", Sequence) << "A was boosted after enqueueing";
  }
}

TEST(BackgroundQueueTest, Duplicates) {
  std::string Sequence;
  BackgroundQueue::Task A([&] { Sequence.push_back('A'); });
  A.QueuePri = 100;
  A.Key = 1;
  BackgroundQueue::Task B([&] { Sequence.push_back('B'); });
  // B has no key, and is not subject to duplicate detection.
  B.QueuePri = 50;

  BackgroundQueue Q;
  Q.append({A, B, A, B}); // One A is dropped, the other is high priority.
  Q.work(/*OnIdle=*/[&] {
    // The first time we go idle, we enqueue the same task again.
    if (!llvm::is_contained(Sequence, ' ')) {
      Sequence.push_back(' ');
      Q.append({A, B, A, B}); // Both As are dropped.
    } else {
      Q.stop();
    }
  });

  // This could reasonably be "ABB BBA", if we had good *re*indexing support.
  EXPECT_EQ("ABB BB", Sequence);
}

TEST(BackgroundQueueTest, Progress) {
  using testing::AnyOf;
  BackgroundQueue::Stats S;
  BackgroundQueue Q([&](BackgroundQueue::Stats New) {
    // Verify values are sane.
    // Items are enqueued one at a time (at least in this test).
    EXPECT_THAT(New.Enqueued, AnyOf(S.Enqueued, S.Enqueued + 1));
    // Items are completed one at a time.
    EXPECT_THAT(New.Completed, AnyOf(S.Completed, S.Completed + 1));
    // Items are started or completed one at a time.
    EXPECT_THAT(New.Active, AnyOf(S.Active - 1, S.Active, S.Active + 1));
    // Idle point only advances in time.
    EXPECT_GE(New.LastIdle, S.LastIdle);
    // Idle point is a task that has been completed in the past.
    EXPECT_LE(New.LastIdle, New.Completed);
    // LastIdle is now only if we're really idle.
    EXPECT_EQ(New.LastIdle == New.Enqueued,
              New.Completed == New.Enqueued && New.Active == 0u);
    S = New;
  });

  // Two types of tasks: a ping task enqueues a pong task.
  // This avoids all enqueues followed by all completions (boring!)
  std::atomic<int> PingCount(0), PongCount(0);
  BackgroundQueue::Task Pong([&] { ++PongCount; });
  BackgroundQueue::Task Ping([&] {
    ++PingCount;
    Q.push(Pong);
  });

  for (int I = 0; I < 1000; ++I)
    Q.push(Ping);
  // Spin up some workers and stop while idle.
  AsyncTaskRunner ThreadPool;
  for (unsigned I = 0; I < 5; ++I)
    ThreadPool.runAsync("worker", [&] { Q.work([&] { Q.stop(); }); });
  ThreadPool.wait();

  // Everything's done, check final stats.
  // Assertions above ensure we got from 0 to 2000 in a reasonable way.
  EXPECT_EQ(PingCount.load(), 1000);
  EXPECT_EQ(PongCount.load(), 1000);
  EXPECT_EQ(S.Active, 0u);
  EXPECT_EQ(S.Enqueued, 2000u);
  EXPECT_EQ(S.Completed, 2000u);
  EXPECT_EQ(S.LastIdle, 2000u);
}

TEST(BackgroundIndex, Profile) {
  MockFS FS;
  MockCompilationDatabase CDB;
  BackgroundIndex Idx(FS, CDB, [](llvm::StringRef) { return nullptr; },
                      /*Opts=*/{});

  llvm::BumpPtrAllocator Alloc;
  MemoryTree MT(&Alloc);
  Idx.profile(MT);
  ASSERT_THAT(MT.children(),
              UnorderedElementsAre(Pair("slabs", _), Pair("index", _)));
}

} // namespace clangd
} // namespace clang<|MERGE_RESOLUTION|>--- conflicted
+++ resolved
@@ -1,16 +1,13 @@
-#include "CompileCommands.h"
-#include "Config.h"
 #include "Headers.h"
 #include "SyncAPI.h"
 #include "TestFS.h"
+#include "TestIndex.h"
 #include "TestTU.h"
 #include "index/Background.h"
 #include "index/BackgroundRebuild.h"
-#include "index/MemIndex.h"
-#include "clang/Tooling/ArgumentsAdjusters.h"
 #include "clang/Tooling/CompilationDatabase.h"
-#include "llvm/ADT/STLExtras.h"
 #include "llvm/Support/ScopedPrinter.h"
+#include "llvm/Support/Threading.h"
 #include "gmock/gmock.h"
 #include "gtest/gtest.h"
 #include <deque>
@@ -21,34 +18,32 @@
 using ::testing::Contains;
 using ::testing::ElementsAre;
 using ::testing::Not;
-using ::testing::Pair;
 using ::testing::UnorderedElementsAre;
 
 namespace clang {
 namespace clangd {
 
-MATCHER_P(named, N, "") { return arg.Name == N; }
-MATCHER_P(qName, N, "") { return (arg.Scope + arg.Name).str() == N; }
-MATCHER(declared, "") {
+MATCHER_P(Named, N, "") { return arg.Name == N; }
+MATCHER(Declared, "") {
   return !StringRef(arg.CanonicalDeclaration.FileURI).empty();
 }
-MATCHER(defined, "") { return !StringRef(arg.Definition.FileURI).empty(); }
-MATCHER_P(fileURI, F, "") { return StringRef(arg.Location.FileURI) == F; }
+MATCHER(Defined, "") { return !StringRef(arg.Definition.FileURI).empty(); }
+MATCHER_P(FileURI, F, "") { return StringRef(arg.Location.FileURI) == F; }
 ::testing::Matcher<const RefSlab &>
-refsAre(std::vector<::testing::Matcher<Ref>> Matchers) {
+RefsAre(std::vector<::testing::Matcher<Ref>> Matchers) {
   return ElementsAre(::testing::Pair(_, UnorderedElementsAreArray(Matchers)));
 }
 // URI cannot be empty since it references keys in the IncludeGraph.
-MATCHER(emptyIncludeNode, "") {
+MATCHER(EmptyIncludeNode, "") {
   return arg.Flags == IncludeGraphNode::SourceFlag::None && !arg.URI.empty() &&
          arg.Digest == FileDigest{{0}} && arg.DirectIncludes.empty();
 }
 
-MATCHER(hadErrors, "") {
+MATCHER(HadErrors, "") {
   return arg.Flags & IncludeGraphNode::SourceFlag::HadErrors;
 }
 
-MATCHER_P(numReferences, N, "") { return arg.References == N; }
+MATCHER_P(NumReferences, N, "") { return arg.References == N; }
 
 class MemoryShardStorage : public BackgroundIndexStorage {
   mutable std::mutex StorageMu;
@@ -69,18 +64,17 @@
   loadShard(llvm::StringRef ShardIdentifier) const override {
     std::lock_guard<std::mutex> Lock(StorageMu);
     AccessedPaths.insert(ShardIdentifier);
-    if (!Storage.contains(ShardIdentifier)) {
+    if (Storage.find(ShardIdentifier) == Storage.end()) {
       return nullptr;
     }
-    auto IndexFile =
-        readIndexFile(Storage[ShardIdentifier], SymbolOrigin::Background);
+    auto IndexFile = readIndexFile(Storage[ShardIdentifier]);
     if (!IndexFile) {
       ADD_FAILURE() << "Error while reading " << ShardIdentifier << ':'
                     << IndexFile.takeError();
       return nullptr;
     }
     CacheHits++;
-    return std::make_unique<IndexFileIn>(std::move(*IndexFile));
+    return llvm::make_unique<IndexFileIn>(std::move(*IndexFile));
   }
 
   mutable llvm::StringSet<> AccessedPaths;
@@ -92,14 +86,14 @@
 };
 
 TEST_F(BackgroundIndexTest, NoCrashOnErrorFile) {
-  MockFS FS;
+  MockFSProvider FS;
   FS.Files[testPath("root/A.cc")] = "error file";
   llvm::StringMap<std::string> Storage;
   size_t CacheHits = 0;
   MemoryShardStorage MSS(Storage, CacheHits);
   OverlayCDB CDB(/*Base=*/nullptr);
-  BackgroundIndex Idx(FS, CDB, [&](llvm::StringRef) { return &MSS; },
-                      /*Opts=*/{});
+  BackgroundIndex Idx(Context::empty(), FS, CDB,
+                      [&](llvm::StringRef) { return &MSS; });
 
   tooling::CompileCommand Cmd;
   Cmd.Filename = testPath("root/A.cc");
@@ -110,60 +104,8 @@
   ASSERT_TRUE(Idx.blockUntilIdleForTest());
 }
 
-TEST_F(BackgroundIndexTest, Config) {
-  MockFS FS;
-  // Set up two identical TUs, foo and bar.
-  // They define foo::one and bar::one.
-  std::vector<tooling::CompileCommand> Cmds;
-  for (std::string Name : {"foo", "bar", "baz"}) {
-    std::string Filename = Name + ".cpp";
-    std::string Header = Name + ".h";
-    FS.Files[Filename] = "#include \"" + Header + "\"";
-    FS.Files[Header] = "namespace " + Name + " { int one; }";
-    tooling::CompileCommand Cmd;
-    Cmd.Filename = Filename;
-    Cmd.Directory = testRoot();
-    Cmd.CommandLine = {"clang++", Filename};
-    Cmds.push_back(std::move(Cmd));
-  }
-  // Context provider that installs a configuration mutating foo's command.
-  // This causes it to define foo::two instead of foo::one.
-  // It also disables indexing of baz entirely.
-  BackgroundIndex::Options Opts;
-  Opts.ContextProvider = [](PathRef P) {
-    Config C;
-    if (P.endswith("foo.cpp"))
-      C.CompileFlags.Edits.push_back([](std::vector<std::string> &Argv) {
-        Argv = tooling::getInsertArgumentAdjuster("-Done=two")(Argv, "");
-      });
-    if (P.endswith("baz.cpp"))
-      C.Index.Background = Config::BackgroundPolicy::Skip;
-    return Context::current().derive(Config::Key, std::move(C));
-  };
-  // Create the background index.
-  llvm::StringMap<std::string> Storage;
-  size_t CacheHits = 0;
-  MemoryShardStorage MSS(Storage, CacheHits);
-  // We need the CommandMangler, because that applies the config we're testing.
-  OverlayCDB CDB(/*Base=*/nullptr, /*FallbackFlags=*/{},
-                 CommandMangler::forTests());
-
-  BackgroundIndex Idx(
-      FS, CDB, [&](llvm::StringRef) { return &MSS; }, std::move(Opts));
-  // Index the two files.
-  for (auto &Cmd : Cmds) {
-    std::string FullPath = testPath(Cmd.Filename);
-    CDB.setCompileCommand(FullPath, std::move(Cmd));
-  }
-  // Wait for both files to be indexed.
-  ASSERT_TRUE(Idx.blockUntilIdleForTest());
-  EXPECT_THAT(runFuzzyFind(Idx, ""),
-              UnorderedElementsAre(qName("foo"), qName("foo::two"),
-                                   qName("bar"), qName("bar::one")));
-}
-
 TEST_F(BackgroundIndexTest, IndexTwoFiles) {
-  MockFS FS;
+  MockFSProvider FS;
   // a.h yields different symbols when included by A.cc vs B.cc.
   FS.Files[testPath("root/A.h")] = R"cpp(
       void common();
@@ -175,7 +117,7 @@
       #endif
       )cpp";
   FS.Files[testPath("root/A.cc")] =
-      "#include \"A.h\"\nstatic void g() { (void)common; }";
+      "#include \"A.h\"\nvoid g() { (void)common; }";
   FS.Files[testPath("root/B.cc")] =
       R"cpp(
       #define A 0
@@ -190,9 +132,8 @@
   size_t CacheHits = 0;
   MemoryShardStorage MSS(Storage, CacheHits);
   OverlayCDB CDB(/*Base=*/nullptr);
-  BackgroundIndex::Options Opts;
-  BackgroundIndex Idx(
-      FS, CDB, [&](llvm::StringRef) { return &MSS; }, Opts);
+  BackgroundIndex Idx(Context::empty(), FS, CDB,
+                      [&](llvm::StringRef) { return &MSS; });
 
   tooling::CompileCommand Cmd;
   Cmd.Filename = testPath("root/A.cc");
@@ -202,11 +143,11 @@
 
   ASSERT_TRUE(Idx.blockUntilIdleForTest());
   EXPECT_THAT(runFuzzyFind(Idx, ""),
-              UnorderedElementsAre(AllOf(named("common"), numReferences(1U)),
-                                   AllOf(named("A_CC"), numReferences(0U)),
-                                   AllOf(named("g"), numReferences(1U)),
-                                   AllOf(named("f_b"), declared(),
-                                         Not(defined()), numReferences(0U))));
+              UnorderedElementsAre(AllOf(Named("common"), NumReferences(1U)),
+                                   AllOf(Named("A_CC"), NumReferences(0U)),
+                                   AllOf(Named("g"), NumReferences(0U)),
+                                   AllOf(Named("f_b"), Declared(),
+                                         Not(Defined()), NumReferences(0U))));
 
   Cmd.Filename = testPath("root/B.cc");
   Cmd.CommandLine = {"clang++", Cmd.Filename};
@@ -215,60 +156,32 @@
   ASSERT_TRUE(Idx.blockUntilIdleForTest());
   // B_CC is dropped as we don't collect symbols from A.h in this compilation.
   EXPECT_THAT(runFuzzyFind(Idx, ""),
-              UnorderedElementsAre(AllOf(named("common"), numReferences(5U)),
-                                   AllOf(named("A_CC"), numReferences(0U)),
-                                   AllOf(named("g"), numReferences(1U)),
-                                   AllOf(named("f_b"), declared(), defined(),
-                                         numReferences(1U))));
+              UnorderedElementsAre(AllOf(Named("common"), NumReferences(5U)),
+                                   AllOf(Named("A_CC"), NumReferences(0U)),
+                                   AllOf(Named("g"), NumReferences(0U)),
+                                   AllOf(Named("f_b"), Declared(), Defined(),
+                                         NumReferences(1U))));
 
   auto Syms = runFuzzyFind(Idx, "common");
-  EXPECT_THAT(Syms, UnorderedElementsAre(named("common")));
+  EXPECT_THAT(Syms, UnorderedElementsAre(Named("common")));
   auto Common = *Syms.begin();
   EXPECT_THAT(getRefs(Idx, Common.ID),
-              refsAre({fileURI("unittest:///root/A.h"),
-                       fileURI("unittest:///root/A.cc"),
-                       fileURI("unittest:///root/B.cc"),
-                       fileURI("unittest:///root/B.cc"),
-                       fileURI("unittest:///root/B.cc"),
-                       fileURI("unittest:///root/B.cc")}));
-}
-
-TEST_F(BackgroundIndexTest, MainFileRefs) {
-  MockFS FS;
-  FS.Files[testPath("root/A.h")] = R"cpp(
-      void header_sym();
-      )cpp";
-  FS.Files[testPath("root/A.cc")] =
-      "#include \"A.h\"\nstatic void main_sym() { (void)header_sym; }";
-
-  llvm::StringMap<std::string> Storage;
-  size_t CacheHits = 0;
-  MemoryShardStorage MSS(Storage, CacheHits);
-  OverlayCDB CDB(/*Base=*/nullptr);
-  BackgroundIndex::Options Opts;
-  BackgroundIndex Idx(
-      FS, CDB, [&](llvm::StringRef) { return &MSS; }, Opts);
-
-  tooling::CompileCommand Cmd;
-  Cmd.Filename = testPath("root/A.cc");
-  Cmd.Directory = testPath("root");
-  Cmd.CommandLine = {"clang++", testPath("root/A.cc")};
-  CDB.setCompileCommand(testPath("root/A.cc"), Cmd);
-
-  ASSERT_TRUE(Idx.blockUntilIdleForTest());
-  EXPECT_THAT(
-      runFuzzyFind(Idx, ""),
-      UnorderedElementsAre(AllOf(named("header_sym"), numReferences(1U)),
-                           AllOf(named("main_sym"), numReferences(1U))));
+              RefsAre({FileURI("unittest:///root/A.h"),
+                       FileURI("unittest:///root/A.cc"),
+                       FileURI("unittest:///root/B.cc"),
+                       FileURI("unittest:///root/B.cc"),
+                       FileURI("unittest:///root/B.cc"),
+                       FileURI("unittest:///root/B.cc")}));
 }
 
 TEST_F(BackgroundIndexTest, ShardStorageTest) {
-  MockFS FS;
+  MockFSProvider FS;
   FS.Files[testPath("root/A.h")] = R"cpp(
       void common();
       void f_b();
       class A_CC {};
       )cpp";
+  std::string A_CC = "";
   FS.Files[testPath("root/A.cc")] = R"cpp(
       #include "A.h"
       void g() { (void)common; }
@@ -286,8 +199,8 @@
   // Check nothing is loaded from Storage, but A.cc and A.h has been stored.
   {
     OverlayCDB CDB(/*Base=*/nullptr);
-    BackgroundIndex Idx(FS, CDB, [&](llvm::StringRef) { return &MSS; },
-                        /*Opts=*/{});
+    BackgroundIndex Idx(Context::empty(), FS, CDB,
+                        [&](llvm::StringRef) { return &MSS; });
     CDB.setCompileCommand(testPath("root/A.cc"), Cmd);
     ASSERT_TRUE(Idx.blockUntilIdleForTest());
   }
@@ -296,13 +209,8 @@
 
   {
     OverlayCDB CDB(/*Base=*/nullptr);
-<<<<<<< HEAD
-    BackgroundIndex Idx(FS, CDB, [&](llvm::StringRef) { return &MSS; },
-                        /*Opts=*/{});
-=======
-    BackgroundIndex Idx(Context::empty(), FS, CDB,
-                        [&](llvm::StringRef) { return &MSS; });
->>>>>>> cb02aa7e
+    BackgroundIndex Idx(Context::empty(), FS, CDB,
+                        [&](llvm::StringRef) { return &MSS; });
     CDB.setCompileCommand(testPath("root/A.cc"), Cmd);
     ASSERT_TRUE(Idx.blockUntilIdleForTest());
   }
@@ -313,33 +221,33 @@
   EXPECT_NE(ShardHeader, nullptr);
   EXPECT_THAT(
       *ShardHeader->Symbols,
-      UnorderedElementsAre(named("common"), named("A_CC"),
-                           AllOf(named("f_b"), declared(), Not(defined()))));
+      UnorderedElementsAre(Named("common"), Named("A_CC"),
+                           AllOf(Named("f_b"), Declared(), Not(Defined()))));
   for (const auto &Ref : *ShardHeader->Refs)
     EXPECT_THAT(Ref.second,
-                UnorderedElementsAre(fileURI("unittest:///root/A.h")));
+                UnorderedElementsAre(FileURI("unittest:///root/A.h")));
 
   auto ShardSource = MSS.loadShard(testPath("root/A.cc"));
   EXPECT_NE(ShardSource, nullptr);
   EXPECT_THAT(*ShardSource->Symbols,
-              UnorderedElementsAre(named("g"), named("B_CC")));
+              UnorderedElementsAre(Named("g"), Named("B_CC")));
   for (const auto &Ref : *ShardSource->Refs)
     EXPECT_THAT(Ref.second,
-                UnorderedElementsAre(fileURI("unittest:///root/A.cc")));
-
-  // The BaseOf relationship between A_CC and B_CC is stored in both the file
-  // containing the definition of the subject (A_CC) and the file containing
-  // the definition of the object (B_CC).
+                UnorderedElementsAre(FileURI("unittest:///root/A.cc")));
+
+  // The BaseOf relationship between A_CC and B_CC is stored in the file
+  // containing the definition of the subject (A_CC)
   SymbolID A = findSymbol(*ShardHeader->Symbols, "A_CC").ID;
   SymbolID B = findSymbol(*ShardSource->Symbols, "B_CC").ID;
-  EXPECT_THAT(*ShardHeader->Relations,
-              UnorderedElementsAre(Relation{A, RelationKind::BaseOf, B}));
-  EXPECT_THAT(*ShardSource->Relations,
-              UnorderedElementsAre(Relation{A, RelationKind::BaseOf, B}));
+  EXPECT_THAT(
+      *ShardHeader->Relations,
+      UnorderedElementsAre(Relation{A, index::SymbolRole::RelationBaseOf, B}));
+  // (and not in the file containing the definition of the object (B_CC)).
+  EXPECT_EQ(ShardSource->Relations->size(), 0u);
 }
 
 TEST_F(BackgroundIndexTest, DirectIncludesTest) {
-  MockFS FS;
+  MockFSProvider FS;
   FS.Files[testPath("root/B.h")] = "";
   FS.Files[testPath("root/A.h")] = R"cpp(
       #include "B.h"
@@ -347,8 +255,8 @@
       void f_b();
       class A_CC {};
       )cpp";
-  FS.Files[testPath("root/A.cc")] =
-      "#include \"A.h\"\nvoid g() { (void)common; }";
+  std::string A_CC = "#include \"A.h\"\nvoid g() { (void)common; }";
+  FS.Files[testPath("root/A.cc")] = A_CC;
 
   llvm::StringMap<std::string> Storage;
   size_t CacheHits = 0;
@@ -360,8 +268,8 @@
   Cmd.CommandLine = {"clang++", testPath("root/A.cc")};
   {
     OverlayCDB CDB(/*Base=*/nullptr);
-    BackgroundIndex Idx(FS, CDB, [&](llvm::StringRef) { return &MSS; },
-                        /*Opts=*/{});
+    BackgroundIndex Idx(Context::empty(), FS, CDB,
+                        [&](llvm::StringRef) { return &MSS; });
     CDB.setCompileCommand(testPath("root/A.cc"), Cmd);
     ASSERT_TRUE(Idx.blockUntilIdleForTest());
   }
@@ -375,7 +283,7 @@
   EXPECT_NE(ShardSource->Sources->lookup("unittest:///root/A.cc").Digest,
             FileDigest{{0}});
   EXPECT_THAT(ShardSource->Sources->lookup("unittest:///root/A.h"),
-              emptyIncludeNode());
+              EmptyIncludeNode());
 
   auto ShardHeader = MSS.loadShard(testPath("root/A.h"));
   EXPECT_TRUE(ShardHeader->Sources);
@@ -386,11 +294,11 @@
   EXPECT_NE(ShardHeader->Sources->lookup("unittest:///root/A.h").Digest,
             FileDigest{{0}});
   EXPECT_THAT(ShardHeader->Sources->lookup("unittest:///root/B.h"),
-              emptyIncludeNode());
+              EmptyIncludeNode());
 }
 
 TEST_F(BackgroundIndexTest, ShardStorageLoad) {
-  MockFS FS;
+  MockFSProvider FS;
   FS.Files[testPath("root/A.h")] = R"cpp(
       void common();
       void f_b();
@@ -410,8 +318,8 @@
   // Check nothing is loaded from Storage, but A.cc and A.h has been stored.
   {
     OverlayCDB CDB(/*Base=*/nullptr);
-    BackgroundIndex Idx(FS, CDB, [&](llvm::StringRef) { return &MSS; },
-                        /*Opts=*/{});
+    BackgroundIndex Idx(Context::empty(), FS, CDB,
+                        [&](llvm::StringRef) { return &MSS; });
     CDB.setCompileCommand(testPath("root/A.cc"), Cmd);
     ASSERT_TRUE(Idx.blockUntilIdleForTest());
   }
@@ -425,13 +333,8 @@
       )cpp";
   {
     OverlayCDB CDB(/*Base=*/nullptr);
-<<<<<<< HEAD
-    BackgroundIndex Idx(FS, CDB, [&](llvm::StringRef) { return &MSS; },
-                        /*Opts=*/{});
-=======
-    BackgroundIndex Idx(Context::empty(), FS, CDB,
-                        [&](llvm::StringRef) { return &MSS; });
->>>>>>> cb02aa7e
+    BackgroundIndex Idx(Context::empty(), FS, CDB,
+                        [&](llvm::StringRef) { return &MSS; });
     CDB.setCompileCommand(testPath("root/A.cc"), Cmd);
     ASSERT_TRUE(Idx.blockUntilIdleForTest());
   }
@@ -440,7 +343,7 @@
   // Check if the new symbol has arrived.
   auto ShardHeader = MSS.loadShard(testPath("root/A.h"));
   EXPECT_NE(ShardHeader, nullptr);
-  EXPECT_THAT(*ShardHeader->Symbols, Contains(named("A_CCnew")));
+  EXPECT_THAT(*ShardHeader->Symbols, Contains(Named("A_CCnew")));
 
   // Change source.
   FS.Files[testPath("root/A.cc")] =
@@ -448,13 +351,8 @@
   {
     CacheHits = 0;
     OverlayCDB CDB(/*Base=*/nullptr);
-<<<<<<< HEAD
-    BackgroundIndex Idx(FS, CDB, [&](llvm::StringRef) { return &MSS; },
-                        /*Opts=*/{});
-=======
-    BackgroundIndex Idx(Context::empty(), FS, CDB,
-                        [&](llvm::StringRef) { return &MSS; });
->>>>>>> cb02aa7e
+    BackgroundIndex Idx(Context::empty(), FS, CDB,
+                        [&](llvm::StringRef) { return &MSS; });
     CDB.setCompileCommand(testPath("root/A.cc"), Cmd);
     ASSERT_TRUE(Idx.blockUntilIdleForTest());
   }
@@ -463,15 +361,15 @@
   // Check if the new symbol has arrived.
   ShardHeader = MSS.loadShard(testPath("root/A.h"));
   EXPECT_NE(ShardHeader, nullptr);
-  EXPECT_THAT(*ShardHeader->Symbols, Contains(named("A_CCnew")));
+  EXPECT_THAT(*ShardHeader->Symbols, Contains(Named("A_CCnew")));
   auto ShardSource = MSS.loadShard(testPath("root/A.cc"));
   EXPECT_NE(ShardSource, nullptr);
   EXPECT_THAT(*ShardSource->Symbols,
-              Contains(AllOf(named("f_b"), declared(), defined())));
+              Contains(AllOf(Named("f_b"), Declared(), Defined())));
 }
 
 TEST_F(BackgroundIndexTest, ShardStorageEmptyFile) {
-  MockFS FS;
+  MockFSProvider FS;
   FS.Files[testPath("root/A.h")] = R"cpp(
       void common();
       void f_b();
@@ -494,8 +392,8 @@
   // Check that A.cc, A.h and B.h has been stored.
   {
     OverlayCDB CDB(/*Base=*/nullptr);
-    BackgroundIndex Idx(FS, CDB, [&](llvm::StringRef) { return &MSS; },
-                        /*Opts=*/{});
+    BackgroundIndex Idx(Context::empty(), FS, CDB,
+                        [&](llvm::StringRef) { return &MSS; });
     CDB.setCompileCommand(testPath("root/A.cc"), Cmd);
     ASSERT_TRUE(Idx.blockUntilIdleForTest());
   }
@@ -510,8 +408,8 @@
   {
     CacheHits = 0;
     OverlayCDB CDB(/*Base=*/nullptr);
-    BackgroundIndex Idx(FS, CDB, [&](llvm::StringRef) { return &MSS; },
-                        /*Opts=*/{});
+    BackgroundIndex Idx(Context::empty(), FS, CDB,
+                        [&](llvm::StringRef) { return &MSS; });
     CDB.setCompileCommand(testPath("root/A.cc"), Cmd);
     ASSERT_TRUE(Idx.blockUntilIdleForTest());
   }
@@ -526,8 +424,8 @@
   {
     CacheHits = 0;
     OverlayCDB CDB(/*Base=*/nullptr);
-    BackgroundIndex Idx(FS, CDB, [&](llvm::StringRef) { return &MSS; },
-                        /*Opts=*/{});
+    BackgroundIndex Idx(Context::empty(), FS, CDB,
+                        [&](llvm::StringRef) { return &MSS; });
     CDB.setCompileCommand(testPath("root/A.cc"), Cmd);
     ASSERT_TRUE(Idx.blockUntilIdleForTest());
   }
@@ -535,18 +433,17 @@
   ShardHeader = MSS.loadShard(testPath("root/B.h"));
   EXPECT_NE(ShardHeader, nullptr);
   EXPECT_THAT(*ShardHeader->Symbols,
-              Contains(AllOf(named("new_func"), declared(), Not(defined()))));
+              Contains(AllOf(Named("new_func"), Declared(), Not(Defined()))));
 }
 
 TEST_F(BackgroundIndexTest, NoDotsInAbsPath) {
-  MockFS FS;
+  MockFSProvider FS;
   llvm::StringMap<std::string> Storage;
   size_t CacheHits = 0;
   MemoryShardStorage MSS(Storage, CacheHits);
   OverlayCDB CDB(/*Base=*/nullptr);
-  BackgroundIndex Idx(FS, CDB, [&](llvm::StringRef) { return &MSS; },
-                      /*Opts=*/{});
-  ASSERT_TRUE(Idx.blockUntilIdleForTest());
+  BackgroundIndex Idx(Context::empty(), FS, CDB,
+                      [&](llvm::StringRef) { return &MSS; });
 
   tooling::CompileCommand Cmd;
   FS.Files[testPath("root/A.cc")] = "";
@@ -554,15 +451,14 @@
   Cmd.Directory = testPath("root/build");
   Cmd.CommandLine = {"clang++", "../A.cc"};
   CDB.setCompileCommand(testPath("root/build/../A.cc"), Cmd);
-  ASSERT_TRUE(Idx.blockUntilIdleForTest());
 
   FS.Files[testPath("root/B.cc")] = "";
   Cmd.Filename = "./B.cc";
   Cmd.Directory = testPath("root");
   Cmd.CommandLine = {"clang++", "./B.cc"};
   CDB.setCompileCommand(testPath("root/./B.cc"), Cmd);
+
   ASSERT_TRUE(Idx.blockUntilIdleForTest());
-
   for (llvm::StringRef AbsPath : MSS.AccessedPaths.keys()) {
     EXPECT_FALSE(AbsPath.contains("./")) << AbsPath;
     EXPECT_FALSE(AbsPath.contains("../")) << AbsPath;
@@ -570,13 +466,13 @@
 }
 
 TEST_F(BackgroundIndexTest, UncompilableFiles) {
-  MockFS FS;
+  MockFSProvider FS;
   llvm::StringMap<std::string> Storage;
   size_t CacheHits = 0;
   MemoryShardStorage MSS(Storage, CacheHits);
   OverlayCDB CDB(/*Base=*/nullptr);
-  BackgroundIndex Idx(FS, CDB, [&](llvm::StringRef) { return &MSS; },
-                      /*Opts=*/{});
+  BackgroundIndex Idx(Context::empty(), FS, CDB,
+                      [&](llvm::StringRef) { return &MSS; });
 
   tooling::CompileCommand Cmd;
   FS.Files[testPath("A.h")] = "void foo();";
@@ -595,33 +491,32 @@
   CDB.setCompileCommand(testPath("build/../A.cc"), Cmd);
   ASSERT_TRUE(Idx.blockUntilIdleForTest());
 
-  EXPECT_THAT(Storage.keys(),
-              UnorderedElementsAre(testPath("A.cc"), testPath("A.h"),
-                                   testPath("B.h"), testPath("C.h")));
+  EXPECT_THAT(Storage.keys(), ElementsAre(testPath("A.cc"), testPath("A.h"),
+                                          testPath("B.h"), testPath("C.h")));
 
   {
     auto Shard = MSS.loadShard(testPath("A.cc"));
-    EXPECT_THAT(*Shard->Symbols, UnorderedElementsAre(named("foo")));
+    EXPECT_THAT(*Shard->Symbols, UnorderedElementsAre(Named("foo")));
     EXPECT_THAT(Shard->Sources->keys(),
                 UnorderedElementsAre("unittest:///A.cc", "unittest:///A.h",
                                      "unittest:///B.h"));
-    EXPECT_THAT(Shard->Sources->lookup("unittest:///A.cc"), hadErrors());
+    EXPECT_THAT(Shard->Sources->lookup("unittest:///A.cc"), HadErrors());
   }
 
   {
     auto Shard = MSS.loadShard(testPath("A.h"));
-    EXPECT_THAT(*Shard->Symbols, UnorderedElementsAre(named("foo")));
+    EXPECT_THAT(*Shard->Symbols, UnorderedElementsAre(Named("foo")));
     EXPECT_THAT(Shard->Sources->keys(),
                 UnorderedElementsAre("unittest:///A.h"));
-    EXPECT_THAT(Shard->Sources->lookup("unittest:///A.h"), hadErrors());
+    EXPECT_THAT(Shard->Sources->lookup("unittest:///A.h"), HadErrors());
   }
 
   {
     auto Shard = MSS.loadShard(testPath("B.h"));
-    EXPECT_THAT(*Shard->Symbols, UnorderedElementsAre(named("asdf")));
+    EXPECT_THAT(*Shard->Symbols, UnorderedElementsAre(Named("asdf")));
     EXPECT_THAT(Shard->Sources->keys(),
                 UnorderedElementsAre("unittest:///B.h", "unittest:///C.h"));
-    EXPECT_THAT(Shard->Sources->lookup("unittest:///B.h"), hadErrors());
+    EXPECT_THAT(Shard->Sources->lookup("unittest:///B.h"), HadErrors());
   }
 
   {
@@ -629,18 +524,19 @@
     EXPECT_THAT(*Shard->Symbols, UnorderedElementsAre());
     EXPECT_THAT(Shard->Sources->keys(),
                 UnorderedElementsAre("unittest:///C.h"));
-    EXPECT_THAT(Shard->Sources->lookup("unittest:///C.h"), hadErrors());
+    EXPECT_THAT(Shard->Sources->lookup("unittest:///C.h"), HadErrors());
   }
 }
 
 TEST_F(BackgroundIndexTest, CmdLineHash) {
-  MockFS FS;
-  llvm::StringMap<std::string> Storage;
-  size_t CacheHits = 0;
-  MemoryShardStorage MSS(Storage, CacheHits);
-  OverlayCDB CDB(/*Base=*/nullptr);
-  BackgroundIndex Idx(FS, CDB, [&](llvm::StringRef) { return &MSS; },
-                      /*Opts=*/{});
+  MockFSProvider FS;
+  llvm::StringMap<std::string> Storage;
+  size_t CacheHits = 0;
+  MemoryShardStorage MSS(Storage, CacheHits);
+  OverlayCDB CDB(/*Base=*/nullptr, /*FallbackFlags=*/{},
+                 /*ResourceDir=*/std::string(""));
+  BackgroundIndex Idx(Context::empty(), FS, CDB,
+                      [&](llvm::StringRef) { return &MSS; });
 
   tooling::CompileCommand Cmd;
   FS.Files[testPath("A.cc")] = "#include \"A.h\"";
@@ -651,56 +547,35 @@
   CDB.setCompileCommand(testPath("build/../A.cc"), Cmd);
   ASSERT_TRUE(Idx.blockUntilIdleForTest());
 
-  EXPECT_THAT(Storage.keys(),
-              UnorderedElementsAre(testPath("A.cc"), testPath("A.h")));
+  EXPECT_THAT(Storage.keys(), ElementsAre(testPath("A.cc"), testPath("A.h")));
   // Make sure we only store the Cmd for main file.
   EXPECT_FALSE(MSS.loadShard(testPath("A.h"))->Cmd);
 
-  tooling::CompileCommand CmdStored = *MSS.loadShard(testPath("A.cc"))->Cmd;
-  EXPECT_EQ(CmdStored.CommandLine, Cmd.CommandLine);
-  EXPECT_EQ(CmdStored.Directory, Cmd.Directory);
-}
-
-TEST_F(BackgroundIndexTest, Reindex) {
-  MockFS FS;
-  llvm::StringMap<std::string> Storage;
-  size_t CacheHits = 0;
-  MemoryShardStorage MSS(Storage, CacheHits);
-  OverlayCDB CDB(/*Base=*/nullptr);
-  BackgroundIndex Idx(FS, CDB, [&](llvm::StringRef) { return &MSS; },
-                      /*Opts=*/{});
-
-  // Index a file.
-  FS.Files[testPath("A.cc")] = "int theOldFunction();";
-  tooling::CompileCommand Cmd;
-  Cmd.Filename = "../A.cc";
-  Cmd.Directory = testPath("build");
-  Cmd.CommandLine = {"clang++", "../A.cc", "-fsyntax-only"};
-  CDB.setCompileCommand(testPath("A.cc"), Cmd);
+  {
+    tooling::CompileCommand CmdStored = *MSS.loadShard(testPath("A.cc"))->Cmd;
+    EXPECT_EQ(CmdStored.CommandLine, Cmd.CommandLine);
+    EXPECT_EQ(CmdStored.Directory, Cmd.Directory);
+  }
+
+  // FIXME: Changing compile commands should be enough to invalidate the cache.
+  FS.Files[testPath("A.cc")] = " ";
+  Cmd.CommandLine = {"clang++", "../A.cc", "-Dfoo", "-fsyntax-only"};
+  CDB.setCompileCommand(testPath("build/../A.cc"), Cmd);
   ASSERT_TRUE(Idx.blockUntilIdleForTest());
 
-  // Verify the result is indexed and stored.
-  EXPECT_EQ(1u, runFuzzyFind(Idx, "theOldFunction").size());
-  EXPECT_EQ(0u, runFuzzyFind(Idx, "theNewFunction").size());
-  std::string OldShard = Storage.lookup(testPath("A.cc"));
-  EXPECT_NE("", OldShard);
-
-  // Change the content and command, and notify to reindex it.
-  Cmd.CommandLine.push_back("-DFOO");
-  FS.Files[testPath("A.cc")] = "int theNewFunction();";
-  CDB.setCompileCommand(testPath("A.cc"), Cmd);
-  ASSERT_TRUE(Idx.blockUntilIdleForTest());
-
-  // Currently, we will never index the same main file again.
-  EXPECT_EQ(1u, runFuzzyFind(Idx, "theOldFunction").size());
-  EXPECT_EQ(0u, runFuzzyFind(Idx, "theNewFunction").size());
-  EXPECT_EQ(OldShard, Storage.lookup(testPath("A.cc")));
+  EXPECT_FALSE(MSS.loadShard(testPath("A.h"))->Cmd);
+
+  {
+    tooling::CompileCommand CmdStored = *MSS.loadShard(testPath("A.cc"))->Cmd;
+    EXPECT_EQ(CmdStored.CommandLine, Cmd.CommandLine);
+    EXPECT_EQ(CmdStored.Directory, Cmd.Directory);
+  }
 }
 
 class BackgroundIndexRebuilderTest : public testing::Test {
 protected:
   BackgroundIndexRebuilderTest()
-      : Source(IndexContents::All), Target(std::make_unique<MemIndex>()),
+      : Target(llvm::make_unique<MemIndex>()),
         Rebuilder(&Target, &Source, /*Threads=*/10) {
     // Prepare FileSymbols with TestSymbol in it, for checkRebuild.
     TestSymbol.ID = SymbolID("foo");
@@ -713,7 +588,7 @@
     TestSymbol.Name = VersionStorage.back();
     SymbolSlab::Builder SB;
     SB.insert(TestSymbol);
-    Source.update("", std::make_unique<SymbolSlab>(std::move(SB).build()),
+    Source.update("", llvm::make_unique<SymbolSlab>(std::move(SB).build()),
                   nullptr, nullptr, false);
     // Now maybe update the index.
     Action();
@@ -721,8 +596,7 @@
     std::string ReadName;
     LookupRequest Req;
     Req.IDs.insert(TestSymbol.ID);
-    Target.lookup(Req,
-                  [&](const Symbol &S) { ReadName = std::string(S.Name); });
+    Target.lookup(Req, [&](const Symbol &S) { ReadName = S.Name; });
     // The index was rebuild if the name is up to date.
     return ReadName == VersionStorage.back();
   }
@@ -839,91 +713,5 @@
   }
 }
 
-TEST(BackgroundQueueTest, Duplicates) {
-  std::string Sequence;
-  BackgroundQueue::Task A([&] { Sequence.push_back('A'); });
-  A.QueuePri = 100;
-  A.Key = 1;
-  BackgroundQueue::Task B([&] { Sequence.push_back('B'); });
-  // B has no key, and is not subject to duplicate detection.
-  B.QueuePri = 50;
-
-  BackgroundQueue Q;
-  Q.append({A, B, A, B}); // One A is dropped, the other is high priority.
-  Q.work(/*OnIdle=*/[&] {
-    // The first time we go idle, we enqueue the same task again.
-    if (!llvm::is_contained(Sequence, ' ')) {
-      Sequence.push_back(' ');
-      Q.append({A, B, A, B}); // Both As are dropped.
-    } else {
-      Q.stop();
-    }
-  });
-
-  // This could reasonably be "ABB BBA", if we had good *re*indexing support.
-  EXPECT_EQ("ABB BB", Sequence);
-}
-
-TEST(BackgroundQueueTest, Progress) {
-  using testing::AnyOf;
-  BackgroundQueue::Stats S;
-  BackgroundQueue Q([&](BackgroundQueue::Stats New) {
-    // Verify values are sane.
-    // Items are enqueued one at a time (at least in this test).
-    EXPECT_THAT(New.Enqueued, AnyOf(S.Enqueued, S.Enqueued + 1));
-    // Items are completed one at a time.
-    EXPECT_THAT(New.Completed, AnyOf(S.Completed, S.Completed + 1));
-    // Items are started or completed one at a time.
-    EXPECT_THAT(New.Active, AnyOf(S.Active - 1, S.Active, S.Active + 1));
-    // Idle point only advances in time.
-    EXPECT_GE(New.LastIdle, S.LastIdle);
-    // Idle point is a task that has been completed in the past.
-    EXPECT_LE(New.LastIdle, New.Completed);
-    // LastIdle is now only if we're really idle.
-    EXPECT_EQ(New.LastIdle == New.Enqueued,
-              New.Completed == New.Enqueued && New.Active == 0u);
-    S = New;
-  });
-
-  // Two types of tasks: a ping task enqueues a pong task.
-  // This avoids all enqueues followed by all completions (boring!)
-  std::atomic<int> PingCount(0), PongCount(0);
-  BackgroundQueue::Task Pong([&] { ++PongCount; });
-  BackgroundQueue::Task Ping([&] {
-    ++PingCount;
-    Q.push(Pong);
-  });
-
-  for (int I = 0; I < 1000; ++I)
-    Q.push(Ping);
-  // Spin up some workers and stop while idle.
-  AsyncTaskRunner ThreadPool;
-  for (unsigned I = 0; I < 5; ++I)
-    ThreadPool.runAsync("worker", [&] { Q.work([&] { Q.stop(); }); });
-  ThreadPool.wait();
-
-  // Everything's done, check final stats.
-  // Assertions above ensure we got from 0 to 2000 in a reasonable way.
-  EXPECT_EQ(PingCount.load(), 1000);
-  EXPECT_EQ(PongCount.load(), 1000);
-  EXPECT_EQ(S.Active, 0u);
-  EXPECT_EQ(S.Enqueued, 2000u);
-  EXPECT_EQ(S.Completed, 2000u);
-  EXPECT_EQ(S.LastIdle, 2000u);
-}
-
-TEST(BackgroundIndex, Profile) {
-  MockFS FS;
-  MockCompilationDatabase CDB;
-  BackgroundIndex Idx(FS, CDB, [](llvm::StringRef) { return nullptr; },
-                      /*Opts=*/{});
-
-  llvm::BumpPtrAllocator Alloc;
-  MemoryTree MT(&Alloc);
-  Idx.profile(MT);
-  ASSERT_THAT(MT.children(),
-              UnorderedElementsAre(Pair("slabs", _), Pair("index", _)));
-}
-
 } // namespace clangd
 } // namespace clang