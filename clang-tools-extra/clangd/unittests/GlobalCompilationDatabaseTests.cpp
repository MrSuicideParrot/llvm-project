//===-- GlobalCompilationDatabaseTests.cpp ----------------------*- C++ -*-===//
//
// Part of the LLVM Project, under the Apache License v2.0 with LLVM Exceptions.
// See https://llvm.org/LICENSE.txt for license information.
// SPDX-License-Identifier: Apache-2.0 WITH LLVM-exception
//
//===----------------------------------------------------------------------===//

#include "GlobalCompilationDatabase.h"

#include "CompileCommands.h"
#include "Config.h"
#include "TestFS.h"
<<<<<<< HEAD
#include "support/Path.h"
#include "support/ThreadsafeFS.h"
#include "clang/Tooling/CompilationDatabase.h"
#include "llvm/ADT/STLExtras.h"
=======
#include "clang/Tooling/CompilationDatabase.h"
#include "llvm/ADT/Optional.h"
>>>>>>> cb02aa7e
#include "llvm/ADT/SmallString.h"
#include "llvm/ADT/StringRef.h"
#include "llvm/Support/FormatVariadic.h"
#include "llvm/Support/Path.h"
#include "gmock/gmock.h"
#include "gtest/gtest.h"
#include <chrono>
#include <fstream>
#include <optional>
#include <string>

namespace clang {
namespace clangd {
namespace {
using ::testing::AllOf;
using ::testing::Contains;
using ::testing::ElementsAre;
using ::testing::EndsWith;
using ::testing::HasSubstr;
using ::testing::IsEmpty;
using ::testing::Not;
using ::testing::UnorderedElementsAre;

TEST(GlobalCompilationDatabaseTest, FallbackCommand) {
  MockFS TFS;
  DirectoryBasedGlobalCompilationDatabase DB(TFS);
  auto Cmd = DB.getFallbackCommand(testPath("foo/bar.cc"));
  EXPECT_EQ(Cmd.Directory, testPath("foo"));
  EXPECT_THAT(Cmd.CommandLine, ElementsAre("clang", testPath("foo/bar.cc")));
  EXPECT_EQ(Cmd.Output, "");

  // .h files have unknown language, so they are parsed liberally as obj-c++.
  Cmd = DB.getFallbackCommand(testPath("foo/bar.h"));
  EXPECT_THAT(Cmd.CommandLine, ElementsAre("clang", "-xobjective-c++-header",
                                           testPath("foo/bar.h")));
  Cmd = DB.getFallbackCommand(testPath("foo/bar"));
  EXPECT_THAT(Cmd.CommandLine, ElementsAre("clang", "-xobjective-c++-header",
                                           testPath("foo/bar")));
}

static tooling::CompileCommand cmd(llvm::StringRef File, llvm::StringRef Arg) {
  return tooling::CompileCommand(
      testRoot(), File, {"clang", std::string(Arg), std::string(File)}, "");
}

class OverlayCDBTest : public ::testing::Test {
  class BaseCDB : public GlobalCompilationDatabase {
  public:
    std::optional<tooling::CompileCommand>
    getCompileCommand(llvm::StringRef File) const override {
      if (File == testPath("foo.cc"))
        return cmd(File, "-DA=1");
      return std::nullopt;
    }

    tooling::CompileCommand
    getFallbackCommand(llvm::StringRef File) const override {
      return cmd(File, "-DA=2");
    }

    std::optional<ProjectInfo> getProjectInfo(PathRef File) const override {
      return ProjectInfo{testRoot()};
    }
  };

protected:
  OverlayCDBTest() : Base(std::make_unique<BaseCDB>()) {}
  std::unique_ptr<GlobalCompilationDatabase> Base;
};

TEST_F(OverlayCDBTest, GetCompileCommand) {
  OverlayCDB CDB(Base.get());
  EXPECT_THAT(CDB.getCompileCommand(testPath("foo.cc"))->CommandLine,
              AllOf(Contains(testPath("foo.cc")), Contains("-DA=1")));
  EXPECT_EQ(CDB.getCompileCommand(testPath("missing.cc")), std::nullopt);

  auto Override = cmd(testPath("foo.cc"), "-DA=3");
  CDB.setCompileCommand(testPath("foo.cc"), Override);
  EXPECT_THAT(CDB.getCompileCommand(testPath("foo.cc"))->CommandLine,
              Contains("-DA=3"));
  EXPECT_EQ(CDB.getCompileCommand(testPath("missing.cc")), std::nullopt);
  CDB.setCompileCommand(testPath("missing.cc"), Override);
  EXPECT_THAT(CDB.getCompileCommand(testPath("missing.cc"))->CommandLine,
              Contains("-DA=3"));
}

TEST_F(OverlayCDBTest, GetFallbackCommand) {
  OverlayCDB CDB(Base.get(), {"-DA=4"});
  EXPECT_THAT(CDB.getFallbackCommand(testPath("bar.cc")).CommandLine,
              ElementsAre("clang", "-DA=2", testPath("bar.cc"), "-DA=4"));
}

TEST_F(OverlayCDBTest, NoBase) {
  OverlayCDB CDB(nullptr, {"-DA=6"});
  EXPECT_EQ(CDB.getCompileCommand(testPath("bar.cc")), std::nullopt);
  auto Override = cmd(testPath("bar.cc"), "-DA=5");
  CDB.setCompileCommand(testPath("bar.cc"), Override);
  EXPECT_THAT(CDB.getCompileCommand(testPath("bar.cc"))->CommandLine,
              Contains("-DA=5"));

  EXPECT_THAT(CDB.getFallbackCommand(testPath("foo.cc")).CommandLine,
              ElementsAre("clang", testPath("foo.cc"), "-DA=6"));
}

TEST_F(OverlayCDBTest, Watch) {
  OverlayCDB Inner(nullptr);
  OverlayCDB Outer(&Inner);

  std::vector<std::vector<std::string>> Changes;
  auto Sub = Outer.watch([&](const std::vector<std::string> &ChangedFiles) {
    Changes.push_back(ChangedFiles);
  });

  Inner.setCompileCommand("A.cpp", tooling::CompileCommand());
  Outer.setCompileCommand("B.cpp", tooling::CompileCommand());
  Inner.setCompileCommand("A.cpp", std::nullopt);
  Outer.setCompileCommand("C.cpp", std::nullopt);
  EXPECT_THAT(Changes, ElementsAre(ElementsAre("A.cpp"), ElementsAre("B.cpp"),
                                   ElementsAre("A.cpp"), ElementsAre("C.cpp")));
}

TEST_F(OverlayCDBTest, Adjustments) {
  OverlayCDB CDB(Base.get(), {"-DFallback"},
                 [](tooling::CompileCommand &Cmd, llvm::StringRef File) {
                   Cmd.CommandLine.push_back(
                       ("-DAdjust_" + llvm::sys::path::filename(File)).str());
                 });
  // Command from underlying gets adjusted.
  auto Cmd = *CDB.getCompileCommand(testPath("foo.cc"));
  EXPECT_THAT(Cmd.CommandLine, ElementsAre("clang", "-DA=1", testPath("foo.cc"),
                                           "-DAdjust_foo.cc"));

  // Command from overlay gets adjusted.
  tooling::CompileCommand BarCommand;
  BarCommand.Filename = testPath("bar.cc");
  BarCommand.CommandLine = {"clang++", "-DB=1", testPath("bar.cc")};
  CDB.setCompileCommand(testPath("bar.cc"), BarCommand);
  Cmd = *CDB.getCompileCommand(testPath("bar.cc"));
  EXPECT_THAT(
      Cmd.CommandLine,
      ElementsAre("clang++", "-DB=1", testPath("bar.cc"), "-DAdjust_bar.cc"));

  // Fallback gets adjusted.
  Cmd = CDB.getFallbackCommand("baz.cc");
  EXPECT_THAT(Cmd.CommandLine, ElementsAre("clang", "-DA=2", "baz.cc",
                                           "-DFallback", "-DAdjust_baz.cc"));
}

TEST(GlobalCompilationDatabaseTest, DiscoveryWithNestedCDBs) {
  const char *const CDBOuter =
      R"cdb(
      [
        {
          "file": "a.cc",
          "command": "",
          "directory": "{0}",
        },
        {
          "file": "build/gen.cc",
          "command": "",
          "directory": "{0}",
        },
        {
          "file": "build/gen2.cc",
          "command": "",
          "directory": "{0}",
        }
      ]
      )cdb";
  const char *const CDBInner =
      R"cdb(
      [
        {
          "file": "gen.cc",
          "command": "",
          "directory": "{0}/build",
        }
      ]
      )cdb";
  MockFS FS;
  FS.Files[testPath("compile_commands.json")] =
      llvm::formatv(CDBOuter, llvm::sys::path::convert_to_slash(testRoot()));
  FS.Files[testPath("build/compile_commands.json")] =
      llvm::formatv(CDBInner, llvm::sys::path::convert_to_slash(testRoot()));
  FS.Files[testPath("foo/compile_flags.txt")] = "-DFOO";

  // Note that gen2.cc goes missing with our following model, not sure this
  // happens in practice though.
  {
    SCOPED_TRACE("Default ancestor scanning");
    DirectoryBasedGlobalCompilationDatabase DB(FS);
    std::vector<std::string> DiscoveredFiles;
    auto Sub =
        DB.watch([&DiscoveredFiles](const std::vector<std::string> Changes) {
          DiscoveredFiles = Changes;
        });

<<<<<<< HEAD
    DB.getCompileCommand(testPath("build/../a.cc"));
    ASSERT_TRUE(DB.blockUntilIdle(timeoutSeconds(10)));
=======
    File = FS.Root;
    llvm::sys::path::append(File, "build", "..", "a.cc");
    DB.getCompileCommand(File.str());
>>>>>>> cb02aa7e
    EXPECT_THAT(DiscoveredFiles, UnorderedElementsAre(AllOf(
                                     EndsWith("a.cc"), Not(HasSubstr("..")))));
    DiscoveredFiles.clear();

    DB.getCompileCommand(testPath("build/gen.cc"));
    ASSERT_TRUE(DB.blockUntilIdle(timeoutSeconds(10)));
    EXPECT_THAT(DiscoveredFiles, UnorderedElementsAre(EndsWith("gen.cc")));
  }

  {
    SCOPED_TRACE("With config");
    DirectoryBasedGlobalCompilationDatabase::Options Opts(FS);
    Opts.ContextProvider = [&](llvm::StringRef Path) {
      Config Cfg;
      if (Path.endswith("a.cc")) {
        // a.cc uses another directory's CDB, so it won't be discovered.
        Cfg.CompileFlags.CDBSearch.Policy = Config::CDBSearchSpec::FixedDir;
        Cfg.CompileFlags.CDBSearch.FixedCDBPath = testPath("foo");
      } else if (Path.endswith("gen.cc")) {
        // gen.cc has CDB search disabled, so it won't be discovered.
        Cfg.CompileFlags.CDBSearch.Policy = Config::CDBSearchSpec::NoCDBSearch;
      } else if (Path.endswith("gen2.cc")) {
        // gen2.cc explicitly lists this directory, so it will be discovered.
        Cfg.CompileFlags.CDBSearch.Policy = Config::CDBSearchSpec::FixedDir;
        Cfg.CompileFlags.CDBSearch.FixedCDBPath = testRoot();
      }
      return Context::current().derive(Config::Key, std::move(Cfg));
    };
    DirectoryBasedGlobalCompilationDatabase DB(Opts);
    std::vector<std::string> DiscoveredFiles;
    auto Sub =
        DB.watch([&DiscoveredFiles](const std::vector<std::string> Changes) {
          DiscoveredFiles = Changes;
        });

    // Does not use the root CDB, so no broadcast.
    auto Cmd = DB.getCompileCommand(testPath("build/../a.cc"));
    ASSERT_TRUE(Cmd);
    EXPECT_THAT(Cmd->CommandLine, Contains("-DFOO")) << "a.cc uses foo/ CDB";
    ASSERT_TRUE(DB.blockUntilIdle(timeoutSeconds(10)));
    EXPECT_THAT(DiscoveredFiles, IsEmpty()) << "Root CDB not discovered yet";

    // No special config for b.cc, so we trigger broadcast of the root CDB.
    DB.getCompileCommand(testPath("b.cc"));
    ASSERT_TRUE(DB.blockUntilIdle(timeoutSeconds(10)));
    EXPECT_THAT(DiscoveredFiles, ElementsAre(testPath("build/gen2.cc")));
    DiscoveredFiles.clear();

    // No CDB search so no discovery/broadcast triggered for build/ CDB.
    DB.getCompileCommand(testPath("build/gen.cc"));
    ASSERT_TRUE(DB.blockUntilIdle(timeoutSeconds(10)));
    EXPECT_THAT(DiscoveredFiles, IsEmpty());
  }

  {
    SCOPED_TRACE("With custom compile commands dir");
    DirectoryBasedGlobalCompilationDatabase::Options Opts(FS);
    Opts.CompileCommandsDir = testRoot();
    DirectoryBasedGlobalCompilationDatabase DB(Opts);
    std::vector<std::string> DiscoveredFiles;
    auto Sub =
        DB.watch([&DiscoveredFiles](const std::vector<std::string> Changes) {
          DiscoveredFiles = Changes;
        });

    DB.getCompileCommand(testPath("a.cc"));
    ASSERT_TRUE(DB.blockUntilIdle(timeoutSeconds(10)));
    EXPECT_THAT(DiscoveredFiles,
                UnorderedElementsAre(EndsWith("a.cc"), EndsWith("gen.cc"),
                                     EndsWith("gen2.cc")));
    DiscoveredFiles.clear();

    DB.getCompileCommand(testPath("build/gen.cc"));
    ASSERT_TRUE(DB.blockUntilIdle(timeoutSeconds(10)));
    EXPECT_THAT(DiscoveredFiles, IsEmpty());
  }
}

<<<<<<< HEAD
TEST(GlobalCompilationDatabaseTest, BuildDir) {
  MockFS FS;
  auto Command = [&](llvm::StringRef Relative) {
    DirectoryBasedGlobalCompilationDatabase::Options Opts(FS);
    return DirectoryBasedGlobalCompilationDatabase(Opts)
        .getCompileCommand(testPath(Relative))
        .value_or(tooling::CompileCommand())
        .CommandLine;
  };
  EXPECT_THAT(Command("x/foo.cc"), IsEmpty());
  const char *const CDB =
      R"cdb(
      [
        {
          "file": "{0}/x/foo.cc",
          "command": "clang -DXYZZY {0}/x/foo.cc",
          "directory": "{0}",
        },
        {
          "file": "{0}/bar.cc",
          "command": "clang -DXYZZY {0}/bar.cc",
          "directory": "{0}",
        }
      ]
      )cdb";
  FS.Files[testPath("x/build/compile_commands.json")] =
      llvm::formatv(CDB, llvm::sys::path::convert_to_slash(testRoot()));
  EXPECT_THAT(Command("x/foo.cc"), Contains("-DXYZZY"));
  EXPECT_THAT(Command("bar.cc"), IsEmpty())
      << "x/build/compile_flags.json only applicable to x/";
}

TEST(GlobalCompilationDatabaseTest, CompileFlagsDirectory) {
  MockFS FS;
  FS.Files[testPath("x/compile_flags.txt")] = "-DFOO";
  DirectoryBasedGlobalCompilationDatabase CDB(FS);
  auto Commands = CDB.getCompileCommand(testPath("x/y.cpp"));
  ASSERT_TRUE(Commands.has_value());
  EXPECT_THAT(Commands->CommandLine, Contains("-DFOO"));
  // Make sure we pick the right working directory.
  EXPECT_EQ(testPath("x"), Commands->Directory);
}

MATCHER_P(hasArg, Flag, "") {
  if (!arg) {
    *result_listener << "command is null";
    return false;
  }
  if (!llvm::is_contained(arg->CommandLine, Flag)) {
    *result_listener << "flags are " << printArgv(arg->CommandLine);
    return false;
  }
  return true;
}

TEST(GlobalCompilationDatabaseTest, Config) {
  MockFS FS;
  FS.Files[testPath("x/compile_flags.txt")] = "-DX";
  FS.Files[testPath("x/y/z/compile_flags.txt")] = "-DZ";

  Config::CDBSearchSpec Spec;
  DirectoryBasedGlobalCompilationDatabase::Options Opts(FS);
  Opts.ContextProvider = [&](llvm::StringRef Path) {
    Config C;
    C.CompileFlags.CDBSearch = Spec;
    return Context::current().derive(Config::Key, std::move(C));
  };
  DirectoryBasedGlobalCompilationDatabase CDB(Opts);

  // Default ancestor behavior.
  EXPECT_FALSE(CDB.getCompileCommand(testPath("foo.cc")));
  EXPECT_THAT(CDB.getCompileCommand(testPath("x/foo.cc")), hasArg("-DX"));
  EXPECT_THAT(CDB.getCompileCommand(testPath("x/y/foo.cc")), hasArg("-DX"));
  EXPECT_THAT(CDB.getCompileCommand(testPath("x/y/z/foo.cc")), hasArg("-DZ"));

  Spec.Policy = Config::CDBSearchSpec::NoCDBSearch;
  EXPECT_FALSE(CDB.getCompileCommand(testPath("foo.cc")));
  EXPECT_FALSE(CDB.getCompileCommand(testPath("x/foo.cc")));
  EXPECT_FALSE(CDB.getCompileCommand(testPath("x/y/foo.cc")));
  EXPECT_FALSE(CDB.getCompileCommand(testPath("x/y/z/foo.cc")));

  Spec.Policy = Config::CDBSearchSpec::FixedDir;
  Spec.FixedCDBPath = testPath("w"); // doesn't exist
  EXPECT_FALSE(CDB.getCompileCommand(testPath("foo.cc")));
  EXPECT_FALSE(CDB.getCompileCommand(testPath("x/foo.cc")));
  EXPECT_FALSE(CDB.getCompileCommand(testPath("x/y/foo.cc")));
  EXPECT_FALSE(CDB.getCompileCommand(testPath("x/y/z/foo.cc")));

  Spec.FixedCDBPath = testPath("x/y/z");
  EXPECT_THAT(CDB.getCompileCommand(testPath("foo.cc")), hasArg("-DZ"));
  EXPECT_THAT(CDB.getCompileCommand(testPath("x/foo.cc")), hasArg("-DZ"));
  EXPECT_THAT(CDB.getCompileCommand(testPath("x/y/foo.cc")), hasArg("-DZ"));
  EXPECT_THAT(CDB.getCompileCommand(testPath("x/y/z/foo.cc")), hasArg("-DZ"));
}

=======
>>>>>>> cb02aa7e
TEST(GlobalCompilationDatabaseTest, NonCanonicalFilenames) {
  OverlayCDB DB(nullptr);
  std::vector<std::string> DiscoveredFiles;
  auto Sub =
      DB.watch([&DiscoveredFiles](const std::vector<std::string> Changes) {
        DiscoveredFiles = Changes;
      });

  llvm::SmallString<128> Root(testRoot());
  llvm::sys::path::append(Root, "build", "..", "a.cc");
  DB.setCompileCommand(Root.str(), tooling::CompileCommand());
  EXPECT_THAT(DiscoveredFiles, UnorderedElementsAre(testPath("a.cc")));
  DiscoveredFiles.clear();

  llvm::SmallString<128> File(testRoot());
  llvm::sys::path::append(File, "blabla", "..", "a.cc");

  EXPECT_TRUE(DB.getCompileCommand(File));
<<<<<<< HEAD
  EXPECT_FALSE(DB.getProjectInfo(File));
}

TEST_F(OverlayCDBTest, GetProjectInfo) {
  OverlayCDB DB(Base.get());
  Path File = testPath("foo.cc");
  Path Header = testPath("foo.h");

  EXPECT_EQ(DB.getProjectInfo(File)->SourceRoot, testRoot());
  EXPECT_EQ(DB.getProjectInfo(Header)->SourceRoot, testRoot());

  // Shouldn't change after an override.
  DB.setCompileCommand(File, tooling::CompileCommand());
  EXPECT_EQ(DB.getProjectInfo(File)->SourceRoot, testRoot());
  EXPECT_EQ(DB.getProjectInfo(Header)->SourceRoot, testRoot());
}
=======
  EXPECT_TRUE(DB.getProjectInfo(File));
}

>>>>>>> cb02aa7e
} // namespace

// Friend test has access to internals.
class DirectoryBasedGlobalCompilationDatabaseCacheTest
    : public ::testing::Test {
protected:
  std::shared_ptr<const tooling::CompilationDatabase>
  lookupCDB(const DirectoryBasedGlobalCompilationDatabase &GDB,
            llvm::StringRef Path,
            std::chrono::steady_clock::time_point FreshTime) {
    DirectoryBasedGlobalCompilationDatabase::CDBLookupRequest Req;
    Req.FileName = Path;
    Req.FreshTime = Req.FreshTimeMissing = FreshTime;
    if (auto Result = GDB.lookupCDB(Req))
      return std::move(Result->CDB);
    return nullptr;
  }
};

// Matches non-null CDBs which include the specified flag.
MATCHER_P2(hasFlag, Flag, Path, "") {
  if (arg == nullptr)
    return false;
  auto Cmds = arg->getCompileCommands(Path);
  if (Cmds.empty()) {
    *result_listener << "yields no commands";
    return false;
  }
  if (!llvm::is_contained(Cmds.front().CommandLine, Flag)) {
    *result_listener << "flags are: " << printArgv(Cmds.front().CommandLine);
    return false;
  }
  return true;
}

auto hasFlag(llvm::StringRef Flag) {
  return hasFlag(Flag, "mock_file_name.cc");
}

TEST_F(DirectoryBasedGlobalCompilationDatabaseCacheTest, Cacheable) {
  MockFS FS;
  auto Stale = std::chrono::steady_clock::now() - std::chrono::minutes(1);
  auto Fresh = std::chrono::steady_clock::now() + std::chrono::hours(24);

  DirectoryBasedGlobalCompilationDatabase GDB(FS);
  FS.Files["compile_flags.txt"] = "-DROOT";
  auto Root = lookupCDB(GDB, testPath("foo/test.cc"), Stale);
  EXPECT_THAT(Root, hasFlag("-DROOT"));

  // Add a compilation database to a subdirectory - CDB loaded.
  FS.Files["foo/compile_flags.txt"] = "-DFOO";
  EXPECT_EQ(Root, lookupCDB(GDB, testPath("foo/test.cc"), Stale))
      << "cache still valid";
  auto Foo = lookupCDB(GDB, testPath("foo/test.cc"), Fresh);
  EXPECT_THAT(Foo, hasFlag("-DFOO")) << "new cdb loaded";
  EXPECT_EQ(Foo, lookupCDB(GDB, testPath("foo/test.cc"), Stale))
      << "new cdb in cache";

  // Mtime changed, but no content change - CDB not reloaded.
  ++FS.Timestamps["foo/compile_flags.txt"];
  auto FooAgain = lookupCDB(GDB, testPath("foo/test.cc"), Fresh);
  EXPECT_EQ(Foo, FooAgain) << "Same content, read but not reloaded";
  // Content changed, but not size or mtime - CDB not reloaded.
  FS.Files["foo/compile_flags.txt"] = "-DBAR";
  auto FooAgain2 = lookupCDB(GDB, testPath("foo/test.cc"), Fresh);
  EXPECT_EQ(Foo, FooAgain2) << "Same filesize, change not detected";
  // Mtime change forces a re-read, and we notice the different content.
  ++FS.Timestamps["foo/compile_flags.txt"];
  auto Bar = lookupCDB(GDB, testPath("foo/test.cc"), Fresh);
  EXPECT_THAT(Bar, hasFlag("-DBAR")) << "refreshed with mtime change";

  // Size and content both change - CDB reloaded.
  FS.Files["foo/compile_flags.txt"] = "-DFOOBAR";
  EXPECT_EQ(Bar, lookupCDB(GDB, testPath("foo/test.cc"), Stale))
      << "cache still valid";
  auto FooBar = lookupCDB(GDB, testPath("foo/test.cc"), Fresh);
  EXPECT_THAT(FooBar, hasFlag("-DFOOBAR")) << "cdb reloaded";

  // compile_commands.json takes precedence over compile_flags.txt.
  FS.Files["foo/compile_commands.json"] =
      llvm::formatv(R"json([{
    "file": "{0}/foo/mock_file.cc",
    "command": "clang -DBAZ mock_file.cc",
    "directory": "{0}/foo",
  }])json",
                    llvm::sys::path::convert_to_slash(testRoot()));
  EXPECT_EQ(FooBar, lookupCDB(GDB, testPath("foo/test.cc"), Stale))
      << "cache still valid";
  auto Baz = lookupCDB(GDB, testPath("foo/test.cc"), Fresh);
  EXPECT_THAT(Baz, hasFlag("-DBAZ", testPath("foo/mock_file.cc")))
      << "compile_commands overrides compile_flags";

  // Removing compile_commands.json reveals compile_flags.txt again.
  // However this *does* cause a CDB reload (we cache only one CDB per dir).
  FS.Files.erase("foo/compile_commands.json");
  auto FoobarAgain = lookupCDB(GDB, testPath("foo/test.cc"), Fresh);
  EXPECT_THAT(FoobarAgain, hasFlag("-DFOOBAR")) << "reloaded compile_flags";
  EXPECT_NE(FoobarAgain, FooBar) << "CDB discarded (shadowed within directory)";

  // Removing the directory's CDB leaves the parent CDB active.
  // The parent CDB is *not* reloaded (we cache the CDB per-directory).
  FS.Files.erase("foo/compile_flags.txt");
  EXPECT_EQ(Root, lookupCDB(GDB, testPath("foo/test.cc"), Fresh))
      << "CDB retained (shadowed by another directory)";
}

} // namespace clangd
} // namespace clang<|MERGE_RESOLUTION|>--- conflicted
+++ resolved
@@ -8,27 +8,21 @@
 
 #include "GlobalCompilationDatabase.h"
 
-#include "CompileCommands.h"
-#include "Config.h"
+#include "Path.h"
 #include "TestFS.h"
-<<<<<<< HEAD
-#include "support/Path.h"
-#include "support/ThreadsafeFS.h"
-#include "clang/Tooling/CompilationDatabase.h"
-#include "llvm/ADT/STLExtras.h"
-=======
 #include "clang/Tooling/CompilationDatabase.h"
 #include "llvm/ADT/Optional.h"
->>>>>>> cb02aa7e
 #include "llvm/ADT/SmallString.h"
+#include "llvm/ADT/StringExtras.h"
 #include "llvm/ADT/StringRef.h"
+#include "llvm/Support/FileSystem.h"
 #include "llvm/Support/FormatVariadic.h"
+#include "llvm/Support/MemoryBuffer.h"
 #include "llvm/Support/Path.h"
+#include "llvm/Support/raw_ostream.h"
 #include "gmock/gmock.h"
 #include "gtest/gtest.h"
-#include <chrono>
 #include <fstream>
-#include <optional>
 #include <string>
 
 namespace clang {
@@ -41,38 +35,40 @@
 using ::testing::HasSubstr;
 using ::testing::IsEmpty;
 using ::testing::Not;
+using ::testing::StartsWith;
 using ::testing::UnorderedElementsAre;
 
 TEST(GlobalCompilationDatabaseTest, FallbackCommand) {
-  MockFS TFS;
-  DirectoryBasedGlobalCompilationDatabase DB(TFS);
+  DirectoryBasedGlobalCompilationDatabase DB(None);
   auto Cmd = DB.getFallbackCommand(testPath("foo/bar.cc"));
   EXPECT_EQ(Cmd.Directory, testPath("foo"));
-  EXPECT_THAT(Cmd.CommandLine, ElementsAre("clang", testPath("foo/bar.cc")));
+  EXPECT_THAT(Cmd.CommandLine,
+              ElementsAre(EndsWith("clang"), testPath("foo/bar.cc")));
   EXPECT_EQ(Cmd.Output, "");
 
   // .h files have unknown language, so they are parsed liberally as obj-c++.
   Cmd = DB.getFallbackCommand(testPath("foo/bar.h"));
-  EXPECT_THAT(Cmd.CommandLine, ElementsAre("clang", "-xobjective-c++-header",
-                                           testPath("foo/bar.h")));
+  EXPECT_THAT(Cmd.CommandLine,
+              ElementsAre(EndsWith("clang"), "-xobjective-c++-header",
+                          testPath("foo/bar.h")));
   Cmd = DB.getFallbackCommand(testPath("foo/bar"));
-  EXPECT_THAT(Cmd.CommandLine, ElementsAre("clang", "-xobjective-c++-header",
-                                           testPath("foo/bar")));
+  EXPECT_THAT(Cmd.CommandLine,
+              ElementsAre(EndsWith("clang"), "-xobjective-c++-header",
+                          testPath("foo/bar")));
 }
 
 static tooling::CompileCommand cmd(llvm::StringRef File, llvm::StringRef Arg) {
-  return tooling::CompileCommand(
-      testRoot(), File, {"clang", std::string(Arg), std::string(File)}, "");
+  return tooling::CompileCommand(testRoot(), File, {"clang", Arg, File}, "");
 }
 
 class OverlayCDBTest : public ::testing::Test {
   class BaseCDB : public GlobalCompilationDatabase {
   public:
-    std::optional<tooling::CompileCommand>
+    llvm::Optional<tooling::CompileCommand>
     getCompileCommand(llvm::StringRef File) const override {
       if (File == testPath("foo.cc"))
         return cmd(File, "-DA=1");
-      return std::nullopt;
+      return None;
     }
 
     tooling::CompileCommand
@@ -80,27 +76,27 @@
       return cmd(File, "-DA=2");
     }
 
-    std::optional<ProjectInfo> getProjectInfo(PathRef File) const override {
+    llvm::Optional<ProjectInfo> getProjectInfo(PathRef File) const override {
       return ProjectInfo{testRoot()};
     }
   };
 
 protected:
-  OverlayCDBTest() : Base(std::make_unique<BaseCDB>()) {}
+  OverlayCDBTest() : Base(llvm::make_unique<BaseCDB>()) {}
   std::unique_ptr<GlobalCompilationDatabase> Base;
 };
 
 TEST_F(OverlayCDBTest, GetCompileCommand) {
-  OverlayCDB CDB(Base.get());
+  OverlayCDB CDB(Base.get(), {}, std::string(""));
   EXPECT_THAT(CDB.getCompileCommand(testPath("foo.cc"))->CommandLine,
               AllOf(Contains(testPath("foo.cc")), Contains("-DA=1")));
-  EXPECT_EQ(CDB.getCompileCommand(testPath("missing.cc")), std::nullopt);
+  EXPECT_EQ(CDB.getCompileCommand(testPath("missing.cc")), llvm::None);
 
   auto Override = cmd(testPath("foo.cc"), "-DA=3");
   CDB.setCompileCommand(testPath("foo.cc"), Override);
   EXPECT_THAT(CDB.getCompileCommand(testPath("foo.cc"))->CommandLine,
               Contains("-DA=3"));
-  EXPECT_EQ(CDB.getCompileCommand(testPath("missing.cc")), std::nullopt);
+  EXPECT_EQ(CDB.getCompileCommand(testPath("missing.cc")), llvm::None);
   CDB.setCompileCommand(testPath("missing.cc"), Override);
   EXPECT_THAT(CDB.getCompileCommand(testPath("missing.cc"))->CommandLine,
               Contains("-DA=3"));
@@ -109,19 +105,21 @@
 TEST_F(OverlayCDBTest, GetFallbackCommand) {
   OverlayCDB CDB(Base.get(), {"-DA=4"});
   EXPECT_THAT(CDB.getFallbackCommand(testPath("bar.cc")).CommandLine,
-              ElementsAre("clang", "-DA=2", testPath("bar.cc"), "-DA=4"));
+              ElementsAre("clang", "-DA=2", testPath("bar.cc"), "-DA=4",
+                          "-fsyntax-only", StartsWith("-resource-dir")));
 }
 
 TEST_F(OverlayCDBTest, NoBase) {
-  OverlayCDB CDB(nullptr, {"-DA=6"});
-  EXPECT_EQ(CDB.getCompileCommand(testPath("bar.cc")), std::nullopt);
+  OverlayCDB CDB(nullptr, {"-DA=6"}, std::string(""));
+  EXPECT_EQ(CDB.getCompileCommand(testPath("bar.cc")), None);
   auto Override = cmd(testPath("bar.cc"), "-DA=5");
   CDB.setCompileCommand(testPath("bar.cc"), Override);
   EXPECT_THAT(CDB.getCompileCommand(testPath("bar.cc"))->CommandLine,
               Contains("-DA=5"));
 
   EXPECT_THAT(CDB.getFallbackCommand(testPath("foo.cc")).CommandLine,
-              ElementsAre("clang", testPath("foo.cc"), "-DA=6"));
+              ElementsAre(EndsWith("clang"), testPath("foo.cc"), "-DA=6",
+                          "-fsyntax-only"));
 }
 
 TEST_F(OverlayCDBTest, Watch) {
@@ -135,37 +133,39 @@
 
   Inner.setCompileCommand("A.cpp", tooling::CompileCommand());
   Outer.setCompileCommand("B.cpp", tooling::CompileCommand());
-  Inner.setCompileCommand("A.cpp", std::nullopt);
-  Outer.setCompileCommand("C.cpp", std::nullopt);
+  Inner.setCompileCommand("A.cpp", llvm::None);
+  Outer.setCompileCommand("C.cpp", llvm::None);
   EXPECT_THAT(Changes, ElementsAre(ElementsAre("A.cpp"), ElementsAre("B.cpp"),
                                    ElementsAre("A.cpp"), ElementsAre("C.cpp")));
 }
 
 TEST_F(OverlayCDBTest, Adjustments) {
-  OverlayCDB CDB(Base.get(), {"-DFallback"},
-                 [](tooling::CompileCommand &Cmd, llvm::StringRef File) {
-                   Cmd.CommandLine.push_back(
-                       ("-DAdjust_" + llvm::sys::path::filename(File)).str());
-                 });
-  // Command from underlying gets adjusted.
-  auto Cmd = *CDB.getCompileCommand(testPath("foo.cc"));
-  EXPECT_THAT(Cmd.CommandLine, ElementsAre("clang", "-DA=1", testPath("foo.cc"),
-                                           "-DAdjust_foo.cc"));
-
-  // Command from overlay gets adjusted.
-  tooling::CompileCommand BarCommand;
-  BarCommand.Filename = testPath("bar.cc");
-  BarCommand.CommandLine = {"clang++", "-DB=1", testPath("bar.cc")};
-  CDB.setCompileCommand(testPath("bar.cc"), BarCommand);
-  Cmd = *CDB.getCompileCommand(testPath("bar.cc"));
-  EXPECT_THAT(
-      Cmd.CommandLine,
-      ElementsAre("clang++", "-DB=1", testPath("bar.cc"), "-DAdjust_bar.cc"));
-
-  // Fallback gets adjusted.
-  Cmd = CDB.getFallbackCommand("baz.cc");
-  EXPECT_THAT(Cmd.CommandLine, ElementsAre("clang", "-DA=2", "baz.cc",
-                                           "-DFallback", "-DAdjust_baz.cc"));
+  OverlayCDB CDB(Base.get(), {}, std::string(""));
+  auto Cmd = CDB.getCompileCommand(testPath("foo.cc")).getValue();
+  // Delete the file name.
+  Cmd.CommandLine.pop_back();
+
+  // Check dependency file commands are dropped.
+  Cmd.CommandLine.push_back("-MF");
+  Cmd.CommandLine.push_back("random-dependency");
+
+  // Check plugin-related commands are dropped.
+  Cmd.CommandLine.push_back("-Xclang");
+  Cmd.CommandLine.push_back("-load");
+  Cmd.CommandLine.push_back("-Xclang");
+  Cmd.CommandLine.push_back("random-plugin");
+
+  Cmd.CommandLine.push_back("-DA=5");
+  Cmd.CommandLine.push_back(Cmd.Filename);
+
+  CDB.setCompileCommand(testPath("foo.cc"), Cmd);
+
+  EXPECT_THAT(CDB.getCompileCommand(testPath("foo.cc"))->CommandLine,
+              AllOf(Contains("-fsyntax-only"), Contains("-DA=5"),
+                    Contains(testPath("foo.cc")), Not(Contains("-MF")),
+                    Not(Contains("random-dependency")),
+                    Not(Contains("-Xclang")), Not(Contains("-load")),
+                    Not(Contains("random-plugin"))));
 }
 
 TEST(GlobalCompilationDatabaseTest, DiscoveryWithNestedCDBs) {
@@ -199,208 +199,92 @@
         }
       ]
       )cdb";
-  MockFS FS;
-  FS.Files[testPath("compile_commands.json")] =
-      llvm::formatv(CDBOuter, llvm::sys::path::convert_to_slash(testRoot()));
-  FS.Files[testPath("build/compile_commands.json")] =
-      llvm::formatv(CDBInner, llvm::sys::path::convert_to_slash(testRoot()));
-  FS.Files[testPath("foo/compile_flags.txt")] = "-DFOO";
+  class CleaningFS {
+  public:
+    llvm::SmallString<128> Root;
+
+    CleaningFS() {
+      EXPECT_FALSE(
+          llvm::sys::fs::createUniqueDirectory("clangd-cdb-test", Root))
+          << "Failed to create unique directory";
+    }
+
+    ~CleaningFS() {
+      EXPECT_FALSE(llvm::sys::fs::remove_directories(Root))
+          << "Failed to cleanup " << Root;
+    }
+
+    void registerFile(PathRef RelativePath, llvm::StringRef Contents) {
+      llvm::SmallString<128> AbsPath(Root);
+      llvm::sys::path::append(AbsPath, RelativePath);
+
+      EXPECT_FALSE(llvm::sys::fs::create_directories(
+          llvm::sys::path::parent_path(AbsPath)))
+          << "Failed to create directories for: " << AbsPath;
+
+      std::error_code EC;
+      llvm::raw_fd_ostream OS(AbsPath, EC);
+      EXPECT_FALSE(EC) << "Failed to open " << AbsPath << " for writing";
+      OS << llvm::formatv(Contents.data(),
+                          llvm::sys::path::convert_to_slash(Root));
+      OS.close();
+
+      EXPECT_FALSE(OS.has_error());
+    }
+  };
+
+  CleaningFS FS;
+  FS.registerFile("compile_commands.json", CDBOuter);
+  FS.registerFile("build/compile_commands.json", CDBInner);
+  llvm::SmallString<128> File;
 
   // Note that gen2.cc goes missing with our following model, not sure this
   // happens in practice though.
   {
-    SCOPED_TRACE("Default ancestor scanning");
-    DirectoryBasedGlobalCompilationDatabase DB(FS);
+    DirectoryBasedGlobalCompilationDatabase DB(llvm::None);
     std::vector<std::string> DiscoveredFiles;
     auto Sub =
         DB.watch([&DiscoveredFiles](const std::vector<std::string> Changes) {
           DiscoveredFiles = Changes;
         });
 
-<<<<<<< HEAD
-    DB.getCompileCommand(testPath("build/../a.cc"));
-    ASSERT_TRUE(DB.blockUntilIdle(timeoutSeconds(10)));
-=======
     File = FS.Root;
     llvm::sys::path::append(File, "build", "..", "a.cc");
     DB.getCompileCommand(File.str());
->>>>>>> cb02aa7e
     EXPECT_THAT(DiscoveredFiles, UnorderedElementsAre(AllOf(
                                      EndsWith("a.cc"), Not(HasSubstr("..")))));
     DiscoveredFiles.clear();
 
-    DB.getCompileCommand(testPath("build/gen.cc"));
-    ASSERT_TRUE(DB.blockUntilIdle(timeoutSeconds(10)));
+    File = FS.Root;
+    llvm::sys::path::append(File, "build", "gen.cc");
+    DB.getCompileCommand(File.str());
     EXPECT_THAT(DiscoveredFiles, UnorderedElementsAre(EndsWith("gen.cc")));
   }
 
+  // With a custom compile commands dir.
   {
-    SCOPED_TRACE("With config");
-    DirectoryBasedGlobalCompilationDatabase::Options Opts(FS);
-    Opts.ContextProvider = [&](llvm::StringRef Path) {
-      Config Cfg;
-      if (Path.endswith("a.cc")) {
-        // a.cc uses another directory's CDB, so it won't be discovered.
-        Cfg.CompileFlags.CDBSearch.Policy = Config::CDBSearchSpec::FixedDir;
-        Cfg.CompileFlags.CDBSearch.FixedCDBPath = testPath("foo");
-      } else if (Path.endswith("gen.cc")) {
-        // gen.cc has CDB search disabled, so it won't be discovered.
-        Cfg.CompileFlags.CDBSearch.Policy = Config::CDBSearchSpec::NoCDBSearch;
-      } else if (Path.endswith("gen2.cc")) {
-        // gen2.cc explicitly lists this directory, so it will be discovered.
-        Cfg.CompileFlags.CDBSearch.Policy = Config::CDBSearchSpec::FixedDir;
-        Cfg.CompileFlags.CDBSearch.FixedCDBPath = testRoot();
-      }
-      return Context::current().derive(Config::Key, std::move(Cfg));
-    };
-    DirectoryBasedGlobalCompilationDatabase DB(Opts);
+    DirectoryBasedGlobalCompilationDatabase DB(FS.Root.str().str());
     std::vector<std::string> DiscoveredFiles;
     auto Sub =
         DB.watch([&DiscoveredFiles](const std::vector<std::string> Changes) {
           DiscoveredFiles = Changes;
         });
 
-    // Does not use the root CDB, so no broadcast.
-    auto Cmd = DB.getCompileCommand(testPath("build/../a.cc"));
-    ASSERT_TRUE(Cmd);
-    EXPECT_THAT(Cmd->CommandLine, Contains("-DFOO")) << "a.cc uses foo/ CDB";
-    ASSERT_TRUE(DB.blockUntilIdle(timeoutSeconds(10)));
-    EXPECT_THAT(DiscoveredFiles, IsEmpty()) << "Root CDB not discovered yet";
-
-    // No special config for b.cc, so we trigger broadcast of the root CDB.
-    DB.getCompileCommand(testPath("b.cc"));
-    ASSERT_TRUE(DB.blockUntilIdle(timeoutSeconds(10)));
-    EXPECT_THAT(DiscoveredFiles, ElementsAre(testPath("build/gen2.cc")));
-    DiscoveredFiles.clear();
-
-    // No CDB search so no discovery/broadcast triggered for build/ CDB.
-    DB.getCompileCommand(testPath("build/gen.cc"));
-    ASSERT_TRUE(DB.blockUntilIdle(timeoutSeconds(10)));
-    EXPECT_THAT(DiscoveredFiles, IsEmpty());
-  }
-
-  {
-    SCOPED_TRACE("With custom compile commands dir");
-    DirectoryBasedGlobalCompilationDatabase::Options Opts(FS);
-    Opts.CompileCommandsDir = testRoot();
-    DirectoryBasedGlobalCompilationDatabase DB(Opts);
-    std::vector<std::string> DiscoveredFiles;
-    auto Sub =
-        DB.watch([&DiscoveredFiles](const std::vector<std::string> Changes) {
-          DiscoveredFiles = Changes;
-        });
-
-    DB.getCompileCommand(testPath("a.cc"));
-    ASSERT_TRUE(DB.blockUntilIdle(timeoutSeconds(10)));
+    File = FS.Root;
+    llvm::sys::path::append(File, "a.cc");
+    DB.getCompileCommand(File.str());
     EXPECT_THAT(DiscoveredFiles,
                 UnorderedElementsAre(EndsWith("a.cc"), EndsWith("gen.cc"),
                                      EndsWith("gen2.cc")));
     DiscoveredFiles.clear();
 
-    DB.getCompileCommand(testPath("build/gen.cc"));
-    ASSERT_TRUE(DB.blockUntilIdle(timeoutSeconds(10)));
+    File = FS.Root;
+    llvm::sys::path::append(File, "build", "gen.cc");
+    DB.getCompileCommand(File.str());
     EXPECT_THAT(DiscoveredFiles, IsEmpty());
   }
 }
 
-<<<<<<< HEAD
-TEST(GlobalCompilationDatabaseTest, BuildDir) {
-  MockFS FS;
-  auto Command = [&](llvm::StringRef Relative) {
-    DirectoryBasedGlobalCompilationDatabase::Options Opts(FS);
-    return DirectoryBasedGlobalCompilationDatabase(Opts)
-        .getCompileCommand(testPath(Relative))
-        .value_or(tooling::CompileCommand())
-        .CommandLine;
-  };
-  EXPECT_THAT(Command("x/foo.cc"), IsEmpty());
-  const char *const CDB =
-      R"cdb(
-      [
-        {
-          "file": "{0}/x/foo.cc",
-          "command": "clang -DXYZZY {0}/x/foo.cc",
-          "directory": "{0}",
-        },
-        {
-          "file": "{0}/bar.cc",
-          "command": "clang -DXYZZY {0}/bar.cc",
-          "directory": "{0}",
-        }
-      ]
-      )cdb";
-  FS.Files[testPath("x/build/compile_commands.json")] =
-      llvm::formatv(CDB, llvm::sys::path::convert_to_slash(testRoot()));
-  EXPECT_THAT(Command("x/foo.cc"), Contains("-DXYZZY"));
-  EXPECT_THAT(Command("bar.cc"), IsEmpty())
-      << "x/build/compile_flags.json only applicable to x/";
-}
-
-TEST(GlobalCompilationDatabaseTest, CompileFlagsDirectory) {
-  MockFS FS;
-  FS.Files[testPath("x/compile_flags.txt")] = "-DFOO";
-  DirectoryBasedGlobalCompilationDatabase CDB(FS);
-  auto Commands = CDB.getCompileCommand(testPath("x/y.cpp"));
-  ASSERT_TRUE(Commands.has_value());
-  EXPECT_THAT(Commands->CommandLine, Contains("-DFOO"));
-  // Make sure we pick the right working directory.
-  EXPECT_EQ(testPath("x"), Commands->Directory);
-}
-
-MATCHER_P(hasArg, Flag, "") {
-  if (!arg) {
-    *result_listener << "command is null";
-    return false;
-  }
-  if (!llvm::is_contained(arg->CommandLine, Flag)) {
-    *result_listener << "flags are " << printArgv(arg->CommandLine);
-    return false;
-  }
-  return true;
-}
-
-TEST(GlobalCompilationDatabaseTest, Config) {
-  MockFS FS;
-  FS.Files[testPath("x/compile_flags.txt")] = "-DX";
-  FS.Files[testPath("x/y/z/compile_flags.txt")] = "-DZ";
-
-  Config::CDBSearchSpec Spec;
-  DirectoryBasedGlobalCompilationDatabase::Options Opts(FS);
-  Opts.ContextProvider = [&](llvm::StringRef Path) {
-    Config C;
-    C.CompileFlags.CDBSearch = Spec;
-    return Context::current().derive(Config::Key, std::move(C));
-  };
-  DirectoryBasedGlobalCompilationDatabase CDB(Opts);
-
-  // Default ancestor behavior.
-  EXPECT_FALSE(CDB.getCompileCommand(testPath("foo.cc")));
-  EXPECT_THAT(CDB.getCompileCommand(testPath("x/foo.cc")), hasArg("-DX"));
-  EXPECT_THAT(CDB.getCompileCommand(testPath("x/y/foo.cc")), hasArg("-DX"));
-  EXPECT_THAT(CDB.getCompileCommand(testPath("x/y/z/foo.cc")), hasArg("-DZ"));
-
-  Spec.Policy = Config::CDBSearchSpec::NoCDBSearch;
-  EXPECT_FALSE(CDB.getCompileCommand(testPath("foo.cc")));
-  EXPECT_FALSE(CDB.getCompileCommand(testPath("x/foo.cc")));
-  EXPECT_FALSE(CDB.getCompileCommand(testPath("x/y/foo.cc")));
-  EXPECT_FALSE(CDB.getCompileCommand(testPath("x/y/z/foo.cc")));
-
-  Spec.Policy = Config::CDBSearchSpec::FixedDir;
-  Spec.FixedCDBPath = testPath("w"); // doesn't exist
-  EXPECT_FALSE(CDB.getCompileCommand(testPath("foo.cc")));
-  EXPECT_FALSE(CDB.getCompileCommand(testPath("x/foo.cc")));
-  EXPECT_FALSE(CDB.getCompileCommand(testPath("x/y/foo.cc")));
-  EXPECT_FALSE(CDB.getCompileCommand(testPath("x/y/z/foo.cc")));
-
-  Spec.FixedCDBPath = testPath("x/y/z");
-  EXPECT_THAT(CDB.getCompileCommand(testPath("foo.cc")), hasArg("-DZ"));
-  EXPECT_THAT(CDB.getCompileCommand(testPath("x/foo.cc")), hasArg("-DZ"));
-  EXPECT_THAT(CDB.getCompileCommand(testPath("x/y/foo.cc")), hasArg("-DZ"));
-  EXPECT_THAT(CDB.getCompileCommand(testPath("x/y/z/foo.cc")), hasArg("-DZ"));
-}
-
-=======
->>>>>>> cb02aa7e
 TEST(GlobalCompilationDatabaseTest, NonCanonicalFilenames) {
   OverlayCDB DB(nullptr);
   std::vector<std::string> DiscoveredFiles;
@@ -419,133 +303,9 @@
   llvm::sys::path::append(File, "blabla", "..", "a.cc");
 
   EXPECT_TRUE(DB.getCompileCommand(File));
-<<<<<<< HEAD
-  EXPECT_FALSE(DB.getProjectInfo(File));
-}
-
-TEST_F(OverlayCDBTest, GetProjectInfo) {
-  OverlayCDB DB(Base.get());
-  Path File = testPath("foo.cc");
-  Path Header = testPath("foo.h");
-
-  EXPECT_EQ(DB.getProjectInfo(File)->SourceRoot, testRoot());
-  EXPECT_EQ(DB.getProjectInfo(Header)->SourceRoot, testRoot());
-
-  // Shouldn't change after an override.
-  DB.setCompileCommand(File, tooling::CompileCommand());
-  EXPECT_EQ(DB.getProjectInfo(File)->SourceRoot, testRoot());
-  EXPECT_EQ(DB.getProjectInfo(Header)->SourceRoot, testRoot());
-}
-=======
   EXPECT_TRUE(DB.getProjectInfo(File));
 }
 
->>>>>>> cb02aa7e
 } // namespace
-
-// Friend test has access to internals.
-class DirectoryBasedGlobalCompilationDatabaseCacheTest
-    : public ::testing::Test {
-protected:
-  std::shared_ptr<const tooling::CompilationDatabase>
-  lookupCDB(const DirectoryBasedGlobalCompilationDatabase &GDB,
-            llvm::StringRef Path,
-            std::chrono::steady_clock::time_point FreshTime) {
-    DirectoryBasedGlobalCompilationDatabase::CDBLookupRequest Req;
-    Req.FileName = Path;
-    Req.FreshTime = Req.FreshTimeMissing = FreshTime;
-    if (auto Result = GDB.lookupCDB(Req))
-      return std::move(Result->CDB);
-    return nullptr;
-  }
-};
-
-// Matches non-null CDBs which include the specified flag.
-MATCHER_P2(hasFlag, Flag, Path, "") {
-  if (arg == nullptr)
-    return false;
-  auto Cmds = arg->getCompileCommands(Path);
-  if (Cmds.empty()) {
-    *result_listener << "yields no commands";
-    return false;
-  }
-  if (!llvm::is_contained(Cmds.front().CommandLine, Flag)) {
-    *result_listener << "flags are: " << printArgv(Cmds.front().CommandLine);
-    return false;
-  }
-  return true;
-}
-
-auto hasFlag(llvm::StringRef Flag) {
-  return hasFlag(Flag, "mock_file_name.cc");
-}
-
-TEST_F(DirectoryBasedGlobalCompilationDatabaseCacheTest, Cacheable) {
-  MockFS FS;
-  auto Stale = std::chrono::steady_clock::now() - std::chrono::minutes(1);
-  auto Fresh = std::chrono::steady_clock::now() + std::chrono::hours(24);
-
-  DirectoryBasedGlobalCompilationDatabase GDB(FS);
-  FS.Files["compile_flags.txt"] = "-DROOT";
-  auto Root = lookupCDB(GDB, testPath("foo/test.cc"), Stale);
-  EXPECT_THAT(Root, hasFlag("-DROOT"));
-
-  // Add a compilation database to a subdirectory - CDB loaded.
-  FS.Files["foo/compile_flags.txt"] = "-DFOO";
-  EXPECT_EQ(Root, lookupCDB(GDB, testPath("foo/test.cc"), Stale))
-      << "cache still valid";
-  auto Foo = lookupCDB(GDB, testPath("foo/test.cc"), Fresh);
-  EXPECT_THAT(Foo, hasFlag("-DFOO")) << "new cdb loaded";
-  EXPECT_EQ(Foo, lookupCDB(GDB, testPath("foo/test.cc"), Stale))
-      << "new cdb in cache";
-
-  // Mtime changed, but no content change - CDB not reloaded.
-  ++FS.Timestamps["foo/compile_flags.txt"];
-  auto FooAgain = lookupCDB(GDB, testPath("foo/test.cc"), Fresh);
-  EXPECT_EQ(Foo, FooAgain) << "Same content, read but not reloaded";
-  // Content changed, but not size or mtime - CDB not reloaded.
-  FS.Files["foo/compile_flags.txt"] = "-DBAR";
-  auto FooAgain2 = lookupCDB(GDB, testPath("foo/test.cc"), Fresh);
-  EXPECT_EQ(Foo, FooAgain2) << "Same filesize, change not detected";
-  // Mtime change forces a re-read, and we notice the different content.
-  ++FS.Timestamps["foo/compile_flags.txt"];
-  auto Bar = lookupCDB(GDB, testPath("foo/test.cc"), Fresh);
-  EXPECT_THAT(Bar, hasFlag("-DBAR")) << "refreshed with mtime change";
-
-  // Size and content both change - CDB reloaded.
-  FS.Files["foo/compile_flags.txt"] = "-DFOOBAR";
-  EXPECT_EQ(Bar, lookupCDB(GDB, testPath("foo/test.cc"), Stale))
-      << "cache still valid";
-  auto FooBar = lookupCDB(GDB, testPath("foo/test.cc"), Fresh);
-  EXPECT_THAT(FooBar, hasFlag("-DFOOBAR")) << "cdb reloaded";
-
-  // compile_commands.json takes precedence over compile_flags.txt.
-  FS.Files["foo/compile_commands.json"] =
-      llvm::formatv(R"json([{
-    "file": "{0}/foo/mock_file.cc",
-    "command": "clang -DBAZ mock_file.cc",
-    "directory": "{0}/foo",
-  }])json",
-                    llvm::sys::path::convert_to_slash(testRoot()));
-  EXPECT_EQ(FooBar, lookupCDB(GDB, testPath("foo/test.cc"), Stale))
-      << "cache still valid";
-  auto Baz = lookupCDB(GDB, testPath("foo/test.cc"), Fresh);
-  EXPECT_THAT(Baz, hasFlag("-DBAZ", testPath("foo/mock_file.cc")))
-      << "compile_commands overrides compile_flags";
-
-  // Removing compile_commands.json reveals compile_flags.txt again.
-  // However this *does* cause a CDB reload (we cache only one CDB per dir).
-  FS.Files.erase("foo/compile_commands.json");
-  auto FoobarAgain = lookupCDB(GDB, testPath("foo/test.cc"), Fresh);
-  EXPECT_THAT(FoobarAgain, hasFlag("-DFOOBAR")) << "reloaded compile_flags";
-  EXPECT_NE(FoobarAgain, FooBar) << "CDB discarded (shadowed within directory)";
-
-  // Removing the directory's CDB leaves the parent CDB active.
-  // The parent CDB is *not* reloaded (we cache the CDB per-directory).
-  FS.Files.erase("foo/compile_flags.txt");
-  EXPECT_EQ(Root, lookupCDB(GDB, testPath("foo/test.cc"), Fresh))
-      << "CDB retained (shadowed by another directory)";
-}
-
 } // namespace clangd
 } // namespace clang