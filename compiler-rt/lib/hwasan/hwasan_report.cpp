//===-- hwasan_report.cpp -------------------------------------------------===//
//
// Part of the LLVM Project, under the Apache License v2.0 with LLVM Exceptions.
// See https://llvm.org/LICENSE.txt for license information.
// SPDX-License-Identifier: Apache-2.0 WITH LLVM-exception
//
//===----------------------------------------------------------------------===//
//
// This file is a part of HWAddressSanitizer.
//
// Error reporting.
//===----------------------------------------------------------------------===//

#include "hwasan_report.h"

#include <dlfcn.h>

#include "hwasan.h"
#include "hwasan_allocator.h"
#include "hwasan_globals.h"
#include "hwasan_mapping.h"
#include "hwasan_thread.h"
#include "hwasan_thread_list.h"
#include "sanitizer_common/sanitizer_allocator_internal.h"
#include "sanitizer_common/sanitizer_array_ref.h"
#include "sanitizer_common/sanitizer_common.h"
#include "sanitizer_common/sanitizer_flags.h"
#include "sanitizer_common/sanitizer_internal_defs.h"
#include "sanitizer_common/sanitizer_mutex.h"
#include "sanitizer_common/sanitizer_report_decorator.h"
#include "sanitizer_common/sanitizer_stackdepot.h"
#include "sanitizer_common/sanitizer_stacktrace_printer.h"
#include "sanitizer_common/sanitizer_symbolizer.h"

using namespace __sanitizer;

namespace __hwasan {

class ScopedReport {
 public:
  explicit ScopedReport(bool fatal) : fatal(fatal) {
    Lock lock(&error_message_lock_);
    error_message_ptr_ = fatal ? &error_message_ : nullptr;
    ++hwasan_report_count;
  }

  ~ScopedReport() {
    void (*report_cb)(const char *);
    {
      Lock lock(&error_message_lock_);
      report_cb = error_report_callback_;
      error_message_ptr_ = nullptr;
    }
    if (report_cb)
      report_cb(error_message_.data());
    if (fatal)
      SetAbortMessage(error_message_.data());
    if (common_flags()->print_module_map >= 2 ||
        (fatal && common_flags()->print_module_map))
      DumpProcessMap();
    if (fatal)
      Die();
  }

  static void MaybeAppendToErrorMessage(const char *msg) {
    Lock lock(&error_message_lock_);
    if (!error_message_ptr_)
      return;
    error_message_ptr_->Append(msg);
  }

  static void SetErrorReportCallback(void (*callback)(const char *)) {
    Lock lock(&error_message_lock_);
    error_report_callback_ = callback;
  }

 private:
  InternalScopedString error_message_;
  bool fatal;

  static Mutex error_message_lock_;
  static InternalScopedString *error_message_ptr_
      SANITIZER_GUARDED_BY(error_message_lock_);
  static void (*error_report_callback_)(const char *);
};

Mutex ScopedReport::error_message_lock_;
InternalScopedString *ScopedReport::error_message_ptr_;
void (*ScopedReport::error_report_callback_)(const char *);

// If there is an active ScopedReport, append to its error message.
void AppendToErrorMessageBuffer(const char *buffer) {
  ScopedReport::MaybeAppendToErrorMessage(buffer);
}

static StackTrace GetStackTraceFromId(u32 id) {
  CHECK(id);
  StackTrace res = StackDepotGet(id);
  CHECK(res.trace);
  return res;
}

static void MaybePrintAndroidHelpUrl() {
#if SANITIZER_ANDROID
  Printf(
      "Learn more about HWASan reports: "
      "https://source.android.com/docs/security/test/memory-safety/"
      "hwasan-reports\n");
#endif
}

namespace {
// A RAII object that holds a copy of the current thread stack ring buffer.
// The actual stack buffer may change while we are iterating over it (for
// example, Printf may call syslog() which can itself be built with hwasan).
class SavedStackAllocations {
 public:
  SavedStackAllocations() = default;

  explicit SavedStackAllocations(Thread *t) { CopyFrom(t); }

  void CopyFrom(Thread *t) {
    StackAllocationsRingBuffer *rb = t->stack_allocations();
    uptr size = rb->size() * sizeof(uptr);
    void *storage =
        MmapAlignedOrDieOnFatalError(size, size * 2, "saved stack allocations");
    new (&rb_) StackAllocationsRingBuffer(*rb, storage);
    thread_id_ = t->unique_id();
  }

  ~SavedStackAllocations() {
    if (rb_) {
      StackAllocationsRingBuffer *rb = get();
      UnmapOrDie(rb->StartOfStorage(), rb->size() * sizeof(uptr));
    }
  }

  const StackAllocationsRingBuffer *get() const {
    return (const StackAllocationsRingBuffer *)&rb_;
  }

  StackAllocationsRingBuffer *get() {
    return (StackAllocationsRingBuffer *)&rb_;
  }

  u32 thread_id() const { return thread_id_; }

 private:
  uptr rb_ = 0;
  u32 thread_id_;
};

class Decorator: public __sanitizer::SanitizerCommonDecorator {
 public:
  Decorator() : SanitizerCommonDecorator() { }
  const char *Access() { return Blue(); }
  const char *Allocation() const { return Magenta(); }
  const char *Origin() const { return Magenta(); }
  const char *Name() const { return Green(); }
  const char *Location() { return Green(); }
  const char *Thread() { return Green(); }
};
}  // namespace

static bool FindHeapAllocation(HeapAllocationsRingBuffer *rb, uptr tagged_addr,
                               HeapAllocationRecord *har, uptr *ring_index,
                               uptr *num_matching_addrs,
                               uptr *num_matching_addrs_4b) {
  if (!rb) return false;

  *num_matching_addrs = 0;
  *num_matching_addrs_4b = 0;
  for (uptr i = 0, size = rb->size(); i < size; i++) {
    auto h = (*rb)[i];
    if (h.tagged_addr <= tagged_addr &&
        h.tagged_addr + h.requested_size > tagged_addr) {
      *har = h;
      *ring_index = i;
      return true;
    }

    // Measure the number of heap ring buffer entries that would have matched
    // if we had only one entry per address (e.g. if the ring buffer data was
    // stored at the address itself). This will help us tune the allocator
    // implementation for MTE.
    if (UntagAddr(h.tagged_addr) <= UntagAddr(tagged_addr) &&
        UntagAddr(h.tagged_addr) + h.requested_size > UntagAddr(tagged_addr)) {
      ++*num_matching_addrs;
    }

    // Measure the number of heap ring buffer entries that would have matched
    // if we only had 4 tag bits, which is the case for MTE.
    auto untag_4b = [](uptr p) {
      return p & ((1ULL << 60) - 1);
    };
    if (untag_4b(h.tagged_addr) <= untag_4b(tagged_addr) &&
        untag_4b(h.tagged_addr) + h.requested_size > untag_4b(tagged_addr)) {
      ++*num_matching_addrs_4b;
    }
  }
  return false;
}

static void PrintStackAllocations(const StackAllocationsRingBuffer *sa,
                                  tag_t addr_tag, uptr untagged_addr) {
  uptr frames = Min((uptr)flags()->stack_history_size, sa->size());
  bool found_local = false;
  InternalScopedString location;
  for (uptr i = 0; i < frames; i++) {
    const uptr *record_addr = &(*sa)[i];
    uptr record = *record_addr;
    if (!record)
      break;
    tag_t base_tag =
        reinterpret_cast<uptr>(record_addr) >> kRecordAddrBaseTagShift;
    uptr fp = (record >> kRecordFPShift) << kRecordFPLShift;
    uptr pc_mask = (1ULL << kRecordFPShift) - 1;
    uptr pc = record & pc_mask;
    FrameInfo frame;
    if (Symbolizer::GetOrInit()->SymbolizeFrame(pc, &frame)) {
      for (LocalInfo &local : frame.locals) {
        if (!local.has_frame_offset || !local.has_size || !local.has_tag_offset)
          continue;
        if (!(local.name && internal_strlen(local.name)) &&
            !(local.function_name && internal_strlen(local.name)) &&
            !(local.decl_file && internal_strlen(local.decl_file)))
          continue;
        tag_t obj_tag = base_tag ^ local.tag_offset;
        if (obj_tag != addr_tag)
          continue;
<<<<<<< HEAD
=======
        // Guess top bits of local variable from the faulting address, because
        // we only store bits 4-19 of FP (bits 0-3 are guaranteed to be zero).
>>>>>>> f25bcfbb
        uptr local_beg = (fp + local.frame_offset) |
                         (untagged_addr & ~(uptr(kRecordFPModulus) - 1));
        uptr local_end = local_beg + local.size;

        if (!found_local) {
          Printf("\nPotentially referenced stack objects:\n");
          found_local = true;
        }

        uptr offset;
        const char *whence;
        const char *cause;
        if (local_beg <= untagged_addr && untagged_addr < local_end) {
          offset = untagged_addr - local_beg;
          whence = "inside";
          cause = "use-after-scope";
        } else if (untagged_addr >= local_end) {
          offset = untagged_addr - local_end;
          whence = "after";
          cause = "stack-buffer-overflow";
        } else {
          offset = local_beg - untagged_addr;
          whence = "before";
          cause = "stack-buffer-overflow";
        }
        Decorator d;
        Printf("%s", d.Error());
        Printf("Cause: %s\n", cause);
        Printf("%s", d.Default());
        Printf("%s", d.Location());
<<<<<<< HEAD
=======
        Printf("%p is located %zd bytes %s a %zd-byte region [%p,%p)\n",
               untagged_addr, offset, whence, local_end - local_beg, local_beg,
               local_end);
        Printf("%s", d.Allocation());
>>>>>>> f25bcfbb
        StackTracePrinter::GetOrInit()->RenderSourceLocation(
            &location, local.decl_file, local.decl_line, /* column= */ 0,
            common_flags()->symbolize_vs_style,
            common_flags()->strip_path_prefix);
        Printf(
            "%p is located %zd bytes %s a %zd-byte local variable %s [%p,%p) "
            "in %s %s\n",
            untagged_addr, offset, whence, local_end - local_beg, local.name,
            local_beg, local_end, local.function_name, location.data());
        location.clear();
        Printf("%s\n", d.Default());
      }
      frame.Clear();
    }
  }

  if (found_local)
    return;

  // We didn't find any locals. Most likely we don't have symbols, so dump
  // the information that we have for offline analysis.
  InternalScopedString frame_desc;
  Printf("Previously allocated frames:\n");
  for (uptr i = 0; i < frames; i++) {
    const uptr *record_addr = &(*sa)[i];
    uptr record = *record_addr;
    if (!record)
      break;
    uptr pc_mask = (1ULL << 48) - 1;
    uptr pc = record & pc_mask;
    frame_desc.AppendF("  record_addr:0x%zx record:0x%zx",
                       reinterpret_cast<uptr>(record_addr), record);
    if (SymbolizedStack *frame = Symbolizer::GetOrInit()->SymbolizePC(pc)) {
      StackTracePrinter::GetOrInit()->RenderFrame(
          &frame_desc, " %F %L", 0, frame->info.address, &frame->info,
          common_flags()->symbolize_vs_style,
          common_flags()->strip_path_prefix);
      frame->ClearAll();
    }
    Printf("%s\n", frame_desc.data());
    frame_desc.clear();
  }
}

// Returns true if tag == *tag_ptr, reading tags from short granules if
// necessary. This may return a false positive if tags 1-15 are used as a
// regular tag rather than a short granule marker.
static bool TagsEqual(tag_t tag, tag_t *tag_ptr) {
  if (tag == *tag_ptr)
    return true;
  if (*tag_ptr == 0 || *tag_ptr > kShadowAlignment - 1)
    return false;
  uptr mem = ShadowToMem(reinterpret_cast<uptr>(tag_ptr));
  tag_t inline_tag = *reinterpret_cast<tag_t *>(mem + kShadowAlignment - 1);
  return tag == inline_tag;
}

// HWASan globals store the size of the global in the descriptor. In cases where
// we don't have a binary with symbols, we can't grab the size of the global
// from the debug info - but we might be able to retrieve it from the
// descriptor. Returns zero if the lookup failed.
static uptr GetGlobalSizeFromDescriptor(uptr ptr) {
  // Find the ELF object that this global resides in.
  Dl_info info;
  if (dladdr(reinterpret_cast<void *>(ptr), &info) == 0)
    return 0;
  auto *ehdr = reinterpret_cast<const ElfW(Ehdr) *>(info.dli_fbase);
  auto *phdr_begin = reinterpret_cast<const ElfW(Phdr) *>(
      reinterpret_cast<const u8 *>(ehdr) + ehdr->e_phoff);

  // Get the load bias. This is normally the same as the dli_fbase address on
  // position-independent code, but can be different on non-PIE executables,
  // binaries using LLD's partitioning feature, or binaries compiled with a
  // linker script.
  ElfW(Addr) load_bias = 0;
  for (const auto &phdr :
       ArrayRef<const ElfW(Phdr)>(phdr_begin, phdr_begin + ehdr->e_phnum)) {
    if (phdr.p_type != PT_LOAD || phdr.p_offset != 0)
      continue;
    load_bias = reinterpret_cast<ElfW(Addr)>(ehdr) - phdr.p_vaddr;
    break;
  }

  // Walk all globals in this ELF object, looking for the one we're interested
  // in. Once we find it, we can stop iterating and return the size of the
  // global we're interested in.
  for (const hwasan_global &global :
       HwasanGlobalsFor(load_bias, phdr_begin, ehdr->e_phnum))
    if (global.addr() <= ptr && ptr < global.addr() + global.size())
      return global.size();

  return 0;
}

void ReportStats() {}

constexpr uptr kDumpWidth = 16;
constexpr uptr kShadowLines = 17;
constexpr uptr kShadowDumpSize = kShadowLines * kDumpWidth;

constexpr uptr kShortLines = 3;
constexpr uptr kShortDumpSize = kShortLines * kDumpWidth;
constexpr uptr kShortDumpOffset = (kShadowLines - kShortLines) / 2 * kDumpWidth;

static uptr GetPrintTagStart(uptr addr) {
  addr = MemToShadow(addr);
  addr = RoundDownTo(addr, kDumpWidth);
  addr -= kDumpWidth * (kShadowLines / 2);
  return addr;
}

template <typename PrintTag>
static void PrintTagInfoAroundAddr(uptr addr, uptr num_rows,
                                   InternalScopedString &s,
                                   PrintTag print_tag) {
  uptr center_row_beg = RoundDownTo(addr, kDumpWidth);
  uptr beg_row = center_row_beg - kDumpWidth * (num_rows / 2);
  uptr end_row = center_row_beg + kDumpWidth * ((num_rows + 1) / 2);
  for (uptr row = beg_row; row < end_row; row += kDumpWidth) {
    s.Append(row == center_row_beg ? "=>" : "  ");
    s.AppendF("%p:", (void *)ShadowToMem(row));
    for (uptr i = 0; i < kDumpWidth; i++) {
      s.Append(row + i == addr ? "[" : " ");
      print_tag(s, row + i);
      s.Append(row + i == addr ? "]" : " ");
    }
    s.AppendF("\n");
  }
}

template <typename GetTag, typename GetShortTag>
static void PrintTagsAroundAddr(uptr addr, GetTag get_tag,
                                GetShortTag get_short_tag) {
  InternalScopedString s;
  addr = MemToShadow(addr);
  s.AppendF(
      "\nMemory tags around the buggy address (one tag corresponds to %zd "
      "bytes):\n",
      kShadowAlignment);
  PrintTagInfoAroundAddr(addr, kShadowLines, s,
                         [&](InternalScopedString &s, uptr tag_addr) {
                           tag_t tag = get_tag(tag_addr);
                           s.AppendF("%02x", tag);
                         });

  s.AppendF(
      "Tags for short granules around the buggy address (one tag corresponds "
      "to %zd bytes):\n",
      kShadowAlignment);
  PrintTagInfoAroundAddr(addr, kShortLines, s,
                         [&](InternalScopedString &s, uptr tag_addr) {
                           tag_t tag = get_tag(tag_addr);
                           if (tag >= 1 && tag <= kShadowAlignment) {
                             tag_t short_tag = get_short_tag(tag_addr);
                             s.AppendF("%02x", short_tag);
                           } else {
                             s.AppendF("..");
                           }
                         });
  s.AppendF(
      "See "
      "https://clang.llvm.org/docs/"
      "HardwareAssistedAddressSanitizerDesign.html#short-granules for a "
      "description of short granule tags\n");
  Printf("%s", s.data());
}

static uptr GetTopPc(const StackTrace *stack) {
  return stack->size ? StackTrace::GetPreviousInstructionPc(stack->trace[0])
                     : 0;
}

namespace {
class BaseReport {
 public:
  BaseReport(StackTrace *stack, bool fatal, uptr tagged_addr, uptr access_size)
      : scoped_report(fatal),
        stack(stack),
        tagged_addr(tagged_addr),
        access_size(access_size),
        untagged_addr(UntagAddr(tagged_addr)),
        ptr_tag(GetTagFromPointer(tagged_addr)),
        mismatch_offset(FindMismatchOffset()),
        heap(CopyHeapChunk()),
        allocations(CopyAllocations()),
        candidate(FindBufferOverflowCandidate()),
        shadow(CopyShadow()) {}

 protected:
  struct OverflowCandidate {
    uptr untagged_addr = 0;
    bool after = false;
    bool is_close = false;

    struct {
      uptr begin = 0;
      uptr end = 0;
      u32 thread_id = 0;
      u32 stack_id = 0;
      bool is_allocated = false;
    } heap;
  };

  struct HeapAllocation {
    HeapAllocationRecord har = {};
    uptr ring_index = 0;
    uptr num_matching_addrs = 0;
    uptr num_matching_addrs_4b = 0;
    u32 free_thread_id = 0;
  };

  struct Allocations {
    ArrayRef<SavedStackAllocations> stack;
    ArrayRef<HeapAllocation> heap;
  };

  struct HeapChunk {
    uptr begin = 0;
    uptr size = 0;
    u32 stack_id = 0;
    bool from_small_heap = false;
    bool is_allocated = false;
  };

  struct Shadow {
    uptr addr = 0;
    tag_t tags[kShadowDumpSize] = {};
    tag_t short_tags[kShortDumpSize] = {};
  };

  sptr FindMismatchOffset() const;
  Shadow CopyShadow() const;
  tag_t GetTagCopy(uptr addr) const;
  tag_t GetShortTagCopy(uptr addr) const;
  HeapChunk CopyHeapChunk() const;
  Allocations CopyAllocations();
  OverflowCandidate FindBufferOverflowCandidate() const;
  void PrintAddressDescription() const;
  void PrintHeapOrGlobalCandidate() const;
  void PrintTags(uptr addr) const;

  SavedStackAllocations stack_allocations_storage[16];
  HeapAllocation heap_allocations_storage[256];

  const ScopedReport scoped_report;
  const StackTrace *stack = nullptr;
  const uptr tagged_addr = 0;
  const uptr access_size = 0;
  const uptr untagged_addr = 0;
  const tag_t ptr_tag = 0;
  const sptr mismatch_offset = 0;

  const HeapChunk heap;
  const Allocations allocations;
  const OverflowCandidate candidate;

  const Shadow shadow;
};

sptr BaseReport::FindMismatchOffset() const {
  if (!access_size)
    return 0;
  sptr offset =
      __hwasan_test_shadow(reinterpret_cast<void *>(tagged_addr), access_size);
  CHECK_GE(offset, 0);
  CHECK_LT(offset, static_cast<sptr>(access_size));
  tag_t *tag_ptr =
      reinterpret_cast<tag_t *>(MemToShadow(untagged_addr + offset));
  tag_t mem_tag = *tag_ptr;

  if (mem_tag && mem_tag < kShadowAlignment) {
    tag_t *granule_ptr = reinterpret_cast<tag_t *>((untagged_addr + offset) &
                                                   ~(kShadowAlignment - 1));
    // If offset is 0, (untagged_addr + offset) is not aligned to granules.
    // This is the offset of the leftmost accessed byte within the bad granule.
    u8 in_granule_offset = (untagged_addr + offset) & (kShadowAlignment - 1);
    tag_t short_tag = granule_ptr[kShadowAlignment - 1];
    // The first mismatch was a short granule that matched the ptr_tag.
    if (short_tag == ptr_tag) {
      // If the access starts after the end of the short granule, then the first
      // bad byte is the first byte of the access; otherwise it is the first
      // byte past the end of the short granule
      if (mem_tag > in_granule_offset) {
        offset += mem_tag - in_granule_offset;
      }
    }
  }
  return offset;
}

BaseReport::Shadow BaseReport::CopyShadow() const {
  Shadow result;
  if (!MemIsApp(untagged_addr))
    return result;

  result.addr = GetPrintTagStart(untagged_addr + mismatch_offset);
  uptr tag_addr = result.addr;
  uptr short_end = kShortDumpOffset + ARRAY_SIZE(shadow.short_tags);
  for (uptr i = 0; i < ARRAY_SIZE(result.tags); ++i, ++tag_addr) {
    if (!MemIsShadow(tag_addr))
      continue;
    result.tags[i] = *reinterpret_cast<tag_t *>(tag_addr);
    if (i < kShortDumpOffset || i >= short_end)
      continue;
    uptr granule_addr = ShadowToMem(tag_addr);
    if (1 <= result.tags[i] && result.tags[i] <= kShadowAlignment &&
        IsAccessibleMemoryRange(granule_addr, kShadowAlignment)) {
      result.short_tags[i - kShortDumpOffset] =
          *reinterpret_cast<tag_t *>(granule_addr + kShadowAlignment - 1);
    }
  }
  return result;
}

tag_t BaseReport::GetTagCopy(uptr addr) const {
  CHECK_GE(addr, shadow.addr);
  uptr idx = addr - shadow.addr;
  CHECK_LT(idx, ARRAY_SIZE(shadow.tags));
  return shadow.tags[idx];
}

tag_t BaseReport::GetShortTagCopy(uptr addr) const {
  CHECK_GE(addr, shadow.addr + kShortDumpOffset);
  uptr idx = addr - shadow.addr - kShortDumpOffset;
  CHECK_LT(idx, ARRAY_SIZE(shadow.short_tags));
  return shadow.short_tags[idx];
}

BaseReport::HeapChunk BaseReport::CopyHeapChunk() const {
  HeapChunk result = {};
  if (MemIsShadow(untagged_addr))
    return result;
  HwasanChunkView chunk = FindHeapChunkByAddress(untagged_addr);
  result.begin = chunk.Beg();
  if (result.begin) {
    result.size = chunk.ActualSize();
    result.from_small_heap = chunk.FromSmallHeap();
    result.is_allocated = chunk.IsAllocated();
    result.stack_id = chunk.GetAllocStackId();
  }
  return result;
}

BaseReport::Allocations BaseReport::CopyAllocations() {
  if (MemIsShadow(untagged_addr))
    return {};
  uptr stack_allocations_count = 0;
  uptr heap_allocations_count = 0;
  hwasanThreadList().VisitAllLiveThreads([&](Thread *t) {
    if (stack_allocations_count < ARRAY_SIZE(stack_allocations_storage) &&
        t->AddrIsInStack(untagged_addr)) {
      stack_allocations_storage[stack_allocations_count++].CopyFrom(t);
    }

    if (heap_allocations_count < ARRAY_SIZE(heap_allocations_storage)) {
      // Scan all threads' ring buffers to find if it's a heap-use-after-free.
      HeapAllocationRecord har;
      uptr ring_index, num_matching_addrs, num_matching_addrs_4b;
      if (FindHeapAllocation(t->heap_allocations(), tagged_addr, &har,
                             &ring_index, &num_matching_addrs,
                             &num_matching_addrs_4b)) {
        auto &ha = heap_allocations_storage[heap_allocations_count++];
        ha.har = har;
        ha.ring_index = ring_index;
        ha.num_matching_addrs = num_matching_addrs;
        ha.num_matching_addrs_4b = num_matching_addrs_4b;
        ha.free_thread_id = t->unique_id();
      }
    }
  });

  return {{stack_allocations_storage, stack_allocations_count},
          {heap_allocations_storage, heap_allocations_count}};
}

BaseReport::OverflowCandidate BaseReport::FindBufferOverflowCandidate() const {
  OverflowCandidate result = {};
  if (MemIsShadow(untagged_addr))
    return result;
  // Check if this looks like a heap buffer overflow by scanning
  // the shadow left and right and looking for the first adjacent
  // object with a different memory tag. If that tag matches ptr_tag,
  // check the allocator if it has a live chunk there.
  tag_t *tag_ptr = reinterpret_cast<tag_t *>(MemToShadow(untagged_addr));
  tag_t *candidate_tag_ptr = nullptr, *left = tag_ptr, *right = tag_ptr;
  uptr candidate_distance = 0;
  for (; candidate_distance < 1000; candidate_distance++) {
    if (MemIsShadow(reinterpret_cast<uptr>(left)) && TagsEqual(ptr_tag, left)) {
      candidate_tag_ptr = left;
      break;
    }
    --left;
    if (MemIsShadow(reinterpret_cast<uptr>(right)) &&
        TagsEqual(ptr_tag, right)) {
      candidate_tag_ptr = right;
      break;
    }
    ++right;
  }

  constexpr auto kCloseCandidateDistance = 1;
  result.is_close = candidate_distance <= kCloseCandidateDistance;

  result.after = candidate_tag_ptr == left;
  result.untagged_addr = ShadowToMem(reinterpret_cast<uptr>(candidate_tag_ptr));
  HwasanChunkView chunk = FindHeapChunkByAddress(result.untagged_addr);
  if (chunk.IsAllocated()) {
    result.heap.is_allocated = true;
    result.heap.begin = chunk.Beg();
    result.heap.end = chunk.End();
    result.heap.thread_id = chunk.GetAllocThreadId();
    result.heap.stack_id = chunk.GetAllocStackId();
  }
  return result;
}

void BaseReport::PrintHeapOrGlobalCandidate() const {
  Decorator d;
  if (candidate.heap.is_allocated) {
    uptr offset;
    const char *whence;
    if (candidate.heap.begin <= untagged_addr &&
        untagged_addr < candidate.heap.end) {
      offset = untagged_addr - candidate.heap.begin;
      whence = "inside";
    } else if (candidate.after) {
      offset = untagged_addr - candidate.heap.end;
      whence = "after";
    } else {
      offset = candidate.heap.begin - untagged_addr;
      whence = "before";
    }
    Printf("%s", d.Error());
    Printf("\nCause: heap-buffer-overflow\n");
    Printf("%s", d.Default());
    Printf("%s", d.Location());
    Printf("%p is located %zd bytes %s a %zd-byte region [%p,%p)\n",
           untagged_addr, offset, whence,
           candidate.heap.end - candidate.heap.begin, candidate.heap.begin,
           candidate.heap.end);
    Printf("%s", d.Allocation());
    Printf("allocated by thread T%u here:\n", candidate.heap.thread_id);
    Printf("%s", d.Default());
    GetStackTraceFromId(candidate.heap.stack_id).Print();
    return;
  }
  // Check whether the address points into a loaded library. If so, this is
  // most likely a global variable.
  const char *module_name;
  uptr module_address;
  Symbolizer *sym = Symbolizer::GetOrInit();
  if (sym->GetModuleNameAndOffsetForPC(candidate.untagged_addr, &module_name,
                                       &module_address)) {
    Printf("%s", d.Error());
    Printf("\nCause: global-overflow\n");
    Printf("%s", d.Default());
    DataInfo info;
    Printf("%s", d.Location());
    if (sym->SymbolizeData(candidate.untagged_addr, &info) && info.start) {
      Printf(
          "%p is located %zd bytes %s a %zd-byte global variable "
          "%s [%p,%p) in %s\n",
          untagged_addr,
          candidate.after ? untagged_addr - (info.start + info.size)
                          : info.start - untagged_addr,
          candidate.after ? "after" : "before", info.size, info.name,
          info.start, info.start + info.size, module_name);
    } else {
      uptr size = GetGlobalSizeFromDescriptor(candidate.untagged_addr);
      if (size == 0)
        // We couldn't find the size of the global from the descriptors.
        Printf(
            "%p is located %s a global variable in "
            "\n    #0 0x%x (%s+0x%x)\n",
            untagged_addr, candidate.after ? "after" : "before",
            candidate.untagged_addr, module_name, module_address);
      else
        Printf(
            "%p is located %s a %zd-byte global variable in "
            "\n    #0 0x%x (%s+0x%x)\n",
            untagged_addr, candidate.after ? "after" : "before", size,
            candidate.untagged_addr, module_name, module_address);
    }
    Printf("%s", d.Default());
  }
}

void BaseReport::PrintAddressDescription() const {
  Decorator d;
  int num_descriptions_printed = 0;

  if (MemIsShadow(untagged_addr)) {
    Printf("%s%p is HWAsan shadow memory.\n%s", d.Location(), untagged_addr,
           d.Default());
    return;
  }

  // Print some very basic information about the address, if it's a heap.
  if (heap.begin) {
    Printf(
        "%s[%p,%p) is a %s %s heap chunk; "
        "size: %zd offset: %zd\n%s",
        d.Location(), heap.begin, heap.begin + heap.size,
        heap.from_small_heap ? "small" : "large",
        heap.is_allocated ? "allocated" : "unallocated", heap.size,
        untagged_addr - heap.begin, d.Default());
  }

  auto announce_by_id = [](u32 thread_id) {
    hwasanThreadList().VisitAllLiveThreads([&](Thread *t) {
      if (thread_id == t->unique_id())
        t->Announce();
    });
  };

  // Check stack first. If the address is on the stack of a live thread, we
  // know it cannot be a heap / global overflow.
  for (const auto &sa : allocations.stack) {
    Printf("%s", d.Error());
    Printf("\nCause: stack tag-mismatch\n");
    Printf("%s", d.Location());
    Printf("Address %p is located in stack of thread T%zd\n", untagged_addr,
           sa.thread_id());
    Printf("%s", d.Default());
    announce_by_id(sa.thread_id());
    PrintStackAllocations(sa.get(), ptr_tag, untagged_addr);
    num_descriptions_printed++;
  }

  if (allocations.stack.empty() && candidate.untagged_addr &&
      candidate.is_close) {
    PrintHeapOrGlobalCandidate();
    num_descriptions_printed++;
  }

  for (const auto &ha : allocations.heap) {
    const HeapAllocationRecord har = ha.har;

    Printf("%s", d.Error());
    Printf("\nCause: use-after-free\n");
    Printf("%s", d.Location());
    Printf("%p is located %zd bytes inside a %zd-byte region [%p,%p)\n",
           untagged_addr, untagged_addr - UntagAddr(har.tagged_addr),
           har.requested_size, UntagAddr(har.tagged_addr),
           UntagAddr(har.tagged_addr) + har.requested_size);
    Printf("%s", d.Allocation());
    Printf("freed by thread T%u here:\n", ha.free_thread_id);
    Printf("%s", d.Default());
    GetStackTraceFromId(har.free_context_id).Print();

    Printf("%s", d.Allocation());
    Printf("previously allocated by thread T%u here:\n", har.alloc_thread_id);
    Printf("%s", d.Default());
    GetStackTraceFromId(har.alloc_context_id).Print();

    // Print a developer note: the index of this heap object
    // in the thread's deallocation ring buffer.
    Printf("hwasan_dev_note_heap_rb_distance: %zd %zd\n", ha.ring_index + 1,
           flags()->heap_history_size);
    Printf("hwasan_dev_note_num_matching_addrs: %zd\n", ha.num_matching_addrs);
    Printf("hwasan_dev_note_num_matching_addrs_4b: %zd\n",
           ha.num_matching_addrs_4b);

    announce_by_id(ha.free_thread_id);
    // TODO: announce_by_id(har.alloc_thread_id);
    num_descriptions_printed++;
  }

  if (candidate.untagged_addr && num_descriptions_printed == 0) {
    PrintHeapOrGlobalCandidate();
    num_descriptions_printed++;
  }

  // Print the remaining threads, as an extra information, 1 line per thread.
  if (flags()->print_live_threads_info) {
    Printf("\n");
    hwasanThreadList().VisitAllLiveThreads([&](Thread *t) { t->Announce(); });
  }

  if (!num_descriptions_printed)
    // We exhausted our possibilities. Bail out.
    Printf("HWAddressSanitizer can not describe address in more detail.\n");
  if (num_descriptions_printed > 1) {
    Printf(
        "There are %d potential causes, printed above in order "
        "of likeliness.\n",
        num_descriptions_printed);
  }
}

void BaseReport::PrintTags(uptr addr) const {
  if (shadow.addr) {
    PrintTagsAroundAddr(
        addr, [&](uptr addr) { return GetTagCopy(addr); },
        [&](uptr addr) { return GetShortTagCopy(addr); });
  }
}

class InvalidFreeReport : public BaseReport {
 public:
  InvalidFreeReport(StackTrace *stack, uptr tagged_addr)
      : BaseReport(stack, flags()->halt_on_error, tagged_addr, 0) {}
  ~InvalidFreeReport();

 private:
};

InvalidFreeReport::~InvalidFreeReport() {
  Decorator d;
  Printf("%s", d.Error());
  uptr pc = GetTopPc(stack);
  const char *bug_type = "invalid-free";
  const Thread *thread = GetCurrentThread();
  if (thread) {
    Report("ERROR: %s: %s on address %p at pc %p on thread T%zd\n",
           SanitizerToolName, bug_type, untagged_addr, pc, thread->unique_id());
  } else {
    Report("ERROR: %s: %s on address %p at pc %p on unknown thread\n",
           SanitizerToolName, bug_type, untagged_addr, pc);
  }
  Printf("%s", d.Access());
  if (shadow.addr) {
    Printf("tags: %02x/%02x (ptr/mem)\n", ptr_tag,
           GetTagCopy(MemToShadow(untagged_addr)));
  }
  Printf("%s", d.Default());

  stack->Print();

  PrintAddressDescription();
  PrintTags(untagged_addr);
  MaybePrintAndroidHelpUrl();
  ReportErrorSummary(bug_type, stack);
}

class TailOverwrittenReport : public BaseReport {
 public:
  explicit TailOverwrittenReport(StackTrace *stack, uptr tagged_addr,
                                 uptr orig_size, const u8 *expected)
      : BaseReport(stack, flags()->halt_on_error, tagged_addr, 0),
        orig_size(orig_size),
        tail_size(kShadowAlignment - (orig_size % kShadowAlignment)) {
    CHECK_GT(tail_size, 0U);
    CHECK_LT(tail_size, kShadowAlignment);
    internal_memcpy(tail_copy,
                    reinterpret_cast<u8 *>(untagged_addr + orig_size),
                    tail_size);
    internal_memcpy(actual_expected, expected, tail_size);
    // Short granule is stashed in the last byte of the magic string. To avoid
    // confusion, make the expected magic string contain the short granule tag.
    if (orig_size % kShadowAlignment != 0)
      actual_expected[tail_size - 1] = ptr_tag;
  }
  ~TailOverwrittenReport();

 private:
  const uptr orig_size = 0;
  const uptr tail_size = 0;
  u8 actual_expected[kShadowAlignment] = {};
  u8 tail_copy[kShadowAlignment] = {};
};

TailOverwrittenReport::~TailOverwrittenReport() {
  Decorator d;
  Printf("%s", d.Error());
  const char *bug_type = "allocation-tail-overwritten";
  Report("ERROR: %s: %s; heap object [%p,%p) of size %zd\n", SanitizerToolName,
         bug_type, untagged_addr, untagged_addr + orig_size, orig_size);
  Printf("\n%s", d.Default());
  Printf(
      "Stack of invalid access unknown. Issue detected at deallocation "
      "time.\n");
  Printf("%s", d.Allocation());
  Printf("deallocated here:\n");
  Printf("%s", d.Default());
  stack->Print();
  if (heap.begin) {
    Printf("%s", d.Allocation());
    Printf("allocated here:\n");
    Printf("%s", d.Default());
    GetStackTraceFromId(heap.stack_id).Print();
  }

  InternalScopedString s;
  u8 *tail = tail_copy;
  s.AppendF("Tail contains: ");
  for (uptr i = 0; i < kShadowAlignment - tail_size; i++) s.AppendF(".. ");
  for (uptr i = 0; i < tail_size; i++) s.AppendF("%02x ", tail[i]);
  s.AppendF("\n");
  s.AppendF("Expected:      ");
  for (uptr i = 0; i < kShadowAlignment - tail_size; i++) s.AppendF(".. ");
  for (uptr i = 0; i < tail_size; i++) s.AppendF("%02x ", actual_expected[i]);
  s.AppendF("\n");
  s.AppendF("               ");
  for (uptr i = 0; i < kShadowAlignment - tail_size; i++) s.AppendF("   ");
  for (uptr i = 0; i < tail_size; i++)
    s.AppendF("%s ", actual_expected[i] != tail[i] ? "^^" : "  ");

  s.AppendF(
      "\nThis error occurs when a buffer overflow overwrites memory\n"
      "after a heap object, but within the %zd-byte granule, e.g.\n"
      "   char *x = new char[20];\n"
      "   x[25] = 42;\n"
      "%s does not detect such bugs in uninstrumented code at the time of "
      "write,"
      "\nbut can detect them at the time of free/delete.\n"
      "To disable this feature set HWASAN_OPTIONS=free_checks_tail_magic=0\n",
      kShadowAlignment, SanitizerToolName);
  Printf("%s", s.data());
  GetCurrentThread()->Announce();
  PrintTags(untagged_addr);
  MaybePrintAndroidHelpUrl();
  ReportErrorSummary(bug_type, stack);
}

class TagMismatchReport : public BaseReport {
 public:
  explicit TagMismatchReport(StackTrace *stack, uptr tagged_addr,
                             uptr access_size, bool is_store, bool fatal,
                             uptr *registers_frame)
      : BaseReport(stack, fatal, tagged_addr, access_size),
        is_store(is_store),
        registers_frame(registers_frame) {}
  ~TagMismatchReport();

 private:
  const bool is_store;
  const uptr *registers_frame;
};

TagMismatchReport::~TagMismatchReport() {
  Decorator d;
  // TODO: when possible, try to print heap-use-after-free, etc.
  const char *bug_type = "tag-mismatch";
  uptr pc = GetTopPc(stack);
  Printf("%s", d.Error());
  Report("ERROR: %s: %s on address %p at pc %p\n", SanitizerToolName, bug_type,
         untagged_addr, pc);

  Thread *t = GetCurrentThread();

  tag_t mem_tag = GetTagCopy(MemToShadow(untagged_addr + mismatch_offset));

  Printf("%s", d.Access());
  if (mem_tag && mem_tag < kShadowAlignment) {
    tag_t short_tag =
        GetShortTagCopy(MemToShadow(untagged_addr + mismatch_offset));
    Printf(
        "%s of size %zu at %p tags: %02x/%02x(%02x) (ptr/mem) in thread T%zd\n",
        is_store ? "WRITE" : "READ", access_size, untagged_addr, ptr_tag,
        mem_tag, short_tag, t->unique_id());
  } else {
    Printf("%s of size %zu at %p tags: %02x/%02x (ptr/mem) in thread T%zd\n",
           is_store ? "WRITE" : "READ", access_size, untagged_addr, ptr_tag,
           mem_tag, t->unique_id());
  }
  if (mismatch_offset)
    Printf("Invalid access starting at offset %zu\n", mismatch_offset);
  Printf("%s", d.Default());

  stack->Print();

  PrintAddressDescription();
  t->Announce();

  PrintTags(untagged_addr + mismatch_offset);

  if (registers_frame)
    ReportRegisters(registers_frame, pc);

  MaybePrintAndroidHelpUrl();
  ReportErrorSummary(bug_type, stack);
}
}  // namespace

void ReportInvalidFree(StackTrace *stack, uptr tagged_addr) {
  InvalidFreeReport R(stack, tagged_addr);
}

void ReportTailOverwritten(StackTrace *stack, uptr tagged_addr, uptr orig_size,
                           const u8 *expected) {
  TailOverwrittenReport R(stack, tagged_addr, orig_size, expected);
}

void ReportTagMismatch(StackTrace *stack, uptr tagged_addr, uptr access_size,
                       bool is_store, bool fatal, uptr *registers_frame) {
  TagMismatchReport R(stack, tagged_addr, access_size, is_store, fatal,
                      registers_frame);
}

// See the frame breakdown defined in __hwasan_tag_mismatch (from
// hwasan_tag_mismatch_{aarch64,riscv64}.S).
void ReportRegisters(const uptr *frame, uptr pc) {
  Printf("\nRegisters where the failure occurred (pc %p):\n", pc);

  // We explicitly print a single line (4 registers/line) each iteration to
  // reduce the amount of logcat error messages printed. Each Printf() will
  // result in a new logcat line, irrespective of whether a newline is present,
  // and so we wish to reduce the number of Printf() calls we have to make.
#if defined(__aarch64__)
  Printf("    x0  %016llx  x1  %016llx  x2  %016llx  x3  %016llx\n",
       frame[0], frame[1], frame[2], frame[3]);
#elif SANITIZER_RISCV64
  Printf("    sp  %016llx  x1  %016llx  x2  %016llx  x3  %016llx\n",
         reinterpret_cast<const u8 *>(frame) + 256, frame[1], frame[2],
         frame[3]);
#endif
  Printf("    x4  %016llx  x5  %016llx  x6  %016llx  x7  %016llx\n",
       frame[4], frame[5], frame[6], frame[7]);
  Printf("    x8  %016llx  x9  %016llx  x10 %016llx  x11 %016llx\n",
       frame[8], frame[9], frame[10], frame[11]);
  Printf("    x12 %016llx  x13 %016llx  x14 %016llx  x15 %016llx\n",
       frame[12], frame[13], frame[14], frame[15]);
  Printf("    x16 %016llx  x17 %016llx  x18 %016llx  x19 %016llx\n",
       frame[16], frame[17], frame[18], frame[19]);
  Printf("    x20 %016llx  x21 %016llx  x22 %016llx  x23 %016llx\n",
       frame[20], frame[21], frame[22], frame[23]);
  Printf("    x24 %016llx  x25 %016llx  x26 %016llx  x27 %016llx\n",
       frame[24], frame[25], frame[26], frame[27]);
  // hwasan_check* reduces the stack pointer by 256, then __hwasan_tag_mismatch
  // passes it to this function.
#if defined(__aarch64__)
  Printf("    x28 %016llx  x29 %016llx  x30 %016llx   sp %016llx\n", frame[28],
         frame[29], frame[30], reinterpret_cast<const u8 *>(frame) + 256);
#elif SANITIZER_RISCV64
  Printf("    x28 %016llx  x29 %016llx  x30 %016llx  x31 %016llx\n", frame[28],
         frame[29], frame[30], frame[31]);
#else
#endif
}

}  // namespace __hwasan

void __hwasan_set_error_report_callback(void (*callback)(const char *)) {
  __hwasan::ScopedReport::SetErrorReportCallback(callback);
}<|MERGE_RESOLUTION|>--- conflicted
+++ resolved
@@ -228,11 +228,8 @@
         tag_t obj_tag = base_tag ^ local.tag_offset;
         if (obj_tag != addr_tag)
           continue;
-<<<<<<< HEAD
-=======
         // Guess top bits of local variable from the faulting address, because
         // we only store bits 4-19 of FP (bits 0-3 are guaranteed to be zero).
->>>>>>> f25bcfbb
         uptr local_beg = (fp + local.frame_offset) |
                          (untagged_addr & ~(uptr(kRecordFPModulus) - 1));
         uptr local_end = local_beg + local.size;
@@ -263,13 +260,6 @@
         Printf("Cause: %s\n", cause);
         Printf("%s", d.Default());
         Printf("%s", d.Location());
-<<<<<<< HEAD
-=======
-        Printf("%p is located %zd bytes %s a %zd-byte region [%p,%p)\n",
-               untagged_addr, offset, whence, local_end - local_beg, local_beg,
-               local_end);
-        Printf("%s", d.Allocation());
->>>>>>> f25bcfbb
         StackTracePrinter::GetOrInit()->RenderSourceLocation(
             &location, local.decl_file, local.decl_line, /* column= */ 0,
             common_flags()->symbolize_vs_style,
