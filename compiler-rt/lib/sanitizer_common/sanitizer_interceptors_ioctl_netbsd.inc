//===-- sanitizer_interceptors_ioctl_netbsd.inc -----------------*- C++ -*-===//
//
// Part of the LLVM Project, under the Apache License v2.0 with LLVM Exceptions.
// See https://llvm.org/LICENSE.txt for license information.
// SPDX-License-Identifier: Apache-2.0 WITH LLVM-exception
//
//===----------------------------------------------------------------------===//
//
// Ioctl handling in common sanitizer interceptors.
//===----------------------------------------------------------------------===//

#if SANITIZER_NETBSD

#include "sanitizer_flags.h"

struct ioctl_desc {
  unsigned req;
  // FIXME: support read+write arguments. Currently READWRITE and WRITE do the
  // same thing.
  // XXX: The declarations below may use WRITE instead of READWRITE, unless
  // explicitly noted.
  enum { NONE, READ, WRITE, READWRITE, CUSTOM } type : 3;
  unsigned size : 29;
  const char *name;
};

<<<<<<< HEAD
const unsigned ioctl_table_max = 1238;
=======
const unsigned ioctl_table_max = 1236;
>>>>>>> cb02aa7e
static ioctl_desc ioctl_table[ioctl_table_max];
static unsigned ioctl_table_size = 0;

// This can not be declared as a global, because references to struct_*_sz
// require a global initializer. And this table must be available before global
// initializers are run.
static void ioctl_table_fill() {
#define _(rq, tp, sz)                                                          \
  if (IOCTL_##rq != IOCTL_NOT_PRESENT) {                                       \
    CHECK(ioctl_table_size < ioctl_table_max);                                 \
    ioctl_table[ioctl_table_size].req = IOCTL_##rq;                            \
    ioctl_table[ioctl_table_size].type = ioctl_desc::tp;                       \
    ioctl_table[ioctl_table_size].size = sz;                                   \
    ioctl_table[ioctl_table_size].name = #rq;                                  \
    ++ioctl_table_size;                                                        \
  }

  /* Entries from file: altq/altq_afmap.h */
  _(AFM_ADDFMAP, READWRITE, struct_atm_flowmap_sz);
  _(AFM_DELFMAP, READWRITE, struct_atm_flowmap_sz);
  _(AFM_CLEANFMAP, READWRITE, struct_atm_flowmap_sz);
  _(AFM_GETFMAP, READWRITE, struct_atm_flowmap_sz);
  /* Entries from file: altq/altq.h */
  _(ALTQGTYPE, READWRITE, struct_altqreq_sz);
  _(ALTQTBRSET, READ, struct_tbrreq_sz);
  _(ALTQTBRGET, READWRITE, struct_tbrreq_sz);
  /* Entries from file: altq/altq_blue.h */
  _(BLUE_IF_ATTACH, READ, struct_blue_interface_sz);
  _(BLUE_DISABLE, READ, struct_blue_interface_sz);
  _(BLUE_CONFIG, READWRITE, struct_blue_conf_sz);
  _(BLUE_GETSTATS, READWRITE, struct_blue_stats_sz);
  /* Entries from file: altq/altq_cbq.h */
  _(CBQ_ENABLE, READ, struct_cbq_interface_sz);
  _(CBQ_ADD_CLASS, READWRITE, struct_cbq_add_class_sz);
  _(CBQ_DEL_CLASS, READ, struct_cbq_delete_class_sz);
  _(CBQ_MODIFY_CLASS, READWRITE, struct_cbq_modify_class_sz);
  _(CBQ_DEL_FILTER, READ, struct_cbq_delete_filter_sz);
  _(CBQ_GETSTATS, READWRITE, struct_cbq_getstats_sz);
  /* Entries from file: altq/altq_cdnr.h */
  _(CDNR_IF_DETACH, READ, struct_cdnr_interface_sz);
  _(CDNR_ADD_FILTER, READWRITE, struct_cdnr_add_filter_sz);
  _(CDNR_GETSTATS, READWRITE, struct_cdnr_get_stats_sz);
  _(CDNR_ADD_ELEM, READWRITE, struct_cdnr_add_element_sz);
  _(CDNR_DEL_ELEM, READ, struct_cdnr_delete_element_sz);
  _(CDNR_ADD_TBM, READWRITE, struct_cdnr_add_tbmeter_sz);
  _(CDNR_MOD_TBM, READ, struct_cdnr_modify_tbmeter_sz);
  _(CDNR_TBM_STATS, READWRITE, struct_cdnr_tbmeter_stats_sz);
  _(CDNR_ADD_TCM, READWRITE, struct_cdnr_add_trtcm_sz);
  _(CDNR_MOD_TCM, READWRITE, struct_cdnr_modify_trtcm_sz);
  _(CDNR_TCM_STATS, READWRITE, struct_cdnr_tcm_stats_sz);
  _(CDNR_ADD_TSW, READWRITE, struct_cdnr_add_tswtcm_sz);
  _(CDNR_MOD_TSW, READWRITE, struct_cdnr_modify_tswtcm_sz);
  /* Entries from file: altq/altq_fifoq.h */
  _(FIFOQ_CONFIG, READWRITE, struct_fifoq_conf_sz);
  _(FIFOQ_GETSTATS, READWRITE, struct_fifoq_getstats_sz);
  /* Entries from file: altq/altq_hfsc.h */
  _(HFSC_CLEAR_HIERARCHY, READ, struct_hfsc_interface_sz);
  _(HFSC_ADD_CLASS, READWRITE, struct_hfsc_add_class_sz);
  _(HFSC_GETSTATS, READWRITE, struct_hfsc_class_stats_sz);
  /* Entries from file: altq/altq_jobs.h */
  _(JOBS_IF_ATTACH, READ, struct_jobs_attach_sz);
  _(JOBS_IF_DETACH, READ, struct_jobs_interface_sz);
  _(JOBS_ENABLE, READ, struct_jobs_interface_sz);
  _(JOBS_DISABLE, READ, struct_jobs_interface_sz);
  _(JOBS_CLEAR, READ, struct_jobs_interface_sz);
  _(JOBS_ADD_CLASS, READWRITE, struct_jobs_add_class_sz);
  _(JOBS_MOD_CLASS, READ, struct_jobs_modify_class_sz);
  /* Entries from file: altq/altq_priq.h */
  _(PRIQ_IF_ATTACH, READ, struct_priq_interface_sz);
  _(PRIQ_CLEAR, READ, struct_priq_interface_sz);
  _(PRIQ_ADD_CLASS, READWRITE, struct_priq_add_class_sz);
  _(PRIQ_DEL_CLASS, READ, struct_priq_delete_class_sz);
  _(PRIQ_MOD_CLASS, READ, struct_priq_modify_class_sz);
  _(PRIQ_ADD_FILTER, READWRITE, struct_priq_add_filter_sz);
  _(PRIQ_DEL_FILTER, READ, struct_priq_delete_filter_sz);
  _(PRIQ_GETSTATS, READWRITE, struct_priq_class_stats_sz);
  /* Entries from file: altq/altq_red.h */
  _(RED_CONFIG, READWRITE, struct_red_conf_sz);
  _(RED_GETSTATS, READWRITE, struct_red_stats_sz);
  _(RED_SETDEFAULTS, READ, struct_redparams_sz);
  /* Entries from file: altq/altq_rio.h */
  _(RIO_CONFIG, READWRITE, struct_rio_conf_sz);
  _(RIO_GETSTATS, READWRITE, struct_rio_stats_sz);
  _(RIO_SETDEFAULTS, READ, struct_redparams_sz);
  /* Entries from file: altq/altq_wfq.h */
  _(WFQ_CONFIG, READWRITE, struct_wfq_conf_sz);
  _(WFQ_GET_QID, READWRITE, struct_wfq_getqid_sz);
  _(WFQ_SET_WEIGHT, READWRITE, struct_wfq_setweight_sz);
  /* Entries from file: crypto/cryptodev.h */
  _(CRIOGET, READWRITE, sizeof(u32));
  _(CIOCFSESSION, READ, sizeof(u32));
  _(CIOCKEY, READWRITE, struct_crypt_kop_sz);
  _(CIOCNFKEYM, READWRITE, struct_crypt_mkop_sz);
  _(CIOCNFSESSION, READ, struct_crypt_sfop_sz);
  _(CIOCNCRYPTRETM, READWRITE, struct_cryptret_sz);
  _(CIOCNCRYPTRET, READWRITE, struct_crypt_result_sz);
  _(CIOCGSESSION, READWRITE, struct_session_op_sz);
  _(CIOCNGSESSION, READWRITE, struct_crypt_sgop_sz);
  _(CIOCCRYPT, READWRITE, struct_crypt_op_sz);
  _(CIOCNCRYPTM, READWRITE, struct_crypt_mop_sz);
  _(CIOCASYMFEAT, WRITE, sizeof(u32));
  /* Entries from file: dev/apm/apmio.h */
  _(APM_IOC_REJECT, READ, struct_apm_event_info_sz);
  _(OAPM_IOC_GETPOWER, WRITE, struct_apm_power_info_sz);
  _(APM_IOC_GETPOWER, READWRITE, struct_apm_power_info_sz);
  _(APM_IOC_NEXTEVENT, WRITE, struct_apm_event_info_sz);
  _(APM_IOC_DEV_CTL, READ, struct_apm_ctl_sz);
  /* Entries from file: dev/dm/netbsd-dm.h */
  _(NETBSD_DM_IOCTL, READWRITE, struct_plistref_sz);
  /* Entries from file: dev/dmover/dmover_io.h */
  _(DMIO_SETFUNC, READ, struct_dmio_setfunc_sz);
  /* Entries from file: dev/dtv/dtvio_demux.h */
  _(DMX_START, NONE, 0);
  _(DMX_STOP, NONE, 0);
  _(DMX_SET_FILTER, READ, struct_dmx_sct_filter_params_sz);
  _(DMX_SET_PES_FILTER, READ, struct_dmx_pes_filter_params_sz);
  _(DMX_SET_BUFFER_SIZE, NONE, 0);
  _(DMX_GET_STC, READWRITE, struct_dmx_stc_sz);
  _(DMX_ADD_PID, READ, sizeof(u16));
  _(DMX_REMOVE_PID, READ, sizeof(u16));
  _(DMX_GET_CAPS, WRITE, struct_dmx_caps_sz);
  _(DMX_SET_SOURCE, READ, enum_dmx_source_sz);
  /* Entries from file: dev/dtv/dtvio_frontend.h */
  _(FE_READ_STATUS, WRITE, enum_fe_status_sz);
  _(FE_READ_BER, WRITE, sizeof(u32));
  _(FE_READ_SNR, WRITE, sizeof(u16));
  _(FE_READ_SIGNAL_STRENGTH, WRITE, sizeof(u16));
  _(FE_READ_UNCORRECTED_BLOCKS, WRITE, sizeof(u32));
  _(FE_SET_FRONTEND, READWRITE, struct_dvb_frontend_parameters_sz);
  _(FE_GET_FRONTEND, WRITE, struct_dvb_frontend_parameters_sz);
  _(FE_GET_EVENT, WRITE, struct_dvb_frontend_event_sz);
  _(FE_GET_INFO, WRITE, struct_dvb_frontend_info_sz);
  _(FE_DISEQC_RESET_OVERLOAD, NONE, 0);
  _(FE_DISEQC_SEND_MASTER_CMD, READ, struct_dvb_diseqc_master_cmd_sz);
  _(FE_DISEQC_RECV_SLAVE_REPLY, WRITE, struct_dvb_diseqc_slave_reply_sz);
  _(FE_DISEQC_SEND_BURST, READ, enum_fe_sec_mini_cmd_sz);
  _(FE_SET_TONE, READ, enum_fe_sec_tone_mode_sz);
  _(FE_SET_VOLTAGE, READ, enum_fe_sec_voltage_sz);
  _(FE_ENABLE_HIGH_LNB_VOLTAGE, READ, sizeof(int));
  _(FE_SET_FRONTEND_TUNE_MODE, READ, sizeof(unsigned int));
  _(FE_DISHNETWORK_SEND_LEGACY_CMD, READ, sizeof(unsigned long));
  /* Entries from file: dev/hdaudio/hdaudioio.h */
  _(HDAUDIO_FGRP_INFO, READWRITE, struct_plistref_sz);
  _(HDAUDIO_FGRP_GETCONFIG, READWRITE, struct_plistref_sz);
  _(HDAUDIO_FGRP_SETCONFIG, READWRITE, struct_plistref_sz);
  _(HDAUDIO_FGRP_WIDGET_INFO, READWRITE, struct_plistref_sz);
  _(HDAUDIO_FGRP_CODEC_INFO, READWRITE, struct_plistref_sz);
  _(HDAUDIO_AFG_WIDGET_INFO, READWRITE, struct_plistref_sz);
  _(HDAUDIO_AFG_CODEC_INFO, READWRITE, struct_plistref_sz);
  /* Entries from file: dev/hdmicec/hdmicecio.h */
  _(CEC_GET_PHYS_ADDR, WRITE, sizeof(u16));
  _(CEC_GET_LOG_ADDRS, WRITE, sizeof(u16));
  _(CEC_SET_LOG_ADDRS, READ, sizeof(u16));
  _(CEC_GET_VENDOR_ID, WRITE, sizeof(u32));
  /* Entries from file: dev/hpc/hpcfbio.h */
  _(HPCFBIO_GCONF, READWRITE, struct_hpcfb_fbconf_sz);
  _(HPCFBIO_SCONF, READ, struct_hpcfb_fbconf_sz);
  _(HPCFBIO_GDSPCONF, READWRITE, struct_hpcfb_dspconf_sz);
  _(HPCFBIO_SDSPCONF, READ, struct_hpcfb_dspconf_sz);
  _(HPCFBIO_GOP, WRITE, struct_hpcfb_dsp_op_sz);
  _(HPCFBIO_SOP, READWRITE, struct_hpcfb_dsp_op_sz);
  /* Entries from file: dev/i2o/iopio.h */
  _(IOPIOCPT, READWRITE, struct_ioppt_sz);
  _(IOPIOCGLCT, READWRITE, struct_iovec_sz);
  _(IOPIOCGSTATUS, READWRITE, struct_iovec_sz);
  _(IOPIOCRECONFIG, NONE, 0);
  _(IOPIOCGTIDMAP, READWRITE, struct_iovec_sz);
  /* Entries from file: dev/ic/athioctl.h */
  _(SIOCGATHSTATS, READWRITE, struct_ifreq_sz);
  _(SIOCGATHDIAG, READWRITE, struct_ath_diag_sz);
  /* Entries from file: dev/ic/bt8xx.h */
  _(METEORCAPTUR, READ, sizeof(int));
  _(METEORCAPFRM, READ, struct_meteor_capframe_sz);
  _(METEORSETGEO, READ, struct_meteor_geomet_sz);
  _(METEORGETGEO, WRITE, struct_meteor_geomet_sz);
  _(METEORSTATUS, WRITE, sizeof(unsigned short));
  _(METEORSHUE, READ, sizeof(signed char));
  _(METEORGHUE, WRITE, sizeof(signed char));
  _(METEORSFMT, READ, sizeof(unsigned int));
  _(METEORGFMT, WRITE, sizeof(unsigned int));
  _(METEORSINPUT, READ, sizeof(unsigned int));
  _(METEORGINPUT, WRITE, sizeof(unsigned int));
  _(METEORSCHCV, READ, sizeof(unsigned char));
  _(METEORGCHCV, WRITE, sizeof(unsigned char));
  _(METEORSCOUNT, READ, struct_meteor_counts_sz);
  _(METEORGCOUNT, WRITE, struct_meteor_counts_sz);
  _(METEORSFPS, READ, sizeof(unsigned short));
  _(METEORGFPS, WRITE, sizeof(unsigned short));
  _(METEORSSIGNAL, READ, sizeof(unsigned int));
  _(METEORGSIGNAL, WRITE, sizeof(unsigned int));
  _(METEORSVIDEO, READ, struct_meteor_video_sz);
  _(METEORGVIDEO, WRITE, struct_meteor_video_sz);
  _(METEORSBRIG, READ, sizeof(unsigned char));
  _(METEORGBRIG, WRITE, sizeof(unsigned char));
  _(METEORSCSAT, READ, sizeof(unsigned char));
  _(METEORGCSAT, WRITE, sizeof(unsigned char));
  _(METEORSCONT, READ, sizeof(unsigned char));
  _(METEORGCONT, WRITE, sizeof(unsigned char));
  _(METEORSHWS, READ, sizeof(unsigned char));
  _(METEORGHWS, WRITE, sizeof(unsigned char));
  _(METEORSVWS, READ, sizeof(unsigned char));
  _(METEORGVWS, WRITE, sizeof(unsigned char));
  _(METEORSTS, READ, sizeof(unsigned char));
  _(METEORGTS, WRITE, sizeof(unsigned char));
  _(TVTUNER_SETCHNL, READ, sizeof(unsigned int));
  _(TVTUNER_GETCHNL, WRITE, sizeof(unsigned int));
  _(TVTUNER_SETTYPE, READ, sizeof(unsigned int));
  _(TVTUNER_GETTYPE, WRITE, sizeof(unsigned int));
  _(TVTUNER_GETSTATUS, WRITE, sizeof(unsigned int));
  _(TVTUNER_SETFREQ, READ, sizeof(unsigned int));
  _(TVTUNER_GETFREQ, WRITE, sizeof(unsigned int));
  _(TVTUNER_SETAFC, READ, sizeof(int));
  _(TVTUNER_GETAFC, WRITE, sizeof(int));
  _(RADIO_SETMODE, READ, sizeof(unsigned int));
  _(RADIO_GETMODE, WRITE, sizeof(unsigned char));
  _(RADIO_SETFREQ, READ, sizeof(unsigned int));
  _(RADIO_GETFREQ, WRITE, sizeof(unsigned int));
  _(METEORSACTPIXFMT, READ, sizeof(int));
  _(METEORGACTPIXFMT, WRITE, sizeof(int));
  _(METEORGSUPPIXFMT, READWRITE, struct_meteor_pixfmt_sz);
  _(TVTUNER_GETCHNLSET, READWRITE, struct_bktr_chnlset_sz);
  _(REMOTE_GETKEY, WRITE, struct_bktr_remote_sz);
  /* Entries from file: dev/ic/icp_ioctl.h */
  _(GDT_IOCTL_GENERAL, READWRITE, struct_gdt_ucmd_sz);
  _(GDT_IOCTL_DRVERS, WRITE, sizeof(int));
  _(GDT_IOCTL_CTRTYPE, READWRITE, struct_gdt_ctrt_sz);
  _(GDT_IOCTL_OSVERS, WRITE, struct_gdt_osv_sz);
  _(GDT_IOCTL_CTRCNT, WRITE, sizeof(int));
  _(GDT_IOCTL_EVENT, READWRITE, struct_gdt_event_sz);
  _(GDT_IOCTL_STATIST, WRITE, struct_gdt_statist_sz);
  _(GDT_IOCTL_RESCAN, READWRITE, struct_gdt_rescan_sz);
  /* Entries from file: dev/ic/isp_ioctl.h */
  _(ISP_SDBLEV, READWRITE, sizeof(int));
  _(ISP_RESETHBA, NONE, 0);
  _(ISP_RESCAN, NONE, 0);
  _(ISP_SETROLE, READWRITE, sizeof(int));
  _(ISP_GETROLE, WRITE, sizeof(int));
  _(ISP_GET_STATS, WRITE, struct_isp_stats_sz);
  _(ISP_CLR_STATS, NONE, 0);
  _(ISP_FC_LIP, NONE, 0);
  _(ISP_FC_GETDINFO, READWRITE, struct_isp_fc_device_sz);
  _(ISP_GET_FW_CRASH_DUMP, NONE, 0);
  _(ISP_FORCE_CRASH_DUMP, NONE, 0);
  _(ISP_FC_GETHINFO, READWRITE, struct_isp_hba_device_sz);
  _(ISP_TSK_MGMT, READWRITE, struct_isp_fc_tsk_mgmt_sz);
  _(ISP_FC_GETDLIST, NONE, 0);
  /* Entries from file: dev/ic/mlxio.h */
  _(MLXD_STATUS, WRITE, sizeof(int));
  _(MLXD_CHECKASYNC, WRITE, sizeof(int));
  _(MLXD_DETACH, READ, sizeof(int));
  _(MLX_RESCAN_DRIVES, NONE, 0);
  _(MLX_PAUSE_CHANNEL, READ, struct_mlx_pause_sz);
  _(MLX_COMMAND, READWRITE, struct_mlx_usercommand_sz);
  _(MLX_REBUILDASYNC, READWRITE, struct_mlx_rebuild_request_sz);
  _(MLX_REBUILDSTAT, WRITE, struct_mlx_rebuild_status_sz);
  _(MLX_GET_SYSDRIVE, READWRITE, sizeof(int));
  _(MLX_GET_CINFO, WRITE, struct_mlx_cinfo_sz);
  /* Entries from file: dev/ic/nvmeio.h */
  _(NVME_PASSTHROUGH_CMD, READWRITE, struct_nvme_pt_command_sz);
  /* Entries from file: dev/ic/qemufwcfgio.h */
  _(FWCFGIO_SET_INDEX, READ, sizeof(u16));
  /* Entries from file: dev/ir/irdaio.h */
  _(IRDA_RESET_PARAMS, NONE, 0);
  _(IRDA_SET_PARAMS, READ, struct_irda_params_sz);
  _(IRDA_GET_SPEEDMASK, WRITE, sizeof(unsigned int));
  _(IRDA_GET_TURNAROUNDMASK, WRITE, sizeof(unsigned int));
  _(IRFRAMETTY_GET_DEVICE, WRITE, sizeof(unsigned int));
  _(IRFRAMETTY_GET_DONGLE, WRITE, sizeof(unsigned int));
  _(IRFRAMETTY_SET_DONGLE, READ, sizeof(unsigned int));
  /* Entries from file: dev/isa/isvio.h */
  _(ISV_CMD, READWRITE, struct_isv_cmd_sz);
  /* Entries from file: dev/isa/wtreg.h */
  _(WTQICMD, NONE, 0);
  /* Entries from file: dev/iscsi/iscsi_ioctl.h */
  _(ISCSI_GET_VERSION, READWRITE, struct_iscsi_get_version_parameters_sz);
  _(ISCSI_LOGIN, READWRITE, struct_iscsi_login_parameters_sz);
  _(ISCSI_LOGOUT, READWRITE, struct_iscsi_logout_parameters_sz);
  _(ISCSI_ADD_CONNECTION, READWRITE, struct_iscsi_login_parameters_sz);
  _(ISCSI_RESTORE_CONNECTION, READWRITE, struct_iscsi_login_parameters_sz);
  _(ISCSI_REMOVE_CONNECTION, READWRITE, struct_iscsi_remove_parameters_sz);
  _(ISCSI_CONNECTION_STATUS, READWRITE, struct_iscsi_conn_status_parameters_sz);
  _(ISCSI_SEND_TARGETS, READWRITE, struct_iscsi_send_targets_parameters_sz);
  _(ISCSI_SET_NODE_NAME, READWRITE, struct_iscsi_set_node_name_parameters_sz);
  _(ISCSI_IO_COMMAND, READWRITE, struct_iscsi_iocommand_parameters_sz);
  _(ISCSI_REGISTER_EVENT, READWRITE, struct_iscsi_register_event_parameters_sz);
  _(ISCSI_DEREGISTER_EVENT, READWRITE,
    struct_iscsi_register_event_parameters_sz);
  _(ISCSI_WAIT_EVENT, READWRITE, struct_iscsi_wait_event_parameters_sz);
  _(ISCSI_POLL_EVENT, READWRITE, struct_iscsi_wait_event_parameters_sz);
  /* Entries from file: dev/ofw/openfirmio.h */
  _(OFIOCGET, READWRITE, struct_ofiocdesc_sz);
  _(OFIOCSET, READ, struct_ofiocdesc_sz);
  _(OFIOCNEXTPROP, READWRITE, struct_ofiocdesc_sz);
  _(OFIOCGETOPTNODE, WRITE, sizeof(int));
  _(OFIOCGETNEXT, READWRITE, sizeof(int));
  _(OFIOCGETCHILD, READWRITE, sizeof(int));
  _(OFIOCFINDDEVICE, READWRITE, struct_ofiocdesc_sz);
  /* Entries from file: dev/pci/amrio.h */
  _(AMR_IO_VERSION, WRITE, sizeof(int));
  _(AMR_IO_COMMAND, READWRITE, struct_amr_user_ioctl_sz);
  /* Entries from file: dev/pci/mlyio.h */
  _(MLYIO_COMMAND, READWRITE, struct_mly_user_command_sz);
  _(MLYIO_HEALTH, READ, struct_mly_user_health_sz);
  /* Entries from file: dev/pci/pciio.h */
  _(PCI_IOC_CFGREAD, READWRITE, struct_pciio_cfgreg_sz);
  _(PCI_IOC_CFGWRITE, READ, struct_pciio_cfgreg_sz);
  _(PCI_IOC_BDF_CFGREAD, READWRITE, struct_pciio_bdf_cfgreg_sz);
  _(PCI_IOC_BDF_CFGWRITE, READ, struct_pciio_bdf_cfgreg_sz);
  _(PCI_IOC_BUSINFO, WRITE, struct_pciio_businfo_sz);
  _(PCI_IOC_DRVNAME, READWRITE, struct_pciio_drvname_sz);
  _(PCI_IOC_DRVNAMEONBUS, READWRITE, struct_pciio_drvnameonbus_sz);
  /* Entries from file: dev/pci/tweio.h */
  _(TWEIO_COMMAND, READWRITE, struct_twe_usercommand_sz);
  _(TWEIO_STATS, READWRITE, union_twe_statrequest_sz);
  _(TWEIO_AEN_POLL, WRITE, sizeof(int));
  _(TWEIO_AEN_WAIT, WRITE, sizeof(int));
  _(TWEIO_SET_PARAM, READ, struct_twe_paramcommand_sz);
  _(TWEIO_GET_PARAM, READ, struct_twe_paramcommand_sz);
  _(TWEIO_RESET, NONE, 0);
  _(TWEIO_ADD_UNIT, READ, struct_twe_drivecommand_sz);
  _(TWEIO_DEL_UNIT, READ, struct_twe_drivecommand_sz);
  /* Entries from file: dev/pcmcia/if_cnwioctl.h */
  _(SIOCSCNWDOMAIN, READ, struct_ifreq_sz);
  _(SIOCGCNWDOMAIN, READWRITE, struct_ifreq_sz);
  _(SIOCSCNWKEY, READWRITE, struct_ifreq_sz);
  _(SIOCGCNWSTATUS, READWRITE, struct_cnwstatus_sz);
  _(SIOCGCNWSTATS, READWRITE, struct_cnwistats_sz);
  _(SIOCGCNWTRAIL, READWRITE, struct_cnwitrail_sz);
  /* Entries from file: dev/pcmcia/if_rayreg.h */
  _(SIOCGRAYSIGLEV, READWRITE, struct_ifreq_sz);
  /* Entries from file: dev/raidframe/raidframeio.h */
  _(RAIDFRAME_SHUTDOWN, NONE, 0);
  _(RAIDFRAME_TUR, READ, sizeof(u64));
  _(RAIDFRAME_FAIL_DISK, READ, struct_rf_recon_req_sz);
  _(RAIDFRAME_CHECK_RECON_STATUS, READWRITE, sizeof(int));
  _(RAIDFRAME_REWRITEPARITY, NONE, 0);
  _(RAIDFRAME_COPYBACK, NONE, 0);
  _(RAIDFRAME_SPARET_WAIT, WRITE, struct_RF_SparetWait_sz);
  _(RAIDFRAME_SEND_SPARET, READ, sizeof(uptr));
  _(RAIDFRAME_ABORT_SPARET_WAIT, NONE, 0);
  _(RAIDFRAME_START_ATRACE, NONE, 0);
  _(RAIDFRAME_STOP_ATRACE, NONE, 0);
  _(RAIDFRAME_GET_SIZE, WRITE, sizeof(int));
  _(RAIDFRAME_RESET_ACCTOTALS, NONE, 0);
  _(RAIDFRAME_KEEP_ACCTOTALS, READ, sizeof(int));
  _(RAIDFRAME_GET_COMPONENT_LABEL, READWRITE, struct_RF_ComponentLabel_sz);
  _(RAIDFRAME_SET_COMPONENT_LABEL, READ, struct_RF_ComponentLabel_sz);
  _(RAIDFRAME_INIT_LABELS, READ, struct_RF_ComponentLabel_sz);
  _(RAIDFRAME_ADD_HOT_SPARE, READ, struct_RF_SingleComponent_sz);
  _(RAIDFRAME_REMOVE_HOT_SPARE, READ, struct_RF_SingleComponent_sz);
  _(RAIDFRAME_REBUILD_IN_PLACE, READ, struct_RF_SingleComponent_sz);
  _(RAIDFRAME_CHECK_PARITY, READWRITE, sizeof(int));
  _(RAIDFRAME_CHECK_PARITYREWRITE_STATUS, READWRITE, sizeof(int));
  _(RAIDFRAME_CHECK_COPYBACK_STATUS, READWRITE, sizeof(int));
  _(RAIDFRAME_SET_AUTOCONFIG, READWRITE, sizeof(int));
  _(RAIDFRAME_SET_ROOT, READWRITE, sizeof(int));
  _(RAIDFRAME_DELETE_COMPONENT, READ, struct_RF_SingleComponent_sz);
  _(RAIDFRAME_INCORPORATE_HOT_SPARE, READ, struct_RF_SingleComponent_sz);
  _(RAIDFRAME_CHECK_RECON_STATUS_EXT, READWRITE, struct_RF_ProgressInfo_sz);
  _(RAIDFRAME_CHECK_PARITYREWRITE_STATUS_EXT, READWRITE,
    struct_RF_ProgressInfo_sz);
  _(RAIDFRAME_CHECK_COPYBACK_STATUS_EXT, READWRITE, struct_RF_ProgressInfo_sz);
  _(RAIDFRAME_PARITYMAP_STATUS, WRITE, struct_rf_pmstat_sz);
  _(RAIDFRAME_PARITYMAP_GET_DISABLE, WRITE, sizeof(int));
  _(RAIDFRAME_PARITYMAP_SET_DISABLE, READ, sizeof(int));
  _(RAIDFRAME_PARITYMAP_SET_PARAMS, READ, struct_rf_pmparams_sz);
  _(RAIDFRAME_SET_LAST_UNIT, READ, sizeof(int));
  _(RAIDFRAME_GET_INFO, READWRITE, sizeof(uptr));
  _(RAIDFRAME_CONFIGURE, READ, sizeof(uptr));
  /* Entries from file: dev/sbus/mbppio.h */
  _(MBPPIOCSPARAM, READ, struct_mbpp_param_sz);
  _(MBPPIOCGPARAM, WRITE, struct_mbpp_param_sz);
  _(MBPPIOCGSTAT, WRITE, sizeof(int));
  /* Entries from file: dev/scsipi/ses.h */
  _(SESIOC_GETNOBJ, NONE, 0);
  _(SESIOC_GETOBJMAP, NONE, 0);
  _(SESIOC_GETENCSTAT, NONE, 0);
  _(SESIOC_SETENCSTAT, NONE, 0);
  _(SESIOC_GETOBJSTAT, NONE, 0);
  _(SESIOC_SETOBJSTAT, NONE, 0);
  _(SESIOC_GETTEXT, NONE, 0);
  _(SESIOC_INIT, NONE, 0);
  /* Entries from file: dev/sun/disklabel.h */
  _(SUN_DKIOCGGEOM, WRITE, struct_sun_dkgeom_sz);
  _(SUN_DKIOCINFO, WRITE, struct_sun_dkctlr_sz);
  _(SUN_DKIOCGPART, WRITE, struct_sun_dkpart_sz);
  /* Entries from file: dev/sun/fbio.h */
  _(FBIOGTYPE, WRITE, struct_fbtype_sz);
  _(FBIOPUTCMAP, READ, struct_fbcmap_sz);
  _(FBIOGETCMAP, READ, struct_fbcmap_sz);
  _(FBIOGATTR, WRITE, struct_fbgattr_sz);
  _(FBIOSVIDEO, READ, sizeof(int));
  _(FBIOGVIDEO, WRITE, sizeof(int));
  _(FBIOSCURSOR, READ, struct_fbcursor_sz);
  _(FBIOGCURSOR, READWRITE, struct_fbcursor_sz);
  _(FBIOSCURPOS, READ, struct_fbcurpos_sz);
  _(FBIOGCURPOS, READ, struct_fbcurpos_sz);
  _(FBIOGCURMAX, WRITE, struct_fbcurpos_sz);
  /* Entries from file: dev/sun/kbio.h */
  _(KIOCTRANS, READ, sizeof(int));
  _(KIOCSETKEY, READWRITE, struct_okiockey_sz);
  _(KIOCGETKEY, READWRITE, struct_okiockey_sz);
  _(KIOCGTRANS, WRITE, sizeof(int));
  _(KIOCCMD, READ, sizeof(int));
  _(KIOCTYPE, WRITE, sizeof(int));
  _(KIOCSDIRECT, READ, sizeof(int));
  _(KIOCSKEY, READ, struct_kiockeymap_sz);
  _(KIOCGKEY, READWRITE, struct_kiockeymap_sz);
  _(KIOCSLED, READ, sizeof(char));
  _(KIOCGLED, WRITE, sizeof(char));
  _(KIOCLAYOUT, WRITE, sizeof(int));
  /* Entries from file: dev/sun/vuid_event.h */
  _(VUIDSFORMAT, READ, sizeof(int));
  _(VUIDGFORMAT, WRITE, sizeof(int));
  /* Entries from file: dev/tc/sticio.h */
  _(STICIO_GXINFO, WRITE, struct_stic_xinfo_sz);
  _(STICIO_RESET, NONE, 0);
  _(STICIO_STARTQ, NONE, 0);
  _(STICIO_STOPQ, NONE, 0);
  /* Entries from file: dev/usb/ukyopon.h */
  _(UKYOPON_IDENTIFY, WRITE, struct_ukyopon_identify_sz);
  /* Entries from file: dev/usb/usb.h */
  _(USB_REQUEST, READWRITE, struct_usb_ctl_request_sz);
  _(USB_SETDEBUG, READ, sizeof(int));
  _(USB_DISCOVER, NONE, 0);
  _(USB_DEVICEINFO, READWRITE, struct_usb_device_info_sz);
  _(USB_DEVICEINFO_OLD, READWRITE, struct_usb_device_info_old_sz);
  _(USB_DEVICESTATS, WRITE, struct_usb_device_stats_sz);
  _(USB_GET_REPORT_DESC, WRITE, struct_usb_ctl_report_desc_sz);
  _(USB_SET_IMMED, READ, sizeof(int));
  _(USB_GET_REPORT, READWRITE, struct_usb_ctl_report_sz);
  _(USB_SET_REPORT, READ, struct_usb_ctl_report_sz);
  _(USB_GET_REPORT_ID, WRITE, sizeof(int));
  _(USB_GET_CONFIG, WRITE, sizeof(int));
  _(USB_SET_CONFIG, READ, sizeof(int));
  _(USB_GET_ALTINTERFACE, READWRITE, struct_usb_alt_interface_sz);
  _(USB_SET_ALTINTERFACE, READWRITE, struct_usb_alt_interface_sz);
  _(USB_GET_NO_ALT, READWRITE, struct_usb_alt_interface_sz);
  _(USB_GET_DEVICE_DESC, WRITE, struct_usb_device_descriptor_sz);
  _(USB_GET_CONFIG_DESC, READWRITE, struct_usb_config_desc_sz);
  _(USB_GET_INTERFACE_DESC, READWRITE, struct_usb_interface_desc_sz);
  _(USB_GET_ENDPOINT_DESC, READWRITE, struct_usb_endpoint_desc_sz);
  _(USB_GET_FULL_DESC, READWRITE, struct_usb_full_desc_sz);
  _(USB_GET_STRING_DESC, READWRITE, struct_usb_string_desc_sz);
  _(USB_DO_REQUEST, READWRITE, struct_usb_ctl_request_sz);
  _(USB_GET_DEVICEINFO, WRITE, struct_usb_device_info_sz);
  _(USB_GET_DEVICEINFO_OLD, WRITE, struct_usb_device_info_old_sz);
  _(USB_SET_SHORT_XFER, READ, sizeof(int));
  _(USB_SET_TIMEOUT, READ, sizeof(int));
  _(USB_SET_BULK_RA, READ, sizeof(int));
  _(USB_SET_BULK_WB, READ, sizeof(int));
  _(USB_SET_BULK_RA_OPT, READ, struct_usb_bulk_ra_wb_opt_sz);
  _(USB_SET_BULK_WB_OPT, READ, struct_usb_bulk_ra_wb_opt_sz);
  _(USB_GET_CM_OVER_DATA, WRITE, sizeof(int));
  _(USB_SET_CM_OVER_DATA, READ, sizeof(int));
  /* Entries from file: dev/usb/utoppy.h */
  _(UTOPPYIOTURBO, READ, sizeof(int));
  _(UTOPPYIOREBOOT, NONE, 0);
  _(UTOPPYIOSTATS, WRITE, struct_utoppy_stats_sz);
  _(UTOPPYIORENAME, READ, struct_utoppy_rename_sz);
  _(UTOPPYIOMKDIR, READ, sizeof(uptr));
  _(UTOPPYIODELETE, READ, sizeof(uptr));
  _(UTOPPYIOREADDIR, READ, sizeof(uptr));
  _(UTOPPYIOREADFILE, READ, struct_utoppy_readfile_sz);
  _(UTOPPYIOWRITEFILE, READ, struct_utoppy_writefile_sz);
  /* Entries from file: dev/vme/xio.h */
  _(DIOSXDCMD, READWRITE, struct_xd_iocmd_sz);
  /* Entries from file: dev/wscons/wsdisplay_usl_io.h */
  _(VT_OPENQRY, WRITE, sizeof(int));
  _(VT_SETMODE, READ, struct_vt_mode_sz);
  _(VT_GETMODE, WRITE, struct_vt_mode_sz);
  _(VT_RELDISP, NONE, 0);
  _(VT_ACTIVATE, NONE, 0);
  _(VT_WAITACTIVE, NONE, 0);
  _(VT_GETACTIVE, WRITE, sizeof(int));
  _(VT_GETSTATE, WRITE, struct_vt_stat_sz);
  _(KDGETKBENT, READWRITE, struct_kbentry_sz);
  _(KDGKBMODE, WRITE, sizeof(int));
  _(KDSKBMODE, NONE, 0);
  _(KDMKTONE, NONE, 0);
  _(KDSETMODE, NONE, 0);
  _(KDENABIO, NONE, 0);
  _(KDDISABIO, NONE, 0);
  _(KDGKBTYPE, WRITE, sizeof(char));
  _(KDGETLED, WRITE, sizeof(int));
  _(KDSETLED, NONE, 0);
  _(KDSETRAD, NONE, 0);
  _(VGAPCVTID, READWRITE, struct_pcvtid_sz);
  _(CONS_GETVERS, WRITE, sizeof(int));
  /* Entries from file: dev/wscons/wsconsio.h */
  _(WSKBDIO_GTYPE, WRITE, sizeof(unsigned int));
  _(WSKBDIO_BELL, NONE, 0);
  _(WSKBDIO_COMPLEXBELL, READ, struct_wskbd_bell_data_sz);
  _(WSKBDIO_SETBELL, READ, struct_wskbd_bell_data_sz);
  _(WSKBDIO_GETBELL, WRITE, struct_wskbd_bell_data_sz);
  _(WSKBDIO_SETDEFAULTBELL, READ, struct_wskbd_bell_data_sz);
  _(WSKBDIO_GETDEFAULTBELL, WRITE, struct_wskbd_bell_data_sz);
  _(WSKBDIO_SETKEYREPEAT, READ, struct_wskbd_keyrepeat_data_sz);
  _(WSKBDIO_GETKEYREPEAT, WRITE, struct_wskbd_keyrepeat_data_sz);
  _(WSKBDIO_SETDEFAULTKEYREPEAT, READ, struct_wskbd_keyrepeat_data_sz);
  _(WSKBDIO_GETDEFAULTKEYREPEAT, WRITE, struct_wskbd_keyrepeat_data_sz);
  _(WSKBDIO_SETLEDS, READ, sizeof(int));
  _(WSKBDIO_GETLEDS, WRITE, sizeof(int));
  _(WSKBDIO_GETMAP, READWRITE, struct_wskbd_map_data_sz);
  _(WSKBDIO_SETMAP, READ, struct_wskbd_map_data_sz);
  _(WSKBDIO_GETENCODING, WRITE, sizeof(int));
  _(WSKBDIO_SETENCODING, READ, sizeof(int));
  _(WSKBDIO_SETMODE, READ, sizeof(int));
  _(WSKBDIO_GETMODE, WRITE, sizeof(int));
  _(WSKBDIO_SETKEYCLICK, READ, sizeof(int));
  _(WSKBDIO_GETKEYCLICK, WRITE, sizeof(int));
  _(WSKBDIO_GETSCROLL, WRITE, struct_wskbd_scroll_data_sz);
  _(WSKBDIO_SETSCROLL, READ, struct_wskbd_scroll_data_sz);
  _(WSKBDIO_SETVERSION, READ, sizeof(int));
  _(WSMOUSEIO_GTYPE, WRITE, sizeof(unsigned int));
  _(WSMOUSEIO_SRES, READ, sizeof(unsigned int));
  _(WSMOUSEIO_SSCALE, READ, sizeof(unsigned int));
  _(WSMOUSEIO_SRATE, READ, sizeof(unsigned int));
  _(WSMOUSEIO_SCALIBCOORDS, READ, struct_wsmouse_calibcoords_sz);
  _(WSMOUSEIO_GCALIBCOORDS, WRITE, struct_wsmouse_calibcoords_sz);
  _(WSMOUSEIO_GETID, READWRITE, struct_wsmouse_id_sz);
  _(WSMOUSEIO_GETREPEAT, WRITE, struct_wsmouse_repeat_sz);
  _(WSMOUSEIO_SETREPEAT, READ, struct_wsmouse_repeat_sz);
  _(WSMOUSEIO_SETVERSION, READ, sizeof(int));
  _(WSDISPLAYIO_GTYPE, WRITE, sizeof(unsigned int));
  _(WSDISPLAYIO_GINFO, WRITE, struct_wsdisplay_fbinfo_sz);
  _(WSDISPLAYIO_GETCMAP, READ, struct_wsdisplay_cmap_sz);
  _(WSDISPLAYIO_PUTCMAP, READ, struct_wsdisplay_cmap_sz);
  _(WSDISPLAYIO_GVIDEO, WRITE, sizeof(unsigned int));
  _(WSDISPLAYIO_SVIDEO, READ, sizeof(unsigned int));
  _(WSDISPLAYIO_GCURPOS, WRITE, struct_wsdisplay_curpos_sz);
  _(WSDISPLAYIO_SCURPOS, READ, struct_wsdisplay_curpos_sz);
  _(WSDISPLAYIO_GCURMAX, WRITE, struct_wsdisplay_curpos_sz);
  _(WSDISPLAYIO_GCURSOR, READWRITE, struct_wsdisplay_cursor_sz);
  _(WSDISPLAYIO_SCURSOR, READ, struct_wsdisplay_cursor_sz);
  _(WSDISPLAYIO_GMODE, WRITE, sizeof(unsigned int));
  _(WSDISPLAYIO_SMODE, READ, sizeof(unsigned int));
  _(WSDISPLAYIO_LDFONT, READ, struct_wsdisplay_font_sz);
  _(WSDISPLAYIO_ADDSCREEN, READ, struct_wsdisplay_addscreendata_sz);
  _(WSDISPLAYIO_DELSCREEN, READ, struct_wsdisplay_delscreendata_sz);
  _(WSDISPLAYIO_SFONT, READ, struct_wsdisplay_usefontdata_sz);
  _(_O_WSDISPLAYIO_SETKEYBOARD, READWRITE, struct_wsdisplay_kbddata_sz);
  _(WSDISPLAYIO_GETPARAM, READWRITE, struct_wsdisplay_param_sz);
  _(WSDISPLAYIO_SETPARAM, READWRITE, struct_wsdisplay_param_sz);
  _(WSDISPLAYIO_GETACTIVESCREEN, WRITE, sizeof(int));
  _(WSDISPLAYIO_GETWSCHAR, READWRITE, struct_wsdisplay_char_sz);
  _(WSDISPLAYIO_PUTWSCHAR, READWRITE, struct_wsdisplay_char_sz);
  _(WSDISPLAYIO_DGSCROLL, WRITE, struct_wsdisplay_scroll_data_sz);
  _(WSDISPLAYIO_DSSCROLL, READ, struct_wsdisplay_scroll_data_sz);
  _(WSDISPLAYIO_GMSGATTRS, WRITE, struct_wsdisplay_msgattrs_sz);
  _(WSDISPLAYIO_SMSGATTRS, READ, struct_wsdisplay_msgattrs_sz);
  _(WSDISPLAYIO_GBORDER, WRITE, sizeof(int));
  _(WSDISPLAYIO_SBORDER, READ, sizeof(int));
  _(WSDISPLAYIO_SSPLASH, READ, sizeof(int));
  _(WSDISPLAYIO_SPROGRESS, READ, sizeof(int));
  _(WSDISPLAYIO_LINEBYTES, WRITE, sizeof(unsigned int));
  _(WSDISPLAYIO_SETVERSION, READ, sizeof(int));
  _(WSMUXIO_ADD_DEVICE, READ, struct_wsmux_device_sz);
  _(WSMUXIO_REMOVE_DEVICE, READ, struct_wsmux_device_sz);
  _(WSMUXIO_LIST_DEVICES, READWRITE, struct_wsmux_device_list_sz);
  _(WSMUXIO_INJECTEVENT, READ, struct_wscons_event_sz);
  _(WSDISPLAYIO_GET_BUSID, WRITE, struct_wsdisplayio_bus_id_sz);
  _(WSDISPLAYIO_GET_EDID, READWRITE, struct_wsdisplayio_edid_info_sz);
  _(WSDISPLAYIO_SET_POLLING, READ, sizeof(int));
  _(WSDISPLAYIO_GET_FBINFO, READWRITE, struct_wsdisplayio_fbinfo_sz);
  _(WSDISPLAYIO_DOBLIT, READWRITE, struct_wsdisplayio_blit_sz);
  _(WSDISPLAYIO_WAITBLIT, READWRITE, struct_wsdisplayio_blit_sz);
  /* Entries from file: dev/biovar.h */
  _(BIOCLOCATE, READWRITE, struct_bio_locate_sz);
  _(BIOCINQ, READWRITE, struct_bioc_inq_sz);
  _(BIOCDISK_NOVOL, READWRITE, struct_bioc_disk_sz);
  _(BIOCDISK, READWRITE, struct_bioc_disk_sz);
  _(BIOCVOL, READWRITE, struct_bioc_vol_sz);
  _(BIOCALARM, READWRITE, struct_bioc_alarm_sz);
  _(BIOCBLINK, READWRITE, struct_bioc_blink_sz);
  _(BIOCSETSTATE, READWRITE, struct_bioc_setstate_sz);
  _(BIOCVOLOPS, READWRITE, struct_bioc_volops_sz);
  /* Entries from file: dev/md.h */
  _(MD_GETCONF, WRITE, struct_md_conf_sz);
  _(MD_SETCONF, READ, struct_md_conf_sz);
  /* Entries from file: dev/ccdvar.h */
  _(CCDIOCSET, READWRITE, struct_ccd_ioctl_sz);
  _(CCDIOCCLR, READ, struct_ccd_ioctl_sz);
  /* Entries from file: dev/cgdvar.h */
  _(CGDIOCSET, READWRITE, struct_cgd_ioctl_sz);
  _(CGDIOCCLR, READ, struct_cgd_ioctl_sz);
  _(CGDIOCGET, READWRITE, struct_cgd_user_sz);
  /* Entries from file: dev/fssvar.h */
  _(FSSIOCSET, READ, struct_fss_set_sz);
  _(FSSIOCGET, WRITE, struct_fss_get_sz);
  _(FSSIOCCLR, NONE, 0);
  _(FSSIOFSET, READ, sizeof(int));
  _(FSSIOFGET, WRITE, sizeof(int));
  /* Entries from file: dev/bluetooth/btdev.h */
  _(BTDEV_ATTACH, READ, struct_plistref_sz);
  _(BTDEV_DETACH, READ, struct_plistref_sz);
  /* Entries from file: dev/bluetooth/btsco.h */
  _(BTSCO_GETINFO, WRITE, struct_btsco_info_sz);
  /* Entries from file: dev/kttcpio.h */
  _(KTTCP_IO_SEND, READWRITE, struct_kttcp_io_args_sz);
  _(KTTCP_IO_RECV, READWRITE, struct_kttcp_io_args_sz);
  /* Entries from file: dev/lockstat.h */
  _(IOC_LOCKSTAT_GVERSION, WRITE, sizeof(int));
  _(IOC_LOCKSTAT_ENABLE, READ, struct_lsenable_sz);
  _(IOC_LOCKSTAT_DISABLE, WRITE, struct_lsdisable_sz);
  /* Entries from file: dev/vndvar.h */
  _(VNDIOCSET, READWRITE, struct_vnd_ioctl_sz);
  _(VNDIOCCLR, READ, struct_vnd_ioctl_sz);
  _(VNDIOCGET, READWRITE, struct_vnd_user_sz);
  /* Entries from file: dev/spkrio.h */
  _(SPKRTONE, READ, struct_tone_sz);
  _(SPKRTUNE, NONE, 0);
  _(SPKRGETVOL, WRITE, sizeof(unsigned int));
  _(SPKRSETVOL, READ, sizeof(unsigned int));
#if defined(__x86_64__)
  /* Entries from file: dev/nvmm/nvmm_ioctl.h */
  _(NVMM_IOC_CAPABILITY, WRITE, struct_nvmm_ioc_capability_sz);
  _(NVMM_IOC_MACHINE_CREATE, READWRITE, struct_nvmm_ioc_machine_create_sz);
  _(NVMM_IOC_MACHINE_DESTROY, READ, struct_nvmm_ioc_machine_destroy_sz);
  _(NVMM_IOC_MACHINE_CONFIGURE, READ, struct_nvmm_ioc_machine_configure_sz);
  _(NVMM_IOC_VCPU_CREATE, READ, struct_nvmm_ioc_vcpu_create_sz);
  _(NVMM_IOC_VCPU_DESTROY, READ, struct_nvmm_ioc_vcpu_destroy_sz);
  _(NVMM_IOC_VCPU_CONFIGURE, READ, struct_nvmm_ioc_vcpu_configure_sz);
  _(NVMM_IOC_VCPU_SETSTATE, READ, struct_nvmm_ioc_vcpu_setstate_sz);
  _(NVMM_IOC_VCPU_GETSTATE, READ, struct_nvmm_ioc_vcpu_getstate_sz);
  _(NVMM_IOC_VCPU_INJECT, READ, struct_nvmm_ioc_vcpu_inject_sz);
  _(NVMM_IOC_VCPU_RUN, READWRITE, struct_nvmm_ioc_vcpu_run_sz);
  _(NVMM_IOC_GPA_MAP, READ, struct_nvmm_ioc_gpa_map_sz);
  _(NVMM_IOC_GPA_UNMAP, READ, struct_nvmm_ioc_gpa_unmap_sz);
  _(NVMM_IOC_HVA_MAP, READ, struct_nvmm_ioc_hva_map_sz);
  _(NVMM_IOC_HVA_UNMAP, READ, struct_nvmm_ioc_hva_unmap_sz);
  _(NVMM_IOC_CTL, READ, struct_nvmm_ioc_ctl_sz);
#endif
  /* Entries from file: dev/spi/spi_io.h */
  _(SPI_IOCTL_CONFIGURE, READ, struct_spi_ioctl_configure_sz);
  _(SPI_IOCTL_TRANSFER, READ, struct_spi_ioctl_transfer_sz);
  /* Entries from file: fs/autofs/autofs_ioctl.h */
  _(AUTOFSREQUEST, WRITE, struct_autofs_daemon_request_sz);
  _(AUTOFSDONE, READ, struct_autofs_daemon_done_sz);
  /* Entries from file: net/bpf.h */
  _(BIOCGBLEN, WRITE, sizeof(unsigned int));
  _(BIOCSBLEN, READWRITE, sizeof(unsigned int));
  _(BIOCSETF, READ, struct_bpf_program_sz);
  _(BIOCFLUSH, NONE, 0);
  _(BIOCPROMISC, NONE, 0);
  _(BIOCGDLT, WRITE, sizeof(unsigned int));
  _(BIOCGETIF, WRITE, struct_ifreq_sz);
  _(BIOCSETIF, READ, struct_ifreq_sz);
  _(BIOCGSTATS, WRITE, struct_bpf_stat_sz);
  _(BIOCGSTATSOLD, WRITE, struct_bpf_stat_old_sz);
  _(BIOCIMMEDIATE, READ, sizeof(unsigned int));
  _(BIOCVERSION, WRITE, struct_bpf_version_sz);
  _(BIOCSTCPF, READ, struct_bpf_program_sz);
  _(BIOCSUDPF, READ, struct_bpf_program_sz);
  _(BIOCGHDRCMPLT, WRITE, sizeof(unsigned int));
  _(BIOCSHDRCMPLT, READ, sizeof(unsigned int));
  _(BIOCSDLT, READ, sizeof(unsigned int));
  _(BIOCGDLTLIST, READWRITE, struct_bpf_dltlist_sz);
  _(BIOCGDIRECTION, WRITE, sizeof(unsigned int));
  _(BIOCSDIRECTION, READ, sizeof(unsigned int));
  _(BIOCSRTIMEOUT, READ, struct_timeval_sz);
  _(BIOCGRTIMEOUT, WRITE, struct_timeval_sz);
  _(BIOCGFEEDBACK, WRITE, sizeof(unsigned int));
  _(BIOCSFEEDBACK, READ, sizeof(unsigned int));
  /* Entries from file: net/if_gre.h */
  _(GRESADDRS, READ, struct_ifreq_sz);
  _(GRESADDRD, READ, struct_ifreq_sz);
  _(GREGADDRS, READWRITE, struct_ifreq_sz);
  _(GREGADDRD, READWRITE, struct_ifreq_sz);
  _(GRESPROTO, READ, struct_ifreq_sz);
  _(GREGPROTO, READWRITE, struct_ifreq_sz);
  _(GRESSOCK, READ, struct_ifreq_sz);
  _(GREDSOCK, READ, struct_ifreq_sz);
  /* Entries from file: net/if_ppp.h */
  _(PPPIOCGRAWIN, WRITE, struct_ppp_rawin_sz);
  _(PPPIOCGFLAGS, WRITE, sizeof(int));
  _(PPPIOCSFLAGS, READ, sizeof(int));
  _(PPPIOCGASYNCMAP, WRITE, sizeof(int));
  _(PPPIOCSASYNCMAP, READ, sizeof(int));
  _(PPPIOCGUNIT, WRITE, sizeof(int));
  _(PPPIOCGRASYNCMAP, WRITE, sizeof(int));
  _(PPPIOCSRASYNCMAP, READ, sizeof(int));
  _(PPPIOCGMRU, WRITE, sizeof(int));
  _(PPPIOCSMRU, READ, sizeof(int));
  _(PPPIOCSMAXCID, READ, sizeof(int));
  _(PPPIOCGXASYNCMAP, WRITE, (8 * sizeof(u32)));
  _(PPPIOCSXASYNCMAP, READ, (8 * sizeof(u32)));
  _(PPPIOCXFERUNIT, NONE, 0);
  _(PPPIOCSCOMPRESS, READ, struct_ppp_option_data_sz);
  _(PPPIOCGNPMODE, READWRITE, struct_npioctl_sz);
  _(PPPIOCSNPMODE, READ, struct_npioctl_sz);
  _(PPPIOCGIDLE, WRITE, struct_ppp_idle_sz);
  _(PPPIOCGMTU, WRITE, sizeof(int));
  _(PPPIOCSMTU, READ, sizeof(int));
  _(SIOCGPPPSTATS, READWRITE, struct_ifpppstatsreq_sz);
  _(SIOCGPPPCSTATS, READWRITE, struct_ifpppcstatsreq_sz);
  /* Entries from file: net/npf.h */
  _(IOC_NPF_VERSION, WRITE, sizeof(int));
  _(IOC_NPF_SWITCH, READ, sizeof(int));
  _(IOC_NPF_LOAD, READWRITE, struct_nvlist_ref_sz);
  _(IOC_NPF_TABLE, READ, struct_npf_ioctl_table_sz);
  _(IOC_NPF_STATS, READ, sizeof(uptr));
  _(IOC_NPF_SAVE, WRITE, struct_nvlist_ref_sz);
  _(IOC_NPF_RULE, READWRITE, struct_nvlist_ref_sz);
  _(IOC_NPF_CONN_LOOKUP, READWRITE, struct_nvlist_ref_sz);
  _(IOC_NPF_TABLE_REPLACE, READWRITE, struct_nvlist_ref_sz);
  /* Entries from file: net/if_pppoe.h */
  _(PPPOESETPARMS, READ, struct_pppoediscparms_sz);
  _(PPPOEGETPARMS, READWRITE, struct_pppoediscparms_sz);
  _(PPPOEGETSESSION, READWRITE, struct_pppoeconnectionstate_sz);
  /* Entries from file: net/if_sppp.h */
  _(SPPPGETAUTHCFG, READWRITE, struct_spppauthcfg_sz);
  _(SPPPSETAUTHCFG, READ, struct_spppauthcfg_sz);
  _(SPPPGETLCPCFG, READWRITE, struct_sppplcpcfg_sz);
  _(SPPPSETLCPCFG, READ, struct_sppplcpcfg_sz);
  _(SPPPGETSTATUS, READWRITE, struct_spppstatus_sz);
  _(SPPPGETSTATUSNCP, READWRITE, struct_spppstatusncp_sz);
  _(SPPPGETIDLETO, READWRITE, struct_spppidletimeout_sz);
  _(SPPPSETIDLETO, READ, struct_spppidletimeout_sz);
  _(SPPPGETAUTHFAILURES, READWRITE, struct_spppauthfailurestats_sz);
  _(SPPPSETAUTHFAILURE, READ, struct_spppauthfailuresettings_sz);
  _(SPPPSETDNSOPTS, READ, struct_spppdnssettings_sz);
  _(SPPPGETDNSOPTS, READWRITE, struct_spppdnssettings_sz);
  _(SPPPGETDNSADDRS, READWRITE, struct_spppdnsaddrs_sz);
  _(SPPPSETKEEPALIVE, READ, struct_spppkeepalivesettings_sz);
  _(SPPPGETKEEPALIVE, READWRITE, struct_spppkeepalivesettings_sz);
  /* Entries from file: net/if_srt.h */
  _(SRT_GETNRT, WRITE, sizeof(unsigned int));
  _(SRT_GETRT, READWRITE, struct_srt_rt_sz);
  _(SRT_SETRT, READ, struct_srt_rt_sz);
  _(SRT_DELRT, READ, sizeof(unsigned int));
  _(SRT_SFLAGS, READ, sizeof(unsigned int));
  _(SRT_GFLAGS, WRITE, sizeof(unsigned int));
  _(SRT_SGFLAGS, READWRITE, sizeof(unsigned int));
  _(SRT_DEBUG, READ, sizeof(uptr));
  /* Entries from file: net/if_tap.h */
  _(TAPGIFNAME, WRITE, struct_ifreq_sz);
  /* Entries from file: net/if_tun.h */
  _(TUNSDEBUG, READ, sizeof(int));
  _(TUNGDEBUG, WRITE, sizeof(int));
  _(TUNSIFMODE, READ, sizeof(int));
  _(TUNSIFHEAD, READ, sizeof(int));
  _(TUNGIFHEAD, WRITE, sizeof(int));
  /* Entries from file: net/pfvar.h */
  _(DIOCSTART, NONE, 0);
  _(DIOCSTOP, NONE, 0);
  _(DIOCADDRULE, READWRITE, struct_pfioc_rule_sz);
  _(DIOCGETRULES, READWRITE, struct_pfioc_rule_sz);
  _(DIOCGETRULE, READWRITE, struct_pfioc_rule_sz);
  _(DIOCSETLCK, READWRITE, sizeof(u32));
  _(DIOCCLRSTATES, READWRITE, struct_pfioc_state_kill_sz);
  _(DIOCGETSTATE, READWRITE, struct_pfioc_state_sz);
  _(DIOCSETSTATUSIF, READWRITE, struct_pfioc_if_sz);
  _(DIOCGETSTATUS, READWRITE, struct_pf_status_sz);
  _(DIOCCLRSTATUS, NONE, 0);
  _(DIOCNATLOOK, READWRITE, struct_pfioc_natlook_sz);
  _(DIOCSETDEBUG, READWRITE, sizeof(u32));
  _(DIOCGETSTATES, READWRITE, struct_pfioc_states_sz);
  _(DIOCCHANGERULE, READWRITE, struct_pfioc_rule_sz);
  _(DIOCSETTIMEOUT, READWRITE, struct_pfioc_tm_sz);
  _(DIOCGETTIMEOUT, READWRITE, struct_pfioc_tm_sz);
  _(DIOCADDSTATE, READWRITE, struct_pfioc_state_sz);
  _(DIOCCLRRULECTRS, NONE, 0);
  _(DIOCGETLIMIT, READWRITE, struct_pfioc_limit_sz);
  _(DIOCSETLIMIT, READWRITE, struct_pfioc_limit_sz);
  _(DIOCKILLSTATES, READWRITE, struct_pfioc_state_kill_sz);
  _(DIOCSTARTALTQ, NONE, 0);
  _(DIOCSTOPALTQ, NONE, 0);
  _(DIOCADDALTQ, READWRITE, struct_pfioc_altq_sz);
  _(DIOCGETALTQS, READWRITE, struct_pfioc_altq_sz);
  _(DIOCGETALTQ, READWRITE, struct_pfioc_altq_sz);
  _(DIOCCHANGEALTQ, READWRITE, struct_pfioc_altq_sz);
  _(DIOCGETQSTATS, READWRITE, struct_pfioc_qstats_sz);
  _(DIOCBEGINADDRS, READWRITE, struct_pfioc_pooladdr_sz);
  _(DIOCADDADDR, READWRITE, struct_pfioc_pooladdr_sz);
  _(DIOCGETADDRS, READWRITE, struct_pfioc_pooladdr_sz);
  _(DIOCGETADDR, READWRITE, struct_pfioc_pooladdr_sz);
  _(DIOCCHANGEADDR, READWRITE, struct_pfioc_pooladdr_sz);
  _(DIOCADDSTATES, READWRITE, struct_pfioc_states_sz);
  _(DIOCGETRULESETS, READWRITE, struct_pfioc_ruleset_sz);
  _(DIOCGETRULESET, READWRITE, struct_pfioc_ruleset_sz);
  _(DIOCRCLRTABLES, READWRITE, struct_pfioc_table_sz);
  _(DIOCRADDTABLES, READWRITE, struct_pfioc_table_sz);
  _(DIOCRDELTABLES, READWRITE, struct_pfioc_table_sz);
  _(DIOCRGETTABLES, READWRITE, struct_pfioc_table_sz);
  _(DIOCRGETTSTATS, READWRITE, struct_pfioc_table_sz);
  _(DIOCRCLRTSTATS, READWRITE, struct_pfioc_table_sz);
  _(DIOCRCLRADDRS, READWRITE, struct_pfioc_table_sz);
  _(DIOCRADDADDRS, READWRITE, struct_pfioc_table_sz);
  _(DIOCRDELADDRS, READWRITE, struct_pfioc_table_sz);
  _(DIOCRSETADDRS, READWRITE, struct_pfioc_table_sz);
  _(DIOCRGETADDRS, READWRITE, struct_pfioc_table_sz);
  _(DIOCRGETASTATS, READWRITE, struct_pfioc_table_sz);
  _(DIOCRCLRASTATS, READWRITE, struct_pfioc_table_sz);
  _(DIOCRTSTADDRS, READWRITE, struct_pfioc_table_sz);
  _(DIOCRSETTFLAGS, READWRITE, struct_pfioc_table_sz);
  _(DIOCRINADEFINE, READWRITE, struct_pfioc_table_sz);
  _(DIOCOSFPFLUSH, NONE, 0);
  _(DIOCOSFPADD, READWRITE, struct_pf_osfp_ioctl_sz);
  _(DIOCOSFPGET, READWRITE, struct_pf_osfp_ioctl_sz);
  _(DIOCXBEGIN, READWRITE, struct_pfioc_trans_sz);
  _(DIOCXCOMMIT, READWRITE, struct_pfioc_trans_sz);
  _(DIOCXROLLBACK, READWRITE, struct_pfioc_trans_sz);
  _(DIOCGETSRCNODES, READWRITE, struct_pfioc_src_nodes_sz);
  _(DIOCCLRSRCNODES, NONE, 0);
  _(DIOCSETHOSTID, READWRITE, sizeof(u32));
  _(DIOCIGETIFACES, READWRITE, struct_pfioc_iface_sz);
  _(DIOCSETIFFLAG, READWRITE, struct_pfioc_iface_sz);
  _(DIOCCLRIFFLAG, READWRITE, struct_pfioc_iface_sz);
  _(DIOCKILLSRCNODES, READWRITE, struct_pfioc_src_node_kill_sz);
  /* Entries from file: netbt/hci.h */
  _(SIOCGBTINFO, READWRITE, struct_btreq_sz);
  _(SIOCGBTINFOA, READWRITE, struct_btreq_sz);
  _(SIOCNBTINFO, READWRITE, struct_btreq_sz);
  _(SIOCSBTFLAGS, READWRITE, struct_btreq_sz);
  _(SIOCSBTPOLICY, READWRITE, struct_btreq_sz);
  _(SIOCSBTPTYPE, READWRITE, struct_btreq_sz);
  _(SIOCGBTSTATS, READWRITE, struct_btreq_sz);
  _(SIOCZBTSTATS, READWRITE, struct_btreq_sz);
  _(SIOCBTDUMP, READ, struct_btreq_sz);
  _(SIOCSBTSCOMTU, READWRITE, struct_btreq_sz);
  _(SIOCGBTFEAT, READWRITE, struct_btreq_sz);
  /* Entries from file: netinet/ip_nat.h */
  _(SIOCADNAT, READ, struct_ipfobj_sz);
  _(SIOCRMNAT, READ, struct_ipfobj_sz);
  _(SIOCGNATS, READWRITE, struct_ipfobj_sz);
  _(SIOCGNATL, READWRITE, struct_ipfobj_sz);
  _(SIOCPURGENAT, READWRITE, struct_ipfobj_sz);
  /* Entries from file: netinet/sctp_uio.h */
  _(SIOCCONNECTX, READWRITE, struct_sctp_connectx_addrs_sz);
  _(SIOCCONNECTXDEL, READWRITE, struct_sctp_connectx_addrs_sz);
  /* Entries from file: netinet6/in6_var.h */
  _(SIOCSIFINFO_FLAGS, READWRITE, struct_in6_ndireq_sz);
  _(SIOCAADDRCTL_POLICY, READ, struct_in6_addrpolicy_sz);
  _(SIOCDADDRCTL_POLICY, READ, struct_in6_addrpolicy_sz);
  /* Entries from file: netsmb/smb_dev.h */
  _(SMBIOC_OPENSESSION, READ, struct_smbioc_ossn_sz);
  _(SMBIOC_OPENSHARE, READ, struct_smbioc_oshare_sz);
  _(SMBIOC_REQUEST, READWRITE, struct_smbioc_rq_sz);
  _(SMBIOC_SETFLAGS, READ, struct_smbioc_flags_sz);
  _(SMBIOC_LOOKUP, READ, struct_smbioc_lookup_sz);
  _(SMBIOC_READ, READWRITE, struct_smbioc_rw_sz);
  _(SMBIOC_WRITE, READWRITE, struct_smbioc_rw_sz);
  /* Entries from file: sys/agpio.h */
  _(AGPIOC_INFO, WRITE, struct__agp_info_sz);
  _(AGPIOC_ACQUIRE, NONE, 0);
  _(AGPIOC_RELEASE, NONE, 0);
  _(AGPIOC_SETUP, READ, struct__agp_setup_sz);
  _(AGPIOC_ALLOCATE, READWRITE, struct__agp_allocate_sz);
  _(AGPIOC_DEALLOCATE, READ, sizeof(int));
  _(AGPIOC_BIND, READ, struct__agp_bind_sz);
  _(AGPIOC_UNBIND, READ, struct__agp_unbind_sz);
  /* Entries from file: sys/audioio.h */
  _(AUDIO_GETINFO, WRITE, struct_audio_info_sz);
  _(AUDIO_SETINFO, READWRITE, struct_audio_info_sz);
  _(AUDIO_DRAIN, NONE, 0);
  _(AUDIO_FLUSH, NONE, 0);
  _(AUDIO_WSEEK, WRITE, sizeof(unsigned long));
  _(AUDIO_RERROR, WRITE, sizeof(int));
  _(AUDIO_GETDEV, WRITE, struct_audio_device_sz);
  _(AUDIO_GETENC, READWRITE, struct_audio_encoding_sz);
  _(AUDIO_GETFD, WRITE, sizeof(int));
  _(AUDIO_SETFD, READWRITE, sizeof(int));
  _(AUDIO_PERROR, WRITE, sizeof(int));
  _(AUDIO_GETIOFFS, WRITE, struct_audio_offset_sz);
  _(AUDIO_GETOOFFS, WRITE, struct_audio_offset_sz);
  _(AUDIO_GETPROPS, WRITE, sizeof(int));
  _(AUDIO_GETBUFINFO, WRITE, struct_audio_info_sz);
  _(AUDIO_SETCHAN, READ, sizeof(int));
  _(AUDIO_GETCHAN, WRITE, sizeof(int));
  _(AUDIO_QUERYFORMAT, READWRITE, struct_audio_format_query_sz);
  _(AUDIO_GETFORMAT, WRITE, struct_audio_info_sz);
  _(AUDIO_SETFORMAT, READ, struct_audio_info_sz);
  _(AUDIO_MIXER_READ, READWRITE, struct_mixer_ctrl_sz);
  _(AUDIO_MIXER_WRITE, READWRITE, struct_mixer_ctrl_sz);
  _(AUDIO_MIXER_DEVINFO, READWRITE, struct_mixer_devinfo_sz);
  /* Entries from file: sys/ataio.h */
  _(ATAIOCCOMMAND, READWRITE, struct_atareq_sz);
  _(ATABUSIOSCAN, READ, struct_atabusioscan_args_sz);
  _(ATABUSIORESET, NONE, 0);
  _(ATABUSIODETACH, READ, struct_atabusiodetach_args_sz);
  /* Entries from file: sys/cdio.h */
  _(CDIOCPLAYTRACKS, READ, struct_ioc_play_track_sz);
  _(CDIOCPLAYBLOCKS, READ, struct_ioc_play_blocks_sz);
  _(CDIOCREADSUBCHANNEL, READWRITE, struct_ioc_read_subchannel_sz);
  _(CDIOREADTOCHEADER, WRITE, struct_ioc_toc_header_sz);
  _(CDIOREADTOCENTRIES, READWRITE, struct_ioc_read_toc_entry_sz);
  _(CDIOREADMSADDR, READWRITE, sizeof(int));
  _(CDIOCSETPATCH, READ, struct_ioc_patch_sz);
  _(CDIOCGETVOL, WRITE, struct_ioc_vol_sz);
  _(CDIOCSETVOL, READ, struct_ioc_vol_sz);
  _(CDIOCSETMONO, NONE, 0);
  _(CDIOCSETSTEREO, NONE, 0);
  _(CDIOCSETMUTE, NONE, 0);
  _(CDIOCSETLEFT, NONE, 0);
  _(CDIOCSETRIGHT, NONE, 0);
  _(CDIOCSETDEBUG, NONE, 0);
  _(CDIOCCLRDEBUG, NONE, 0);
  _(CDIOCPAUSE, NONE, 0);
  _(CDIOCRESUME, NONE, 0);
  _(CDIOCRESET, NONE, 0);
  _(CDIOCSTART, NONE, 0);
  _(CDIOCSTOP, NONE, 0);
  _(CDIOCEJECT, NONE, 0);
  _(CDIOCALLOW, NONE, 0);
  _(CDIOCPREVENT, NONE, 0);
  _(CDIOCCLOSE, NONE, 0);
  _(CDIOCPLAYMSF, READ, struct_ioc_play_msf_sz);
  _(CDIOCLOADUNLOAD, READ, struct_ioc_load_unload_sz);
  /* Entries from file: sys/chio.h */
  _(CHIOMOVE, READ, struct_changer_move_request_sz);
  _(CHIOEXCHANGE, READ, struct_changer_exchange_request_sz);
  _(CHIOPOSITION, READ, struct_changer_position_request_sz);
  _(CHIOSPICKER, READ, sizeof(int));
  _(CHIOGPARAMS, WRITE, struct_changer_params_sz);
  _(CHIOIELEM, NONE, 0);
  _(OCHIOGSTATUS, READ, struct_ochanger_element_status_request_sz);
  _(CHIOGSTATUS, READ, struct_changer_element_status_request_sz);
  _(CHIOSVOLTAG, READ, struct_changer_set_voltag_request_sz);
  /* Entries from file: sys/clockctl.h */
  _(CLOCKCTL_SETTIMEOFDAY, READ, struct_clockctl_settimeofday_sz);
  _(CLOCKCTL_ADJTIME, READWRITE, struct_clockctl_adjtime_sz);
  _(CLOCKCTL_CLOCK_SETTIME, READ, struct_clockctl_clock_settime_sz);
  _(CLOCKCTL_NTP_ADJTIME, READWRITE, struct_clockctl_ntp_adjtime_sz);
  /* Entries from file: sys/cpuio.h */
  _(IOC_CPU_SETSTATE, READ, struct_cpustate_sz);
  _(IOC_CPU_GETSTATE, READWRITE, struct_cpustate_sz);
  _(IOC_CPU_GETCOUNT, WRITE, sizeof(int));
  _(IOC_CPU_MAPID, READWRITE, sizeof(int));
  _(IOC_CPU_UCODE_GET_VERSION, READWRITE, struct_cpu_ucode_version_sz);
  _(IOC_CPU_UCODE_APPLY, READ, struct_cpu_ucode_sz);
  /* Entries from file: sys/dkio.h */
  _(DIOCGDINFO, WRITE, struct_disklabel_sz);
  _(DIOCSDINFO, READ, struct_disklabel_sz);
  _(DIOCWDINFO, READ, 0);
  _(DIOCRFORMAT, READWRITE, struct_format_op_sz);
  _(DIOCWFORMAT, READWRITE, struct_format_op_sz);
  _(DIOCSSTEP, READ, sizeof(int));
  _(DIOCSRETRIES, READ, sizeof(int));
  _(DIOCKLABEL, READ, sizeof(int));
  _(DIOCWLABEL, READ, sizeof(int));
  _(DIOCSBAD, READ, struct_dkbad_sz);
  _(DIOCEJECT, READ, sizeof(int));
  _(ODIOCEJECT, NONE, 0);
  _(DIOCLOCK, READ, sizeof(int));
  _(DIOCGDEFLABEL, WRITE, struct_disklabel_sz);
  _(DIOCCLRLABEL, NONE, 0);
  _(DIOCGCACHE, WRITE, sizeof(int));
  _(DIOCSCACHE, READ, sizeof(int));
  _(DIOCCACHESYNC, READ, sizeof(int));
  _(DIOCBSLIST, READWRITE, struct_disk_badsecinfo_sz);
  _(DIOCBSFLUSH, NONE, 0);
  _(DIOCAWEDGE, READWRITE, struct_dkwedge_info_sz);
  _(DIOCGWEDGEINFO, WRITE, struct_dkwedge_info_sz);
  _(DIOCDWEDGE, READ, struct_dkwedge_info_sz);
  _(DIOCLWEDGES, READWRITE, struct_dkwedge_list_sz);
  _(DIOCGSTRATEGY, WRITE, struct_disk_strategy_sz);
  _(DIOCSSTRATEGY, READ, struct_disk_strategy_sz);
  _(DIOCGDISKINFO, WRITE, struct_plistref_sz);
  _(DIOCTUR, WRITE, sizeof(int));
  _(DIOCMWEDGES, WRITE, sizeof(int));
  _(DIOCGSECTORSIZE, WRITE, sizeof(unsigned int));
  _(DIOCGMEDIASIZE, WRITE, sizeof(uptr));
  _(DIOCRMWEDGES, WRITE, sizeof(int));
  /* Entries from file: sys/drvctlio.h */
  _(DRVDETACHDEV, READ, struct_devdetachargs_sz);
  _(DRVRESCANBUS, READ, struct_devrescanargs_sz);
  _(DRVCTLCOMMAND, READWRITE, struct_plistref_sz);
  _(DRVRESUMEDEV, READ, struct_devpmargs_sz);
  _(DRVLISTDEV, READWRITE, struct_devlistargs_sz);
  _(DRVGETEVENT, WRITE, struct_plistref_sz);
  _(DRVSUSPENDDEV, READ, struct_devpmargs_sz);
  /* Entries from file: sys/dvdio.h */
  _(DVD_READ_STRUCT, READWRITE, union_dvd_struct_sz);
  _(DVD_WRITE_STRUCT, READWRITE, union_dvd_struct_sz);
  _(DVD_AUTH, READWRITE, union_dvd_authinfo_sz);
  /* Entries from file: sys/envsys.h */
  _(ENVSYS_GETDICTIONARY, READWRITE, struct_plistref_sz);
  _(ENVSYS_SETDICTIONARY, READWRITE, struct_plistref_sz);
  _(ENVSYS_REMOVEPROPS, READWRITE, struct_plistref_sz);
  _(ENVSYS_GTREDATA, READWRITE, struct_envsys_tre_data_sz);
  _(ENVSYS_GTREINFO, READWRITE, struct_envsys_basic_info_sz);
  /* Entries from file: sys/event.h */
  _(KFILTER_BYFILTER, READWRITE, struct_kfilter_mapping_sz);
  _(KFILTER_BYNAME, READWRITE, struct_kfilter_mapping_sz);
  /* Entries from file: sys/fdio.h */
  _(FDIOCGETOPTS, WRITE, 0);
  _(FDIOCSETOPTS, READ, sizeof(int));
  _(FDIOCSETFORMAT, READ, struct_fdformat_parms_sz);
  _(FDIOCGETFORMAT, WRITE, struct_fdformat_parms_sz);
  _(FDIOCFORMAT_TRACK, READ, struct_fdformat_cmd_sz);
  /* Entries from file: sys/filio.h */
  _(FIOCLEX, NONE, 0);
  _(FIONCLEX, NONE, 0);
  _(FIOSEEKDATA, READWRITE, sizeof(uptr));
  _(FIOSEEKHOLE, READWRITE, sizeof(uptr));
  _(FIONREAD, WRITE, sizeof(int));
  _(FIONBIO, READ, sizeof(int));
  _(FIOASYNC, READ, sizeof(int));
  _(FIOSETOWN, READ, sizeof(int));
  _(FIOGETOWN, WRITE, sizeof(int));
  _(OFIOGETBMAP, READWRITE, sizeof(u32));
  _(FIOGETBMAP, READWRITE, sizeof(u64));
  _(FIONWRITE, WRITE, sizeof(int));
  _(FIONSPACE, WRITE, sizeof(int));
  /* Entries from file: sys/gpio.h */
  _(GPIOINFO, WRITE, struct_gpio_info_sz);
  _(GPIOSET, READWRITE, struct_gpio_set_sz);
  _(GPIOUNSET, READWRITE, struct_gpio_set_sz);
  _(GPIOREAD, READWRITE, struct_gpio_req_sz);
  _(GPIOWRITE, READWRITE, struct_gpio_req_sz);
  _(GPIOTOGGLE, READWRITE, struct_gpio_req_sz);
  _(GPIOATTACH, READWRITE, struct_gpio_attach_sz);
  /* Entries from file: sys/ioctl.h */
  _(PTIOCNETBSD, READ, struct_ioctl_pt_sz);
  _(PTIOCSUNOS, READ, struct_ioctl_pt_sz);
  _(PTIOCLINUX, READ, struct_ioctl_pt_sz);
  _(PTIOCFREEBSD, READ, struct_ioctl_pt_sz);
  _(PTIOCULTRIX, READ, struct_ioctl_pt_sz);
  /* Entries from file: sys/ioctl_compat.h */
  _(TIOCHPCL, NONE, 0);
  _(TIOCGETP, WRITE, struct_sgttyb_sz);
  _(TIOCSETP, READ, struct_sgttyb_sz);
  _(TIOCSETN, READ, 0);
  _(TIOCSETC, READ, struct_tchars_sz);
  _(TIOCGETC, WRITE, struct_tchars_sz);
  _(TIOCLBIS, READ, sizeof(int));
  _(TIOCLBIC, READ, sizeof(int));
  _(TIOCLSET, READ, sizeof(int));
  _(TIOCLGET, WRITE, sizeof(int));
  _(TIOCSLTC, READ, struct_ltchars_sz);
  _(TIOCGLTC, WRITE, struct_ltchars_sz);
  _(OTIOCCONS, NONE, 0);
  /* Entries from file: sys/joystick.h */
  _(JOY_SETTIMEOUT, READ, sizeof(int));
  _(JOY_GETTIMEOUT, WRITE, sizeof(int));
  _(JOY_SET_X_OFFSET, READ, sizeof(int));
  _(JOY_SET_Y_OFFSET, READ, sizeof(int));
  _(JOY_GET_Y_OFFSET, WRITE, sizeof(int));
  /* Entries from file: sys/ksyms.h */
  _(OKIOCGSYMBOL, READ, struct_ksyms_ogsymbol_sz);
  _(OKIOCGVALUE, READ, struct_ksyms_ogsymbol_sz);
  _(KIOCGSIZE, WRITE, sizeof(int));
  _(KIOCGVALUE, READWRITE, struct_ksyms_gvalue_sz);
  _(KIOCGSYMBOL, READWRITE, struct_ksyms_gsymbol_sz);
  /* Entries from file: sys/lua.h */
  _(LUAINFO, READWRITE, struct_lua_info_sz);
  _(LUACREATE, READWRITE, struct_lua_create_sz);
  _(LUADESTROY, READWRITE, struct_lua_create_sz);
  _(LUAREQUIRE, READWRITE, struct_lua_require_sz);
  _(LUALOAD, READWRITE, struct_lua_load_sz);
  /* Entries from file: sys/midiio.h */
  _(MIDI_PRETIME, READWRITE, sizeof(int));
  _(MIDI_MPUMODE, READWRITE, sizeof(int));
  _(MIDI_MPUCMD, READWRITE, struct_mpu_command_rec_sz);
  _(SEQUENCER_RESET, NONE, 0);
  _(SEQUENCER_SYNC, NONE, 0);
  _(SEQUENCER_INFO, READWRITE, struct_synth_info_sz);
  _(SEQUENCER_CTRLRATE, READWRITE, sizeof(int));
  _(SEQUENCER_GETOUTCOUNT, WRITE, sizeof(int));
  _(SEQUENCER_GETINCOUNT, WRITE, sizeof(int));
  _(SEQUENCER_RESETSAMPLES, READ, sizeof(int));
  _(SEQUENCER_NRSYNTHS, WRITE, sizeof(int));
  _(SEQUENCER_NRMIDIS, WRITE, sizeof(int));
  _(SEQUENCER_THRESHOLD, READ, sizeof(int));
  _(SEQUENCER_MEMAVL, READWRITE, sizeof(int));
  _(SEQUENCER_PANIC, NONE, 0);
  _(SEQUENCER_OUTOFBAND, READ, struct_seq_event_rec_sz);
  _(SEQUENCER_GETTIME, WRITE, sizeof(int));
  _(SEQUENCER_TMR_TIMEBASE, READWRITE, sizeof(int));
  _(SEQUENCER_TMR_START, NONE, 0);
  _(SEQUENCER_TMR_STOP, NONE, 0);
  _(SEQUENCER_TMR_CONTINUE, NONE, 0);
  _(SEQUENCER_TMR_TEMPO, READWRITE, sizeof(int));
  _(SEQUENCER_TMR_SOURCE, READWRITE, sizeof(int));
  _(SEQUENCER_TMR_METRONOME, READ, sizeof(int));
  _(SEQUENCER_TMR_SELECT, READ, sizeof(int));
  /* Entries from file: sys/mtio.h */
  _(MTIOCTOP, READ, struct_mtop_sz);
  _(MTIOCGET, WRITE, struct_mtget_sz);
  _(MTIOCIEOT, NONE, 0);
  _(MTIOCEEOT, NONE, 0);
  _(MTIOCRDSPOS, WRITE, sizeof(u32));
  _(MTIOCRDHPOS, WRITE, sizeof(u32));
  _(MTIOCSLOCATE, READ, sizeof(u32));
  _(MTIOCHLOCATE, READ, sizeof(u32));
  /* Entries from file: sys/power.h */
  _(POWER_EVENT_RECVDICT, READWRITE, struct_plistref_sz);
  _(POWER_IOC_GET_TYPE, WRITE, struct_power_type_sz);
  /* Entries from file: sys/radioio.h */
  _(RIOCGINFO, WRITE, struct_radio_info_sz);
  _(RIOCSINFO, READWRITE, struct_radio_info_sz);
  _(RIOCSSRCH, READ, sizeof(int));
  /* Entries from file: sys/rndio.h */
  _(RNDGETENTCNT, WRITE, sizeof(u32));
  _(RNDGETSRCNUM, READWRITE, struct_rndstat_sz);
  _(RNDGETSRCNAME, READWRITE, struct_rndstat_name_sz);
  _(RNDCTL, READ, struct_rndctl_sz);
  _(RNDADDDATA, READ, struct_rnddata_sz);
  _(RNDGETPOOLSTAT, WRITE, struct_rndpoolstat_sz);
  _(RNDGETESTNUM, READWRITE, struct_rndstat_est_sz);
  _(RNDGETESTNAME, READWRITE, struct_rndstat_est_name_sz);
  /* Entries from file: sys/scanio.h */
  _(SCIOCGET, WRITE, struct_scan_io_sz);
  _(SCIOCSET, READ, struct_scan_io_sz);
  _(SCIOCRESTART, NONE, 0);
  /* Entries from file: sys/scsiio.h */
  _(SCIOCCOMMAND, READWRITE, struct_scsireq_sz);
  _(SCIOCDEBUG, READ, sizeof(int));
  _(SCIOCIDENTIFY, WRITE, struct_scsi_addr_sz);
  _(OSCIOCIDENTIFY, WRITE, struct_oscsi_addr_sz);
  _(SCIOCDECONFIG, NONE, 0);
  _(SCIOCRECONFIG, NONE, 0);
  _(SCIOCRESET, NONE, 0);
  _(SCBUSIOSCAN, READ, struct_scbusioscan_args_sz);
  _(SCBUSIORESET, NONE, 0);
  _(SCBUSIODETACH, READ, struct_scbusiodetach_args_sz);
  _(SCBUSACCEL, READ, struct_scbusaccel_args_sz);
  /* Entries from file: sys/sockio.h */
  _(SIOCSHIWAT, READ, sizeof(int));
  _(SIOCGHIWAT, WRITE, sizeof(int));
  _(SIOCSLOWAT, READ, sizeof(int));
  _(SIOCGLOWAT, WRITE, sizeof(int));
  _(SIOCATMARK, WRITE, sizeof(int));
  _(SIOCSPGRP, READ, sizeof(int));
  _(SIOCGPGRP, WRITE, sizeof(int));
  _(SIOCPEELOFF, READWRITE, sizeof(int));
  _(SIOCADDRT, READ, struct_ortentry_sz);
  _(SIOCDELRT, READ, struct_ortentry_sz);
  _(SIOCSIFADDR, READ, struct_ifreq_sz);
  _(SIOCGIFADDR, READWRITE, struct_ifreq_sz);
  _(SIOCSIFDSTADDR, READ, struct_ifreq_sz);
  _(SIOCGIFDSTADDR, READWRITE, struct_ifreq_sz);
  _(SIOCSIFFLAGS, READ, struct_ifreq_sz);
  _(SIOCGIFFLAGS, READWRITE, struct_ifreq_sz);
  _(SIOCGIFBRDADDR, READWRITE, struct_ifreq_sz);
  _(SIOCSIFBRDADDR, READ, struct_ifreq_sz);
  _(SIOCGIFCONF, READWRITE, struct_ifconf_sz);
  _(SIOCGIFNETMASK, READWRITE, struct_ifreq_sz);
  _(SIOCSIFNETMASK, READ, struct_ifreq_sz);
  _(SIOCGIFMETRIC, READWRITE, struct_ifreq_sz);
  _(SIOCSIFMETRIC, READ, struct_ifreq_sz);
  _(SIOCDIFADDR, READ, struct_ifreq_sz);
  _(SIOCAIFADDR, READ, struct_ifaliasreq_sz);
  _(SIOCGIFALIAS, READWRITE, struct_ifaliasreq_sz);
  _(SIOCGIFAFLAG_IN, READWRITE, struct_ifreq_sz);
  _(SIOCALIFADDR, READ, struct_if_laddrreq_sz);
  _(SIOCGLIFADDR, READWRITE, struct_if_laddrreq_sz);
  _(SIOCDLIFADDR, READ, struct_if_laddrreq_sz);
  _(SIOCSIFADDRPREF, READ, struct_if_addrprefreq_sz);
  _(SIOCGIFADDRPREF, READWRITE, struct_if_addrprefreq_sz);
  _(SIOCADDMULTI, READ, struct_ifreq_sz);
  _(SIOCDELMULTI, READ, struct_ifreq_sz);
  _(SIOCGETVIFCNT, READWRITE, struct_sioc_vif_req_sz);
  _(SIOCGETSGCNT, READWRITE, struct_sioc_sg_req_sz);
  _(SIOCSIFMEDIA, READWRITE, struct_ifreq_sz);
  _(SIOCGIFMEDIA, READWRITE, struct_ifmediareq_sz);
  _(SIOCSIFGENERIC, READ, struct_ifreq_sz);
  _(SIOCGIFGENERIC, READWRITE, struct_ifreq_sz);
  _(SIOCSIFPHYADDR, READ, struct_ifaliasreq_sz);
  _(SIOCGIFPSRCADDR, READWRITE, struct_ifreq_sz);
  _(SIOCGIFPDSTADDR, READWRITE, struct_ifreq_sz);
  _(SIOCDIFPHYADDR, READ, struct_ifreq_sz);
  _(SIOCSLIFPHYADDR, READ, struct_if_laddrreq_sz);
  _(SIOCGLIFPHYADDR, READWRITE, struct_if_laddrreq_sz);
  _(SIOCSIFMTU, READ, struct_ifreq_sz);
  _(SIOCGIFMTU, READWRITE, struct_ifreq_sz);
  _(SIOCSDRVSPEC, READ, struct_ifdrv_sz);
  _(SIOCGDRVSPEC, READWRITE, struct_ifdrv_sz);
  _(SIOCIFCREATE, READ, struct_ifreq_sz);
  _(SIOCIFDESTROY, READ, struct_ifreq_sz);
  _(SIOCIFGCLONERS, READWRITE, struct_if_clonereq_sz);
  _(SIOCGIFDLT, READWRITE, struct_ifreq_sz);
  _(SIOCGIFCAP, READWRITE, struct_ifcapreq_sz);
  _(SIOCSIFCAP, READ, struct_ifcapreq_sz);
  _(SIOCSVH, READWRITE, struct_ifreq_sz);
  _(SIOCGVH, READWRITE, struct_ifreq_sz);
  _(SIOCINITIFADDR, READWRITE, struct_ifaddr_sz);
  _(SIOCGIFDATA, READWRITE, struct_ifdatareq_sz);
  _(SIOCZIFDATA, READWRITE, struct_ifdatareq_sz);
  _(SIOCGLINKSTR, READWRITE, struct_ifdrv_sz);
  _(SIOCSLINKSTR, READ, struct_ifdrv_sz);
  _(SIOCGETHERCAP, READWRITE, struct_eccapreq_sz);
  _(SIOCGIFINDEX, READWRITE, struct_ifreq_sz);
  _(SIOCSETHERCAP, READ, struct_eccapreq_sz);
  _(SIOCSIFDESCR, READ, struct_ifreq_sz);
  _(SIOCGIFDESCR, READWRITE, struct_ifreq_sz);
  _(SIOCGUMBINFO, READWRITE, struct_ifreq_sz);
  _(SIOCSUMBPARAM, READ, struct_ifreq_sz);
  _(SIOCGUMBPARAM, READWRITE, struct_ifreq_sz);
  _(SIOCSETPFSYNC, READ, struct_ifreq_sz);
  _(SIOCGETPFSYNC, READWRITE, struct_ifreq_sz);
  /* Entries from file: sys/timepps.h */
  _(PPS_IOC_CREATE, NONE, 0);
  _(PPS_IOC_DESTROY, NONE, 0);
  _(PPS_IOC_SETPARAMS, READ, struct_pps_params_sz);
  _(PPS_IOC_GETPARAMS, WRITE, struct_pps_params_sz);
  _(PPS_IOC_GETCAP, WRITE, sizeof(int));
  _(PPS_IOC_FETCH, READWRITE, struct_pps_info_sz);
  _(PPS_IOC_KCBIND, READ, sizeof(int));
  /* Entries from file: sys/ttycom.h */
  _(TIOCEXCL, NONE, 0);
  _(TIOCNXCL, NONE, 0);
  _(TIOCFLUSH, READ, sizeof(int));
  _(TIOCGETA, WRITE, struct_termios_sz);
  _(TIOCSETA, READ, struct_termios_sz);
  _(TIOCSETAW, READ, 0);
  _(TIOCSETAF, READ, 0);
  _(TIOCGETD, WRITE, sizeof(int));
  _(TIOCSETD, READ, sizeof(int));
  _(TIOCGLINED, WRITE, (32 * sizeof(char)));
  _(TIOCSLINED, READ, (32 * sizeof(char)));
  _(TIOCSBRK, NONE, 0);
  _(TIOCCBRK, NONE, 0);
  _(TIOCSDTR, NONE, 0);
  _(TIOCCDTR, NONE, 0);
  _(TIOCGPGRP, WRITE, sizeof(int));
  _(TIOCSPGRP, READ, sizeof(int));
  _(TIOCOUTQ, WRITE, sizeof(int));
  _(TIOCSTI, READ, sizeof(char));
  _(TIOCNOTTY, NONE, 0);
  _(TIOCPKT, READ, sizeof(int));
  _(TIOCSTOP, NONE, 0);
  _(TIOCSTART, NONE, 0);
  _(TIOCMSET, READ, sizeof(int));
  _(TIOCMBIS, READ, sizeof(int));
  _(TIOCMBIC, READ, sizeof(int));
  _(TIOCMGET, WRITE, sizeof(int));
  _(TIOCREMOTE, READ, sizeof(int));
  _(TIOCGWINSZ, WRITE, struct_winsize_sz);
  _(TIOCSWINSZ, READ, struct_winsize_sz);
  _(TIOCUCNTL, READ, sizeof(int));
  _(TIOCSTAT, READ, sizeof(int));
  _(TIOCGSID, WRITE, sizeof(int));
  _(TIOCCONS, READ, sizeof(int));
  _(TIOCSCTTY, NONE, 0);
  _(TIOCEXT, READ, sizeof(int));
  _(TIOCSIG, NONE, 0);
  _(TIOCDRAIN, NONE, 0);
  _(TIOCGFLAGS, WRITE, sizeof(int));
  _(TIOCSFLAGS, READ, sizeof(int));
  _(TIOCDCDTIMESTAMP, WRITE, struct_timeval_sz);
  _(TIOCPTMGET, WRITE, struct_ptmget_sz);
  _(TIOCGRANTPT, NONE, 0);
  _(TIOCPTSNAME, WRITE, struct_ptmget_sz);
  _(TIOCSQSIZE, READ, sizeof(int));
  _(TIOCGQSIZE, WRITE, sizeof(int));
  /* Entries from file: sys/verified_exec.h */
  _(VERIEXEC_LOAD, READ, struct_plistref_sz);
  _(VERIEXEC_TABLESIZE, READ, struct_plistref_sz);
  _(VERIEXEC_DELETE, READ, struct_plistref_sz);
  _(VERIEXEC_QUERY, READWRITE, struct_plistref_sz);
  _(VERIEXEC_DUMP, WRITE, struct_plistref_sz);
  _(VERIEXEC_FLUSH, NONE, 0);
  /* Entries from file: sys/videoio.h */
  _(VIDIOC_QUERYCAP, WRITE, struct_v4l2_capability_sz);
  _(VIDIOC_RESERVED, NONE, 0);
  _(VIDIOC_ENUM_FMT, READWRITE, struct_v4l2_fmtdesc_sz);
  _(VIDIOC_G_FMT, READWRITE, struct_v4l2_format_sz);
  _(VIDIOC_S_FMT, READWRITE, struct_v4l2_format_sz);
  _(VIDIOC_REQBUFS, READWRITE, struct_v4l2_requestbuffers_sz);
  _(VIDIOC_QUERYBUF, READWRITE, struct_v4l2_buffer_sz);
  _(VIDIOC_G_FBUF, WRITE, struct_v4l2_framebuffer_sz);
  _(VIDIOC_S_FBUF, READ, struct_v4l2_framebuffer_sz);
  _(VIDIOC_OVERLAY, READ, sizeof(int));
  _(VIDIOC_QBUF, READWRITE, struct_v4l2_buffer_sz);
  _(VIDIOC_DQBUF, READWRITE, struct_v4l2_buffer_sz);
  _(VIDIOC_STREAMON, READ, sizeof(int));
  _(VIDIOC_STREAMOFF, READ, sizeof(int));
  _(VIDIOC_G_PARM, READWRITE, struct_v4l2_streamparm_sz);
  _(VIDIOC_S_PARM, READWRITE, struct_v4l2_streamparm_sz);
  _(VIDIOC_G_STD, WRITE, sizeof(u64));
  _(VIDIOC_S_STD, READ, sizeof(u64));
  _(VIDIOC_ENUMSTD, READWRITE, struct_v4l2_standard_sz);
  _(VIDIOC_ENUMINPUT, READWRITE, struct_v4l2_input_sz);
  _(VIDIOC_G_CTRL, READWRITE, struct_v4l2_control_sz);
  _(VIDIOC_S_CTRL, READWRITE, struct_v4l2_control_sz);
  _(VIDIOC_G_TUNER, READWRITE, struct_v4l2_tuner_sz);
  _(VIDIOC_S_TUNER, READ, struct_v4l2_tuner_sz);
  _(VIDIOC_G_AUDIO, WRITE, struct_v4l2_audio_sz);
  _(VIDIOC_S_AUDIO, READ, struct_v4l2_audio_sz);
  _(VIDIOC_QUERYCTRL, READWRITE, struct_v4l2_queryctrl_sz);
  _(VIDIOC_QUERYMENU, READWRITE, struct_v4l2_querymenu_sz);
  _(VIDIOC_G_INPUT, WRITE, sizeof(int));
  _(VIDIOC_S_INPUT, READWRITE, sizeof(int));
  _(VIDIOC_G_OUTPUT, WRITE, sizeof(int));
  _(VIDIOC_S_OUTPUT, READWRITE, sizeof(int));
  _(VIDIOC_ENUMOUTPUT, READWRITE, struct_v4l2_output_sz);
  _(VIDIOC_G_AUDOUT, WRITE, struct_v4l2_audioout_sz);
  _(VIDIOC_S_AUDOUT, READ, struct_v4l2_audioout_sz);
  _(VIDIOC_G_MODULATOR, READWRITE, struct_v4l2_modulator_sz);
  _(VIDIOC_S_MODULATOR, READ, struct_v4l2_modulator_sz);
  _(VIDIOC_G_FREQUENCY, READWRITE, struct_v4l2_frequency_sz);
  _(VIDIOC_S_FREQUENCY, READ, struct_v4l2_frequency_sz);
  _(VIDIOC_CROPCAP, READWRITE, struct_v4l2_cropcap_sz);
  _(VIDIOC_G_CROP, READWRITE, struct_v4l2_crop_sz);
  _(VIDIOC_S_CROP, READ, struct_v4l2_crop_sz);
  _(VIDIOC_G_JPEGCOMP, WRITE, struct_v4l2_jpegcompression_sz);
  _(VIDIOC_S_JPEGCOMP, READ, struct_v4l2_jpegcompression_sz);
  _(VIDIOC_QUERYSTD, WRITE, sizeof(u64));
  _(VIDIOC_TRY_FMT, READWRITE, struct_v4l2_format_sz);
  _(VIDIOC_ENUMAUDIO, READWRITE, struct_v4l2_audio_sz);
  _(VIDIOC_ENUMAUDOUT, READWRITE, struct_v4l2_audioout_sz);
  _(VIDIOC_G_PRIORITY, WRITE, enum_v4l2_priority_sz);
  _(VIDIOC_S_PRIORITY, READ, enum_v4l2_priority_sz);
  _(VIDIOC_ENUM_FRAMESIZES, READWRITE, struct_v4l2_frmsizeenum_sz);
  _(VIDIOC_ENUM_FRAMEINTERVALS, READWRITE, struct_v4l2_frmivalenum_sz);
  /* Entries from file: sys/wdog.h */
  _(WDOGIOC_GMODE, READWRITE, struct_wdog_mode_sz);
  _(WDOGIOC_SMODE, READ, struct_wdog_mode_sz);
  _(WDOGIOC_WHICH, WRITE, struct_wdog_mode_sz);
  _(WDOGIOC_TICKLE, NONE, 0);
  _(WDOGIOC_GTICKLER, WRITE, sizeof(int));
  _(WDOGIOC_GWDOGS, READWRITE, struct_wdog_conf_sz);
  /* Entries from file: sys/kcov.h */
  _(KCOV_IOC_SETBUFSIZE, READ, sizeof(u64));
  _(KCOV_IOC_ENABLE, READ, sizeof(int));
  _(KCOV_IOC_DISABLE, NONE, 0);
  /* Entries from file: sys/ipmi.h */
  _(IPMICTL_RECEIVE_MSG_TRUNC, READWRITE, struct_ipmi_recv_sz);
  _(IPMICTL_RECEIVE_MSG, READWRITE, struct_ipmi_recv_sz);
  _(IPMICTL_SEND_COMMAND, READ, struct_ipmi_req_sz);
  _(IPMICTL_REGISTER_FOR_CMD, READ, struct_ipmi_cmdspec_sz);
  _(IPMICTL_UNREGISTER_FOR_CMD, READ, struct_ipmi_cmdspec_sz);
  _(IPMICTL_SET_GETS_EVENTS_CMD, READ, sizeof(int));
  _(IPMICTL_SET_MY_ADDRESS_CMD, READ, sizeof(unsigned int));
  _(IPMICTL_GET_MY_ADDRESS_CMD, WRITE, sizeof(unsigned int));
  _(IPMICTL_SET_MY_LUN_CMD, READ, sizeof(unsigned int));
  _(IPMICTL_GET_MY_LUN_CMD, WRITE, sizeof(unsigned int));
  /* Entries from file: soundcard.h */
  _(SNDCTL_DSP_RESET, NONE, 0);
  _(SNDCTL_DSP_SYNC, NONE, 0);
  _(SNDCTL_DSP_SPEED, READWRITE, sizeof(int));
  _(SOUND_PCM_READ_RATE, WRITE, sizeof(int));
  _(SNDCTL_DSP_STEREO, READWRITE, sizeof(int));
  _(SNDCTL_DSP_GETBLKSIZE, READWRITE, sizeof(int));
  _(SNDCTL_DSP_SETFMT, READWRITE, sizeof(int));
  _(SOUND_PCM_READ_BITS, WRITE, sizeof(int));
  _(SNDCTL_DSP_CHANNELS, READWRITE, sizeof(int));
  _(SOUND_PCM_READ_CHANNELS, WRITE, sizeof(int));
  _(SOUND_PCM_WRITE_FILTER, READWRITE, sizeof(int));
  _(SOUND_PCM_READ_FILTER, WRITE, sizeof(int));
  _(SNDCTL_DSP_POST, NONE, 0);
  _(SNDCTL_DSP_SUBDIVIDE, READWRITE, sizeof(int));
  _(SNDCTL_DSP_SETFRAGMENT, READWRITE, sizeof(int));
  _(SNDCTL_DSP_GETFMTS, WRITE, sizeof(int));
  _(SNDCTL_DSP_GETOSPACE, WRITE, struct_audio_buf_info_sz);
  _(SNDCTL_DSP_GETISPACE, WRITE, struct_audio_buf_info_sz);
  _(SNDCTL_DSP_NONBLOCK, NONE, 0);
  _(SNDCTL_DSP_GETCAPS, WRITE, sizeof(int));
  _(SNDCTL_DSP_GETTRIGGER, WRITE, sizeof(int));
  _(SNDCTL_DSP_SETTRIGGER, READ, sizeof(int));
  _(SNDCTL_DSP_GETIPTR, WRITE, struct_count_info_sz);
  _(SNDCTL_DSP_GETOPTR, WRITE, struct_count_info_sz);
  _(SNDCTL_DSP_MAPINBUF, WRITE, struct_buffmem_desc_sz);
  _(SNDCTL_DSP_MAPOUTBUF, WRITE, struct_buffmem_desc_sz);
  _(SNDCTL_DSP_SETSYNCRO, NONE, 0);
  _(SNDCTL_DSP_SETDUPLEX, NONE, 0);
  _(SNDCTL_DSP_PROFILE, READ, sizeof(int));
  _(SNDCTL_DSP_GETODELAY, WRITE, sizeof(int));
  _(SOUND_MIXER_INFO, WRITE, struct_mixer_info_sz);
  _(SOUND_OLD_MIXER_INFO, WRITE, struct__old_mixer_info_sz);
  _(OSS_GETVERSION, WRITE, sizeof(int));
  _(SNDCTL_SYSINFO, WRITE, struct_oss_sysinfo_sz);
  _(SNDCTL_AUDIOINFO, READWRITE, struct_oss_audioinfo_sz);
  _(SNDCTL_ENGINEINFO, READWRITE, struct_oss_audioinfo_sz);
  _(SNDCTL_DSP_GETPLAYVOL, WRITE, sizeof(unsigned int));
  _(SNDCTL_DSP_SETPLAYVOL, READ, sizeof(unsigned int));
  _(SNDCTL_DSP_GETRECVOL, WRITE, sizeof(unsigned int));
  _(SNDCTL_DSP_SETRECVOL, READ, sizeof(unsigned int));
  _(SNDCTL_DSP_SKIP, NONE, 0);
  _(SNDCTL_DSP_SILENCE, NONE, 0);
  /* Entries from file: dev/filemon/filemon.h (compat <= 9.99.26) */
  _(FILEMON_SET_FD, READWRITE, sizeof(int));
  _(FILEMON_SET_PID, READWRITE, sizeof(int));
  /* Entries from file: dev/usb/urio.h (compat <= 9.99.43) */
  _(URIO_SEND_COMMAND, READWRITE, struct_urio_command_sz);
  _(URIO_RECV_COMMAND, READWRITE, struct_urio_command_sz);
#undef _
}

static bool ioctl_initialized = false;

struct ioctl_desc_compare {
  bool operator()(const ioctl_desc &left, const ioctl_desc &right) const {
    return left.req < right.req;
  }
};

static void ioctl_init() {
  ioctl_table_fill();
  Sort(ioctl_table, ioctl_table_size, ioctl_desc_compare());

  bool bad = false;
  for (unsigned i = 0; i < ioctl_table_size - 1; ++i) {
    if (ioctl_table[i].req >= ioctl_table[i + 1].req) {
      Printf("Duplicate or unsorted ioctl request id %x >= %x (%s vs %s)\n",
             ioctl_table[i].req, ioctl_table[i + 1].req, ioctl_table[i].name,
             ioctl_table[i + 1].name);
      bad = true;
    }
  }

  if (bad)
    Die();

  ioctl_initialized = true;
}

static const ioctl_desc *ioctl_table_lookup(unsigned req) {
  int left = 0;
  int right = ioctl_table_size;
  while (left < right) {
    int mid = (left + right) / 2;
    if (ioctl_table[mid].req < req)
      left = mid + 1;
    else
      right = mid;
  }
  if (left == right && ioctl_table[left].req == req)
    return ioctl_table + left;
  else
    return nullptr;
}

static bool ioctl_decode(unsigned req, ioctl_desc *desc) {
  CHECK(desc);
  desc->req = req;
  desc->name = "<DECODED_IOCTL>";
  desc->size = IOC_SIZE(req);
  // Sanity check.
  if (desc->size > 0xFFFF)
    return false;
  unsigned dir = IOC_DIR(req);
  switch (dir) {
  case IOC_NONE:
    desc->type = ioctl_desc::NONE;
    break;
  case IOC_READ | IOC_WRITE:
    desc->type = ioctl_desc::READWRITE;
    break;
  case IOC_READ:
    desc->type = ioctl_desc::WRITE;
    break;
  case IOC_WRITE:
    desc->type = ioctl_desc::READ;
    break;
  default:
    return false;
  }
  // Size can be 0 iff type is NONE.
  if ((desc->type == IOC_NONE) != (desc->size == 0))
    return false;
  // Sanity check.
  if (IOC_TYPE(req) == 0)
    return false;
  return true;
}

static const ioctl_desc *ioctl_lookup(unsigned req) {
  const ioctl_desc *desc = ioctl_table_lookup(req);
  if (desc)
    return desc;

  // Try stripping access size from the request id.
  desc = ioctl_table_lookup(req & ~(IOC_SIZEMASK << IOC_SIZESHIFT));
  // Sanity check: requests that encode access size are either read or write and
  // have size of 0 in the table.
  if (desc && desc->size == 0 &&
      (desc->type == ioctl_desc::READWRITE || desc->type == ioctl_desc::WRITE ||
       desc->type == ioctl_desc::READ))
    return desc;
  return nullptr;
}

static void ioctl_common_pre(void *ctx, const ioctl_desc *desc, int d,
                             unsigned request, void *arg) {
  if (desc->type == ioctl_desc::READ || desc->type == ioctl_desc::READWRITE) {
    unsigned size = desc->size ? desc->size : IOC_SIZE(request);
    COMMON_INTERCEPTOR_READ_RANGE(ctx, arg, size);
  }
  if (desc->type != ioctl_desc::CUSTOM)
    return;
  if (request == IOCTL_SIOCGIFCONF) {
    struct __sanitizer_ifconf *ifc = (__sanitizer_ifconf *)arg;
    COMMON_INTERCEPTOR_READ_RANGE(ctx, (char *)&ifc->ifc_len,
                                  sizeof(ifc->ifc_len));
  }
}

static void ioctl_common_post(void *ctx, const ioctl_desc *desc, int res, int d,
                              unsigned request, void *arg) {
  if (desc->type == ioctl_desc::WRITE || desc->type == ioctl_desc::READWRITE) {
    // FIXME: add verbose output
    unsigned size = desc->size ? desc->size : IOC_SIZE(request);
    COMMON_INTERCEPTOR_WRITE_RANGE(ctx, arg, size);
  }
  if (desc->type != ioctl_desc::CUSTOM)
    return;
  if (request == IOCTL_SIOCGIFCONF) {
    struct __sanitizer_ifconf *ifc = (__sanitizer_ifconf *)arg;
    COMMON_INTERCEPTOR_WRITE_RANGE(ctx, ifc->ifc_ifcu.ifcu_req, ifc->ifc_len);
  }
}

#endif // SANITIZER_NETBSD<|MERGE_RESOLUTION|>--- conflicted
+++ resolved
@@ -24,11 +24,7 @@
   const char *name;
 };
 
-<<<<<<< HEAD
-const unsigned ioctl_table_max = 1238;
-=======
 const unsigned ioctl_table_max = 1236;
->>>>>>> cb02aa7e
 static ioctl_desc ioctl_table[ioctl_table_max];
 static unsigned ioctl_table_size = 0;
 
@@ -170,6 +166,9 @@
   _(FE_ENABLE_HIGH_LNB_VOLTAGE, READ, sizeof(int));
   _(FE_SET_FRONTEND_TUNE_MODE, READ, sizeof(unsigned int));
   _(FE_DISHNETWORK_SEND_LEGACY_CMD, READ, sizeof(unsigned long));
+  /* Entries from file: dev/filemon/filemon.h */
+  _(FILEMON_SET_FD, READWRITE, sizeof(int));
+  _(FILEMON_SET_PID, READWRITE, sizeof(int));
   /* Entries from file: dev/hdaudio/hdaudioio.h */
   _(HDAUDIO_FGRP_INFO, READWRITE, struct_plistref_sz);
   _(HDAUDIO_FGRP_GETCONFIG, READWRITE, struct_plistref_sz);
@@ -450,6 +449,9 @@
   _(STICIO_STOPQ, NONE, 0);
   /* Entries from file: dev/usb/ukyopon.h */
   _(UKYOPON_IDENTIFY, WRITE, struct_ukyopon_identify_sz);
+  /* Entries from file: dev/usb/urio.h */
+  _(URIO_SEND_COMMAND, READWRITE, struct_urio_command_sz);
+  _(URIO_RECV_COMMAND, READWRITE, struct_urio_command_sz);
   /* Entries from file: dev/usb/usb.h */
   _(USB_REQUEST, READWRITE, struct_usb_ctl_request_sz);
   _(USB_SETDEBUG, READ, sizeof(int));
@@ -651,7 +653,6 @@
   _(NVMM_IOC_MACHINE_CONFIGURE, READ, struct_nvmm_ioc_machine_configure_sz);
   _(NVMM_IOC_VCPU_CREATE, READ, struct_nvmm_ioc_vcpu_create_sz);
   _(NVMM_IOC_VCPU_DESTROY, READ, struct_nvmm_ioc_vcpu_destroy_sz);
-  _(NVMM_IOC_VCPU_CONFIGURE, READ, struct_nvmm_ioc_vcpu_configure_sz);
   _(NVMM_IOC_VCPU_SETSTATE, READ, struct_nvmm_ioc_vcpu_setstate_sz);
   _(NVMM_IOC_VCPU_GETSTATE, READ, struct_nvmm_ioc_vcpu_getstate_sz);
   _(NVMM_IOC_VCPU_INJECT, READ, struct_nvmm_ioc_vcpu_inject_sz);
@@ -734,7 +735,6 @@
   _(IOC_NPF_SAVE, WRITE, struct_nvlist_ref_sz);
   _(IOC_NPF_RULE, READWRITE, struct_nvlist_ref_sz);
   _(IOC_NPF_CONN_LOOKUP, READWRITE, struct_nvlist_ref_sz);
-  _(IOC_NPF_TABLE_REPLACE, READWRITE, struct_nvlist_ref_sz);
   /* Entries from file: net/if_pppoe.h */
   _(PPPOESETPARMS, READ, struct_pppoediscparms_sz);
   _(PPPOEGETPARMS, READWRITE, struct_pppoediscparms_sz);
@@ -1271,6 +1271,8 @@
   _(TIOCGFLAGS, WRITE, sizeof(int));
   _(TIOCSFLAGS, READ, sizeof(int));
   _(TIOCDCDTIMESTAMP, WRITE, struct_timeval_sz);
+  _(TIOCRCVFRAME, READ, sizeof(uptr));
+  _(TIOCXMTFRAME, READ, sizeof(uptr));
   _(TIOCPTMGET, WRITE, struct_ptmget_sz);
   _(TIOCGRANTPT, NONE, 0);
   _(TIOCPTSNAME, WRITE, struct_ptmget_sz);
@@ -1401,12 +1403,6 @@
   _(SNDCTL_DSP_SETRECVOL, READ, sizeof(unsigned int));
   _(SNDCTL_DSP_SKIP, NONE, 0);
   _(SNDCTL_DSP_SILENCE, NONE, 0);
-  /* Entries from file: dev/filemon/filemon.h (compat <= 9.99.26) */
-  _(FILEMON_SET_FD, READWRITE, sizeof(int));
-  _(FILEMON_SET_PID, READWRITE, sizeof(int));
-  /* Entries from file: dev/usb/urio.h (compat <= 9.99.43) */
-  _(URIO_SEND_COMMAND, READWRITE, struct_urio_command_sz);
-  _(URIO_RECV_COMMAND, READWRITE, struct_urio_command_sz);
 #undef _
 }
 
