//===-- asan_globals.cpp --------------------------------------------------===//
//
// Part of the LLVM Project, under the Apache License v2.0 with LLVM Exceptions.
// See https://llvm.org/LICENSE.txt for license information.
// SPDX-License-Identifier: Apache-2.0 WITH LLVM-exception
//
//===----------------------------------------------------------------------===//
//
// This file is a part of AddressSanitizer, an address sanity checker.
//
// Handle globals.
//===----------------------------------------------------------------------===//

#include "asan_interceptors.h"
#include "asan_internal.h"
#include "asan_mapping.h"
#include "asan_poisoning.h"
#include "asan_report.h"
#include "asan_stack.h"
#include "asan_stats.h"
#include "asan_suppressions.h"
#include "asan_thread.h"
#include "sanitizer_common/sanitizer_common.h"
#include "sanitizer_common/sanitizer_dense_map.h"
#include "sanitizer_common/sanitizer_list.h"
#include "sanitizer_common/sanitizer_mutex.h"
#include "sanitizer_common/sanitizer_placement_new.h"
#include "sanitizer_common/sanitizer_stackdepot.h"
#include "sanitizer_common/sanitizer_symbolizer.h"
#include "sanitizer_common/sanitizer_thread_safety.h"

namespace __asan {

typedef __asan_global Global;

struct GlobalListNode {
  const Global *g = nullptr;
  GlobalListNode *next = nullptr;
};
typedef IntrusiveList<GlobalListNode> ListOfGlobals;

static Mutex mu_for_globals;
static ListOfGlobals list_of_all_globals SANITIZER_GUARDED_BY(mu_for_globals);

struct DynInitGlobal {
  Global g = {};
  bool initialized = false;
  DynInitGlobal *next = nullptr;
};
<<<<<<< HEAD
=======
typedef IntrusiveList<DynInitGlobal> DynInitGlobals;
static DynInitGlobals dynamic_init_globals SANITIZER_GUARDED_BY(mu_for_globals);
>>>>>>> f78d288d

// We want to remember where a certain range of globals was registered.
struct GlobalRegistrationSite {
  u32 stack_id;
  Global *g_first, *g_last;
};
typedef InternalMmapVector<GlobalRegistrationSite> GlobalRegistrationSiteVector;
static GlobalRegistrationSiteVector *global_registration_site_vector;

static ListOfGlobals &GlobalsByIndicator(uptr odr_indicator)
    SANITIZER_REQUIRES(mu_for_globals) {
  using MapOfGlobals = DenseMap<uptr, ListOfGlobals>;

  static MapOfGlobals *globals_by_indicator = nullptr;
  if (!globals_by_indicator) {
    alignas(
        alignof(MapOfGlobals)) static char placeholder[sizeof(MapOfGlobals)];
    globals_by_indicator = new (placeholder) MapOfGlobals();
  }

  return (*globals_by_indicator)[odr_indicator];
}

using DynInitGLobalsByModule =
    DenseMap<const char *, IntrusiveList<DynInitGlobal>>;

// TODO: Add a NoDestroy helper, this patter is very common in sanitizers.
static DynInitGLobalsByModule &DynInitGlobals()
    SANITIZER_REQUIRES(mu_for_globals) {
  static DynInitGLobalsByModule *globals_by_module = nullptr;
  if (!globals_by_module) {
    alignas(alignof(DynInitGLobalsByModule)) static char
        placeholder[sizeof(DynInitGLobalsByModule)];
    globals_by_module = new (placeholder) DynInitGLobalsByModule();
  }

  return *globals_by_module;
}

ALWAYS_INLINE void PoisonShadowForGlobal(const Global *g, u8 value) {
  FastPoisonShadow(g->beg, g->size_with_redzone, value);
}

ALWAYS_INLINE void PoisonRedZones(const Global &g) {
  uptr aligned_size = RoundUpTo(g.size, ASAN_SHADOW_GRANULARITY);
  FastPoisonShadow(g.beg + aligned_size, g.size_with_redzone - aligned_size,
                   kAsanGlobalRedzoneMagic);
  if (g.size != aligned_size) {
    FastPoisonShadowPartialRightRedzone(
        g.beg + RoundDownTo(g.size, ASAN_SHADOW_GRANULARITY),
        g.size % ASAN_SHADOW_GRANULARITY, ASAN_SHADOW_GRANULARITY,
        kAsanGlobalRedzoneMagic);
  }
}

const uptr kMinimalDistanceFromAnotherGlobal = 64;

static void AddGlobalToList(ListOfGlobals &list, const Global *g) {
  list.push_front(new (GetGlobalLowLevelAllocator()) GlobalListNode{g});
}

static bool IsAddressNearGlobal(uptr addr, const __asan_global &g) {
  if (addr <= g.beg - kMinimalDistanceFromAnotherGlobal) return false;
  if (addr >= g.beg + g.size_with_redzone) return false;
  return true;
}

static void ReportGlobal(const Global &g, const char *prefix) {
  DataInfo info;
  bool symbolized = Symbolizer::GetOrInit()->SymbolizeData(g.beg, &info);
  Report(
      "%s Global[%p]: beg=%p size=%zu/%zu name=%s source=%s module=%s "
      "dyn_init=%zu "
      "odr_indicator=%p\n",
      prefix, (void *)&g, (void *)g.beg, g.size, g.size_with_redzone, g.name,
      g.module_name, (symbolized ? info.module : "?"), g.has_dynamic_init,
      (void *)g.odr_indicator);

  if (symbolized && info.line != 0) {
    Report("  location: name=%s, %d\n", info.file, static_cast<int>(info.line));
  } else if (g.gcc_location != 0) {
    // Fallback to Global::gcc_location
    Report("  location: name=%s, %d\n", g.gcc_location->filename, g.gcc_location->line_no);
  }
}

static u32 FindRegistrationSite(const Global *g) {
  mu_for_globals.CheckLocked();
  CHECK(global_registration_site_vector);
  for (uptr i = 0, n = global_registration_site_vector->size(); i < n; i++) {
    GlobalRegistrationSite &grs = (*global_registration_site_vector)[i];
    if (g >= grs.g_first && g <= grs.g_last)
      return grs.stack_id;
  }
  return 0;
}

int GetGlobalsForAddress(uptr addr, Global *globals, u32 *reg_sites,
                         int max_globals) {
  if (!flags()->report_globals) return 0;
  Lock lock(&mu_for_globals);
  int res = 0;
  for (const auto &l : list_of_all_globals) {
    const Global &g = *l.g;
    if (flags()->report_globals >= 2)
      ReportGlobal(g, "Search");
    if (IsAddressNearGlobal(addr, g)) {
      internal_memcpy(&globals[res], &g, sizeof(g));
      if (reg_sites)
        reg_sites[res] = FindRegistrationSite(&g);
      res++;
      if (res == max_globals)
        break;
    }
  }
  return res;
}

enum GlobalSymbolState {
  UNREGISTERED = 0,
  REGISTERED = 1
};

// Check ODR violation for given global G via special ODR indicator. We use
// this method in case compiler instruments global variables through their
// local aliases.
static void CheckODRViolationViaIndicator(const Global *g)
    SANITIZER_REQUIRES(mu_for_globals) {
  // Instrumentation requests to skip ODR check.
  if (g->odr_indicator == UINTPTR_MAX)
    return;

  ListOfGlobals &relevant_globals = GlobalsByIndicator(g->odr_indicator);

  u8 *odr_indicator = reinterpret_cast<u8 *>(g->odr_indicator);
  if (*odr_indicator == REGISTERED) {
    // If *odr_indicator is REGISTERED, some module have already registered
    // externally visible symbol with the same name. This is an ODR violation.
    for (const auto &l : relevant_globals) {
      if ((flags()->detect_odr_violation >= 2 || g->size != l.g->size) &&
          !IsODRViolationSuppressed(g->name))
        ReportODRViolation(g, FindRegistrationSite(g), l.g,
                           FindRegistrationSite(l.g));
    }
  } else {  // UNREGISTERED
    *odr_indicator = REGISTERED;
  }

  AddGlobalToList(relevant_globals, g);
}

// Check ODR violation for given global G by checking if it's already poisoned.
// We use this method in case compiler doesn't use private aliases for global
// variables.
static void CheckODRViolationViaPoisoning(const Global *g)
    SANITIZER_REQUIRES(mu_for_globals) {
  if (__asan_region_is_poisoned(g->beg, g->size_with_redzone)) {
    // This check may not be enough: if the first global is much larger
    // the entire redzone of the second global may be within the first global.
    for (const auto &l : list_of_all_globals) {
      if (g->beg == l.g->beg &&
          (flags()->detect_odr_violation >= 2 || g->size != l.g->size) &&
          !IsODRViolationSuppressed(g->name)) {
        ReportODRViolation(g, FindRegistrationSite(g), l.g,
                           FindRegistrationSite(l.g));
      }
    }
  }
}

// Clang provides two different ways for global variables protection:
// it can poison the global itself or its private alias. In former
// case we may poison same symbol multiple times, that can help us to
// cheaply detect ODR violation: if we try to poison an already poisoned
// global, we have ODR violation error.
// In latter case, we poison each symbol exactly once, so we use special
// indicator symbol to perform similar check.
// In either case, compiler provides a special odr_indicator field to Global
// structure, that can contain two kinds of values:
//   1) Non-zero value. In this case, odr_indicator is an address of
//      corresponding indicator variable for given global.
//   2) Zero. This means that we don't use private aliases for global variables
//      and can freely check ODR violation with the first method.
//
// This routine chooses between two different methods of ODR violation
// detection.
static inline bool UseODRIndicator(const Global *g) {
  return g->odr_indicator > 0;
}

// Register a global variable.
// This function may be called more than once for every global
// so we store the globals in a map.
static void RegisterGlobal(const Global *g) SANITIZER_REQUIRES(mu_for_globals) {
  CHECK(AsanInited());
  if (flags()->report_globals >= 2)
    ReportGlobal(*g, "Added");
  CHECK(flags()->report_globals);
  CHECK(AddrIsInMem(g->beg));
  if (!AddrIsAlignedByGranularity(g->beg)) {
    Report("The following global variable is not properly aligned.\n");
    Report("This may happen if another global with the same name\n");
    Report("resides in another non-instrumented module.\n");
    Report("Or the global comes from a C file built w/o -fno-common.\n");
    Report("In either case this is likely an ODR violation bug,\n");
    Report("but AddressSanitizer can not provide more details.\n");
    ReportODRViolation(g, FindRegistrationSite(g), g, FindRegistrationSite(g));
    CHECK(AddrIsAlignedByGranularity(g->beg));
  }
  CHECK(AddrIsAlignedByGranularity(g->size_with_redzone));
  if (flags()->detect_odr_violation) {
    // Try detecting ODR (One Definition Rule) violation, i.e. the situation
    // where two globals with the same name are defined in different modules.
    if (UseODRIndicator(g))
      CheckODRViolationViaIndicator(g);
    else
      CheckODRViolationViaPoisoning(g);
  }
  if (CanPoisonMemory())
    PoisonRedZones(*g);

  AddGlobalToList(list_of_all_globals, g);

  if (g->has_dynamic_init) {
<<<<<<< HEAD
    DynInitGlobals()[g->module_name].push_back(
        new (GetGlobalLowLevelAllocator()) DynInitGlobal{*g, false});
=======
    dynamic_init_globals.push_back(new (GetGlobalLowLevelAllocator())
                                       DynInitGlobal{*g, false});
>>>>>>> f78d288d
  }
}

static void UnregisterGlobal(const Global *g)
    SANITIZER_REQUIRES(mu_for_globals) {
  CHECK(AsanInited());
  if (flags()->report_globals >= 2)
    ReportGlobal(*g, "Removed");
  CHECK(flags()->report_globals);
  CHECK(AddrIsInMem(g->beg));
  CHECK(AddrIsAlignedByGranularity(g->beg));
  CHECK(AddrIsAlignedByGranularity(g->size_with_redzone));
  if (CanPoisonMemory())
    PoisonShadowForGlobal(g, 0);
  // We unpoison the shadow memory for the global but we do not remove it from
  // the list because that would require O(n^2) time with the current list
  // implementation. It might not be worth doing anyway.

  // Release ODR indicator.
  if (UseODRIndicator(g) && g->odr_indicator != UINTPTR_MAX) {
    u8 *odr_indicator = reinterpret_cast<u8 *>(g->odr_indicator);
    *odr_indicator = UNREGISTERED;
  }
}

<<<<<<< HEAD
static void UnpoisonDynamicGlobals(IntrusiveList<DynInitGlobal> &dyn_globals,
                                   bool mark_initialized) {
  for (auto &dyn_g : dyn_globals) {
=======
void StopInitOrderChecking() {
  if (!flags()->check_initialization_order)
    return;
  Lock lock(&mu_for_globals);
  flags()->check_initialization_order = false;
  for (const DynInitGlobal &dyn_g : dynamic_init_globals) {
>>>>>>> f78d288d
    const Global *g = &dyn_g.g;
    if (dyn_g.initialized)
      continue;
    // Unpoison the whole global.
    PoisonShadowForGlobal(g, 0);
    // Poison redzones back.
    PoisonRedZones(*g);
    if (mark_initialized)
      dyn_g.initialized = true;
  }
}

static void PoisonDynamicGlobals(
    const IntrusiveList<DynInitGlobal> &dyn_globals) {
  for (auto &dyn_g : dyn_globals) {
    const Global *g = &dyn_g.g;
    if (dyn_g.initialized)
      continue;
    PoisonShadowForGlobal(g, kAsanInitializationOrderMagic);
  }
}

void StopInitOrderChecking() {
  if (!flags()->check_initialization_order)
    return;
  Lock lock(&mu_for_globals);
  flags()->check_initialization_order = false;
  DynInitGlobals().forEach([&](auto &kv) {
    UnpoisonDynamicGlobals(kv.second, /*mark_initialized=*/false);
    return true;
  });
}

static bool IsASCII(unsigned char c) { return /*0x00 <= c &&*/ c <= 0x7F; }

const char *MaybeDemangleGlobalName(const char *name) {
  // We can spoil names of globals with C linkage, so use an heuristic
  // approach to check if the name should be demangled.
  bool should_demangle = false;
  if (name[0] == '_' && name[1] == 'Z')
    should_demangle = true;
  else if (SANITIZER_WINDOWS && name[0] == '\01' && name[1] == '?')
    should_demangle = true;

  return should_demangle ? Symbolizer::GetOrInit()->Demangle(name) : name;
}

// Check if the global is a zero-terminated ASCII string. If so, print it.
void PrintGlobalNameIfASCII(InternalScopedString *str, const __asan_global &g) {
  for (uptr p = g.beg; p < g.beg + g.size - 1; p++) {
    unsigned char c = *(unsigned char *)p;
    if (c == '\0' || !IsASCII(c)) return;
  }
  if (*(char *)(g.beg + g.size - 1) != '\0') return;
  str->AppendF("  '%s' is ascii string '%s'\n", MaybeDemangleGlobalName(g.name),
               (char *)g.beg);
}

void PrintGlobalLocation(InternalScopedString *str, const __asan_global &g,
                         bool print_module_name) {
  DataInfo info;
  if (Symbolizer::GetOrInit()->SymbolizeData(g.beg, &info) && info.line != 0) {
    str->AppendF("%s:%d", info.file, static_cast<int>(info.line));
  } else if (g.gcc_location != 0) {
    // Fallback to Global::gcc_location
    str->AppendF("%s", g.gcc_location->filename ? g.gcc_location->filename
                                                : g.module_name);
    if (g.gcc_location->line_no)
      str->AppendF(":%d", g.gcc_location->line_no);
    if (g.gcc_location->column_no)
      str->AppendF(":%d", g.gcc_location->column_no);
  } else {
    str->AppendF("%s", g.module_name);
  }
  if (print_module_name && info.module)
    str->AppendF(" in %s", info.module);
}

} // namespace __asan

// ---------------------- Interface ---------------- {{{1
using namespace __asan;

// Apply __asan_register_globals to all globals found in the same loaded
// executable or shared library as `flag'. The flag tracks whether globals have
// already been registered or not for this image.
void __asan_register_image_globals(uptr *flag) {
  if (*flag)
    return;
  AsanApplyToGlobals(__asan_register_globals, flag);
  *flag = 1;
}

// This mirrors __asan_register_image_globals.
void __asan_unregister_image_globals(uptr *flag) {
  if (!*flag)
    return;
  AsanApplyToGlobals(__asan_unregister_globals, flag);
  *flag = 0;
}

void __asan_register_elf_globals(uptr *flag, void *start, void *stop) {
  if (*flag || start == stop)
    return;
  CHECK_EQ(0, ((uptr)stop - (uptr)start) % sizeof(__asan_global));
  __asan_global *globals_start = (__asan_global*)start;
  __asan_global *globals_stop = (__asan_global*)stop;
  __asan_register_globals(globals_start, globals_stop - globals_start);
  *flag = 1;
}

void __asan_unregister_elf_globals(uptr *flag, void *start, void *stop) {
  if (!*flag || start == stop)
    return;
  CHECK_EQ(0, ((uptr)stop - (uptr)start) % sizeof(__asan_global));
  __asan_global *globals_start = (__asan_global*)start;
  __asan_global *globals_stop = (__asan_global*)stop;
  __asan_unregister_globals(globals_start, globals_stop - globals_start);
  *flag = 0;
}

// Register an array of globals.
void __asan_register_globals(__asan_global *globals, uptr n) {
  if (!flags()->report_globals) return;
  GET_STACK_TRACE_MALLOC;
  u32 stack_id = StackDepotPut(stack);
  Lock lock(&mu_for_globals);
  if (!global_registration_site_vector) {
    global_registration_site_vector =
        new (GetGlobalLowLevelAllocator()) GlobalRegistrationSiteVector;
    global_registration_site_vector->reserve(128);
  }
  GlobalRegistrationSite site = {stack_id, &globals[0], &globals[n - 1]};
  global_registration_site_vector->push_back(site);
  if (flags()->report_globals >= 2) {
    PRINT_CURRENT_STACK();
    Printf("=== ID %d; %p %p\n", stack_id, (void *)&globals[0],
           (void *)&globals[n - 1]);
  }
  for (uptr i = 0; i < n; i++) {
    if (SANITIZER_WINDOWS && globals[i].beg == 0) {
      // The MSVC incremental linker may pad globals out to 256 bytes. As long
      // as __asan_global is less than 256 bytes large and its size is a power
      // of two, we can skip over the padding.
      static_assert(
          sizeof(__asan_global) < 256 &&
              (sizeof(__asan_global) & (sizeof(__asan_global) - 1)) == 0,
          "sizeof(__asan_global) incompatible with incremental linker padding");
      // If these are padding bytes, the rest of the global should be zero.
      CHECK(globals[i].size == 0 && globals[i].size_with_redzone == 0 &&
            globals[i].name == nullptr && globals[i].module_name == nullptr &&
            globals[i].odr_indicator == 0);
      continue;
    }
    RegisterGlobal(&globals[i]);
  }

  // Poison the metadata. It should not be accessible to user code.
  PoisonShadow(reinterpret_cast<uptr>(globals), n * sizeof(__asan_global),
               kAsanGlobalRedzoneMagic);
}

// Unregister an array of globals.
// We must do this when a shared objects gets dlclosed.
void __asan_unregister_globals(__asan_global *globals, uptr n) {
  if (!flags()->report_globals) return;
  Lock lock(&mu_for_globals);
  for (uptr i = 0; i < n; i++) {
    if (SANITIZER_WINDOWS && globals[i].beg == 0) {
      // Skip globals that look like padding from the MSVC incremental linker.
      // See comment in __asan_register_globals.
      continue;
    }
    UnregisterGlobal(&globals[i]);
  }

  // Unpoison the metadata.
  PoisonShadow(reinterpret_cast<uptr>(globals), n * sizeof(__asan_global), 0);
}

// This method runs immediately prior to dynamic initialization in each TU,
// when all dynamically initialized globals are unpoisoned.  This method
// poisons all global variables not defined in this TU, so that a dynamic
// initializer can only touch global variables in the same TU.
void __asan_before_dynamic_init(const char *module_name) {
  if (!flags()->check_initialization_order || !CanPoisonMemory())
    return;
  bool strict_init_order = flags()->strict_init_order;
  CHECK(module_name);
  CHECK(AsanInited());
  Lock lock(&mu_for_globals);
  if (flags()->report_globals >= 3)
    Printf("DynInitPoison module: %s\n", module_name);
<<<<<<< HEAD

  DynInitGlobals().forEach([&](auto &kv) {
    if (kv.first != module_name) {
      PoisonDynamicGlobals(kv.second);
    } else {
      UnpoisonDynamicGlobals(kv.second,
                             /*mark_initialized=*/!strict_init_order);
    }
    return true;
  });
=======
  for (DynInitGlobal &dyn_g : dynamic_init_globals) {
    const Global *g = &dyn_g.g;
    if (dyn_g.initialized)
      continue;
    if (g->module_name != module_name)
      PoisonShadowForGlobal(g, kAsanInitializationOrderMagic);
    else if (!strict_init_order)
      dyn_g.initialized = true;
  }
>>>>>>> f78d288d
}

// This method runs immediately after dynamic initialization in each TU, when
// all dynamically initialized globals except for those defined in the current
// TU are poisoned.  It simply unpoisons all dynamically initialized globals.
void __asan_after_dynamic_init() {
  if (!flags()->check_initialization_order || !CanPoisonMemory())
    return;
  CHECK(AsanInited());
  Lock lock(&mu_for_globals);
  if (flags()->report_globals >= 3)
    Printf("DynInitUnpoison\n");
<<<<<<< HEAD

  DynInitGlobals().forEach([&](auto &kv) {
    UnpoisonDynamicGlobals(kv.second, /*mark_initialized=*/false);
    return true;
  });
=======
  for (const DynInitGlobal &dyn_g : dynamic_init_globals) {
    const Global *g = &dyn_g.g;
    if (!dyn_g.initialized) {
      // Unpoison the whole global.
      PoisonShadowForGlobal(g, 0);
      // Poison redzones back.
      PoisonRedZones(*g);
    }
  }
>>>>>>> f78d288d
}<|MERGE_RESOLUTION|>--- conflicted
+++ resolved
@@ -47,11 +47,6 @@
   bool initialized = false;
   DynInitGlobal *next = nullptr;
 };
-<<<<<<< HEAD
-=======
-typedef IntrusiveList<DynInitGlobal> DynInitGlobals;
-static DynInitGlobals dynamic_init_globals SANITIZER_GUARDED_BY(mu_for_globals);
->>>>>>> f78d288d
 
 // We want to remember where a certain range of globals was registered.
 struct GlobalRegistrationSite {
@@ -75,17 +70,17 @@
   return (*globals_by_indicator)[odr_indicator];
 }
 
-using DynInitGLobalsByModule =
+using DynInitGlobalsByModule =
     DenseMap<const char *, IntrusiveList<DynInitGlobal>>;
 
 // TODO: Add a NoDestroy helper, this patter is very common in sanitizers.
-static DynInitGLobalsByModule &DynInitGlobals()
+static DynInitGlobalsByModule &DynInitGlobals()
     SANITIZER_REQUIRES(mu_for_globals) {
-  static DynInitGLobalsByModule *globals_by_module = nullptr;
+  static DynInitGlobalsByModule *globals_by_module = nullptr;
   if (!globals_by_module) {
-    alignas(alignof(DynInitGLobalsByModule)) static char
-        placeholder[sizeof(DynInitGLobalsByModule)];
-    globals_by_module = new (placeholder) DynInitGLobalsByModule();
+    alignas(alignof(DynInitGlobalsByModule)) static char
+        placeholder[sizeof(DynInitGlobalsByModule)];
+    globals_by_module = new (placeholder) DynInitGlobalsByModule();
   }
 
   return *globals_by_module;
@@ -111,6 +106,31 @@
 
 static void AddGlobalToList(ListOfGlobals &list, const Global *g) {
   list.push_front(new (GetGlobalLowLevelAllocator()) GlobalListNode{g});
+}
+
+static void UnpoisonDynamicGlobals(IntrusiveList<DynInitGlobal> &dyn_globals,
+                                   bool mark_initialized) {
+  for (auto &dyn_g : dyn_globals) {
+    const Global *g = &dyn_g.g;
+    if (dyn_g.initialized)
+      continue;
+    // Unpoison the whole global.
+    PoisonShadowForGlobal(g, 0);
+    // Poison redzones back.
+    PoisonRedZones(*g);
+    if (mark_initialized)
+      dyn_g.initialized = true;
+  }
+}
+
+static void PoisonDynamicGlobals(
+    const IntrusiveList<DynInitGlobal> &dyn_globals) {
+  for (auto &dyn_g : dyn_globals) {
+    const Global *g = &dyn_g.g;
+    if (dyn_g.initialized)
+      continue;
+    PoisonShadowForGlobal(g, kAsanInitializationOrderMagic);
+  }
 }
 
 static bool IsAddressNearGlobal(uptr addr, const __asan_global &g) {
@@ -276,13 +296,8 @@
   AddGlobalToList(list_of_all_globals, g);
 
   if (g->has_dynamic_init) {
-<<<<<<< HEAD
     DynInitGlobals()[g->module_name].push_back(
         new (GetGlobalLowLevelAllocator()) DynInitGlobal{*g, false});
-=======
-    dynamic_init_globals.push_back(new (GetGlobalLowLevelAllocator())
-                                       DynInitGlobal{*g, false});
->>>>>>> f78d288d
   }
 }
 
@@ -305,40 +320,6 @@
   if (UseODRIndicator(g) && g->odr_indicator != UINTPTR_MAX) {
     u8 *odr_indicator = reinterpret_cast<u8 *>(g->odr_indicator);
     *odr_indicator = UNREGISTERED;
-  }
-}
-
-<<<<<<< HEAD
-static void UnpoisonDynamicGlobals(IntrusiveList<DynInitGlobal> &dyn_globals,
-                                   bool mark_initialized) {
-  for (auto &dyn_g : dyn_globals) {
-=======
-void StopInitOrderChecking() {
-  if (!flags()->check_initialization_order)
-    return;
-  Lock lock(&mu_for_globals);
-  flags()->check_initialization_order = false;
-  for (const DynInitGlobal &dyn_g : dynamic_init_globals) {
->>>>>>> f78d288d
-    const Global *g = &dyn_g.g;
-    if (dyn_g.initialized)
-      continue;
-    // Unpoison the whole global.
-    PoisonShadowForGlobal(g, 0);
-    // Poison redzones back.
-    PoisonRedZones(*g);
-    if (mark_initialized)
-      dyn_g.initialized = true;
-  }
-}
-
-static void PoisonDynamicGlobals(
-    const IntrusiveList<DynInitGlobal> &dyn_globals) {
-  for (auto &dyn_g : dyn_globals) {
-    const Global *g = &dyn_g.g;
-    if (dyn_g.initialized)
-      continue;
-    PoisonShadowForGlobal(g, kAsanInitializationOrderMagic);
   }
 }
 
@@ -513,7 +494,6 @@
   Lock lock(&mu_for_globals);
   if (flags()->report_globals >= 3)
     Printf("DynInitPoison module: %s\n", module_name);
-<<<<<<< HEAD
 
   DynInitGlobals().forEach([&](auto &kv) {
     if (kv.first != module_name) {
@@ -524,17 +504,6 @@
     }
     return true;
   });
-=======
-  for (DynInitGlobal &dyn_g : dynamic_init_globals) {
-    const Global *g = &dyn_g.g;
-    if (dyn_g.initialized)
-      continue;
-    if (g->module_name != module_name)
-      PoisonShadowForGlobal(g, kAsanInitializationOrderMagic);
-    else if (!strict_init_order)
-      dyn_g.initialized = true;
-  }
->>>>>>> f78d288d
 }
 
 // This method runs immediately after dynamic initialization in each TU, when
@@ -547,21 +516,9 @@
   Lock lock(&mu_for_globals);
   if (flags()->report_globals >= 3)
     Printf("DynInitUnpoison\n");
-<<<<<<< HEAD
 
   DynInitGlobals().forEach([&](auto &kv) {
     UnpoisonDynamicGlobals(kv.second, /*mark_initialized=*/false);
     return true;
   });
-=======
-  for (const DynInitGlobal &dyn_g : dynamic_init_globals) {
-    const Global *g = &dyn_g.g;
-    if (!dyn_g.initialized) {
-      // Unpoison the whole global.
-      PoisonShadowForGlobal(g, 0);
-      // Poison redzones back.
-      PoisonRedZones(*g);
-    }
-  }
->>>>>>> f78d288d
 }