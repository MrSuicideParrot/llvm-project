--- conflicted
+++ resolved
@@ -3,20 +3,38 @@
 import os
 import platform
 import re
-import shlex
 
 import lit.formats
 
+# Get shlex.quote if available (added in 3.3), and fall back to pipes.quote if
+# it's not available.
+try:
+  import shlex
+  sh_quote = shlex.quote
+except:
+  import pipes
+  sh_quote = pipes.quote
 
 def get_required_attr(config, attr_name):
-    attr_value = getattr(config, attr_name, None)
-    if attr_value == None:
-        lit_config.fatal(
-            "No attribute %r in test configuration! You may need to run "
-            "tests from your build directory or add this attribute "
-            "to lit.site.cfg.py " % attr_name
-        )
-    return attr_value
+  attr_value = getattr(config, attr_name, None)
+  if attr_value == None:
+    lit_config.fatal(
+      "No attribute %r in test configuration! You may need to run "
+      "tests from your build directory or add this attribute "
+      "to lit.site.cfg.py " % attr_name)
+  return attr_value
+
+def push_dynamic_library_lookup_path(config, new_path):
+  if platform.system() == 'Windows':
+    dynamic_library_lookup_var = 'PATH'
+  elif platform.system() == 'Darwin':
+    dynamic_library_lookup_var = 'DYLD_LIBRARY_PATH'
+  else:
+    dynamic_library_lookup_var = 'LD_LIBRARY_PATH'
+
+  new_ld_library_path = os.path.pathsep.join(
+    (new_path, config.environment.get(dynamic_library_lookup_var, '')))
+  config.environment[dynamic_library_lookup_var] = new_ld_library_path
 
   if platform.system() == 'FreeBSD':
     dynamic_library_lookup_var = 'LD_32_LIBRARY_PATH'
@@ -25,176 +43,80 @@
     config.environment[dynamic_library_lookup_var] = new_ld_32_library_path
 
 # Setup config name.
-config.name = "AddressSanitizer" + config.name_suffix
+config.name = 'AddressSanitizer' + config.name_suffix
 
 # Platform-specific default ASAN_OPTIONS for lit tests.
 default_asan_opts = list(config.default_sanitizer_opts)
 
-# On Darwin, leak checking is not enabled by default. Enable on macOS
+# On Darwin, leak checking is not enabled by default. Enable for x86_64
 # tests to prevent regressions
-if config.host_os == "Darwin" and config.apple_platform == "osx":
-    default_asan_opts += ["detect_leaks=1"]
-
-default_asan_opts_str = ":".join(default_asan_opts)
+if config.host_os == 'Darwin' and config.target_arch == 'x86_64':
+  default_asan_opts += ['detect_leaks=1']
+
+default_asan_opts_str = ':'.join(default_asan_opts)
 if default_asan_opts_str:
-    config.environment["ASAN_OPTIONS"] = default_asan_opts_str
-    default_asan_opts_str += ":"
-config.substitutions.append(
-    ("%env_asan_opts=", "env ASAN_OPTIONS=" + default_asan_opts_str)
-)
+  config.environment['ASAN_OPTIONS'] = default_asan_opts_str
+  default_asan_opts_str += ':'
+config.substitutions.append(('%env_asan_opts=',
+                             'env ASAN_OPTIONS=' + default_asan_opts_str))
 
 # Setup source root.
 config.test_source_root = os.path.dirname(__file__)
 
-if config.host_os not in ["FreeBSD", "NetBSD"]:
-    libdl_flag = "-ldl"
-else:
-    libdl_flag = ""
+if config.host_os not in ['FreeBSD', 'NetBSD']:
+  libdl_flag = "-ldl"
+else:
+  libdl_flag = ""
 
 # GCC-ASan doesn't link in all the necessary libraries automatically, so
 # we have to do it ourselves.
-if config.compiler_id == "GNU":
-    extra_link_flags = ["-pthread", "-lstdc++", libdl_flag]
-else:
-    extra_link_flags = []
+if config.compiler_id == 'GNU':
+  extra_link_flags = ["-pthread", "-lstdc++", libdl_flag]
+else:
+  extra_link_flags = []
 
 # Setup default compiler flags used with -fsanitize=address option.
 # FIXME: Review the set of required flags and check if it can be reduced.
 target_cflags = [get_required_attr(config, "target_cflags")] + extra_link_flags
 target_cxxflags = config.cxx_mode_flags + target_cflags
-clang_asan_static_cflags = (
-    [
-        "-fsanitize=address",
-        "-mno-omit-leaf-frame-pointer",
-        "-fno-omit-frame-pointer",
-        "-fno-optimize-sibling-calls",
-    ]
-    + config.debug_info_flags
-    + target_cflags
-)
-if config.target_arch == "s390x":
-    clang_asan_static_cflags.append("-mbackchain")
+clang_asan_static_cflags = (["-fsanitize=address",
+                            "-mno-omit-leaf-frame-pointer",
+                            "-fno-omit-frame-pointer",
+                            "-fno-optimize-sibling-calls"] +
+                            config.debug_info_flags + target_cflags)
+if config.target_arch == 's390x':
+  clang_asan_static_cflags.append("-mbackchain")
 clang_asan_static_cxxflags = config.cxx_mode_flags + clang_asan_static_cflags
-
-target_is_msvc = bool(re.match(r".*-windows-msvc$", config.target_triple))
 
 asan_dynamic_flags = []
 if config.asan_dynamic:
-    asan_dynamic_flags = ["-shared-libasan"]
-    if platform.system() == "Windows" and target_is_msvc:
-        # On MSVC target, we need to simulate "clang-cl /MD" on the clang driver side.
-        asan_dynamic_flags += [
-            "-D_MT",
-            "-D_DLL",
-            "-Wl,-nodefaultlib:libcmt,-defaultlib:msvcrt,-defaultlib:oldnames",
-        ]
-    elif platform.system() == "FreeBSD":
-        # On FreeBSD, we need to add -pthread to ensure pthread functions are available.
-        asan_dynamic_flags += ["-pthread"]
-    config.available_features.add("asan-dynamic-runtime")
-else:
-    config.available_features.add("asan-static-runtime")
+  asan_dynamic_flags = ["-shared-libasan"]
+  # On Windows, we need to simulate "clang-cl /MD" on the clang driver side.
+  if platform.system() == 'Windows':
+    asan_dynamic_flags += ["-D_MT", "-D_DLL", "-Wl,-nodefaultlib:libcmt,-defaultlib:msvcrt,-defaultlib:oldnames"]
+  config.available_features.add("asan-dynamic-runtime")
+else:
+  config.available_features.add("asan-static-runtime")
 clang_asan_cflags = clang_asan_static_cflags + asan_dynamic_flags
 clang_asan_cxxflags = clang_asan_static_cxxflags + asan_dynamic_flags
 
 # Add win32-(static|dynamic)-asan features to mark tests as passing or failing
 # in those modes. lit doesn't support logical feature test combinations.
-if platform.system() == "Windows":
-    if config.asan_dynamic:
-        win_runtime_feature = "win32-dynamic-asan"
-    else:
-        win_runtime_feature = "win32-static-asan"
-    config.available_features.add(win_runtime_feature)
-
+if platform.system() == 'Windows':
+  if config.asan_dynamic:
+    win_runtime_feature = "win32-dynamic-asan"
+  else:
+    win_runtime_feature = "win32-static-asan"
+  config.available_features.add(win_runtime_feature)
 
 def build_invocation(compile_flags):
-    return " " + " ".join([config.clang] + compile_flags) + " "
-
-
-config.substitutions.append(("%clang ", build_invocation(target_cflags)))
-config.substitutions.append(("%clangxx ", build_invocation(target_cxxflags)))
-config.substitutions.append(("%clang_asan ", build_invocation(clang_asan_cflags)))
-config.substitutions.append(("%clangxx_asan ", build_invocation(clang_asan_cxxflags)))
+  return " " + " ".join([config.clang] + compile_flags) + " "
+
+config.substitutions.append( ("%clang ", build_invocation(target_cflags)) )
+config.substitutions.append( ("%clangxx ", build_invocation(target_cxxflags)) )
+config.substitutions.append( ("%clang_asan ", build_invocation(clang_asan_cflags)) )
+config.substitutions.append( ("%clangxx_asan ", build_invocation(clang_asan_cxxflags)) )
 if config.asan_dynamic:
-<<<<<<< HEAD
-    if config.host_os in ["Linux", "FreeBSD", "NetBSD", "SunOS"]:
-        shared_libasan_path = os.path.join(
-            config.compiler_rt_libdir,
-            "libclang_rt.asan{}.so".format(config.target_suffix),
-        )
-    elif config.host_os == "Darwin":
-        shared_libasan_path = os.path.join(
-            config.compiler_rt_libdir,
-            "libclang_rt.asan_{}_dynamic.dylib".format(config.apple_platform),
-        )
-    else:
-        lit_config.warning(
-            "%shared_libasan substitution not set but dynamic ASan is available."
-        )
-        shared_libasan_path = None
-
-    if shared_libasan_path is not None:
-        config.substitutions.append(("%shared_libasan", shared_libasan_path))
-    config.substitutions.append(
-        ("%clang_asan_static ", build_invocation(clang_asan_static_cflags))
-    )
-    config.substitutions.append(
-        ("%clangxx_asan_static ", build_invocation(clang_asan_static_cxxflags))
-    )
-
-if platform.system() == "Windows":
-    # MSVC-specific tests might also use the clang-cl.exe driver.
-    if target_is_msvc:
-        clang_cl_cxxflags = [
-            "-Wno-deprecated-declarations",
-            "-WX",
-            "-D_HAS_EXCEPTIONS=0",
-            "-Zi",
-        ] + target_cflags
-        clang_cl_asan_cxxflags = ["-fsanitize=address"] + clang_cl_cxxflags
-        if config.asan_dynamic:
-            clang_cl_asan_cxxflags.append("-MD")
-
-        clang_cl_invocation = build_invocation(clang_cl_cxxflags)
-        clang_cl_invocation = clang_cl_invocation.replace("clang.exe", "clang-cl.exe")
-        config.substitutions.append(("%clang_cl ", clang_cl_invocation))
-
-        clang_cl_asan_invocation = build_invocation(clang_cl_asan_cxxflags)
-        clang_cl_asan_invocation = clang_cl_asan_invocation.replace(
-            "clang.exe", "clang-cl.exe"
-        )
-        config.substitutions.append(("%clang_cl_asan ", clang_cl_asan_invocation))
-        config.substitutions.append(("%clang_cl_nocxx_asan ", clang_cl_asan_invocation))
-        config.substitutions.append(("%Od", "-Od"))
-        config.substitutions.append(("%Fe", "-Fe"))
-        config.substitutions.append(("%LD", "-LD"))
-        config.substitutions.append(("%MD", "-MD"))
-        config.substitutions.append(("%MT", "-MT"))
-        config.substitutions.append(("%Gw", "-Gw"))
-
-        base_lib = os.path.join(
-            config.compiler_rt_libdir, "clang_rt.asan%%s%s.lib" % config.target_suffix
-        )
-        config.substitutions.append(("%asan_lib", base_lib % ""))
-        config.substitutions.append(("%asan_cxx_lib", base_lib % "_cxx"))
-        config.substitutions.append(("%asan_dll_thunk", base_lib % "_dll_thunk"))
-    else:
-        # To make some of these tests work on MinGW target without changing their
-        # behaviour for MSVC target, substitute clang-cl flags with gcc-like ones.
-        config.substitutions.append(("%clang_cl ", build_invocation(target_cxxflags)))
-        config.substitutions.append(
-            ("%clang_cl_asan ", build_invocation(clang_asan_cxxflags))
-        )
-        config.substitutions.append(
-            ("%clang_cl_nocxx_asan ", build_invocation(clang_asan_cflags))
-        )
-        config.substitutions.append(("%Od", "-O0"))
-        config.substitutions.append(("%Fe", "-o"))
-        config.substitutions.append(("%LD", "-shared"))
-        config.substitutions.append(("%MD", ""))
-        config.substitutions.append(("%MT", ""))
-        config.substitutions.append(("%Gw", "-fdata-sections"))
-=======
   if config.host_os in ['Linux', 'FreeBSD', 'NetBSD', 'SunOS']:
     shared_libasan_path = os.path.join(config.compiler_rt_libdir, "libclang_rt.asan{}.so".format(config.target_suffix))
   elif config.host_os == 'Darwin':
@@ -238,98 +160,79 @@
 else:
   # Some tests uses C++11 features such as lambdas and need to pass -std=c++11.
   config.substitutions.append(("%stdcxx11 ", "-std=c++11 "))
->>>>>>> cb02aa7e
 
 # FIXME: De-hardcode this path.
 asan_source_dir = os.path.join(
-    get_required_attr(config, "compiler_rt_src_root"), "lib", "asan"
-)
-python_exec = shlex.quote(get_required_attr(config, "python_executable"))
+  get_required_attr(config, "compiler_rt_src_root"), "lib", "asan")
+python_exec = sh_quote(get_required_attr(config, "python_executable"))
 # Setup path to asan_symbolize.py script.
 asan_symbolize = os.path.join(asan_source_dir, "scripts", "asan_symbolize.py")
 if not os.path.exists(asan_symbolize):
-    lit_config.fatal("Can't find script on path %r" % asan_symbolize)
-config.substitutions.append(
-    ("%asan_symbolize", python_exec + " " + asan_symbolize + " ")
-)
+  lit_config.fatal("Can't find script on path %r" % asan_symbolize)
+config.substitutions.append( ("%asan_symbolize", python_exec + " " + asan_symbolize + " ") )
 # Setup path to sancov.py script.
 sanitizer_common_source_dir = os.path.join(
-    get_required_attr(config, "compiler_rt_src_root"), "lib", "sanitizer_common"
-)
+  get_required_attr(config, "compiler_rt_src_root"), "lib", "sanitizer_common")
 sancov = os.path.join(sanitizer_common_source_dir, "scripts", "sancov.py")
 if not os.path.exists(sancov):
-    lit_config.fatal("Can't find script on path %r" % sancov)
-config.substitutions.append(("%sancov ", python_exec + " " + sancov + " "))
+  lit_config.fatal("Can't find script on path %r" % sancov)
+config.substitutions.append( ("%sancov ", python_exec + " " + sancov + " ") )
 
 # Determine kernel bitness
-if config.host_arch.find("64") != -1 and not config.android:
-    kernel_bits = "64"
-else:
-    kernel_bits = "32"
-
-config.substitutions.append(
-    ("CHECK-%kernel_bits", ("CHECK-kernel-" + kernel_bits + "-bits"))
-)
-
-config.substitutions.append(("%libdl", libdl_flag))
+if config.host_arch.find('64') != -1 and not config.android:
+  kernel_bits = '64'
+else:
+  kernel_bits = '32'
+
+config.substitutions.append( ('CHECK-%kernel_bits', ("CHECK-kernel-" + kernel_bits + "-bits")))
+
+config.substitutions.append( ("%libdl", libdl_flag) )
 
 config.available_features.add("asan-" + config.bits + "-bits")
 
 # Fast unwinder doesn't work with Thumb
-if not config.arm_thumb:
-    config.available_features.add("fast-unwinder-works")
+if re.search('mthumb', config.target_cflags) is None:
+  config.available_features.add('fast-unwinder-works')
 
 # Turn on leak detection on 64-bit Linux.
-leak_detection_android = (
-    config.android
-    and "android-thread-properties-api" in config.available_features
-    and (config.target_arch in ["x86_64", "i386", "i686", "aarch64"])
-)
-leak_detection_linux = (
-    (config.host_os == "Linux")
-    and (not config.android)
-    and (config.target_arch in ["x86_64", "i386", "riscv64", "loongarch64"])
-)
-leak_detection_mac = (config.host_os == "Darwin") and (config.apple_platform == "osx")
-leak_detection_netbsd = (config.host_os == "NetBSD") and (
-    config.target_arch in ["x86_64", "i386"]
-)
-if (
-    leak_detection_android
-    or leak_detection_linux
-    or leak_detection_mac
-    or leak_detection_netbsd
-):
-    config.available_features.add("leak-detection")
+leak_detection_linux = (config.host_os == 'Linux') and (not config.android) and (config.target_arch == 'x86_64' or config.target_arch == 'i386')
+leak_detection_mac = (config.host_os == 'Darwin') and (config.target_arch == 'x86_64')
+if leak_detection_linux or leak_detection_mac:
+  config.available_features.add('leak-detection')
+
+# Set LD_LIBRARY_PATH to pick dynamic runtime up properly.
+push_dynamic_library_lookup_path(config, config.compiler_rt_libdir)
+
+# GCC-ASan uses dynamic runtime by default.
+if config.compiler_id == 'GNU':
+  gcc_dir = os.path.dirname(config.clang)
+  libasan_dir = os.path.join(gcc_dir, "..", "lib" + config.bits)
+  push_dynamic_library_lookup_path(config, libasan_dir)
 
 # Add the RT libdir to PATH directly so that we can successfully run the gtest
 # binary to list its tests.
-if config.host_os == "Windows" and config.asan_dynamic:
-    os.environ["PATH"] = os.path.pathsep.join(
-        [config.compiler_rt_libdir, os.environ.get("PATH", "")]
-    )
+if config.host_os == 'Windows' and config.asan_dynamic:
+  os.environ['PATH'] = os.path.pathsep.join([config.compiler_rt_libdir,
+                                             os.environ.get('PATH', '')])
 
 # Default test suffixes.
-config.suffixes = [".c", ".cpp"]
-
-if config.host_os == "Darwin":
-    config.suffixes.append(".mm")
-
-if config.host_os == "Windows":
-    config.substitutions.append(("%fPIC", ""))
-    config.substitutions.append(("%fPIE", ""))
-    config.substitutions.append(("%pie", ""))
-else:
-    config.substitutions.append(("%fPIC", "-fPIC"))
-    config.substitutions.append(("%fPIE", "-fPIE"))
-    config.substitutions.append(("%pie", "-pie"))
+config.suffixes = ['.c', '.cc', '.cpp']
+
+if config.host_os == 'Darwin':
+  config.suffixes.append('.mm')
+
+if config.host_os == 'Windows':
+  config.substitutions.append(('%fPIC', ''))
+  config.substitutions.append(('%fPIE', ''))
+  config.substitutions.append(('%pie', ''))
+else:
+  config.substitutions.append(('%fPIC', '-fPIC'))
+  config.substitutions.append(('%fPIE', '-fPIE'))
+  config.substitutions.append(('%pie', '-pie'))
 
 # Only run the tests on supported OSs.
-if config.host_os not in ["Linux", "Darwin", "FreeBSD", "SunOS", "Windows", "NetBSD"]:
-    config.unsupported = True
+if config.host_os not in ['Linux', 'Darwin', 'FreeBSD', 'SunOS', 'Windows', 'NetBSD']:
+  config.unsupported = True
 
 if not config.parallelism_group:
-    config.parallelism_group = "shadow-memory"
-
-if config.host_os == "NetBSD":
-    config.substitutions.insert(0, ("%run", config.netbsd_noaslr_prefix))+  config.parallelism_group = 'shadow-memory'