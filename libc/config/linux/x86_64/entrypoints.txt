set(TARGET_LIBC_ENTRYPOINTS
    # ctype.h entrypoints
    libc.src.ctype.isalnum
    libc.src.ctype.isalpha
    libc.src.ctype.isascii
    libc.src.ctype.isblank
    libc.src.ctype.iscntrl
    libc.src.ctype.isdigit
    libc.src.ctype.isgraph
    libc.src.ctype.islower
    libc.src.ctype.isprint
    libc.src.ctype.ispunct
    libc.src.ctype.isspace
    libc.src.ctype.isupper
    libc.src.ctype.isxdigit
    libc.src.ctype.toascii
    libc.src.ctype.tolower
    libc.src.ctype.toupper

    # errno.h entrypoints
    libc.src.errno.errno

    # fcntl.h entrypoints
    libc.src.fcntl.creat
    libc.src.fcntl.fcntl
    libc.src.fcntl.open
    libc.src.fcntl.openat

    # sched.h entrypoints
    libc.src.sched.sched_get_priority_max
    libc.src.sched.sched_get_priority_min
    libc.src.sched.sched_getaffinity
    libc.src.sched.sched_getparam
    libc.src.sched.sched_getscheduler
    libc.src.sched.sched_rr_get_interval
    libc.src.sched.sched_setaffinity
    libc.src.sched.sched_setparam
    libc.src.sched.sched_setscheduler
    libc.src.sched.sched_yield

    # string.h entrypoints
    libc.src.string.bcmp
    libc.src.string.bcopy
    libc.src.string.bzero
    libc.src.string.index
    libc.src.string.memccpy
    libc.src.string.memchr
    libc.src.string.memcmp
    libc.src.string.memcpy
    libc.src.string.memmem
    libc.src.string.memmove
    libc.src.string.mempcpy
    libc.src.string.memrchr
    libc.src.string.memset
    libc.src.string.memset_explicit
    libc.src.string.rindex
    libc.src.string.stpcpy
    libc.src.string.stpncpy
    libc.src.string.strcasecmp
    libc.src.string.strcasestr
    libc.src.string.strcat
    libc.src.string.strchr
    libc.src.string.strchrnul
    libc.src.string.strcmp
    libc.src.string.strcoll
    libc.src.string.strcpy
    libc.src.string.strcspn
    libc.src.string.strdup
    libc.src.string.strerror
    libc.src.string.strerror_r
    libc.src.string.strlcat
    libc.src.string.strlcpy
    libc.src.string.strlen
    libc.src.string.strncasecmp
    libc.src.string.strncat
    libc.src.string.strncmp
    libc.src.string.strncpy
    libc.src.string.strndup
    libc.src.string.strnlen
    libc.src.string.strpbrk
    libc.src.string.strrchr
    libc.src.string.strsep
    libc.src.string.strsignal
    libc.src.string.strspn
    libc.src.string.strstr
    libc.src.string.strtok
    libc.src.string.strtok_r
    libc.src.string.strxfrm

    # inttypes.h entrypoints
    libc.src.inttypes.imaxabs
    libc.src.inttypes.imaxdiv
    libc.src.inttypes.strtoimax
    libc.src.inttypes.strtoumax

    # stdbit.h entrypoints
    libc.src.stdbit.stdc_bit_ceil_uc
    libc.src.stdbit.stdc_bit_ceil_ui
    libc.src.stdbit.stdc_bit_ceil_ul
    libc.src.stdbit.stdc_bit_ceil_ull
    libc.src.stdbit.stdc_bit_ceil_us
    libc.src.stdbit.stdc_bit_floor_uc
    libc.src.stdbit.stdc_bit_floor_ui
    libc.src.stdbit.stdc_bit_floor_ul
    libc.src.stdbit.stdc_bit_floor_ull
    libc.src.stdbit.stdc_bit_floor_us
    libc.src.stdbit.stdc_bit_width_uc
    libc.src.stdbit.stdc_bit_width_ui
    libc.src.stdbit.stdc_bit_width_ul
    libc.src.stdbit.stdc_bit_width_ull
    libc.src.stdbit.stdc_bit_width_us
    libc.src.stdbit.stdc_count_ones_uc
    libc.src.stdbit.stdc_count_ones_ui
    libc.src.stdbit.stdc_count_ones_ul
    libc.src.stdbit.stdc_count_ones_ull
    libc.src.stdbit.stdc_count_ones_us
    libc.src.stdbit.stdc_count_zeros_uc
    libc.src.stdbit.stdc_count_zeros_ui
    libc.src.stdbit.stdc_count_zeros_ul
    libc.src.stdbit.stdc_count_zeros_ull
    libc.src.stdbit.stdc_count_zeros_us
    libc.src.stdbit.stdc_first_leading_one_uc
    libc.src.stdbit.stdc_first_leading_one_ui
    libc.src.stdbit.stdc_first_leading_one_ul
    libc.src.stdbit.stdc_first_leading_one_ull
    libc.src.stdbit.stdc_first_leading_one_us
    libc.src.stdbit.stdc_first_leading_zero_uc
    libc.src.stdbit.stdc_first_leading_zero_ui
    libc.src.stdbit.stdc_first_leading_zero_ul
    libc.src.stdbit.stdc_first_leading_zero_ull
    libc.src.stdbit.stdc_first_leading_zero_us
    libc.src.stdbit.stdc_first_trailing_one_uc
    libc.src.stdbit.stdc_first_trailing_one_ui
    libc.src.stdbit.stdc_first_trailing_one_ul
    libc.src.stdbit.stdc_first_trailing_one_ull
    libc.src.stdbit.stdc_first_trailing_one_us
    libc.src.stdbit.stdc_first_trailing_zero_uc
    libc.src.stdbit.stdc_first_trailing_zero_ui
    libc.src.stdbit.stdc_first_trailing_zero_ul
    libc.src.stdbit.stdc_first_trailing_zero_ull
    libc.src.stdbit.stdc_first_trailing_zero_us
    libc.src.stdbit.stdc_has_single_bit_uc
    libc.src.stdbit.stdc_has_single_bit_ui
    libc.src.stdbit.stdc_has_single_bit_ul
    libc.src.stdbit.stdc_has_single_bit_ull
    libc.src.stdbit.stdc_has_single_bit_us
    libc.src.stdbit.stdc_leading_ones_uc
    libc.src.stdbit.stdc_leading_ones_ui
    libc.src.stdbit.stdc_leading_ones_ul
    libc.src.stdbit.stdc_leading_ones_ull
    libc.src.stdbit.stdc_leading_ones_us
    libc.src.stdbit.stdc_leading_zeros_uc
    libc.src.stdbit.stdc_leading_zeros_ui
    libc.src.stdbit.stdc_leading_zeros_ul
    libc.src.stdbit.stdc_leading_zeros_ull
    libc.src.stdbit.stdc_leading_zeros_us
    libc.src.stdbit.stdc_trailing_ones_uc
    libc.src.stdbit.stdc_trailing_ones_ui
    libc.src.stdbit.stdc_trailing_ones_ul
    libc.src.stdbit.stdc_trailing_ones_ull
    libc.src.stdbit.stdc_trailing_ones_us
    libc.src.stdbit.stdc_trailing_zeros_uc
    libc.src.stdbit.stdc_trailing_zeros_ui
    libc.src.stdbit.stdc_trailing_zeros_ul
    libc.src.stdbit.stdc_trailing_zeros_ull
    libc.src.stdbit.stdc_trailing_zeros_us

    # stdlib.h entrypoints
    libc.src.stdlib.abs
    libc.src.stdlib.atof
    libc.src.stdlib.atoi
    libc.src.stdlib.atol
    libc.src.stdlib.atoll
    libc.src.stdlib.bsearch
    libc.src.stdlib.div
    libc.src.stdlib.labs
    libc.src.stdlib.ldiv
    libc.src.stdlib.llabs
    libc.src.stdlib.lldiv
    libc.src.stdlib.qsort
    libc.src.stdlib.qsort_r
    libc.src.stdlib.rand
    libc.src.stdlib.srand
    libc.src.stdlib.strfromd
    libc.src.stdlib.strfromf
    libc.src.stdlib.strfroml
    libc.src.stdlib.strtod
    libc.src.stdlib.strtof
    libc.src.stdlib.strtol
    libc.src.stdlib.strtold
    libc.src.stdlib.strtoll
    libc.src.stdlib.strtoul
    libc.src.stdlib.strtoull

    # stdlib.h external entrypoints
    libc.src.stdlib.aligned_alloc
    libc.src.stdlib.calloc
    libc.src.stdlib.free
    libc.src.stdlib.malloc
    libc.src.stdlib.realloc

    # stdio.h entrypoints
    libc.src.stdio.fdopen
    libc.src.stdio.fileno
    libc.src.stdio.fprintf
    libc.src.stdio.fscanf
    libc.src.stdio.printf
    libc.src.stdio.remove
    libc.src.stdio.rename
    libc.src.stdio.scanf
    libc.src.stdio.snprintf
    libc.src.stdio.sprintf
    libc.src.stdio.sscanf
    libc.src.stdio.vfprintf
    libc.src.stdio.vprintf
    libc.src.stdio.vsnprintf
    libc.src.stdio.vsprintf

    # sys/epoll.h entrypoints
    libc.src.sys.epoll.epoll_create
    libc.src.sys.epoll.epoll_create1
    libc.src.sys.epoll.epoll_ctl
    libc.src.sys.epoll.epoll_pwait
    libc.src.sys.epoll.epoll_wait
    # TODO: Need to check if pwait2 is available before providing.
    # https://github.com/llvm/llvm-project/issues/80060
    # libc.src.sys.epoll.epoll_pwait2

    # sys/mman.h entrypoints
    libc.src.sys.mman.madvise
    libc.src.sys.mman.mincore
    libc.src.sys.mman.mlock
    libc.src.sys.mman.mlock2
    libc.src.sys.mman.mlockall
    libc.src.sys.mman.mmap
    libc.src.sys.mman.mprotect
    libc.src.sys.mman.msync
    libc.src.sys.mman.munlock
    libc.src.sys.mman.munlockall
    libc.src.sys.mman.munmap
    libc.src.sys.mman.posix_madvise
    libc.src.sys.mman.shm_open
    libc.src.sys.mman.shm_unlink

    # sys/random.h entrypoints
    libc.src.sys.random.getrandom

    # sys/resource.h entrypoints
    libc.src.sys.resource.getrlimit
    libc.src.sys.resource.setrlimit

    # sys/sendfile entrypoints
    libc.src.sys.sendfile.sendfile

    # sys/stat.h entrypoints
    libc.src.sys.stat.chmod
    libc.src.sys.stat.fchmod
    libc.src.sys.stat.fchmodat
    libc.src.sys.stat.fstat
    libc.src.sys.stat.lstat
    libc.src.sys.stat.mkdir
    libc.src.sys.stat.mkdirat
    libc.src.sys.stat.stat

    # sys/statvfs.h
    libc.src.sys.statvfs.fstatvfs
    libc.src.sys.statvfs.statvfs

    # sys/utsname.h entrypoints
    libc.src.sys.utsname.uname

    # sys/wait.h entrypoints
    libc.src.sys.wait.wait
    libc.src.sys.wait.wait4
    libc.src.sys.wait.waitpid

    # sys/prctl.h entrypoints
    libc.src.sys.prctl.prctl

    # sys/auxv.h entrypoints
    libc.src.sys.auxv.getauxval

    # termios.h entrypoints
    libc.src.termios.cfgetispeed
    libc.src.termios.cfgetospeed
    libc.src.termios.cfsetispeed
    libc.src.termios.cfsetospeed
    libc.src.termios.tcdrain
    libc.src.termios.tcflow
    libc.src.termios.tcflush
    libc.src.termios.tcgetattr
    libc.src.termios.tcgetsid
    libc.src.termios.tcsendbreak
    libc.src.termios.tcsetattr

    # unistd.h entrypoints
    libc.src.unistd.access
    libc.src.unistd.chdir
    libc.src.unistd.close
    libc.src.unistd.dup
    libc.src.unistd.dup2
    libc.src.unistd.dup3
    libc.src.unistd.execve
    libc.src.unistd.fchdir
    libc.src.unistd.fsync
    libc.src.unistd.ftruncate
    libc.src.unistd.getcwd
    libc.src.unistd.geteuid
    libc.src.unistd.getpid
    libc.src.unistd.getppid
    libc.src.unistd.getuid
    libc.src.unistd.isatty
    libc.src.unistd.link
    libc.src.unistd.linkat
    libc.src.unistd.lseek
    libc.src.unistd.pipe
    libc.src.unistd.pread
    libc.src.unistd.pwrite
    libc.src.unistd.read
    libc.src.unistd.readlink
    libc.src.unistd.readlinkat
    libc.src.unistd.rmdir
    libc.src.unistd.symlink
    libc.src.unistd.symlinkat
    libc.src.unistd.sysconf
    libc.src.unistd.truncate
    libc.src.unistd.unlink
    libc.src.unistd.unlinkat
    libc.src.unistd.write

    # wchar.h entrypoints
    libc.src.wchar.wctob
)

set(TARGET_LIBM_ENTRYPOINTS
    # fenv.h entrypoints
    libc.src.fenv.feclearexcept
    libc.src.fenv.fedisableexcept
    libc.src.fenv.feenableexcept
    libc.src.fenv.fegetenv
    libc.src.fenv.fegetexcept
    libc.src.fenv.fegetexceptflag
    libc.src.fenv.fegetround
    libc.src.fenv.feholdexcept
    libc.src.fenv.feraiseexcept
    libc.src.fenv.fesetenv
    libc.src.fenv.fesetexcept
    libc.src.fenv.fesetexceptflag
    libc.src.fenv.fesetround
    libc.src.fenv.fetestexcept
    libc.src.fenv.fetestexceptflag
    libc.src.fenv.feupdateenv

    # math.h entrypoints
    libc.src.math.acosf
    libc.src.math.acoshf
    libc.src.math.asinf
    libc.src.math.asinhf
    libc.src.math.atan2f
    libc.src.math.atanf
    libc.src.math.atanhf
    libc.src.math.canonicalize
    libc.src.math.canonicalizef
    libc.src.math.canonicalizel
    libc.src.math.ceil
    libc.src.math.ceilf
    libc.src.math.ceill
    libc.src.math.copysign
    libc.src.math.copysignf
    libc.src.math.copysignl
    libc.src.math.cos
    libc.src.math.cosf
    libc.src.math.coshf
    libc.src.math.erff
    libc.src.math.exp
    libc.src.math.exp10
    libc.src.math.exp10f
    libc.src.math.exp2
    libc.src.math.exp2f
    libc.src.math.exp2m1f
    libc.src.math.expf
    libc.src.math.expm1
    libc.src.math.expm1f
    libc.src.math.fabs
    libc.src.math.fabsf
    libc.src.math.fabsl
    libc.src.math.fdim
    libc.src.math.fdimf
    libc.src.math.fdiml
    libc.src.math.floor
    libc.src.math.floorf
    libc.src.math.floorl
    libc.src.math.fma
    libc.src.math.fmaf
    libc.src.math.fmax
    libc.src.math.fmaxf
    libc.src.math.fmaximum
    libc.src.math.fmaximum_mag
    libc.src.math.fmaximum_mag_num
    libc.src.math.fmaximum_mag_numf
    libc.src.math.fmaximum_mag_numl
    libc.src.math.fmaximum_magf
    libc.src.math.fmaximum_magl
    libc.src.math.fmaximum_num
    libc.src.math.fmaximum_numf
    libc.src.math.fmaximum_numl
    libc.src.math.fmaximumf
    libc.src.math.fmaximuml
    libc.src.math.fmaxl
    libc.src.math.fmin
    libc.src.math.fminf
    libc.src.math.fminimum
    libc.src.math.fminimum_mag
    libc.src.math.fminimum_mag_num
    libc.src.math.fminimum_mag_numf
    libc.src.math.fminimum_mag_numl
    libc.src.math.fminimum_magf
    libc.src.math.fminimum_magl
    libc.src.math.fminimum_num
    libc.src.math.fminimum_numf
    libc.src.math.fminimum_numl
    libc.src.math.fminimumf
    libc.src.math.fminimuml
    libc.src.math.fminl
    libc.src.math.fmod
    libc.src.math.fmodf
    libc.src.math.fmodl
    libc.src.math.fmul
    libc.src.math.frexp
    libc.src.math.frexpf
    libc.src.math.frexpl
    libc.src.math.fromfp
    libc.src.math.fromfpf
    libc.src.math.fromfpl
    libc.src.math.fromfpx
    libc.src.math.fromfpxf
    libc.src.math.fromfpxl
    libc.src.math.hypot
    libc.src.math.hypotf
    libc.src.math.ilogb
    libc.src.math.ilogbf
    libc.src.math.ilogbl
    libc.src.math.ldexp
    libc.src.math.ldexpf
    libc.src.math.ldexpl
    libc.src.math.llogb
    libc.src.math.llogbf
    libc.src.math.llogbl
    libc.src.math.llrint
    libc.src.math.llrintf
    libc.src.math.llrintl
    libc.src.math.llround
    libc.src.math.llroundf
    libc.src.math.llroundl
    libc.src.math.log
    libc.src.math.log10
    libc.src.math.log10f
    libc.src.math.log1p
    libc.src.math.log1pf
    libc.src.math.log2
    libc.src.math.log2f
    libc.src.math.logb
    libc.src.math.logbf
    libc.src.math.logbl
    libc.src.math.logf
    libc.src.math.lrint
    libc.src.math.lrintf
    libc.src.math.lrintl
    libc.src.math.lround
    libc.src.math.lroundf
    libc.src.math.lroundl
    libc.src.math.modf
    libc.src.math.modff
    libc.src.math.modfl
    libc.src.math.nan
    libc.src.math.nanf
    libc.src.math.nanl
    libc.src.math.nearbyint
    libc.src.math.nearbyintf
    libc.src.math.nearbyintl
    libc.src.math.nextafter
    libc.src.math.nextafterf
    libc.src.math.nextafterl
    libc.src.math.nextdown
    libc.src.math.nextdownf
    libc.src.math.nextdownl
    libc.src.math.nexttoward
    libc.src.math.nexttowardf
    libc.src.math.nexttowardl
    libc.src.math.nextup
    libc.src.math.nextupf
    libc.src.math.nextupl
    libc.src.math.powf
    libc.src.math.remainder
    libc.src.math.remainderf
    libc.src.math.remainderl
    libc.src.math.remquo
    libc.src.math.remquof
    libc.src.math.remquol
    libc.src.math.rint
    libc.src.math.rintf
    libc.src.math.rintl
    libc.src.math.round
    libc.src.math.roundeven
    libc.src.math.roundevenf
    libc.src.math.roundevenl
    libc.src.math.roundf
    libc.src.math.roundl
    libc.src.math.scalbn
    libc.src.math.scalbnf
    libc.src.math.scalbnl
    libc.src.math.sin
    libc.src.math.sincos
    libc.src.math.sincosf
    libc.src.math.sinf
    libc.src.math.sinhf
    libc.src.math.sinpif
    libc.src.math.sqrt
    libc.src.math.sqrtf
    libc.src.math.sqrtl
    libc.src.math.tan
    libc.src.math.tanf
    libc.src.math.tanhf
    libc.src.math.trunc
    libc.src.math.truncf
    libc.src.math.truncl
    libc.src.math.ufromfp
    libc.src.math.ufromfpf
    libc.src.math.ufromfpl
    libc.src.math.ufromfpx
    libc.src.math.ufromfpxf
    libc.src.math.ufromfpxl
)

if(LIBC_TYPES_HAS_FLOAT16)
  list(APPEND TARGET_LIBM_ENTRYPOINTS
    # math.h C23 _Float16 entrypoints
    libc.src.math.canonicalizef16
    libc.src.math.ceilf16
    libc.src.math.copysignf16
<<<<<<< HEAD
=======
    libc.src.math.f16add
    libc.src.math.f16addf
    libc.src.math.f16addl
>>>>>>> 76c84e70
    libc.src.math.f16div
    libc.src.math.f16divf
    libc.src.math.f16divl
    libc.src.math.f16fma
    libc.src.math.f16fmaf
    libc.src.math.f16fmal
    libc.src.math.f16sqrt
    libc.src.math.f16sqrtf
    libc.src.math.f16sqrtl
<<<<<<< HEAD
=======
    libc.src.math.f16sub
    libc.src.math.f16subf
    libc.src.math.f16subl
>>>>>>> 76c84e70
    libc.src.math.fabsf16
    libc.src.math.fdimf16
    libc.src.math.floorf16
    libc.src.math.fmaxf16
    libc.src.math.fmaximum_mag_numf16
    libc.src.math.fmaximum_magf16
    libc.src.math.fmaximum_numf16
    libc.src.math.fmaximumf16
    libc.src.math.fminf16
    libc.src.math.fminimum_mag_numf16
    libc.src.math.fminimum_magf16
    libc.src.math.fminimum_numf16
    libc.src.math.fminimumf16
    libc.src.math.fmodf16
    libc.src.math.frexpf16
    libc.src.math.fromfpf16
    libc.src.math.fromfpxf16
    libc.src.math.getpayloadf16
    libc.src.math.ilogbf16
    libc.src.math.ldexpf16
    libc.src.math.llogbf16
    libc.src.math.llrintf16
    libc.src.math.llroundf16
    libc.src.math.logbf16
    libc.src.math.lrintf16
    libc.src.math.lroundf16
    libc.src.math.modff16
    libc.src.math.nanf16
    libc.src.math.nearbyintf16
    libc.src.math.nextafterf16
    libc.src.math.nextdownf16
    libc.src.math.nexttowardf16
    libc.src.math.nextupf16
    libc.src.math.remainderf16
    libc.src.math.remquof16
    libc.src.math.rintf16
    libc.src.math.roundevenf16
    libc.src.math.roundf16
    libc.src.math.scalblnf16
    libc.src.math.scalbnf16
    libc.src.math.setpayloadf16
    libc.src.math.setpayloadsigf16
    libc.src.math.totalorderf16
    libc.src.math.totalordermagf16
    libc.src.math.truncf16
    libc.src.math.ufromfpf16
    libc.src.math.ufromfpxf16
  )

  if(LIBC_TYPES_HAS_FLOAT128)
    list(APPEND TARGET_LIBM_ENTRYPOINTS
      # math.h C23 mixed _Float16 and _Float128 entrypoints
<<<<<<< HEAD
      libc.src.math.f16divf128
      libc.src.math.f16fmaf128
      libc.src.math.f16sqrtf128
=======
      libc.src.math.f16addf128
      libc.src.math.f16divf128
      libc.src.math.f16fmaf128
      libc.src.math.f16sqrtf128
      libc.src.math.f16subf128
>>>>>>> 76c84e70
    )
  endif()
endif()

if(LIBC_TYPES_HAS_FLOAT128)
  list(APPEND TARGET_LIBM_ENTRYPOINTS
    # math.h C23 _Float128 entrypoints
    libc.src.math.canonicalizef128
    libc.src.math.ceilf128
    libc.src.math.copysignf128
    libc.src.math.fabsf128
    libc.src.math.fdimf128
    libc.src.math.floorf128
    libc.src.math.fmaxf128
    libc.src.math.fmaximum_mag_numf128
    libc.src.math.fmaximum_magf128
    libc.src.math.fmaximum_numf128
    libc.src.math.fmaximumf128
    libc.src.math.fminf128
    libc.src.math.fminimum_mag_numf128
    libc.src.math.fminimum_magf128
    libc.src.math.fminimum_numf128
    libc.src.math.fminimumf128
    libc.src.math.fmodf128
    libc.src.math.frexpf128
    libc.src.math.fromfpf128
    libc.src.math.fromfpxf128
    libc.src.math.ilogbf128
    libc.src.math.ldexpf128
    libc.src.math.llogbf128
    libc.src.math.llrintf128
    libc.src.math.llroundf128
    libc.src.math.logbf128
    libc.src.math.lrintf128
    libc.src.math.lroundf128
    libc.src.math.modff128
    libc.src.math.nanf128
    libc.src.math.nearbyintf128
    libc.src.math.nextafterf128
    libc.src.math.nextdownf128
    libc.src.math.nextupf128
    libc.src.math.remquof128
    libc.src.math.rintf128
    libc.src.math.roundevenf128
    libc.src.math.roundf128
    libc.src.math.scalbnf128
    libc.src.math.sqrtf128
    libc.src.math.truncf128
    libc.src.math.ufromfpf128
    libc.src.math.ufromfpxf128
  )
endif()

if(LIBC_COMPILER_HAS_FIXED_POINT)
  list(APPEND TARGET_LIBM_ENTRYPOINTS
    # stdfix.h _Fract and _Accum entrypoints
    libc.src.stdfix.abshk
    libc.src.stdfix.abshr
    libc.src.stdfix.absk
    libc.src.stdfix.abslk
    libc.src.stdfix.abslr
    libc.src.stdfix.absr
    libc.src.stdfix.exphk
    libc.src.stdfix.expk
    libc.src.stdfix.roundhk
    libc.src.stdfix.roundhr
    libc.src.stdfix.roundk
    libc.src.stdfix.roundlk
    libc.src.stdfix.roundlr
    libc.src.stdfix.roundr
    libc.src.stdfix.rounduhk
    libc.src.stdfix.rounduhr
    libc.src.stdfix.rounduk
    libc.src.stdfix.roundulk
    libc.src.stdfix.roundulr
    libc.src.stdfix.roundur
    libc.src.stdfix.sqrtuhk
    libc.src.stdfix.sqrtuhr
    libc.src.stdfix.sqrtuk
    libc.src.stdfix.sqrtur
    # libc.src.stdfix.sqrtulk
    libc.src.stdfix.sqrtulr
    libc.src.stdfix.uhksqrtus
    libc.src.stdfix.uksqrtui
  )
endif()

if(LLVM_LIBC_FULL_BUILD)
  list(APPEND TARGET_LIBC_ENTRYPOINTS
    # assert.h entrypoints
    libc.src.assert.__assert_fail

    # compiler entrypoints (no corresponding header)
    libc.src.compiler.__stack_chk_fail

    # dirent.h entrypoints
    libc.src.dirent.closedir
    libc.src.dirent.dirfd
    libc.src.dirent.opendir
    libc.src.dirent.readdir

    # network.h entrypoints
    libc.src.network.htonl
    libc.src.network.htons
    libc.src.network.ntohl
    libc.src.network.ntohs

    # pthread.h entrypoints
    libc.src.pthread.pthread_atfork
    libc.src.pthread.pthread_attr_destroy
    libc.src.pthread.pthread_attr_getdetachstate
    libc.src.pthread.pthread_attr_getguardsize
    libc.src.pthread.pthread_attr_getstack
    libc.src.pthread.pthread_attr_getstacksize
    libc.src.pthread.pthread_attr_init
    libc.src.pthread.pthread_attr_setdetachstate
    libc.src.pthread.pthread_attr_setguardsize
    libc.src.pthread.pthread_attr_setstack
    libc.src.pthread.pthread_attr_setstacksize
    libc.src.pthread.pthread_condattr_destroy
    libc.src.pthread.pthread_condattr_getclock
    libc.src.pthread.pthread_condattr_getpshared
    libc.src.pthread.pthread_condattr_init
    libc.src.pthread.pthread_condattr_setclock
    libc.src.pthread.pthread_condattr_setpshared
    libc.src.pthread.pthread_create
    libc.src.pthread.pthread_detach
    libc.src.pthread.pthread_equal
    libc.src.pthread.pthread_exit
    libc.src.pthread.pthread_getname_np
    libc.src.pthread.pthread_getspecific
    libc.src.pthread.pthread_join
    libc.src.pthread.pthread_key_create
    libc.src.pthread.pthread_key_delete
    libc.src.pthread.pthread_mutex_destroy
    libc.src.pthread.pthread_mutex_init
    libc.src.pthread.pthread_mutex_lock
    libc.src.pthread.pthread_mutex_unlock
    libc.src.pthread.pthread_mutexattr_destroy
    libc.src.pthread.pthread_mutexattr_getpshared
    libc.src.pthread.pthread_mutexattr_getrobust
    libc.src.pthread.pthread_mutexattr_gettype
    libc.src.pthread.pthread_mutexattr_init
    libc.src.pthread.pthread_mutexattr_setpshared
    libc.src.pthread.pthread_mutexattr_setrobust
    libc.src.pthread.pthread_mutexattr_settype
    libc.src.pthread.pthread_once
    libc.src.pthread.pthread_rwlock_destroy
    libc.src.pthread.pthread_rwlock_init
    libc.src.pthread.pthread_rwlock_rdlock
    libc.src.pthread.pthread_rwlock_timedrdlock
    libc.src.pthread.pthread_rwlock_timedwrlock
    libc.src.pthread.pthread_rwlock_tryrdlock
    libc.src.pthread.pthread_rwlock_trywrlock
    libc.src.pthread.pthread_rwlock_unlock
    libc.src.pthread.pthread_rwlock_wrlock
    libc.src.pthread.pthread_rwlockattr_destroy
    libc.src.pthread.pthread_rwlockattr_getkind_np
    libc.src.pthread.pthread_rwlockattr_getpshared
    libc.src.pthread.pthread_rwlockattr_init
    libc.src.pthread.pthread_rwlockattr_setkind_np
    libc.src.pthread.pthread_rwlockattr_setpshared
    libc.src.pthread.pthread_self
    libc.src.pthread.pthread_setname_np
    libc.src.pthread.pthread_setspecific

    # sched.h entrypoints
    libc.src.sched.__sched_getcpucount

    # setjmp.h entrypoints
    libc.src.setjmp.longjmp
    libc.src.setjmp.setjmp

    # stdio.h entrypoints
    libc.src.stdio.clearerr
    libc.src.stdio.clearerr_unlocked
    libc.src.stdio.fclose
    libc.src.stdio.feof
    libc.src.stdio.feof_unlocked
    libc.src.stdio.ferror
    libc.src.stdio.ferror_unlocked
    libc.src.stdio.fflush
    libc.src.stdio.fgetc
    libc.src.stdio.fgetc_unlocked
    libc.src.stdio.fgets
    libc.src.stdio.flockfile
    libc.src.stdio.fopen
    libc.src.stdio.fopencookie
    libc.src.stdio.fputc
    libc.src.stdio.fputs
    libc.src.stdio.fread
    libc.src.stdio.fread_unlocked
    libc.src.stdio.fseek
    libc.src.stdio.fseeko
    libc.src.stdio.ftell
    libc.src.stdio.ftello
    libc.src.stdio.funlockfile
    libc.src.stdio.fwrite
    libc.src.stdio.fwrite_unlocked
    libc.src.stdio.getc
    libc.src.stdio.getc_unlocked
    libc.src.stdio.getchar
    libc.src.stdio.getchar_unlocked
    libc.src.stdio.putc
    libc.src.stdio.putchar
    libc.src.stdio.puts
    libc.src.stdio.setbuf
    libc.src.stdio.setvbuf
    libc.src.stdio.stderr
    libc.src.stdio.stdin
    libc.src.stdio.stdout
    libc.src.stdio.ungetc

    # stdlib.h entrypoints
    libc.src.stdlib._Exit
    libc.src.stdlib.abort
    libc.src.stdlib.at_quick_exit
    libc.src.stdlib.atexit
    libc.src.stdlib.exit
    libc.src.stdlib.getenv
    libc.src.stdlib.quick_exit

    # signal.h entrypoints
    libc.src.signal.kill
    libc.src.signal.raise
    libc.src.signal.sigaction
    libc.src.signal.sigaddset
    libc.src.signal.sigaltstack
    libc.src.signal.sigdelset
    libc.src.signal.sigemptyset
    libc.src.signal.sigfillset
    libc.src.signal.signal
    libc.src.signal.sigprocmask

    # spawn.h entrypoints
    libc.src.spawn.posix_spawn
    libc.src.spawn.posix_spawn_file_actions_addclose
    libc.src.spawn.posix_spawn_file_actions_adddup2
    libc.src.spawn.posix_spawn_file_actions_addopen
    libc.src.spawn.posix_spawn_file_actions_destroy
    libc.src.spawn.posix_spawn_file_actions_init

    # search.h entrypoints
    libc.src.search.hcreate
    libc.src.search.hcreate_r
    libc.src.search.hdestroy
    libc.src.search.hdestroy_r
    libc.src.search.hsearch
    libc.src.search.hsearch_r
    libc.src.search.insque
    libc.src.search.remque

    # threads.h entrypoints
    libc.src.threads.call_once
    libc.src.threads.cnd_broadcast
    libc.src.threads.cnd_destroy
    libc.src.threads.cnd_init
    libc.src.threads.cnd_signal
    libc.src.threads.cnd_wait
    libc.src.threads.mtx_destroy
    libc.src.threads.mtx_init
    libc.src.threads.mtx_lock
    libc.src.threads.mtx_unlock
    libc.src.threads.thrd_create
    libc.src.threads.thrd_current
    libc.src.threads.thrd_detach
    libc.src.threads.thrd_equal
    libc.src.threads.thrd_exit
    libc.src.threads.thrd_join
    libc.src.threads.tss_create
    libc.src.threads.tss_delete
    libc.src.threads.tss_get
    libc.src.threads.tss_set

    # time.h entrypoints
    libc.src.time.asctime
    libc.src.time.asctime_r
    libc.src.time.clock
    libc.src.time.clock_gettime
    libc.src.time.difftime
    libc.src.time.gettimeofday
    libc.src.time.gmtime
    libc.src.time.gmtime_r
    libc.src.time.mktime
    libc.src.time.nanosleep
    libc.src.time.time

    # unistd.h entrypoints
    libc.src.unistd.__llvm_libc_syscall
    libc.src.unistd._exit
    libc.src.unistd.environ
    libc.src.unistd.execv
    libc.src.unistd.fork
    libc.src.unistd.getopt
    libc.src.unistd.optarg
    libc.src.unistd.opterr
    libc.src.unistd.optind
    libc.src.unistd.optopt
    libc.src.unistd.swab

    # sys/select.h entrypoints
    libc.src.sys.select.select

    # sys/socket.h entrypoints
    libc.src.sys.socket.bind
    libc.src.sys.socket.socket
  )
endif()

set(TARGET_LLVMLIBC_ENTRYPOINTS
  ${TARGET_LIBC_ENTRYPOINTS}
  ${TARGET_LIBM_ENTRYPOINTS}
)<|MERGE_RESOLUTION|>--- conflicted
+++ resolved
@@ -538,12 +538,9 @@
     libc.src.math.canonicalizef16
     libc.src.math.ceilf16
     libc.src.math.copysignf16
-<<<<<<< HEAD
-=======
     libc.src.math.f16add
     libc.src.math.f16addf
     libc.src.math.f16addl
->>>>>>> 76c84e70
     libc.src.math.f16div
     libc.src.math.f16divf
     libc.src.math.f16divl
@@ -553,12 +550,9 @@
     libc.src.math.f16sqrt
     libc.src.math.f16sqrtf
     libc.src.math.f16sqrtl
-<<<<<<< HEAD
-=======
     libc.src.math.f16sub
     libc.src.math.f16subf
     libc.src.math.f16subl
->>>>>>> 76c84e70
     libc.src.math.fabsf16
     libc.src.math.fdimf16
     libc.src.math.floorf16
@@ -611,17 +605,11 @@
   if(LIBC_TYPES_HAS_FLOAT128)
     list(APPEND TARGET_LIBM_ENTRYPOINTS
       # math.h C23 mixed _Float16 and _Float128 entrypoints
-<<<<<<< HEAD
-      libc.src.math.f16divf128
-      libc.src.math.f16fmaf128
-      libc.src.math.f16sqrtf128
-=======
       libc.src.math.f16addf128
       libc.src.math.f16divf128
       libc.src.math.f16fmaf128
       libc.src.math.f16sqrtf128
       libc.src.math.f16subf128
->>>>>>> 76c84e70
     )
   endif()
 endif()
