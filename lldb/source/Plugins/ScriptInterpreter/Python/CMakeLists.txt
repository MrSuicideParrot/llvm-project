--- conflicted
+++ resolved
@@ -1,36 +1,21 @@
-if (APPLE AND LLVM_ENABLE_LOCAL_SUBMODULE_VISIBILITY)
-  # Work around an issue with the Python headers, which have a modular include
-  # inside an extern "C" block.
-  remove_module_flags()
-endif()
-
-if(NOT LLDB_PYTHON_RELATIVE_PATH)
-  message(FATAL_ERROR "LLDB_PYTHON_RELATIVE_PATH is not set.")
-endif()
-add_definitions(-DLLDB_PYTHON_RELATIVE_LIBDIR="${LLDB_PYTHON_RELATIVE_PATH}")
-
-if(NOT LLDB_PYTHON_EXE_RELATIVE_PATH)
-  message(FATAL_ERROR "LLDB_PYTHON_EXE_RELATIVE_PATH is not set.")
-endif()
-add_definitions(-DLLDB_PYTHON_EXE_RELATIVE_PATH="${LLDB_PYTHON_EXE_RELATIVE_PATH}")
-
-
-if (LLDB_ENABLE_LIBEDIT)
-  list(APPEND LLDB_LIBEDIT_LIBS LibEdit::LibEdit)
+if (NOT CMAKE_SYSTEM_NAME MATCHES "Windows")
+  # Call a python script to gather the arch-specific libdir for
+  # modules like the lldb module.
+  execute_process(
+    COMMAND ${PYTHON_EXECUTABLE} ${CMAKE_CURRENT_SOURCE_DIR}/../../../../scripts/get_relative_lib_dir.py
+    RESULT_VARIABLE get_libdir_status
+    OUTPUT_VARIABLE relative_libdir
+    )
+  if (get_libdir_status EQUAL 0)
+    add_definitions(-DLLDB_PYTHON_RELATIVE_LIBDIR="${relative_libdir}")
+  endif()
 endif()
 
 add_lldb_library(lldbPluginScriptInterpreterPython PLUGIN
   PythonDataObjects.cpp
-<<<<<<< HEAD
-=======
   PythonExceptionState.cpp
->>>>>>> cb02aa7e
   PythonReadline.cpp
   ScriptInterpreterPython.cpp
-  ScriptedPythonInterface.cpp
-  ScriptedProcessPythonInterface.cpp
-  ScriptedThreadPythonInterface.cpp
-  ScriptedPlatformPythonInterface.cpp
 
   LINK_LIBS
     lldbBreakpoint
@@ -39,8 +24,7 @@
     lldbHost
     lldbInterpreter
     lldbTarget
-    ${Python3_LIBRARIES}
-    ${LLDB_LIBEDIT_LIBS}
+    ${PYTHON_LIBRARY}
 
   LINK_COMPONENTS
     Support
