# Test runner infrastructure for LLDB. This configures the LLDB test trees
# for use by Lit, and delegates to LLVM's lit test handlers.
# Lit requires a Python3 interpreter, let's be careful and fail early if it's
# not present.
if (NOT DEFINED Python3_EXECUTABLE)
  message(FATAL_ERROR
    "LLDB test suite requires a Python3 interpreter but none "
    "was found. Please install Python3 or disable tests with "
    "`LLDB_INCLUDE_TESTS=OFF`.")
endif()

if(LLDB_ENFORCE_STRICT_TEST_REQUIREMENTS)
  message(STATUS "Enforcing strict test requirements for LLDB")
  set(useful_python_modules
    psutil # Lit uses psutil to do per-test timeouts.
  )
  foreach(module ${useful_python_modules})
    lldb_find_python_module(${module})
    if (NOT PY_${module}_FOUND)
      message(FATAL_ERROR
        "Python module '${module}' not found. Please install it via pip or via "
        "your operating system's package manager. Alternatively, disable "
        "strict testing requirements with "
        "`LLDB_ENFORCE_STRICT_TEST_REQUIREMENTS=OFF`")
    endif()
  endforeach()
endif()

if(LLDB_BUILT_STANDALONE)
  # In order to run check-lldb-* we need the correct map_config directives in
  # llvm-lit. Because this is a standalone build, LLVM doesn't know about LLDB,
  # and the lldb mappings are missing. We build our own llvm-lit, and tell LLVM
  # to use the llvm-lit in the lldb build directory.
  if (EXISTS ${LLVM_MAIN_SRC_DIR}/utils/llvm-lit)
    set(LLVM_EXTERNAL_LIT ${CMAKE_RUNTIME_OUTPUT_DIRECTORY}/llvm-lit)
  endif()
endif()

# Configure the build directory.
# The .noindex suffix is a marker for Spotlight to never index the
# build directory.  LLDB queries Spotlight to locate .dSYM bundles
# based on the UUID embedded in a binary, and because the UUID is a
# hash of filename and .text section, there *will* be conflicts inside
# the build directory.
set(LLDB_TEST_BUILD_DIRECTORY "${PROJECT_BINARY_DIR}/lldb-test-build.noindex" CACHE PATH "The build root for building tests.")

# Configure and create module cache directories.
set(LLDB_TEST_MODULE_CACHE_LLDB "${LLDB_TEST_BUILD_DIRECTORY}/module-cache-lldb" CACHE PATH "The Clang module cache used by the Clang embedded in LLDB while running tests.")
set(LLDB_TEST_MODULE_CACHE_CLANG "${LLDB_TEST_BUILD_DIRECTORY}/module-cache-clang" CACHE PATH "The Clang module cache used by the Clang while building tests.")
file(MAKE_DIRECTORY ${LLDB_TEST_MODULE_CACHE_LLDB})
file(MAKE_DIRECTORY ${LLDB_TEST_MODULE_CACHE_CLANG})

# Windows and Linux have no built-in ObjC runtime. Turn this on in order to run tests with GNUstep.
option(LLDB_TEST_OBJC_GNUSTEP "Enable ObjC tests with GNUstep libobjc2 on non-Apple platforms" Off)
set(LLDB_TEST_OBJC_GNUSTEP_DIR "" CACHE PATH "Custom path to the GNUstep shared library")

if (LLDB_TEST_OBJC_GNUSTEP)
  if (LLDB_TEST_OBJC_GNUSTEP_DIR)
    set(GNUstepObjC_DIR ${LLDB_TEST_OBJC_GNUSTEP_DIR})
  endif()
  find_package(GNUstepObjC)
  if (NOT GNUstepObjC_FOUND)
    if (LLDB_TEST_OBJC_GNUSTEP_DIR)
      message(FATAL_ERROR "Failed to find GNUstep libobjc2 in ${LLDB_TEST_OBJC_GNUSTEP_DIR}. "
                          "Please check LLDB_TEST_OBJC_GNUSTEP_DIR or turn off LLDB_TEST_OBJC_GNUSTEP.")
    else()
      message(FATAL_ERROR "Failed to find GNUstep libobjc2. "
                          "Please set LLDB_TEST_OBJC_GNUSTEP_DIR or turn off LLDB_TEST_OBJC_GNUSTEP.")
    endif()
  endif()
  set(LLDB_TEST_OBJC_GNUSTEP_DIR ${GNUstepObjC_DIR})
elseif (LLDB_TEST_OBJC_GNUSTEP_DIR)
  message(STATUS "Reset LLDB_TEST_OBJC_GNUSTEP_DIR since LLDB_TEST_OBJC_GNUSTEP is off")
  set(LLDB_TEST_OBJC_GNUSTEP_DIR "" CACHE PATH "Custom path to the GNUstep shared library" FORCE)
endif()

# LLVM_BUILD_MODE is used in lit.site.cfg
if (CMAKE_CFG_INTDIR STREQUAL ".")
  set(LLVM_BUILD_MODE ".")
else ()
  set(LLVM_BUILD_MODE "%(build_mode)s")
endif ()

string(REPLACE ${CMAKE_CFG_INTDIR} ${LLVM_BUILD_MODE} LLDB_LIBS_DIR ${LLVM_LIBRARY_OUTPUT_INTDIR})
string(REPLACE ${CMAKE_CFG_INTDIR} ${LLVM_BUILD_MODE} LLDB_TOOLS_DIR ${LLVM_RUNTIME_OUTPUT_INTDIR})

# Create a custom target to track test dependencies.
add_custom_target(lldb-test-depends)
set_target_properties(lldb-test-depends PROPERTIES FOLDER "lldb misc")

# Create an alias for the legacy name of lldb-test-depends
add_custom_target(lldb-test-deps)
add_dependencies(lldb-test-deps lldb-test-depends)

function(add_lldb_test_dependency)
  foreach(dependency ${ARGN})
    add_dependencies(lldb-test-depends ${dependency})
  endforeach()
endfunction(add_lldb_test_dependency)

# lldb itself and lldb-test is an hard dependency for the testsuites.
add_lldb_test_dependency(lldb)
add_lldb_test_dependency(lldb-test)

# On Darwin, darwin-debug is an hard dependency for the testsuites.
if (CMAKE_SYSTEM_NAME MATCHES "Darwin")
  add_lldb_test_dependency(darwin-debug)
endif()

<<<<<<< HEAD
if(TARGET debugserver)
  add_lldb_test_dependency(debugserver)
endif()
if(TARGET lldb-server)
  add_lldb_test_dependency(lldb-server)
endif()

if(TARGET lldb-vscode)
  add_lldb_test_dependency(lldb-vscode)
endif()

if(TARGET liblldb)
  add_lldb_test_dependency(liblldb)
=======
if (NOT ${CMAKE_SYSTEM_NAME} MATCHES "Windows|Darwin")
  list(APPEND LLDB_TEST_COMMON_ARGS
    --env ARCHIVER=${CMAKE_AR} --env OBJCOPY=${CMAKE_OBJCOPY})
>>>>>>> cb02aa7e
endif()

if(TARGET lldb-framework)
  add_lldb_test_dependency(lldb-framework)
endif()

<<<<<<< HEAD
# Add dependencies that are not exported targets when building standalone.
if(NOT LLDB_BUILT_STANDALONE)
  add_lldb_test_dependency(
    FileCheck
    count
    dsymutil
    llvm-strip
    not
    split-file
    yaml2obj
  )
endif()

# Add dependencies if we test with the in-tree clang.
# This works with standalone builds as they import the clang target.
if(TARGET clang)
  add_lldb_test_dependency(clang)

  # TestFullLtoStepping depends on LTO, and only runs when the compiler is clang.
  add_lldb_test_dependency(LTO)

  if (TARGET libcxx OR ("libcxx" IN_LIST LLVM_ENABLE_RUNTIMES))
    set(LLDB_HAS_LIBCXX ON)
    if(LLVM_ENABLE_PER_TARGET_RUNTIME_DIR AND NOT APPLE)
      set(LIBCXX_LIBRARY_DIR ${LLVM_LIBRARY_OUTPUT_INTDIR}/${LLVM_DEFAULT_TARGET_TRIPLE})
      set(LIBCXX_GENERATED_INCLUDE_DIR "${LLVM_BINARY_DIR}/include/c++/v1")
      set(LIBCXX_GENERATED_INCLUDE_TARGET_DIR "${LLVM_BINARY_DIR}/include/${LLVM_DEFAULT_TARGET_TRIPLE}/c++/v1")
    else()
      set(LIBCXX_LIBRARY_DIR ${CMAKE_BINARY_DIR}/lib${LIBCXX_LIBDIR_SUFFIX})
      set(LIBCXX_GENERATED_INCLUDE_DIR "${CMAKE_BINARY_DIR}/include/c++/v1")
    endif()
    add_lldb_test_dependency(cxx)
  endif()

  if (TARGET compiler-rt OR "compiler-rt" IN_LIST LLVM_ENABLE_RUNTIMES)
    set(LLDB_HAS_COMPILER_RT ON)
    add_lldb_test_dependency(compiler-rt)
  endif()

  if(APPLE AND NOT LLVM_TARGET_IS_CROSSCOMPILE_HOST)
    # FIXME: Standalone builds should import the cxx target as well.
    if(LLDB_BUILT_STANDALONE)
      # For now check that the include directory exists.
      set(cxx_dir "${LLDB_TEST_LIBCXX_ROOT_DIR}/include/c++")
      if(EXISTS ${cxx_dir})
        # These variables make sure the API tests can run against a custom
        # build of libcxx even for standalone builds.
        set(LLDB_HAS_LIBCXX ON)
        set(LIBCXX_LIBRARY_DIR "${LLDB_TEST_LIBCXX_ROOT_DIR}/lib${LIBCXX_LIBDIR_SUFFIX}")
        set(LIBCXX_GENERATED_INCLUDE_DIR "${LLDB_TEST_LIBCXX_ROOT_DIR}/include/c++/v1")
      else()
        message(FATAL_ERROR
            "Couldn't find libcxx build in '${LLDB_TEST_LIBCXX_ROOT_DIR}'. To run the "
            "test-suite for a standalone LLDB build please build libcxx and point "
            "LLDB_TEST_LIBCXX_ROOT_DIR to it.")
      endif()
    else()
      # We require libcxx for the test suite, so if we aren't building it,
      # provide a helpful error about how to resolve the situation.
      if(NOT LLDB_HAS_LIBCXX)
        message(FATAL_ERROR
          "LLDB test suite requires libc++, but it is currently disabled. "
          "Please add `libcxx` to `LLVM_ENABLE_RUNTIMES` or disable tests via "
          "`LLDB_INCLUDE_TESTS=OFF`.")
      endif()
    endif()
=======
if(CMAKE_HOST_APPLE)
  if(LLDB_BUILD_FRAMEWORK)
    get_target_property(framework_build_dir liblldb LIBRARY_OUTPUT_DIRECTORY)
    list(APPEND LLDB_TEST_COMMON_ARGS --framework ${framework_build_dir}/LLDB.framework)
  endif()

  # Use the same identity for testing
  get_property(code_sign_identity_used GLOBAL PROPERTY LLDB_DEBUGSERVER_CODESIGN_IDENTITY)
  if(code_sign_identity_used)
    list(APPEND LLDB_TEST_COMMON_ARGS --codesign-identity "${code_sign_identity_used}")
  endif()

  if(LLDB_USE_SYSTEM_DEBUGSERVER)
    lldb_find_system_debugserver(system_debugserver_path)
    message(STATUS "LLDB tests use out-of-tree debugserver: ${system_debugserver_path}")
    list(APPEND LLDB_TEST_COMMON_ARGS --out-of-tree-debugserver)
  else()
    set(debugserver_path ${LLVM_RUNTIME_OUTPUT_INTDIR}/debugserver)
    message(STATUS "LLDB Tests use just-built debugserver: ${debugserver_path}")
    list(APPEND LLDB_TEST_COMMON_ARGS --server ${debugserver_path})
    add_dependencies(lldb-test-deps debugserver)
>>>>>>> cb02aa7e
  endif()
endif()

if (LLDB_BUILT_STANDALONE)
  set(LLVM_HOST_TRIPLE ${LLVM_TARGET_TRIPLE})
endif()

add_lldb_test_dependency(
  lit-cpuid
  llc
  lli
  llvm-config
  llvm-dwarfdump
  llvm-dwp
  llvm-nm
  llvm-mc
  llvm-objcopy
  llvm-pdbutil
  llvm-readobj
  llvm-ar
  )

if(TARGET lld)
  add_lldb_test_dependency(lld)
else()
  # LLD is required to link test executables on Windows.
  if (CMAKE_SYSTEM_NAME MATCHES "Windows")
    message(WARNING "lld required to test LLDB on Windows")
  endif()
endif()

if (CMAKE_SIZEOF_VOID_P EQUAL 8)
  set(LLDB_IS_64_BITS 1)
endif()

# These values are not canonicalized within LLVM.
llvm_canonicalize_cmake_booleans(
  LLDB_BUILD_INTEL_PT
  LLDB_ENABLE_PYTHON
  LLDB_ENABLE_LUA
  LLDB_ENABLE_LZMA
  LLVM_ENABLE_ZLIB
  LLVM_ENABLE_SHARED_LIBS
  LLDB_HAS_LIBCXX
  LLDB_TOOL_LLDB_SERVER_BUILD
  LLDB_USE_SYSTEM_DEBUGSERVER
  LLDB_IS_64_BITS)

# Configure the individual test suites.
add_subdirectory(API)
add_subdirectory(Shell)
add_subdirectory(Unit)

# Configure the top level test suite.
configure_lit_site_cfg(
  ${CMAKE_CURRENT_SOURCE_DIR}/lit.site.cfg.py.in
  ${CMAKE_CURRENT_BINARY_DIR}/lit.site.cfg.py
  MAIN_CONFIG
  ${CMAKE_CURRENT_SOURCE_DIR}/lit.cfg.py)

add_lit_testsuite(check-lldb "Running lldb lit test suite"
  ${CMAKE_CURRENT_BINARY_DIR}
  DEPENDS
    lldb-api-test-deps
    lldb-shell-test-deps
    lldb-unit-test-deps)
set_target_properties(check-lldb PROPERTIES FOLDER "lldb tests")

if(LLDB_BUILT_STANDALONE)
  # This has to happen *AFTER* add_lit_testsuite.
  if (EXISTS ${LLVM_MAIN_SRC_DIR}/utils/llvm-lit)
    # LLVM's make_paths_relative uses Python3_EXECUTABLE which isn't set in a
    # standalone LLDB build.
    set(Python3_EXECUTABLE ${Python3_EXECUTABLE})
    add_subdirectory(${LLVM_MAIN_SRC_DIR}/utils/llvm-lit ${CMAKE_CURRENT_BINARY_DIR}/llvm-lit)
  endif()
endif()<|MERGE_RESOLUTION|>--- conflicted
+++ resolved
@@ -1,205 +1,90 @@
-# Test runner infrastructure for LLDB. This configures the LLDB test trees
-# for use by Lit, and delegates to LLVM's lit test handlers.
-# Lit requires a Python3 interpreter, let's be careful and fail early if it's
-# not present.
-if (NOT DEFINED Python3_EXECUTABLE)
-  message(FATAL_ERROR
-    "LLDB test suite requires a Python3 interpreter but none "
-    "was found. Please install Python3 or disable tests with "
-    "`LLDB_INCLUDE_TESTS=OFF`.")
-endif()
+function(add_python_test_target name test_script args comment)
+  set(PYTHON_TEST_COMMAND
+    ${PYTHON_EXECUTABLE}
+    ${test_script}
+    ${args}
+    )
 
-if(LLDB_ENFORCE_STRICT_TEST_REQUIREMENTS)
-  message(STATUS "Enforcing strict test requirements for LLDB")
-  set(useful_python_modules
-    psutil # Lit uses psutil to do per-test timeouts.
-  )
-  foreach(module ${useful_python_modules})
-    lldb_find_python_module(${module})
-    if (NOT PY_${module}_FOUND)
-      message(FATAL_ERROR
-        "Python module '${module}' not found. Please install it via pip or via "
-        "your operating system's package manager. Alternatively, disable "
-        "strict testing requirements with "
-        "`LLDB_ENFORCE_STRICT_TEST_REQUIREMENTS=OFF`")
-    endif()
-  endforeach()
-endif()
+  add_custom_target(${name}
+    COMMAND ${PYTHON_TEST_COMMAND} ${ARG_DEFAULT_ARGS}
+    COMMENT "${comment}"
+    USES_TERMINAL
+    )
+  add_dependencies(${name} ${LLDB_TEST_DEPS})
+endfunction()
 
-if(LLDB_BUILT_STANDALONE)
-  # In order to run check-lldb-* we need the correct map_config directives in
-  # llvm-lit. Because this is a standalone build, LLVM doesn't know about LLDB,
-  # and the lldb mappings are missing. We build our own llvm-lit, and tell LLVM
-  # to use the llvm-lit in the lldb build directory.
-  if (EXISTS ${LLVM_MAIN_SRC_DIR}/utils/llvm-lit)
-    set(LLVM_EXTERNAL_LIT ${CMAKE_RUNTIME_OUTPUT_DIRECTORY}/llvm-lit)
-  endif()
-endif()
+# The default architecture with which to compile test executables is the default LLVM target
+# architecture, which itself defaults to the host architecture.
+string(TOLOWER "${LLVM_TARGET_ARCH}" LLDB_DEFAULT_TEST_ARCH)
+if( LLDB_DEFAULT_TEST_ARCH STREQUAL "host" )
+  string(REGEX MATCH "^[^-]*" LLDB_DEFAULT_TEST_ARCH ${LLVM_HOST_TRIPLE})
+endif ()
 
-# Configure the build directory.
+# Allow the user to override the default by setting LLDB_TEST_ARCH
+set(LLDB_TEST_ARCH
+  ${LLDB_DEFAULT_TEST_ARCH}
+  CACHE STRING "Specify the architecture to run LLDB tests as (x86|x64).  Determines whether tests are compiled with -m32 or -m64")
+
+# Users can override LLDB_TEST_USER_ARGS to specify arbitrary arguments to pass to the script
+set(LLDB_TEST_USER_ARGS
+  ""
+  CACHE STRING "Specify additional arguments to pass to test runner. For example: '-C gcc -C clang -A i386 -A x86_64'")
+
 # The .noindex suffix is a marker for Spotlight to never index the
 # build directory.  LLDB queries Spotlight to locate .dSYM bundles
 # based on the UUID embedded in a binary, and because the UUID is a
 # hash of filename and .text section, there *will* be conflicts inside
 # the build directory.
-set(LLDB_TEST_BUILD_DIRECTORY "${PROJECT_BINARY_DIR}/lldb-test-build.noindex" CACHE PATH "The build root for building tests.")
+set(LLDB_TEST_COMMON_ARGS
+  --arch=${LLDB_TEST_ARCH}
+  -s
+  ${CMAKE_BINARY_DIR}/lldb-test-traces
+  --build-dir
+  ${CMAKE_BINARY_DIR}/lldb-test-build.noindex
+  -S nm
+  -u CXXFLAGS
+  -u CFLAGS
+  )
 
-# Configure and create module cache directories.
-set(LLDB_TEST_MODULE_CACHE_LLDB "${LLDB_TEST_BUILD_DIRECTORY}/module-cache-lldb" CACHE PATH "The Clang module cache used by the Clang embedded in LLDB while running tests.")
-set(LLDB_TEST_MODULE_CACHE_CLANG "${LLDB_TEST_BUILD_DIRECTORY}/module-cache-clang" CACHE PATH "The Clang module cache used by the Clang while building tests.")
-file(MAKE_DIRECTORY ${LLDB_TEST_MODULE_CACHE_LLDB})
-file(MAKE_DIRECTORY ${LLDB_TEST_MODULE_CACHE_CLANG})
+list(APPEND LLDB_TEST_COMMON_ARGS
+  --executable ${LLDB_TEST_EXECUTABLE}
+  --dsymutil ${LLDB_TEST_DSYMUTIL}
+  --filecheck ${LLDB_TEST_FILECHECK}
+  -C ${LLDB_TEST_C_COMPILER}
+  )
 
-# Windows and Linux have no built-in ObjC runtime. Turn this on in order to run tests with GNUstep.
-option(LLDB_TEST_OBJC_GNUSTEP "Enable ObjC tests with GNUstep libobjc2 on non-Apple platforms" Off)
-set(LLDB_TEST_OBJC_GNUSTEP_DIR "" CACHE PATH "Custom path to the GNUstep shared library")
+if ( CMAKE_SYSTEM_NAME MATCHES "Windows" )
+  # All tests are currently flaky on Windows, so rerun them all once when they fail.
+  set(LLDB_TEST_COMMON_ARGS ${LLDB_TEST_COMMON_ARGS} --rerun-all-issues)
 
-if (LLDB_TEST_OBJC_GNUSTEP)
-  if (LLDB_TEST_OBJC_GNUSTEP_DIR)
-    set(GNUstepObjC_DIR ${LLDB_TEST_OBJC_GNUSTEP_DIR})
+  set(LLDB_TEST_DEBUG_TEST_CRASHES
+    0
+    CACHE BOOL "(Windows only) Enables debugging of tests in the test suite by showing the crash dialog when lldb crashes")
+
+  set(LLDB_TEST_HIDE_CONSOLE_WINDOWS
+    1
+    CACHE BOOL "(Windows only) Hides the console window for an inferior when it is launched through the test suite")
+
+  if (LLDB_TEST_DEBUG_TEST_CRASHES)
+    set(LLDB_TEST_COMMON_ARGS ${LLDB_TEST_COMMON_ARGS} --enable-crash-dialog)
   endif()
-  find_package(GNUstepObjC)
-  if (NOT GNUstepObjC_FOUND)
-    if (LLDB_TEST_OBJC_GNUSTEP_DIR)
-      message(FATAL_ERROR "Failed to find GNUstep libobjc2 in ${LLDB_TEST_OBJC_GNUSTEP_DIR}. "
-                          "Please check LLDB_TEST_OBJC_GNUSTEP_DIR or turn off LLDB_TEST_OBJC_GNUSTEP.")
-    else()
-      message(FATAL_ERROR "Failed to find GNUstep libobjc2. "
-                          "Please set LLDB_TEST_OBJC_GNUSTEP_DIR or turn off LLDB_TEST_OBJC_GNUSTEP.")
-    endif()
+
+  if (NOT LLDB_TEST_HIDE_CONSOLE_WINDOWS)
+    set(LLDB_TEST_COMMON_ARGS ${LLDB_TEST_COMMON_ARGS} --show-inferior-console)
   endif()
-  set(LLDB_TEST_OBJC_GNUSTEP_DIR ${GNUstepObjC_DIR})
-elseif (LLDB_TEST_OBJC_GNUSTEP_DIR)
-  message(STATUS "Reset LLDB_TEST_OBJC_GNUSTEP_DIR since LLDB_TEST_OBJC_GNUSTEP is off")
-  set(LLDB_TEST_OBJC_GNUSTEP_DIR "" CACHE PATH "Custom path to the GNUstep shared library" FORCE)
 endif()
 
-# LLVM_BUILD_MODE is used in lit.site.cfg
-if (CMAKE_CFG_INTDIR STREQUAL ".")
-  set(LLVM_BUILD_MODE ".")
-else ()
-  set(LLVM_BUILD_MODE "%(build_mode)s")
-endif ()
-
-string(REPLACE ${CMAKE_CFG_INTDIR} ${LLVM_BUILD_MODE} LLDB_LIBS_DIR ${LLVM_LIBRARY_OUTPUT_INTDIR})
-string(REPLACE ${CMAKE_CFG_INTDIR} ${LLVM_BUILD_MODE} LLDB_TOOLS_DIR ${LLVM_RUNTIME_OUTPUT_INTDIR})
-
-# Create a custom target to track test dependencies.
-add_custom_target(lldb-test-depends)
-set_target_properties(lldb-test-depends PROPERTIES FOLDER "lldb misc")
-
-# Create an alias for the legacy name of lldb-test-depends
-add_custom_target(lldb-test-deps)
-add_dependencies(lldb-test-deps lldb-test-depends)
-
-function(add_lldb_test_dependency)
-  foreach(dependency ${ARGN})
-    add_dependencies(lldb-test-depends ${dependency})
-  endforeach()
-endfunction(add_lldb_test_dependency)
-
-# lldb itself and lldb-test is an hard dependency for the testsuites.
-add_lldb_test_dependency(lldb)
-add_lldb_test_dependency(lldb-test)
-
-# On Darwin, darwin-debug is an hard dependency for the testsuites.
-if (CMAKE_SYSTEM_NAME MATCHES "Darwin")
-  add_lldb_test_dependency(darwin-debug)
-endif()
-
-<<<<<<< HEAD
-if(TARGET debugserver)
-  add_lldb_test_dependency(debugserver)
-endif()
-if(TARGET lldb-server)
-  add_lldb_test_dependency(lldb-server)
-endif()
-
-if(TARGET lldb-vscode)
-  add_lldb_test_dependency(lldb-vscode)
-endif()
-
-if(TARGET liblldb)
-  add_lldb_test_dependency(liblldb)
-=======
 if (NOT ${CMAKE_SYSTEM_NAME} MATCHES "Windows|Darwin")
   list(APPEND LLDB_TEST_COMMON_ARGS
     --env ARCHIVER=${CMAKE_AR} --env OBJCOPY=${CMAKE_OBJCOPY})
->>>>>>> cb02aa7e
 endif()
 
-if(TARGET lldb-framework)
-  add_lldb_test_dependency(lldb-framework)
+if (NOT "${LLDB_LIT_TOOLS_DIR}" STREQUAL "")
+  if (NOT EXISTS "${LLDB_LIT_TOOLS_DIR}")
+    message(WARNING "LLDB_LIT_TOOLS_DIR ${LLDB_LIT_TOOLS_DIR} does not exist.")
+  endif()
 endif()
 
-<<<<<<< HEAD
-# Add dependencies that are not exported targets when building standalone.
-if(NOT LLDB_BUILT_STANDALONE)
-  add_lldb_test_dependency(
-    FileCheck
-    count
-    dsymutil
-    llvm-strip
-    not
-    split-file
-    yaml2obj
-  )
-endif()
-
-# Add dependencies if we test with the in-tree clang.
-# This works with standalone builds as they import the clang target.
-if(TARGET clang)
-  add_lldb_test_dependency(clang)
-
-  # TestFullLtoStepping depends on LTO, and only runs when the compiler is clang.
-  add_lldb_test_dependency(LTO)
-
-  if (TARGET libcxx OR ("libcxx" IN_LIST LLVM_ENABLE_RUNTIMES))
-    set(LLDB_HAS_LIBCXX ON)
-    if(LLVM_ENABLE_PER_TARGET_RUNTIME_DIR AND NOT APPLE)
-      set(LIBCXX_LIBRARY_DIR ${LLVM_LIBRARY_OUTPUT_INTDIR}/${LLVM_DEFAULT_TARGET_TRIPLE})
-      set(LIBCXX_GENERATED_INCLUDE_DIR "${LLVM_BINARY_DIR}/include/c++/v1")
-      set(LIBCXX_GENERATED_INCLUDE_TARGET_DIR "${LLVM_BINARY_DIR}/include/${LLVM_DEFAULT_TARGET_TRIPLE}/c++/v1")
-    else()
-      set(LIBCXX_LIBRARY_DIR ${CMAKE_BINARY_DIR}/lib${LIBCXX_LIBDIR_SUFFIX})
-      set(LIBCXX_GENERATED_INCLUDE_DIR "${CMAKE_BINARY_DIR}/include/c++/v1")
-    endif()
-    add_lldb_test_dependency(cxx)
-  endif()
-
-  if (TARGET compiler-rt OR "compiler-rt" IN_LIST LLVM_ENABLE_RUNTIMES)
-    set(LLDB_HAS_COMPILER_RT ON)
-    add_lldb_test_dependency(compiler-rt)
-  endif()
-
-  if(APPLE AND NOT LLVM_TARGET_IS_CROSSCOMPILE_HOST)
-    # FIXME: Standalone builds should import the cxx target as well.
-    if(LLDB_BUILT_STANDALONE)
-      # For now check that the include directory exists.
-      set(cxx_dir "${LLDB_TEST_LIBCXX_ROOT_DIR}/include/c++")
-      if(EXISTS ${cxx_dir})
-        # These variables make sure the API tests can run against a custom
-        # build of libcxx even for standalone builds.
-        set(LLDB_HAS_LIBCXX ON)
-        set(LIBCXX_LIBRARY_DIR "${LLDB_TEST_LIBCXX_ROOT_DIR}/lib${LIBCXX_LIBDIR_SUFFIX}")
-        set(LIBCXX_GENERATED_INCLUDE_DIR "${LLDB_TEST_LIBCXX_ROOT_DIR}/include/c++/v1")
-      else()
-        message(FATAL_ERROR
-            "Couldn't find libcxx build in '${LLDB_TEST_LIBCXX_ROOT_DIR}'. To run the "
-            "test-suite for a standalone LLDB build please build libcxx and point "
-            "LLDB_TEST_LIBCXX_ROOT_DIR to it.")
-      endif()
-    else()
-      # We require libcxx for the test suite, so if we aren't building it,
-      # provide a helpful error about how to resolve the situation.
-      if(NOT LLDB_HAS_LIBCXX)
-        message(FATAL_ERROR
-          "LLDB test suite requires libc++, but it is currently disabled. "
-          "Please add `libcxx` to `LLVM_ENABLE_RUNTIMES` or disable tests via "
-          "`LLDB_INCLUDE_TESTS=OFF`.")
-      endif()
-    endif()
-=======
 if(CMAKE_HOST_APPLE)
   if(LLDB_BUILD_FRAMEWORK)
     get_target_property(framework_build_dir liblldb LIBRARY_OUTPUT_DIRECTORY)
@@ -221,81 +106,43 @@
     message(STATUS "LLDB Tests use just-built debugserver: ${debugserver_path}")
     list(APPEND LLDB_TEST_COMMON_ARGS --server ${debugserver_path})
     add_dependencies(lldb-test-deps debugserver)
->>>>>>> cb02aa7e
   endif()
 endif()
 
-if (LLDB_BUILT_STANDALONE)
-  set(LLVM_HOST_TRIPLE ${LLVM_TARGET_TRIPLE})
+set(LLDB_DOTEST_ARGS ${LLDB_TEST_COMMON_ARGS};${LLDB_TEST_USER_ARGS})
+set_property(GLOBAL PROPERTY LLDB_DOTEST_ARGS_PROPERTY ${LLDB_DOTEST_ARGS})
+
+add_python_test_target(check-lldb-single
+  ${LLDB_SOURCE_DIR}/test/dotest.py
+  "--no-multiprocess;${LLDB_DOTEST_ARGS}"
+  "Testing LLDB with args: ${LLDB_DOTEST_ARGS}"
+  )
+set_target_properties(check-lldb-single PROPERTIES FOLDER "lldb misc")
+
+# If tests crash cause LLDB to crash, or things are otherwise unstable, or if machine-parsable
+# output is desired (i.e. in continuous integration contexts) check-lldb-single is a better target.
+add_custom_target(check-lldb)
+add_dependencies(check-lldb lldb-test-deps)
+set_target_properties(check-lldb PROPERTIES FOLDER "lldb misc")
+
+# If we're building with an in-tree clang, then list clang as a dependency
+# to run tests.
+if (TARGET clang)
+  add_dependencies(check-lldb clang)
 endif()
 
-add_lldb_test_dependency(
-  lit-cpuid
-  llc
-  lli
-  llvm-config
-  llvm-dwarfdump
-  llvm-dwp
-  llvm-nm
-  llvm-mc
-  llvm-objcopy
-  llvm-pdbutil
-  llvm-readobj
-  llvm-ar
-  )
+# LLD is required to link test executables on Windows.
+if (CMAKE_SYSTEM_NAME MATCHES "Windows")
+  if (TARGET lld)
+    add_dependencies(check-lldb lld)
+  else ()
+    message(WARNING "lld required to test LLDB on Windows")
+  endif ()
+endif ()
 
-if(TARGET lld)
-  add_lldb_test_dependency(lld)
-else()
-  # LLD is required to link test executables on Windows.
-  if (CMAKE_SYSTEM_NAME MATCHES "Windows")
-    message(WARNING "lld required to test LLDB on Windows")
-  endif()
-endif()
+# Run the lit-style tests and the unittests as part of the check-lldb target.
+add_dependencies(check-lldb check-lldb-lit)
 
-if (CMAKE_SIZEOF_VOID_P EQUAL 8)
-  set(LLDB_IS_64_BITS 1)
-endif()
-
-# These values are not canonicalized within LLVM.
-llvm_canonicalize_cmake_booleans(
-  LLDB_BUILD_INTEL_PT
-  LLDB_ENABLE_PYTHON
-  LLDB_ENABLE_LUA
-  LLDB_ENABLE_LZMA
-  LLVM_ENABLE_ZLIB
-  LLVM_ENABLE_SHARED_LIBS
-  LLDB_HAS_LIBCXX
-  LLDB_TOOL_LLDB_SERVER_BUILD
-  LLDB_USE_SYSTEM_DEBUGSERVER
-  LLDB_IS_64_BITS)
-
-# Configure the individual test suites.
-add_subdirectory(API)
-add_subdirectory(Shell)
-add_subdirectory(Unit)
-
-# Configure the top level test suite.
-configure_lit_site_cfg(
-  ${CMAKE_CURRENT_SOURCE_DIR}/lit.site.cfg.py.in
-  ${CMAKE_CURRENT_BINARY_DIR}/lit.site.cfg.py
-  MAIN_CONFIG
-  ${CMAKE_CURRENT_SOURCE_DIR}/lit.cfg.py)
-
-add_lit_testsuite(check-lldb "Running lldb lit test suite"
-  ${CMAKE_CURRENT_BINARY_DIR}
-  DEPENDS
-    lldb-api-test-deps
-    lldb-shell-test-deps
-    lldb-unit-test-deps)
-set_target_properties(check-lldb PROPERTIES FOLDER "lldb tests")
-
-if(LLDB_BUILT_STANDALONE)
-  # This has to happen *AFTER* add_lit_testsuite.
-  if (EXISTS ${LLVM_MAIN_SRC_DIR}/utils/llvm-lit)
-    # LLVM's make_paths_relative uses Python3_EXECUTABLE which isn't set in a
-    # standalone LLDB build.
-    set(Python3_EXECUTABLE ${Python3_EXECUTABLE})
-    add_subdirectory(${LLVM_MAIN_SRC_DIR}/utils/llvm-lit ${CMAKE_CURRENT_BINARY_DIR}/llvm-lit)
-  endif()
-endif()+# This will add LLDB's test dependencies to the dependencies for check-all and
+# include them in the test-depends target.
+set_property(GLOBAL APPEND PROPERTY LLVM_LIT_DEPENDS ${ARG_DEPENDS})