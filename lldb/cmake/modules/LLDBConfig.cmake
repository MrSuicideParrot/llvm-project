--- conflicted
+++ resolved
@@ -24,112 +24,52 @@
   set(LLDB_LINKER_SUPPORTS_GROUPS ON)
 endif()
 
-macro(add_optional_dependency variable description package found)
-  cmake_parse_arguments(ARG
-    "QUIET"
-    "VERSION"
-    ""
-    ${ARGN})
-
-  set(${variable} "Auto" CACHE STRING "${description} On, Off or Auto (default)")
-  string(TOUPPER "${${variable}}" ${variable})
-
-  if("${${variable}}" STREQUAL "AUTO")
-    set(find_package TRUE)
-    set(maybe_required)
-  elseif(${${variable}})
-    set(find_package TRUE)
-    set(maybe_required REQUIRED)
-  else()
-    set(find_package FALSE)
-    set(${variable} FALSE)
-  endif()
-
-  if(${find_package})
-    set(maybe_quiet)
-    if(ARG_QUIET)
-      set(maybe_quiet QUIET)
-    endif()
-    find_package(${package} ${ARG_VERSION} ${maybe_required} ${maybe_quiet})
-    set(${variable} "${${found}}")
-  endif()
-
-  message(STATUS "${description}: ${${variable}}")
-endmacro()
-
-add_optional_dependency(LLDB_ENABLE_SWIG "Enable SWIG to generate LLDB bindings" SWIG SWIG_FOUND VERSION 3)
-add_optional_dependency(LLDB_ENABLE_LIBEDIT "Enable editline support in LLDB" LibEdit LibEdit_FOUND)
-add_optional_dependency(LLDB_ENABLE_CURSES "Enable curses support in LLDB" CursesAndPanel CURSESANDPANEL_FOUND)
-add_optional_dependency(LLDB_ENABLE_LZMA "Enable LZMA compression support in LLDB" LibLZMA LIBLZMA_FOUND)
-add_optional_dependency(LLDB_ENABLE_LUA "Enable Lua scripting support in LLDB" LuaAndSwig LUAANDSWIG_FOUND)
-add_optional_dependency(LLDB_ENABLE_PYTHON "Enable Python scripting support in LLDB" PythonAndSwig PYTHONANDSWIG_FOUND)
-add_optional_dependency(LLDB_ENABLE_LIBXML2 "Enable Libxml 2 support in LLDB" LibXml2 LIBXML2_FOUND VERSION 2.8)
-add_optional_dependency(LLDB_ENABLE_FBSDVMCORE "Enable libfbsdvmcore support in LLDB" FBSDVMCore FBSDVMCore_FOUND QUIET)
-
+set(default_disable_python OFF)
+set(default_disable_curses OFF)
+set(default_disable_libedit OFF)
+
+if(DEFINED LLVM_ENABLE_LIBEDIT AND NOT LLVM_ENABLE_LIBEDIT)
+  set(default_disable_libedit ON)
+endif()
+
+if(CMAKE_SYSTEM_NAME MATCHES "Windows")
+  set(default_disable_curses ON)
+  set(default_disable_libedit ON)
+elseif(CMAKE_SYSTEM_NAME MATCHES "Android")
+  set(default_disable_python ON)
+  set(default_disable_curses ON)
+  set(default_disable_libedit ON)
+elseif(IOS)
+  set(default_disable_python ON)
+endif()
+
+option(LLDB_DISABLE_PYTHON "Disable Python scripting integration." ${default_disable_python})
+option(LLDB_DISABLE_CURSES "Disable Curses integration." ${default_disable_curses})
+option(LLDB_DISABLE_LIBEDIT "Disable the use of editline." ${default_disable_libedit})
+option(LLDB_RELOCATABLE_PYTHON "Use the PYTHONHOME environment variable to locate Python." OFF)
+option(LLDB_USE_SYSTEM_SIX "Use six.py shipped with system and do not install a copy of it" OFF)
 option(LLDB_USE_ENTITLEMENTS "When codesigning, use entitlements if available" ON)
 option(LLDB_BUILD_FRAMEWORK "Build LLDB.framework (Darwin only)" OFF)
 option(LLDB_NO_INSTALL_DEFAULT_RPATH "Disable default RPATH settings in binaries" OFF)
 option(LLDB_USE_SYSTEM_DEBUGSERVER "Use the system's debugserver for testing (Darwin only)." OFF)
-<<<<<<< HEAD
-option(LLDB_SKIP_STRIP "Whether to skip stripping of binaries when installing lldb." OFF)
-option(LLDB_SKIP_DSYM "Whether to skip generating a dSYM when installing lldb." OFF)
-option(LLDB_ENFORCE_STRICT_TEST_REQUIREMENTS
-  "Fail to configure if certain requirements are not met for testing." OFF)
-
-set(LLDB_GLOBAL_INIT_DIRECTORY "" CACHE STRING
-  "Path to the global lldbinit directory. Relative paths are resolved relative to the
-  directory containing the LLDB library.")
-
-if (LLDB_USE_SYSTEM_DEBUGSERVER)
-  # The custom target for the system debugserver has no install target, so we
-  # need to remove it from the LLVM_DISTRIBUTION_COMPONENTS list.
-  if (LLVM_DISTRIBUTION_COMPONENTS)
-    list(REMOVE_ITEM LLVM_DISTRIBUTION_COMPONENTS debugserver)
-    set(LLVM_DISTRIBUTION_COMPONENTS ${LLVM_DISTRIBUTION_COMPONENTS} CACHE STRING "" FORCE)
-  endif()
-endif()
-=======
->>>>>>> cb02aa7e
 
 if(LLDB_BUILD_FRAMEWORK)
   if(NOT APPLE)
     message(FATAL_ERROR "LLDB.framework can only be generated when targeting Apple platforms")
   endif()
+  # CMake 3.6 did not correctly emit POST_BUILD commands for Apple Framework targets
+  # CMake < 3.8 did not have the BUILD_RPATH target property
+  if(CMAKE_VERSION VERSION_LESS 3.8)
+    message(FATAL_ERROR "LLDB_BUILD_FRAMEWORK is not supported on CMake < 3.8")
+  endif()
 
   set(LLDB_FRAMEWORK_VERSION A CACHE STRING "LLDB.framework version (default is A)")
   set(LLDB_FRAMEWORK_BUILD_DIR bin CACHE STRING "Output directory for LLDB.framework")
   set(LLDB_FRAMEWORK_INSTALL_DIR Library/Frameworks CACHE STRING "Install directory for LLDB.framework")
 
-  get_filename_component(LLDB_FRAMEWORK_ABSOLUTE_BUILD_DIR ${LLDB_FRAMEWORK_BUILD_DIR} ABSOLUTE
-    BASE_DIR ${CMAKE_BINARY_DIR}/${CMAKE_CFG_INTDIR})
-
   # Essentially, emit the framework's dSYM outside of the framework directory.
   set(LLDB_DEBUGINFO_INSTALL_PREFIX ${CMAKE_BINARY_DIR}/${CMAKE_CFG_INTDIR}/bin CACHE STRING
       "Directory to emit dSYM files stripped from executables and libraries (Darwin Only)")
-
-  # Custom target to remove the targets (binaries, directories) that were
-  # copied into LLDB.framework in the build tree.
-  #
-  # These targets need to be removed before the install phase because otherwise
-  # because otherwise they may overwrite already installed binaries with the
-  # wrong RPATH (i.e. build RPATH instead of install RPATH).
-  #
-  # This target needs to be created here (rather than in API/CMakeLists.txt)
-  # because add_lldb_tool creates the custom rules to copy the binaries before
-  # the framework target exists and that's the only place where this is
-  # tracked.
-  add_custom_target(lldb-framework-cleanup
-    COMMENT "Cleaning up build-tree frameworks in preparation for install")
-endif()
-
-if(APPLE AND CMAKE_GENERATOR STREQUAL Xcode)
-  if(NOT LLDB_EXPLICIT_XCODE_CACHE_USED)
-    message(WARNING
-      "When building with Xcode, we recommend using the corresponding cache script. "
-      "If this was a mistake, clean your build directory and re-run CMake with:\n"
-      "  -C ${CMAKE_SOURCE_DIR}/cmake/caches/Apple-lldb-Xcode.cmake\n"
-      "See: https://lldb.llvm.org/resources/build.html#cmakegeneratedxcodeproject\n")
-  endif()
 endif()
 
 if (NOT CMAKE_SYSTEM_NAME MATCHES "Windows")
@@ -145,14 +85,6 @@
   add_definitions( -DHAVE_ROUND )
 endif()
 
-<<<<<<< HEAD
-# Check if we libedit capable of handling wide characters (built with
-# '--enable-widec').
-if (LLDB_ENABLE_LIBEDIT)
-  set(CMAKE_REQUIRED_LIBRARIES ${LibEdit_LIBRARIES})
-  set(CMAKE_REQUIRED_INCLUDES ${LibEdit_INCLUDE_DIRS})
-  check_symbol_exists(el_winsertstr histedit.h LLDB_EDITLINE_USE_WCHAR)
-=======
 if (LLDB_DISABLE_CURSES)
   add_definitions( -DLLDB_DISABLE_CURSES )
 endif()
@@ -171,7 +103,6 @@
   if (HAVE_WIDEC_LIBEDIT)
     check_include_file_cxx(codecvt LLDB_EDITLINE_USE_WCHAR)
   endif()
->>>>>>> cb02aa7e
   set(CMAKE_EXTRA_INCLUDE_FILES histedit.h)
   check_type_size(el_rfunc_t LLDB_EL_RFUNC_T_SIZE)
   if (LLDB_EL_RFUNC_T_SIZE STREQUAL "")
@@ -184,11 +115,6 @@
   set(CMAKE_EXTRA_INCLUDE_FILES)
 endif()
 
-<<<<<<< HEAD
-if (LLDB_ENABLE_PYTHON)
-  if(CMAKE_SYSTEM_NAME MATCHES "Windows")
-    set(default_embed_python_home ON)
-=======
 
 # On Windows, we can't use the normal FindPythonLibs module that comes with CMake,
 # for a number of reasons.
@@ -291,21 +217,10 @@
       file(TO_CMAKE_PATH "${PYTHON_HOME}" LLDB_PYTHON_HOME)
       add_definitions( -DLLDB_PYTHON_HOME="${LLDB_PYTHON_HOME}" )
     endif()
->>>>>>> cb02aa7e
   else()
-    set(default_embed_python_home OFF)
-  endif()
-<<<<<<< HEAD
-  option(LLDB_EMBED_PYTHON_HOME
-    "Embed PYTHONHOME in the binary. If set to OFF, PYTHONHOME environment variable will be used to to locate Python."
-    ${default_embed_python_home})
-
-  include_directories(${Python3_INCLUDE_DIRS})
-  if (LLDB_EMBED_PYTHON_HOME)
-    get_filename_component(PYTHON_HOME "${Python3_EXECUTABLE}" DIRECTORY)
-    set(LLDB_PYTHON_HOME "${PYTHON_HOME}" CACHE STRING
-      "Path to use as PYTHONHOME in lldb. If a relative path is specified, it will be resolved at runtime relative to liblldb directory.")
-=======
+    find_package(PythonInterp REQUIRED)
+    find_package(PythonLibs REQUIRED)
+  endif()
 
   if (NOT CMAKE_CROSSCOMPILING)
     string(REPLACE "." ";" pythonlibs_version_list ${PYTHONLIBS_VERSION_STRING})
@@ -323,8 +238,14 @@
 
   if (PYTHON_INCLUDE_DIR)
     include_directories(${PYTHON_INCLUDE_DIR})
->>>>>>> cb02aa7e
-  endif()
+  endif()
+endif()
+
+if (LLDB_DISABLE_PYTHON)
+  unset(PYTHON_INCLUDE_DIR)
+  unset(PYTHON_LIBRARY)
+  unset(PYTHON_EXECUTABLE)
+  add_definitions( -DLLDB_DISABLE_PYTHON )
 endif()
 
 if (LLVM_EXTERNAL_CLANG_SOURCE_DIR)
@@ -334,30 +255,43 @@
 endif ()
 include_directories("${CMAKE_CURRENT_BINARY_DIR}/../clang/include")
 
-# GCC silently accepts any -Wno-<foo> option, but warns about those options
-# being unrecognized only if the compilation triggers other warnings to be
-# printed. Therefore, check for whether the compiler supports options in the
-# form -W<foo>, and if supported, add the corresponding -Wno-<foo> option.
-
 # Disable GCC warnings
-check_cxx_compiler_flag("-Wdeprecated-declarations" CXX_SUPPORTS_DEPRECATED_DECLARATIONS)
-append_if(CXX_SUPPORTS_DEPRECATED_DECLARATIONS "-Wno-deprecated-declarations" CMAKE_CXX_FLAGS)
-
-check_cxx_compiler_flag("-Wunknown-pragmas" CXX_SUPPORTS_UNKNOWN_PRAGMAS)
-append_if(CXX_SUPPORTS_UNKNOWN_PRAGMAS "-Wno-unknown-pragmas" CMAKE_CXX_FLAGS)
-
-check_cxx_compiler_flag("-Wstrict-aliasing" CXX_SUPPORTS_STRICT_ALIASING)
-append_if(CXX_SUPPORTS_STRICT_ALIASING "-Wno-strict-aliasing" CMAKE_CXX_FLAGS)
-
-check_cxx_compiler_flag("-Wstringop-truncation" CXX_SUPPORTS_STRINGOP_TRUNCATION)
-append_if(CXX_SUPPORTS_STRINGOP_TRUNCATION "-Wno-stringop-truncation" CMAKE_CXX_FLAGS)
+check_cxx_compiler_flag("-Wno-deprecated-declarations"
+                        CXX_SUPPORTS_NO_DEPRECATED_DECLARATIONS)
+if (CXX_SUPPORTS_NO_DEPRECATED_DECLARATIONS)
+  set(CMAKE_CXX_FLAGS "${CMAKE_CXX_FLAGS} -Wno-deprecated-declarations")
+endif ()
+
+check_cxx_compiler_flag("-Wno-unknown-pragmas"
+                        CXX_SUPPORTS_NO_UNKNOWN_PRAGMAS)
+if (CXX_SUPPORTS_NO_UNKNOWN_PRAGMAS)
+  set(CMAKE_CXX_FLAGS "${CMAKE_CXX_FLAGS} -Wno-unknown-pragmas")
+endif ()
+
+check_cxx_compiler_flag("-Wno-strict-aliasing"
+                        CXX_SUPPORTS_NO_STRICT_ALIASING)
+if (CXX_SUPPORTS_NO_STRICT_ALIASING)
+  set(CMAKE_CXX_FLAGS "${CMAKE_CXX_FLAGS} -Wno-strict-aliasing")
+endif ()
 
 # Disable Clang warnings
-check_cxx_compiler_flag("-Wdeprecated-register" CXX_SUPPORTS_DEPRECATED_REGISTER)
-append_if(CXX_SUPPORTS_DEPRECATED_REGISTER "-Wno-deprecated-register" CMAKE_CXX_FLAGS)
-
-check_cxx_compiler_flag("-Wvla-extension" CXX_SUPPORTS_VLA_EXTENSION)
-append_if(CXX_SUPPORTS_VLA_EXTENSION "-Wno-vla-extension" CMAKE_CXX_FLAGS)
+check_cxx_compiler_flag("-Wno-deprecated-register"
+                        CXX_SUPPORTS_NO_DEPRECATED_REGISTER)
+if (CXX_SUPPORTS_NO_DEPRECATED_REGISTER)
+  set(CMAKE_CXX_FLAGS "${CMAKE_CXX_FLAGS} -Wno-deprecated-register")
+endif ()
+
+check_cxx_compiler_flag("-Wno-vla-extension"
+                        CXX_SUPPORTS_NO_VLA_EXTENSION)
+if (CXX_SUPPORTS_NO_VLA_EXTENSION)
+  set(CMAKE_CXX_FLAGS "${CMAKE_CXX_FLAGS} -Wno-vla-extension")
+endif ()
+
+check_cxx_compiler_flag("-Wno-gnu-anonymous-struct"
+                        CXX_SUPPORTS_NO_GNU_ANONYMOUS_STRUCT)
+
+check_cxx_compiler_flag("-Wno-nested-anon-types"
+                        CXX_SUPPORTS_NO_NESTED_ANON_TYPES)
 
 # Disable MSVC warnings
 if( MSVC )
@@ -393,33 +327,28 @@
 set(LLDB_VERSION "${LLDB_VERSION_MAJOR}.${LLDB_VERSION_MINOR}.${LLDB_VERSION_PATCH}${LLDB_VERSION_SUFFIX}")
 message(STATUS "LLDB version: ${LLDB_VERSION}")
 
-if (LLDB_ENABLE_LZMA)
-  include_directories(${LIBLZMA_INCLUDE_DIRS})
-endif()
-
-if (LLDB_ENABLE_LIBXML2)
-  include_directories(${LIBXML2_INCLUDE_DIR})
-endif()
-
 include_directories(BEFORE
+  ${CMAKE_CURRENT_SOURCE_DIR}/include
   ${CMAKE_CURRENT_BINARY_DIR}/include
-  ${CMAKE_CURRENT_SOURCE_DIR}/include
   )
 
 if (NOT LLVM_INSTALL_TOOLCHAIN_ONLY)
   install(DIRECTORY include/
     COMPONENT lldb-headers
-    DESTINATION "${CMAKE_INSTALL_INCLUDEDIR}"
+    DESTINATION include
     FILES_MATCHING
     PATTERN "*.h"
+    PATTERN ".svn" EXCLUDE
     PATTERN ".cmake" EXCLUDE
+    PATTERN "Config.h" EXCLUDE
     )
 
   install(DIRECTORY ${CMAKE_CURRENT_BINARY_DIR}/include/
     COMPONENT lldb-headers
-    DESTINATION "${CMAKE_INSTALL_INCLUDEDIR}"
+    DESTINATION include
     FILES_MATCHING
     PATTERN "*.h"
+    PATTERN ".svn" EXCLUDE
     PATTERN ".cmake" EXCLUDE
     )
 
@@ -432,15 +361,32 @@
   endif()
 endif()
 
-# Find Apple-specific libraries or frameworks that may be needed.
+if (NOT LIBXML2_FOUND)
+  find_package(LibXml2)
+endif()
+
+# Find libraries or frameworks that may be needed
 if (APPLE)
-  if(NOT APPLE_EMBEDDED)
+  if(NOT IOS)
     find_library(CARBON_LIBRARY Carbon)
     find_library(CORE_SERVICES_LIBRARY CoreServices)
   endif()
   find_library(FOUNDATION_LIBRARY Foundation)
   find_library(CORE_FOUNDATION_LIBRARY CoreFoundation)
   find_library(SECURITY_LIBRARY Security)
+
+  add_definitions( -DLIBXML2_DEFINED )
+  list(APPEND system_libs xml2
+       ${CURSES_LIBRARIES}
+       ${FOUNDATION_LIBRARY}
+       ${CORE_FOUNDATION_LIBRARY}
+       ${CORE_SERVICES_LIBRARY}
+       ${SECURITY_LIBRARY}
+       ${DEBUG_SYMBOLS_LIBRARY})
+  include_directories(${LIBXML2_INCLUDE_DIR})
+elseif(LIBXML2_FOUND AND LIBXML2_VERSION_STRING VERSION_GREATER 2.8)
+  add_definitions( -DLIBXML2_DEFINED )
+  list(APPEND system_libs ${LIBXML2_LIBRARIES})
   include_directories(${LIBXML2_INCLUDE_DIR})
 endif()
 
@@ -451,22 +397,62 @@
 if(NOT PURE_WINDOWS)
   set(CMAKE_THREAD_PREFER_PTHREAD TRUE)
   find_package(Threads REQUIRED)
-endif()
+  list(APPEND system_libs ${CMAKE_THREAD_LIBS_INIT})
+endif()
+
+list(APPEND system_libs ${CMAKE_DL_LIBS})
 
 # Figure out if lldb could use lldb-server.  If so, then we'll
 # ensure we build lldb-server when an lldb target is being built.
-if (CMAKE_SYSTEM_NAME MATCHES "Android|Darwin|FreeBSD|Linux|NetBSD|Windows")
-  set(LLDB_CAN_USE_LLDB_SERVER ON)
+if (CMAKE_SYSTEM_NAME MATCHES "Android|Darwin|FreeBSD|Linux|NetBSD")
+  set(LLDB_CAN_USE_LLDB_SERVER 1)
 else()
-  set(LLDB_CAN_USE_LLDB_SERVER OFF)
+  set(LLDB_CAN_USE_LLDB_SERVER 0)
 endif()
 
 # Figure out if lldb could use debugserver.  If so, then we'll
 # ensure we build debugserver when we build lldb.
-if (CMAKE_SYSTEM_NAME MATCHES "Darwin")
-    set(LLDB_CAN_USE_DEBUGSERVER ON)
+if ( CMAKE_SYSTEM_NAME MATCHES "Darwin" )
+    set(LLDB_CAN_USE_DEBUGSERVER 1)
 else()
-    set(LLDB_CAN_USE_DEBUGSERVER OFF)
+    set(LLDB_CAN_USE_DEBUGSERVER 0)
+endif()
+
+if (NOT LLDB_DISABLE_CURSES)
+    find_package(Curses REQUIRED)
+
+    find_library(CURSES_PANEL_LIBRARY NAMES panel DOC "The curses panel library")
+    if (NOT CURSES_PANEL_LIBRARY)
+        message(FATAL_ERROR "A required curses' panel library not found.")
+    endif ()
+
+    # Add panels to the library path
+    set (CURSES_LIBRARIES ${CURSES_LIBRARIES} ${CURSES_PANEL_LIBRARY})
+
+    list(APPEND system_libs ${CURSES_LIBRARIES})
+    include_directories(${CURSES_INCLUDE_DIR})
+endif ()
+
+check_cxx_symbol_exists("__GLIBCXX__" "string" LLDB_USING_LIBSTDCXX)
+if(LLDB_USING_LIBSTDCXX)
+    # There doesn't seem to be an easy way to check the library version. Instead, we rely on the
+    # fact that std::set did not have the allocator constructor available until version 4.9
+    check_cxx_source_compiles("
+            #include <set>
+            std::set<int> s = std::set<int>(std::allocator<int>());
+            int main() { return 0; }"
+            LLDB_USING_LIBSTDCXX_4_9)
+    if (NOT LLDB_USING_LIBSTDCXX_4_9 AND NOT LLVM_ENABLE_EH)
+        message(WARNING
+            "You appear to be linking to libstdc++ version lesser than 4.9 without exceptions "
+            "enabled. These versions of the library have an issue, which causes occasional "
+            "lldb crashes. See <https://gcc.gnu.org/bugzilla/show_bug.cgi?id=59656> for "
+            "details. Possible courses of action are:\n"
+            "- use libstdc++ version 4.9 or newer\n"
+            "- use libc++ (via LLVM_ENABLE_LIBCXX)\n"
+            "- enable exceptions (via LLVM_ENABLE_EH)\n"
+            "- ignore this warning and accept occasional instability")
+    endif()
 endif()
 
 if ((CMAKE_SYSTEM_NAME MATCHES "Android") AND LLVM_BUILD_STATIC AND
@@ -474,4 +460,5 @@
   add_definitions(-DANDROID_USE_ACCEPT_WORKAROUND)
 endif()
 
+find_package(Backtrace)
 include(LLDBGenerateConfig)