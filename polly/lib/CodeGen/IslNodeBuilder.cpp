--- conflicted
+++ resolved
@@ -24,7 +24,6 @@
 #include "polly/Support/ISLTools.h"
 #include "polly/Support/SCEVValidator.h"
 #include "polly/Support/ScopHelper.h"
-#include "polly/Support/VirtualInstruction.h"
 #include "llvm/ADT/APInt.h"
 #include "llvm/ADT/PostOrderIterator.h"
 #include "llvm/ADT/SetVector.h"
@@ -77,6 +76,7 @@
 
 STATISTIC(SequentialLoops, "Number of generated sequential for-loops");
 STATISTIC(ParallelLoops, "Number of generated parallel for-loops");
+STATISTIC(VectorLoops, "Number of generated vector for-loops");
 STATISTIC(IfConditions, "Number of generated if-conditions");
 
 /// OpenMP backend options
@@ -85,7 +85,7 @@
 static cl::opt<bool> PollyGenerateRTCPrint(
     "polly-codegen-emit-rtc-print",
     cl::desc("Emit code that prints the runtime check result dynamically."),
-    cl::Hidden, cl::cat(PollyCategory));
+    cl::Hidden, cl::init(false), cl::ZeroOrMore, cl::cat(PollyCategory));
 
 // If this option is set we always use the isl AST generator to regenerate
 // memory accesses. Without this option set we regenerate expressions using the
@@ -94,12 +94,12 @@
 static cl::opt<bool> PollyGenerateExpressions(
     "polly-codegen-generate-expressions",
     cl::desc("Generate AST expressions for unmodified and modified accesses"),
-    cl::Hidden, cl::cat(PollyCategory));
+    cl::Hidden, cl::init(false), cl::ZeroOrMore, cl::cat(PollyCategory));
 
 static cl::opt<int> PollyTargetFirstLevelCacheLineSize(
     "polly-target-first-level-cache-line-size",
     cl::desc("The size of the first level cache line size specified in bytes."),
-    cl::Hidden, cl::init(64), cl::cat(PollyCategory));
+    cl::Hidden, cl::init(64), cl::ZeroOrMore, cl::cat(PollyCategory));
 
 static cl::opt<OpenMPBackend> PollyOmpBackend(
     "polly-omp-backend", cl::desc("Choose the OpenMP library to use:"),
@@ -107,10 +107,10 @@
                clEnumValN(OpenMPBackend::LLVM, "LLVM", "LLVM OpenMP")),
     cl::Hidden, cl::init(OpenMPBackend::GNU), cl::cat(PollyCategory));
 
-isl::ast_expr IslNodeBuilder::getUpperBound(isl::ast_node_for For,
+isl::ast_expr IslNodeBuilder::getUpperBound(isl::ast_node For,
                                             ICmpInst::Predicate &Predicate) {
-  isl::ast_expr Cond = For.cond();
-  isl::ast_expr Iterator = For.iterator();
+  isl::ast_expr Cond = For.for_get_cond();
+  isl::ast_expr Iterator = For.for_get_iterator();
   assert(isl_ast_expr_get_type(Cond.get()) == isl_ast_expr_op &&
          "conditional expression is not an atomic upper bound");
 
@@ -145,17 +145,34 @@
   return Cond.get_op_arg(1);
 }
 
-int IslNodeBuilder::getNumberOfIterations(isl::ast_node_for For) {
+/// Return true if a return value of Predicate is true for the value represented
+/// by passed isl_ast_expr_int.
+static bool checkIslAstExprInt(__isl_take isl_ast_expr *Expr,
+                               isl_bool (*Predicate)(__isl_keep isl_val *)) {
+  if (isl_ast_expr_get_type(Expr) != isl_ast_expr_int) {
+    isl_ast_expr_free(Expr);
+    return false;
+  }
+  auto ExprVal = isl_ast_expr_get_val(Expr);
+  isl_ast_expr_free(Expr);
+  if (Predicate(ExprVal) != isl_bool_true) {
+    isl_val_free(ExprVal);
+    return false;
+  }
+  isl_val_free(ExprVal);
+  return true;
+}
+
+int IslNodeBuilder::getNumberOfIterations(isl::ast_node For) {
   assert(isl_ast_node_get_type(For.get()) == isl_ast_node_for);
-  isl::ast_node Body = For.body();
+  isl::ast_node Body = For.for_get_body();
 
   // First, check if we can actually handle this code.
   switch (isl_ast_node_get_type(Body.get())) {
   case isl_ast_node_user:
     break;
   case isl_ast_node_block: {
-    isl::ast_node_block BodyBlock = Body.as<isl::ast_node_block>();
-    isl::ast_node_list List = BodyBlock.children();
+    isl::ast_node_list List = Body.block_get_children();
     for (isl::ast_node Node : List) {
       isl_ast_node_type NodeType = isl_ast_node_get_type(Node.get());
       if (NodeType != isl_ast_node_user)
@@ -167,15 +184,15 @@
     return -1;
   }
 
-  isl::ast_expr Init = For.init();
-  if (!Init.isa<isl::ast_expr_int>() || !Init.val().is_zero())
+  isl::ast_expr Init = For.for_get_init();
+  if (!checkIslAstExprInt(Init.release(), isl_val_is_zero))
     return -1;
-  isl::ast_expr Inc = For.inc();
-  if (!Inc.isa<isl::ast_expr_int>() || !Inc.val().is_one())
+  isl::ast_expr Inc = For.for_get_inc();
+  if (!checkIslAstExprInt(Inc.release(), isl_val_is_one))
     return -1;
   CmpInst::Predicate Predicate;
   isl::ast_expr UB = getUpperBound(For, Predicate);
-  if (!UB.isa<isl::ast_expr_int>())
+  if (isl_ast_expr_get_type(UB.get()) != isl_ast_expr_int)
     return -1;
   isl::val UpVal = UB.get_val();
   int NumberIterations = UpVal.get_num_si();
@@ -187,61 +204,27 @@
     return NumberIterations + 1;
 }
 
-static void findReferencesByUse(Value *SrcVal, ScopStmt *UserStmt,
-                                Loop *UserScope, const ValueMapT &GlobalMap,
-                                SetVector<Value *> &Values,
-                                SetVector<const SCEV *> &SCEVs) {
-  VirtualUse VUse = VirtualUse::create(UserStmt, UserScope, SrcVal, true);
-  switch (VUse.getKind()) {
-  case VirtualUse::Constant:
-    // When accelerator-offloading, GlobalValue is a host address whose content
-    // must still be transferred to the GPU.
-    if (isa<GlobalValue>(SrcVal))
-      Values.insert(SrcVal);
-    break;
-
-  case VirtualUse::Synthesizable:
-    SCEVs.insert(VUse.getScevExpr());
-    return;
-
-  case VirtualUse::Block:
-  case VirtualUse::ReadOnly:
-  case VirtualUse::Hoisted:
-  case VirtualUse::Intra:
-  case VirtualUse::Inter:
-    break;
-  }
-
-  if (Value *NewVal = GlobalMap.lookup(SrcVal))
-    Values.insert(NewVal);
-}
-
-static void findReferencesInInst(Instruction *Inst, ScopStmt *UserStmt,
-                                 Loop *UserScope, const ValueMapT &GlobalMap,
-                                 SetVector<Value *> &Values,
-                                 SetVector<const SCEV *> &SCEVs) {
-  for (Use &U : Inst->operands())
-    findReferencesByUse(U.get(), UserStmt, UserScope, GlobalMap, Values, SCEVs);
-}
-
-<<<<<<< HEAD
-static void findReferencesInStmt(ScopStmt *Stmt, SetVector<Value *> &Values,
-                                 ValueMapT &GlobalMap,
-                                 SetVector<const SCEV *> &SCEVs) {
-  LoopInfo *LI = Stmt->getParent()->getLI();
-
-  BasicBlock *BB = Stmt->getBasicBlock();
-  Loop *Scope = LI->getLoopFor(BB);
-  for (Instruction *Inst : Stmt->getInstructions())
-    findReferencesInInst(Inst, Stmt, Scope, GlobalMap, Values, SCEVs);
-
-  if (Stmt->isRegionStmt()) {
-    for (BasicBlock *BB : Stmt->getRegion()->blocks()) {
-      Loop *Scope = LI->getLoopFor(BB);
-      for (Instruction &Inst : *BB)
-        findReferencesInInst(&Inst, Stmt, Scope, GlobalMap, Values, SCEVs);
+/// Extract the values and SCEVs needed to generate code for a block.
+static int findReferencesInBlock(struct SubtreeReferences &References,
+                                 const ScopStmt *Stmt, BasicBlock *BB) {
+  for (Instruction &Inst : *BB) {
+    // Include invariant loads
+    if (isa<LoadInst>(Inst))
+      if (Value *InvariantLoad = References.GlobalMap.lookup(&Inst))
+        References.Values.insert(InvariantLoad);
+
+    for (Value *SrcVal : Inst.operands()) {
+      auto *Scope = References.LI.getLoopFor(BB);
+      if (canSynthesize(SrcVal, References.S, &References.SE, Scope)) {
+        References.SCEVs.insert(References.SE.getSCEVAtScope(SrcVal, Scope));
+        continue;
+      } else if (Value *NewVal = References.GlobalMap.lookup(SrcVal))
+        References.Values.insert(NewVal);
     }
-=======
+  }
+  return 0;
+}
+
 void addReferencesFromStmt(const ScopStmt *Stmt, void *UserPtr,
                            bool CreateScalarRefs) {
   auto &References = *static_cast<struct SubtreeReferences *>(UserPtr);
@@ -254,16 +237,7 @@
   } else {
     assert(Stmt->isCopyStmt());
     // Copy Stmts have no instructions that we need to consider.
->>>>>>> cb02aa7e
-  }
-}
-
-void polly::addReferencesFromStmt(ScopStmt *Stmt, void *UserPtr,
-                                  bool CreateScalarRefs) {
-  auto &References = *static_cast<SubtreeReferences *>(UserPtr);
-
-  findReferencesInStmt(Stmt, References.Values, References.GlobalMap,
-                       References.SCEVs);
+  }
 
   for (auto &Access : *Stmt) {
     if (References.ParamSpace) {
@@ -298,10 +272,11 @@
 /// @param Set     A set which references the ScopStmt we are interested in.
 /// @param UserPtr A void pointer that can be casted to a SubtreeReferences
 ///                structure.
-static void addReferencesFromStmtSet(isl::set Set, SubtreeReferences *UserPtr) {
+static void addReferencesFromStmtSet(isl::set Set,
+                                     struct SubtreeReferences *UserPtr) {
   isl::id Id = Set.get_tuple_id();
-  auto *Stmt = static_cast<ScopStmt *>(Id.get_user());
-  addReferencesFromStmt(Stmt, UserPtr);
+  auto *Stmt = static_cast<const ScopStmt *>(Id.get_user());
+  return addReferencesFromStmt(Stmt, UserPtr);
 }
 
 /// Extract the out-of-scop values and SCEVs referenced from a union set
@@ -317,23 +292,24 @@
 /// @param References The SubtreeReferences data structure through which
 ///                   results are returned and further information is
 ///                   provided.
-static void addReferencesFromStmtUnionSet(isl::union_set USet,
-                                          SubtreeReferences &References) {
+static void
+addReferencesFromStmtUnionSet(isl::union_set USet,
+                              struct SubtreeReferences &References) {
 
   for (isl::set Set : USet.get_set_list())
     addReferencesFromStmtSet(Set, &References);
 }
 
-isl::union_map
-IslNodeBuilder::getScheduleForAstNode(const isl::ast_node &Node) {
-  return IslAstInfo::getSchedule(Node);
-}
-
-void IslNodeBuilder::getReferencesInSubtree(const isl::ast_node &For,
+__isl_give isl_union_map *
+IslNodeBuilder::getScheduleForAstNode(__isl_keep isl_ast_node *For) {
+  return IslAstInfo::getSchedule(For);
+}
+
+void IslNodeBuilder::getReferencesInSubtree(__isl_keep isl_ast_node *For,
                                             SetVector<Value *> &Values,
                                             SetVector<const Loop *> &Loops) {
   SetVector<const SCEV *> SCEVs;
-  SubtreeReferences References = {
+  struct SubtreeReferences References = {
       LI, SE, S, ValueMap, Values, SCEVs, getBlockGenerator(), nullptr};
 
   for (const auto &I : IDToValue)
@@ -343,7 +319,8 @@
   for (const auto &I : OutsideLoopIterations)
     Values.insert(cast<SCEVUnknown>(I.second)->getValue());
 
-  isl::union_set Schedule = getScheduleForAstNode(For).domain();
+  isl::union_set Schedule =
+      isl::manage(isl_union_map_domain(getScheduleForAstNode(For)));
   addReferencesFromStmtUnionSet(Schedule, References);
 
   for (const SCEV *Expr : SCEVs) {
@@ -404,6 +381,30 @@
   return It->second;
 }
 
+void IslNodeBuilder::createUserVector(__isl_take isl_ast_node *User,
+                                      std::vector<Value *> &IVS,
+                                      __isl_take isl_id *IteratorID,
+                                      __isl_take isl_union_map *Schedule) {
+  isl_ast_expr *Expr = isl_ast_node_user_get_expr(User);
+  isl_ast_expr *StmtExpr = isl_ast_expr_get_op_arg(Expr, 0);
+  isl_id *Id = isl_ast_expr_get_id(StmtExpr);
+  isl_ast_expr_free(StmtExpr);
+  ScopStmt *Stmt = (ScopStmt *)isl_id_get_user(Id);
+  std::vector<LoopToScevMapT> VLTS(IVS.size());
+
+  isl_union_set *Domain = isl_union_set_from_set(Stmt->getDomain().release());
+  Schedule = isl_union_map_intersect_domain(Schedule, Domain);
+  isl_map *S = isl_map_from_union_map(Schedule);
+
+  auto *NewAccesses = createNewAccesses(Stmt, User);
+  createSubstitutionsVector(Expr, Stmt, VLTS, IVS, IteratorID);
+  VectorBlockGenerator::generate(BlockGen, *Stmt, VLTS, S, NewAccesses);
+  isl_id_to_ast_expr_free(NewAccesses);
+  isl_map_free(S);
+  isl_id_free(Id);
+  isl_ast_node_free(User);
+}
+
 void IslNodeBuilder::createMark(__isl_take isl_ast_node *Node) {
   auto *Id = isl_ast_node_mark_get_id(Node);
   auto Child = isl_ast_node_mark_get_node(Node);
@@ -412,32 +413,83 @@
   // it will be optimized away and we should skip it.
   if (strcmp(isl_id_get_name(Id), "SIMD") == 0 &&
       isl_ast_node_get_type(Child) == isl_ast_node_for) {
-    createForSequential(isl::manage(Child).as<isl::ast_node_for>(), true);
+    bool Vector = PollyVectorizerChoice == VECTORIZER_POLLY;
+    int VectorWidth = getNumberOfIterations(isl::manage_copy(Child));
+    if (Vector && 1 < VectorWidth && VectorWidth <= 16)
+      createForVector(Child, VectorWidth);
+    else
+      createForSequential(isl::manage(Child), true);
     isl_id_free(Id);
     return;
   }
-
-  BandAttr *ChildLoopAttr = getLoopAttr(isl::manage_copy(Id));
-  BandAttr *AncestorLoopAttr;
-  if (ChildLoopAttr) {
-    // Save current LoopAttr environment to restore again when leaving this
-    // subtree. This means there was no loop between the ancestor LoopAttr and
-    // this mark, i.e. the ancestor LoopAttr did not directly mark a loop. This
-    // can happen e.g. if the AST build peeled or unrolled the loop.
-    AncestorLoopAttr = Annotator.getStagingAttrEnv();
-
-    Annotator.getStagingAttrEnv() = ChildLoopAttr;
-  }
-
+  if (strcmp(isl_id_get_name(Id), "Inter iteration alias-free") == 0) {
+    auto *BasePtr = static_cast<Value *>(isl_id_get_user(Id));
+    Annotator.addInterIterationAliasFreeBasePtr(BasePtr);
+  }
   create(Child);
-
-  if (ChildLoopAttr) {
-    assert(Annotator.getStagingAttrEnv() == ChildLoopAttr &&
-           "Nest must not overwrite loop attr environment");
-    Annotator.getStagingAttrEnv() = AncestorLoopAttr;
-  }
-
   isl_id_free(Id);
+}
+
+void IslNodeBuilder::createForVector(__isl_take isl_ast_node *For,
+                                     int VectorWidth) {
+  isl_ast_node *Body = isl_ast_node_for_get_body(For);
+  isl_ast_expr *Init = isl_ast_node_for_get_init(For);
+  isl_ast_expr *Inc = isl_ast_node_for_get_inc(For);
+  isl_ast_expr *Iterator = isl_ast_node_for_get_iterator(For);
+  isl_id *IteratorID = isl_ast_expr_get_id(Iterator);
+
+  Value *ValueLB = ExprBuilder.create(Init);
+  Value *ValueInc = ExprBuilder.create(Inc);
+
+  Type *MaxType = ExprBuilder.getType(Iterator);
+  MaxType = ExprBuilder.getWidestType(MaxType, ValueLB->getType());
+  MaxType = ExprBuilder.getWidestType(MaxType, ValueInc->getType());
+
+  if (MaxType != ValueLB->getType())
+    ValueLB = Builder.CreateSExt(ValueLB, MaxType);
+  if (MaxType != ValueInc->getType())
+    ValueInc = Builder.CreateSExt(ValueInc, MaxType);
+
+  std::vector<Value *> IVS(VectorWidth);
+  IVS[0] = ValueLB;
+
+  for (int i = 1; i < VectorWidth; i++)
+    IVS[i] = Builder.CreateAdd(IVS[i - 1], ValueInc, "p_vector_iv");
+
+  isl_union_map *Schedule = getScheduleForAstNode(For);
+  assert(Schedule && "For statement annotation does not contain its schedule");
+
+  IDToValue[IteratorID] = ValueLB;
+
+  switch (isl_ast_node_get_type(Body)) {
+  case isl_ast_node_user:
+    createUserVector(Body, IVS, isl_id_copy(IteratorID),
+                     isl_union_map_copy(Schedule));
+    break;
+  case isl_ast_node_block: {
+    isl_ast_node_list *List = isl_ast_node_block_get_children(Body);
+
+    for (int i = 0; i < isl_ast_node_list_n_ast_node(List); ++i)
+      createUserVector(isl_ast_node_list_get_ast_node(List, i), IVS,
+                       isl_id_copy(IteratorID), isl_union_map_copy(Schedule));
+
+    isl_ast_node_free(Body);
+    isl_ast_node_list_free(List);
+    break;
+  }
+  default:
+    isl_ast_node_dump(Body);
+    llvm_unreachable("Unhandled isl_ast_node in vectorizer");
+  }
+
+  IDToValue.erase(IDToValue.find(IteratorID));
+  isl_id_free(IteratorID);
+  isl_union_map_free(Schedule);
+
+  isl_ast_node_free(For);
+  isl_ast_expr_free(Iterator);
+
+  VectorLoops++;
 }
 
 /// Restore the initial ordering of dimensions of the band node
@@ -448,21 +500,18 @@
 ///
 /// @param Node The band node to be modified.
 /// @return The modified schedule node.
-static bool IsLoopVectorizerDisabled(isl::ast_node_for Node) {
+static bool IsLoopVectorizerDisabled(isl::ast_node Node) {
   assert(isl_ast_node_get_type(Node.get()) == isl_ast_node_for);
-  isl::ast_node Body = Node.body();
+  auto Body = Node.for_get_body();
   if (isl_ast_node_get_type(Body.get()) != isl_ast_node_mark)
     return false;
-
-  isl::ast_node_mark BodyMark = Body.as<isl::ast_node_mark>();
-  auto Id = BodyMark.id();
+  auto Id = Body.mark_get_id();
   if (strcmp(Id.get_name().c_str(), "Loop Vectorizer Disabled") == 0)
     return true;
   return false;
 }
 
-void IslNodeBuilder::createForSequential(isl::ast_node_for For,
-                                         bool MarkParallel) {
+void IslNodeBuilder::createForSequential(isl::ast_node For, bool MarkParallel) {
   Value *ValueLB, *ValueUB, *ValueInc;
   Type *MaxType;
   BasicBlock *ExitBlock;
@@ -471,7 +520,7 @@
 
   bool LoopVectorizerDisabled = IsLoopVectorizerDisabled(For);
 
-  isl::ast_node Body = For.body();
+  isl::ast_node Body = For.for_get_body();
 
   // isl_ast_node_for_is_degenerate(For)
   //
@@ -479,9 +528,9 @@
   //       However, for now we just reuse the logic for normal loops, which will
   //       create a loop with a single iteration.
 
-  isl::ast_expr Init = For.init();
-  isl::ast_expr Inc = For.inc();
-  isl::ast_expr Iterator = For.iterator();
+  isl::ast_expr Init = For.for_get_init();
+  isl::ast_expr Inc = For.for_get_inc();
+  isl::ast_expr Iterator = For.for_get_iterator();
   isl::id IteratorID = Iterator.get_id();
   isl::ast_expr UB = getUpperBound(For, Predicate);
 
@@ -587,8 +636,7 @@
   Inc = isl_ast_node_for_get_inc(For);
   Iterator = isl_ast_node_for_get_iterator(For);
   IteratorID = isl_ast_expr_get_id(Iterator);
-  UB = getUpperBound(isl::manage_copy(For).as<isl::ast_node_for>(), Predicate)
-           .release();
+  UB = getUpperBound(isl::manage_copy(For), Predicate).release();
 
   ValueLB = ExprBuilder.create(Init);
   ValueUB = ExprBuilder.create(UB);
@@ -617,7 +665,7 @@
   SetVector<Value *> SubtreeValues;
   SetVector<const Loop *> Loops;
 
-  getReferencesInSubtree(isl::manage_copy(For), SubtreeValues, Loops);
+  getReferencesInSubtree(For, SubtreeValues, Loops);
 
   // Create for all loops we depend on values that contain the current loop
   // iteration. These values are necessary to generate code for SCEVs that
@@ -684,14 +732,52 @@
   ParallelLoops++;
 }
 
+/// Return whether any of @p Node's statements contain partial accesses.
+///
+/// Partial accesses are not supported by Polly's vector code generator.
+static bool hasPartialAccesses(__isl_take isl_ast_node *Node) {
+  return isl_ast_node_foreach_descendant_top_down(
+             Node,
+             [](isl_ast_node *Node, void *User) -> isl_bool {
+               if (isl_ast_node_get_type(Node) != isl_ast_node_user)
+                 return isl_bool_true;
+
+               isl::ast_expr Expr =
+                   isl::manage(isl_ast_node_user_get_expr(Node));
+               isl::ast_expr StmtExpr = Expr.get_op_arg(0);
+               isl::id Id = StmtExpr.get_id();
+
+               ScopStmt *Stmt =
+                   static_cast<ScopStmt *>(isl_id_get_user(Id.get()));
+               isl::set StmtDom = Stmt->getDomain();
+               for (auto *MA : *Stmt) {
+                 if (MA->isLatestPartialAccess())
+                   return isl_bool_error;
+               }
+               return isl_bool_true;
+             },
+             nullptr) == isl_stat_error;
+}
+
 void IslNodeBuilder::createFor(__isl_take isl_ast_node *For) {
-  if (IslAstInfo::isExecutedInParallel(isl::manage_copy(For))) {
+  bool Vector = PollyVectorizerChoice == VECTORIZER_POLLY;
+
+  if (Vector && IslAstInfo::isInnermostParallel(For) &&
+      !IslAstInfo::isReductionParallel(For)) {
+    int VectorWidth = getNumberOfIterations(isl::manage_copy(For));
+    if (1 < VectorWidth && VectorWidth <= 16 && !hasPartialAccesses(For)) {
+      createForVector(For, VectorWidth);
+      return;
+    }
+  }
+
+  if (IslAstInfo::isExecutedInParallel(For)) {
     createForParallel(For);
     return;
   }
-  bool Parallel = (IslAstInfo::isParallel(isl::manage_copy(For)) &&
-                   !IslAstInfo::isReductionParallel(isl::manage_copy(For)));
-  createForSequential(isl::manage(For).as<isl::ast_node_for>(), Parallel);
+  bool Parallel =
+      (IslAstInfo::isParallel(For) && !IslAstInfo::isReductionParallel(For));
+  createForSequential(isl::manage(For), Parallel);
 }
 
 void IslNodeBuilder::createIf(__isl_take isl_ast_node *If) {
@@ -746,12 +832,12 @@
 __isl_give isl_id_to_ast_expr *
 IslNodeBuilder::createNewAccesses(ScopStmt *Stmt,
                                   __isl_keep isl_ast_node *Node) {
-  isl::id_to_ast_expr NewAccesses =
-      isl::id_to_ast_expr::alloc(Stmt->getParent()->getIslCtx(), 0);
-
-  isl::ast_build Build = IslAstInfo::getBuild(isl::manage_copy(Node));
-  assert(!Build.is_null() && "Could not obtain isl_ast_build from user node");
-  Stmt->setAstBuild(Build);
+  isl_id_to_ast_expr *NewAccesses =
+      isl_id_to_ast_expr_alloc(Stmt->getParent()->getIslCtx().get(), 0);
+
+  auto *Build = IslAstInfo::getBuild(Node);
+  assert(Build && "Could not obtain isl_ast_build from user node");
+  Stmt->setAstBuild(isl::manage_copy(Build));
 
   for (auto *MA : *Stmt) {
     if (!MA->hasNewAccessRelation()) {
@@ -772,12 +858,13 @@
     assert(MA->isAffine() &&
            "Only affine memory accesses can be code generated");
 
-    isl::union_map Schedule = Build.get_schedule();
+    auto Schedule = isl_ast_build_get_schedule(Build);
 
 #ifndef NDEBUG
     if (MA->isRead()) {
       auto Dom = Stmt->getDomain().release();
-      auto SchedDom = isl_set_from_union_set(Schedule.domain().release());
+      auto SchedDom = isl_set_from_union_set(
+          isl_union_map_domain(isl_union_map_copy(Schedule)));
       auto AccDom = isl_map_domain(MA->getAccessRelation().release());
       Dom = isl_set_intersect_params(Dom,
                                      Stmt->getParent()->getContext().release());
@@ -793,20 +880,25 @@
     }
 #endif
 
-    isl::pw_multi_aff PWAccRel = MA->applyScheduleToAccessRelation(Schedule);
+    auto PWAccRel =
+        MA->applyScheduleToAccessRelation(isl::manage(Schedule)).release();
 
     // isl cannot generate an index expression for access-nothing accesses.
-    isl::set AccDomain = PWAccRel.domain();
+    isl::set AccDomain =
+        isl::manage(isl_pw_multi_aff_domain(isl_pw_multi_aff_copy(PWAccRel)));
     isl::set Context = S.getContext();
     AccDomain = AccDomain.intersect_params(Context);
-    if (AccDomain.is_empty())
+    if (AccDomain.is_empty()) {
+      isl_pw_multi_aff_free(PWAccRel);
       continue;
-
-    isl::ast_expr AccessExpr = Build.access_from(PWAccRel);
-    NewAccesses = NewAccesses.set(MA->getId(), AccessExpr);
-  }
-
-  return NewAccesses.release();
+    }
+
+    auto AccessExpr = isl_ast_build_access_from_pw_multi_aff(Build, PWAccRel);
+    NewAccesses =
+        isl_id_to_ast_expr_set(NewAccesses, MA->getId().release(), AccessExpr);
+  }
+
+  return NewAccesses;
 }
 
 void IslNodeBuilder::createSubstitutions(__isl_take isl_ast_expr *Expr,
@@ -860,12 +952,12 @@
   auto *LoadValue = ExprBuilder.create(AccessExpr);
   AccessExpr =
       isl_id_to_ast_expr_get(NewAccesses, (*WriteAccess)->getId().release());
-  auto *StoreAddr = ExprBuilder.createAccessAddress(AccessExpr).first;
+  auto *StoreAddr = ExprBuilder.createAccessAddress(AccessExpr);
   Builder.CreateStore(LoadValue, StoreAddr);
 }
 
 Value *IslNodeBuilder::materializeNonScopLoopInductionVariable(const Loop *L) {
-  assert(!OutsideLoopIterations.contains(L) &&
+  assert(OutsideLoopIterations.find(L) == OutsideLoopIterations.end() &&
          "trying to materialize loop induction variable twice");
   const SCEV *OuterLIV = SE.getAddRecExpr(SE.getUnknown(Builder.getInt64(0)),
                                           SE.getUnknown(Builder.getInt64(1)), L,
@@ -940,7 +1032,7 @@
   llvm_unreachable("Unknown isl_ast_node type");
 }
 
-bool IslNodeBuilder::materializeValue(__isl_take isl_id *Id) {
+bool IslNodeBuilder::materializeValue(isl_id *Id) {
   // If the Id is already mapped, skip it.
   if (!IDToValue.count(Id)) {
     auto *ParamSCEV = (const SCEV *)isl_id_get_user(Id);
@@ -1004,7 +1096,7 @@
   return true;
 }
 
-bool IslNodeBuilder::materializeParameters(__isl_take isl_set *Set) {
+bool IslNodeBuilder::materializeParameters(isl_set *Set) {
   for (unsigned i = 0, e = isl_set_dim(Set, isl_dim_param); i < e; ++i) {
     if (!isl_set_involves_dims(Set, isl_dim_param, i, 1))
       continue;
@@ -1024,7 +1116,84 @@
   return true;
 }
 
-Value *IslNodeBuilder::preloadUnconditionally(__isl_take isl_set *AccessRange,
+/// Generate the computation of the size of the outermost dimension from the
+/// Fortran array descriptor (in this case, `@g_arr`). The final `%size`
+/// contains the size of the array.
+///
+/// %arrty = type { i8*, i64, i64, [3 x %desc.dimensionty] }
+/// %desc.dimensionty = type { i64, i64, i64 }
+/// @g_arr = global %arrty zeroinitializer, align 32
+/// ...
+/// %0 = load i64, i64* getelementptr inbounds
+///                       (%arrty, %arrty* @g_arr, i64 0, i32 3, i64 0, i32 2)
+/// %1 = load i64, i64* getelementptr inbounds
+///                      (%arrty, %arrty* @g_arr, i64 0, i32 3, i64 0, i32 1)
+/// %2 = sub nsw i64 %0, %1
+/// %size = add nsw i64 %2, 1
+static Value *buildFADOutermostDimensionLoad(Value *GlobalDescriptor,
+                                             PollyIRBuilder &Builder,
+                                             std::string ArrayName) {
+  assert(GlobalDescriptor && "invalid global descriptor given");
+
+  Value *endIdx[4] = {Builder.getInt64(0), Builder.getInt32(3),
+                      Builder.getInt64(0), Builder.getInt32(2)};
+  Value *endPtr = Builder.CreateInBoundsGEP(GlobalDescriptor, endIdx,
+                                            ArrayName + "_end_ptr");
+  Value *end = Builder.CreateLoad(endPtr, ArrayName + "_end");
+
+  Value *beginIdx[4] = {Builder.getInt64(0), Builder.getInt32(3),
+                        Builder.getInt64(0), Builder.getInt32(1)};
+  Value *beginPtr = Builder.CreateInBoundsGEP(GlobalDescriptor, beginIdx,
+                                              ArrayName + "_begin_ptr");
+  Value *begin = Builder.CreateLoad(beginPtr, ArrayName + "_begin");
+
+  Value *size =
+      Builder.CreateNSWSub(end, begin, ArrayName + "_end_begin_delta");
+  Type *endType = dyn_cast<IntegerType>(end->getType());
+  assert(endType && "expected type of end to be integral");
+
+  size = Builder.CreateNSWAdd(end,
+                              ConstantInt::get(endType, 1, /* signed = */ true),
+                              ArrayName + "_size");
+
+  return size;
+}
+
+bool IslNodeBuilder::materializeFortranArrayOutermostDimension() {
+  for (ScopArrayInfo *Array : S.arrays()) {
+    if (Array->getNumberOfDimensions() == 0)
+      continue;
+
+    Value *FAD = Array->getFortranArrayDescriptor();
+    if (!FAD)
+      continue;
+
+    isl_pw_aff *ParametricPwAff = Array->getDimensionSizePw(0).release();
+    assert(ParametricPwAff && "parametric pw_aff corresponding "
+                              "to outermost dimension does not "
+                              "exist");
+
+    isl_id *Id = isl_pw_aff_get_dim_id(ParametricPwAff, isl_dim_param, 0);
+    isl_pw_aff_free(ParametricPwAff);
+
+    assert(Id && "pw_aff is not parametric");
+
+    if (IDToValue.count(Id)) {
+      isl_id_free(Id);
+      continue;
+    }
+
+    Value *FinalValue =
+        buildFADOutermostDimensionLoad(FAD, Builder, Array->getName());
+    assert(FinalValue && "unable to build Fortran array "
+                         "descriptor load of outermost dimension");
+    IDToValue[Id] = FinalValue;
+    isl_id_free(Id);
+  }
+  return true;
+}
+
+Value *IslNodeBuilder::preloadUnconditionally(isl_set *AccessRange,
                                               isl_ast_build *Build,
                                               Instruction *AccInst) {
   isl_pw_multi_aff *PWAccRel = isl_pw_multi_aff_from_set(AccessRange);
@@ -1042,9 +1211,9 @@
   auto Name = Ptr->getName();
   auto AS = Ptr->getType()->getPointerAddressSpace();
   Ptr = Builder.CreatePointerCast(Ptr, Ty->getPointerTo(AS), Name + ".cast");
-  PreloadVal = Builder.CreateLoad(Ty, Ptr, Name + ".load");
+  PreloadVal = Builder.CreateLoad(Ptr, Name + ".load");
   if (LoadInst *PreloadInst = dyn_cast<LoadInst>(PreloadVal))
-    PreloadInst->setAlignment(cast<LoadInst>(AccInst)->getAlign());
+    PreloadInst->setAlignment(dyn_cast<LoadInst>(AccInst)->getAlignment());
 
   // TODO: This is only a hot fix for SCoP sequences that use the same load
   //       instruction contained and hoisted by one of the SCoPs.
@@ -1055,7 +1224,7 @@
 }
 
 Value *IslNodeBuilder::preloadInvariantLoad(const MemoryAccess &MA,
-                                            __isl_take isl_set *Domain) {
+                                            isl_set *Domain) {
   isl_set *AccessRange = isl_map_range(MA.getAddressFunction().release());
   AccessRange = isl_set_gist_params(AccessRange, S.getContext().release());
 
@@ -1226,8 +1395,8 @@
 
   BasicBlock *EntryBB = &Builder.GetInsertBlock()->getParent()->getEntryBlock();
   auto *Alloca = new AllocaInst(AccInstTy, DL.getAllocaAddrSpace(),
-                                AccInst->getName() + ".preload.s2a",
-                                &*EntryBB->getFirstInsertionPt());
+                                AccInst->getName() + ".preload.s2a");
+  Alloca->insertBefore(&*EntryBB->getFirstInsertionPt());
   Builder.CreateStore(PreloadVal, Alloca);
   ValueMapT PreloadedPointer;
   PreloadedPointer[PreloadVal] = AccInst;
@@ -1327,8 +1496,7 @@
 
       auto *CreatedArray = new AllocaInst(NewArrayType, DL.getAllocaAddrSpace(),
                                           SAI->getName(), &*InstIt);
-      if (PollyTargetFirstLevelCacheLineSize)
-        CreatedArray->setAlignment(Align(PollyTargetFirstLevelCacheLineSize));
+      CreatedArray->setAlignment(PollyTargetFirstLevelCacheLineSize);
       SAI->setBasePtr(CreatedArray);
     }
   }
@@ -1354,6 +1522,12 @@
 void IslNodeBuilder::addParameters(__isl_take isl_set *Context) {
   // Materialize values for the parameters of the SCoP.
   materializeParameters();
+
+  // materialize the outermost dimension parameters for a Fortran array.
+  // NOTE: materializeParameters() does not work since it looks through
+  // the SCEVs. We don't have a corresponding SCEV for the array size
+  // parameter
+  materializeFortranArrayOutermostDimension();
 
   // Generate values for the current loop iteration for all surrounding loops.
   //
